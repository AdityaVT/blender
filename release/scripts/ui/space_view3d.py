# ##### BEGIN GPL LICENSE BLOCK #####
#
#  This program is free software; you can redistribute it and/or
#  modify it under the terms of the GNU General Public License
#  as published by the Free Software Foundation; either version 2
#  of the License, or (at your option) any later version.
#
#  This program is distributed in the hope that it will be useful,
#  but WITHOUT ANY WARRANTY; without even the implied warranty of
#  MERCHANTABILITY or FITNESS FOR A PARTICULAR PURPOSE.  See the
#  GNU General Public License for more details.
#
#  You should have received a copy of the GNU General Public License
#  along with this program; if not, write to the Free Software Foundation,
#  Inc., 51 Franklin Street, Fifth Floor, Boston, MA 02110-1301, USA.
#
# ##### END GPL LICENSE BLOCK #####

# <pep8 compliant>
import bpy


class VIEW3D_HT_header(bpy.types.Header):
    bl_space_type = 'VIEW_3D'

    def draw(self, context):
        layout = self.layout

        view = context.space_data
        mode_string = context.mode
        edit_object = context.edit_object
        obj = context.active_object
        toolsettings = context.tool_settings

        row = layout.row(align=True)
        row.template_header()

        # Menus
        if context.area.show_menus:
            sub = row.row(align=True)

            sub.menu("VIEW3D_MT_view")

            # Select Menu
            if mode_string not in ('EDIT_TEXT', 'SCULPT', 'PAINT_WEIGHT', 'PAINT_VERTEX', 'PAINT_TEXTURE'):
                sub.menu("VIEW3D_MT_select_%s" % mode_string.lower())

            if edit_object:
                sub.menu("VIEW3D_MT_edit_%s" % edit_object.type.lower())
            elif obj:
                if mode_string not in ('PAINT_TEXTURE'):
                    sub.menu("VIEW3D_MT_%s" % mode_string.lower())
            else:
                sub.menu("VIEW3D_MT_object")

        row = layout.row()
        row.template_header_3D()

        # do in C for now since these buttons cant be both toggle AND exclusive.
        '''
        if obj and obj.mode == 'EDIT' and obj.type == 'MESH':
            row_sub = row.row(align=True)
            row_sub.prop(toolsettings, "mesh_selection_mode", text="", index=0, icon='VERTEXSEL')
            row_sub.prop(toolsettings, "mesh_selection_mode", text="", index=1, icon='EDGESEL')
            row_sub.prop(toolsettings, "mesh_selection_mode", text="", index=2, icon='FACESEL')
        '''

        if obj:
            # Particle edit
            if obj.mode == 'PARTICLE_EDIT':
                row.prop(toolsettings.particle_edit, "selection_mode", text="", expand=True, toggle=True)

            # Occlude geometry
            if view.viewport_shading in ('SOLID', 'SHADED', 'TEXTURED') and (obj.mode == 'PARTICLE_EDIT' or (obj.mode == 'EDIT' and obj.type == 'MESH')):
                row.prop(view, "occlude_geometry", text="")

            # Proportional editing
            if obj.mode in ('OBJECT', 'EDIT', 'PARTICLE_EDIT'):
                row = layout.row(align=True)
                row.prop(toolsettings, "proportional_editing", text="", icon_only=True)
                if toolsettings.proportional_editing != 'DISABLED':
                    row.prop(toolsettings, "proportional_editing_falloff", text="", icon_only=True)

        # Snap
        row = layout.row(align=True)
        row.prop(toolsettings, "snap", text="")
        row.prop(toolsettings, "snap_element", text="", icon_only=True)
        if toolsettings.snap_element != 'INCREMENT':
            row.prop(toolsettings, "snap_target", text="")
            if obj and obj.mode == 'OBJECT':
                row.prop(toolsettings, "snap_align_rotation", text="")
        if toolsettings.snap_element == 'VOLUME':
            row.prop(toolsettings, "snap_peel_object", text="")
        elif toolsettings.snap_element == 'FACE':
            row.prop(toolsettings, "snap_project", text="")

        # OpenGL render
        row = layout.row(align=True)
        row.operator("render.opengl", text="", icon='RENDER_STILL')
        props = row.operator("render.opengl", text="", icon='RENDER_ANIMATION')
        props.animation = True

        # Pose
        if obj and obj.mode == 'POSE':
            row = layout.row(align=True)
            row.operator("pose.copy", text="", icon='COPYDOWN')
            row.operator("pose.paste", text="", icon='PASTEDOWN')
            props = row.operator("pose.paste", text="", icon='PASTEFLIPDOWN')
            props.flipped = 1


# ********** Menu **********

# ********** Utilities **********


class VIEW3D_MT_showhide(bpy.types.Menu):
    bl_label = "Show/Hide"
    _operator_name = ""

    def draw(self, context):
        layout = self.layout

        layout.operator("%s.reveal" % self._operator_name, text="Show Hidden")
        layout.operator("%s.hide" % self._operator_name, text="Hide Selected")
        layout.operator("%s.hide" % self._operator_name, text="Hide Unselected").unselected = True


class VIEW3D_MT_transform(bpy.types.Menu):
    bl_label = "Transform"

    # TODO: get rid of the custom text strings?
    def draw(self, context):
        layout = self.layout

        layout.operator("transform.translate", text="Grab/Move")
        # TODO: sub-menu for grab per axis
        layout.operator("transform.rotate", text="Rotate")
        # TODO: sub-menu for rot per axis
        layout.operator("transform.resize", text="Scale")
        # TODO: sub-menu for scale per axis

        layout.separator()

        layout.operator("transform.tosphere", text="To Sphere")
        layout.operator("transform.shear", text="Shear")
        layout.operator("transform.warp", text="Warp")
        layout.operator("transform.push_pull", text="Push/Pull")
        if context.edit_object and context.edit_object.type == 'ARMATURE':
            layout.operator("armature.align")
        else:
            layout.operator_context = 'EXEC_REGION_WIN'
            layout.operator("transform.transform", text="Align to Transform Orientation").mode = 'ALIGN' # XXX see alignmenu() in edit.c of b2.4x to get this working

        layout.separator()

        layout.operator_context = 'EXEC_AREA'

        layout.operator("object.origin_set", text="Geometry to Origin").type = 'GEOMETRY_ORIGIN'
        layout.operator("object.origin_set", text="Origin to Geometry").type = 'ORIGIN_GEOMETRY'
        layout.operator("object.origin_set", text="Origin to 3D Cursor").type = 'ORIGIN_CURSOR'


class VIEW3D_MT_mirror(bpy.types.Menu):
    bl_label = "Mirror"

    def draw(self, context):
        layout = self.layout

        layout.operator("transform.mirror", text="Interactive Mirror")

        layout.separator()

        layout.operator_context = 'INVOKE_REGION_WIN'

        props = layout.operator("transform.mirror", text="X Global")
        props.constraint_axis = (True, False, False)
        props.constraint_orientation = 'GLOBAL'
        props = layout.operator("transform.mirror", text="Y Global")
        props.constraint_axis = (False, True, False)
        props.constraint_orientation = 'GLOBAL'
        props = layout.operator("transform.mirror", text="Z Global")
        props.constraint_axis = (False, False, True)
        props.constraint_orientation = 'GLOBAL'

        if context.edit_object:
            layout.separator()

            props = layout.operator("transform.mirror", text="X Local")
            props.constraint_axis = (True, False, False)
            props.constraint_orientation = 'LOCAL'
            props = layout.operator("transform.mirror", text="Y Local")
            props.constraint_axis = (False, True, False)
            props.constraint_orientation = 'LOCAL'
            props = layout.operator("transform.mirror", text="Z Local")
            props.constraint_axis = (False, False, True)
            props.constraint_orientation = 'LOCAL'

            layout.operator("object.vertex_group_mirror")


class VIEW3D_MT_snap(bpy.types.Menu):
    bl_label = "Snap"

    def draw(self, context):
        layout = self.layout

        layout.operator("view3d.snap_selected_to_grid", text="Selection to Grid")
        layout.operator("view3d.snap_selected_to_cursor", text="Selection to Cursor")

        layout.separator()

        layout.operator("view3d.snap_cursor_to_selected", text="Cursor to Selected")
        layout.operator("view3d.snap_cursor_to_center", text="Cursor to Center")
        layout.operator("view3d.snap_cursor_to_grid", text="Cursor to Grid")
        layout.operator("view3d.snap_cursor_to_active", text="Cursor to Active")


class VIEW3D_MT_uv_map(bpy.types.Menu):
    bl_label = "UV Mapping"

    def draw(self, context):
        layout = self.layout

        layout.operator("uv.unwrap")
        layout.operator("uv.cube_project")
        layout.operator("uv.cylinder_project")
        layout.operator("uv.sphere_project")
        layout.operator("uv.project_from_view")
        layout.operator("uv.project_from_view", text="Project from View (Bounds)").scale_to_bounds = True

        layout.separator()

        layout.operator("uv.reset")

# ********** View menus **********


class VIEW3D_MT_view(bpy.types.Menu):
    bl_label = "View"

    def draw(self, context):
        layout = self.layout

        layout.operator("view3d.properties", icon='MENU_PANEL')
        layout.operator("view3d.toolshelf", icon='MENU_PANEL')

        layout.separator()

        layout.operator("view3d.viewnumpad", text="Camera").type = 'CAMERA'
        layout.operator("view3d.viewnumpad", text="Top").type = 'TOP'
        layout.operator("view3d.viewnumpad", text="Bottom").type = 'BOTTOM'
        layout.operator("view3d.viewnumpad", text="Front").type = 'FRONT'
        layout.operator("view3d.viewnumpad", text="Back").type = 'BACK'
        layout.operator("view3d.viewnumpad", text="Right").type = 'RIGHT'
        layout.operator("view3d.viewnumpad", text="Left").type = 'LEFT'

        layout.menu("VIEW3D_MT_view_cameras", text="Cameras")

        layout.separator()

        layout.operator("view3d.view_persportho")

        layout.separator()

        layout.menu("VIEW3D_MT_view_navigation")
        layout.menu("VIEW3D_MT_view_align")

        layout.separator()

        layout.operator_context = 'INVOKE_REGION_WIN'

        layout.operator("view3d.clip_border", text="Clipping Border...")
        layout.operator("view3d.zoom_border", text="Zoom Border...")

        layout.separator()

        layout.operator("view3d.layers", text="Show All Layers").nr = 0

        layout.separator()

        layout.operator("view3d.localview", text="View Global/Local")
        layout.operator("view3d.view_selected")
        layout.operator("view3d.view_all")

        layout.separator()

        layout.operator("screen.animation_play", text="Playback Animation")

        layout.separator()

        layout.operator("screen.area_dupli")
        layout.operator("screen.region_quadview")
        layout.operator("screen.screen_full_area")


class VIEW3D_MT_view_navigation(bpy.types.Menu):
    bl_label = "Navigation"

    def draw(self, context):
        layout = self.layout

        layout.operator_enums("view3d.view_orbit", "type")

        layout.separator()

        layout.operator_enums("view3d.view_pan", "type")

        layout.separator()

        layout.operator("view3d.zoom", text="Zoom In").delta = 1
        layout.operator("view3d.zoom", text="Zoom Out").delta = -1

        layout.separator()

        layout.operator("view3d.fly")


class VIEW3D_MT_view_align(bpy.types.Menu):
    bl_label = "Align View"

    def draw(self, context):
        layout = self.layout

        layout.menu("VIEW3D_MT_view_align_selected")

        layout.separator()

        layout.operator("view3d.view_all", text="Center Cursor and View All").center = True
        layout.operator("view3d.camera_to_view", text="Align Active Camera to View")
        layout.operator("view3d.view_selected")
        layout.operator("view3d.view_center_cursor")


class VIEW3D_MT_view_align_selected(bpy.types.Menu):
    bl_label = "Align View to Selected"

    def draw(self, context):
        layout = self.layout

        props = layout.operator("view3d.viewnumpad", text="Top")
        props.align_active = True
        props.type = 'TOP'
        props = layout.operator("view3d.viewnumpad", text="Bottom")
        props.align_active = True
        props.type = 'BOTTOM'
        props = layout.operator("view3d.viewnumpad", text="Front")
        props.align_active = True
        props.type = 'FRONT'
        props = layout.operator("view3d.viewnumpad", text="Back")
        props.align_active = True
        props.type = 'BACK'
        props = layout.operator("view3d.viewnumpad", text="Right")
        props.align_active = True
        props.type = 'RIGHT'
        props = layout.operator("view3d.viewnumpad", text="Left")
        props.align_active = True
        props.type = 'LEFT'


class VIEW3D_MT_view_cameras(bpy.types.Menu):
    bl_label = "Cameras"

    def draw(self, context):
        layout = self.layout

        layout.operator("view3d.object_as_camera")
        layout.operator("view3d.viewnumpad", text="Active Camera").type = 'CAMERA'

# ********** Select menus, suffix from context.mode **********


class VIEW3D_MT_select_object(bpy.types.Menu):
    bl_label = "Select"

    def draw(self, context):
        layout = self.layout

        layout.operator("view3d.select_border")
        layout.operator("view3d.select_circle")

        layout.separator()

        layout.operator("object.select_all", text="Select/Deselect All")
        layout.operator("object.select_inverse", text="Inverse")
        layout.operator("object.select_random", text="Random")
        layout.operator("object.select_mirror", text="Mirror")
        layout.operator("object.select_by_layer", text="Select All by Layer")
        layout.operator_menu_enum("object.select_by_type", "type", text="Select All by Type...")
        layout.operator("object.select_camera", text="Select Camera")

        layout.separator()

        layout.operator_menu_enum("object.select_grouped", "type", text="Grouped")
        layout.operator_menu_enum("object.select_linked", "type", text="Linked")
        layout.operator("object.select_pattern", text="Select Pattern...")


class VIEW3D_MT_select_pose(bpy.types.Menu):
    bl_label = "Select"

    def draw(self, context):
        layout = self.layout

        layout.operator("view3d.select_border")

        layout.separator()

        layout.operator("pose.select_all", text="Select/Deselect All")
        layout.operator("pose.select_inverse", text="Inverse")
        layout.operator("pose.select_constraint_target", text="Constraint Target")
        layout.operator("pose.select_linked", text="Linked")

        layout.separator()

        layout.operator("pose.select_hierarchy", text="Parent").direction = 'PARENT'
        layout.operator("pose.select_hierarchy", text="Child").direction = 'CHILD'

        layout.separator()

        props = layout.operator("pose.select_hierarchy", text="Extend Parent")
        props.extend = True
        props.direction = 'PARENT'

        props = layout.operator("pose.select_hierarchy", text="Extend Child")
        props.extend = True
        props.direction = 'CHILD'

        layout.separator()

        layout.operator_menu_enum("pose.select_grouped", "type", text="Grouped")
        layout.operator("object.select_pattern", text="Select Pattern...")


class VIEW3D_MT_select_particle(bpy.types.Menu):
    bl_label = "Select"

    def draw(self, context):
        layout = self.layout

        layout.operator("view3d.select_border")

        layout.separator()

        layout.operator("particle.select_all", text="Select/Deselect All")
        layout.operator("particle.select_linked")
        layout.operator("particle.select_inverse")

        layout.separator()

        layout.operator("particle.select_more")
        layout.operator("particle.select_less")

        layout.separator()

        layout.operator("particle.select_roots", text="Roots")
        layout.operator("particle.select_tips", text="Tips")


class VIEW3D_MT_select_edit_mesh(bpy.types.Menu):
    bl_label = "Select"

    def draw(self, context):
        layout = self.layout

        layout.operator("view3d.select_border")
        layout.operator("view3d.select_circle")

        layout.separator()

        layout.operator("mesh.select_all", text="Select/Deselect All")
        layout.operator("mesh.select_inverse", text="Inverse")

        layout.separator()

        layout.operator("mesh.select_random", text="Random")
        layout.operator("mesh.select_nth", text="Every N Number of Verts")
        layout.operator("mesh.edges_select_sharp", text="Sharp Edges")
        layout.operator("mesh.faces_select_linked_flat", text="Linked Flat Faces")
        layout.operator("mesh.faces_select_interior", text="Interior Faces")
        layout.operator("mesh.select_axis", text="Side of Active")

        layout.separator()

        layout.operator("mesh.select_by_number_vertices", text="Triangles").type = 'TRIANGLES'
        layout.operator("mesh.select_by_number_vertices", text="Quads").type = 'QUADS'
        if context.scene.tool_settings.mesh_selection_mode[2] == False:
                layout.operator("mesh.select_non_manifold", text="Non Manifold")
        layout.operator("mesh.select_by_number_vertices", text="Loose Verts/Edges").type = 'OTHER'
        layout.operator("mesh.select_similar", text="Similar")

        layout.separator()

        layout.operator("mesh.select_less", text="Less")
        layout.operator("mesh.select_more", text="More")

        layout.separator()

        layout.operator("mesh.select_mirror", text="Mirror")

        layout.operator("mesh.select_linked", text="Linked")
        layout.operator("mesh.select_vertex_path", text="Vertex Path")
        layout.operator("mesh.loop_multi_select", text="Edge Loop")
        layout.operator("mesh.loop_multi_select", text="Edge Ring").ring = True

        layout.separator()

        layout.operator("mesh.loop_to_region")
        layout.operator("mesh.region_to_loop")


class VIEW3D_MT_select_edit_curve(bpy.types.Menu):
    bl_label = "Select"

    def draw(self, context):
        layout = self.layout

        layout.operator("view3d.select_border")
        layout.operator("view3d.select_circle")

        layout.separator()

        layout.operator("curve.select_all", text="Select/Deselect All")
        layout.operator("curve.select_inverse")
        layout.operator("curve.select_random")
        layout.operator("curve.select_nth", text="Every Nth Number of Points")

        layout.separator()

        layout.operator("curve.de_select_first")
        layout.operator("curve.de_select_last")
        layout.operator("curve.select_next")
        layout.operator("curve.select_previous")

        layout.separator()

        layout.operator("curve.select_more")
        layout.operator("curve.select_less")


class VIEW3D_MT_select_edit_surface(bpy.types.Menu):
    bl_label = "Select"

    def draw(self, context):
        layout = self.layout

        layout.operator("view3d.select_border")
        layout.operator("view3d.select_circle")

        layout.separator()

        layout.operator("curve.select_all", text="Select/Deselect All")
        layout.operator("curve.select_inverse")
        layout.operator("curve.select_random")
        layout.operator("curve.select_nth", text="Every Nth Number of Points")

        layout.separator()

        layout.operator("curve.select_row")

        layout.separator()

        layout.operator("curve.select_more")
        layout.operator("curve.select_less")


class VIEW3D_MT_select_edit_metaball(bpy.types.Menu):
    bl_label = "Select"

    def draw(self, context):
        layout = self.layout

        layout.operator("view3d.select_border")

        layout.separator()

        layout.operator("mball.select_deselect_all_metaelems")
        layout.operator("mball.select_inverse_metaelems")

        layout.separator()

        layout.operator("mball.select_random_metaelems")


class VIEW3D_MT_select_edit_lattice(bpy.types.Menu):
    bl_label = "Select"

    def draw(self, context):
        layout = self.layout

        layout.operator("view3d.select_border")

        layout.separator()

        layout.operator("lattice.select_all", text="Select/Deselect All")


class VIEW3D_MT_select_edit_armature(bpy.types.Menu):
    bl_label = "Select"

    def draw(self, context):
        layout = self.layout

        layout.operator("view3d.select_border")


        layout.separator()

        layout.operator("armature.select_all", text="Select/Deselect All")
        layout.operator("armature.select_inverse", text="Inverse")

        layout.separator()

        layout.operator("armature.select_hierarchy", text="Parent").direction = 'PARENT'
        layout.operator("armature.select_hierarchy", text="Child").direction = 'CHILD'

        layout.separator()

        props = layout.operator("armature.select_hierarchy", text="Extend Parent")
        props.extend = True
        props.direction = 'PARENT'

        props = layout.operator("armature.select_hierarchy", text="Extend Child")
        props.extend = True
        props.direction = 'CHILD'

        layout.operator("object.select_pattern", text="Select Pattern...")


class VIEW3D_MT_select_face(bpy.types.Menu):# XXX no matching enum
    bl_label = "Select"

    def draw(self, context):
        layout = self.layout

        # TODO
        # see view3d_select_faceselmenu

# ********** Object menu **********


class VIEW3D_MT_object(bpy.types.Menu):
    bl_context = "objectmode"
    bl_label = "Object"

    def draw(self, context):
        layout = self.layout

        layout.menu("VIEW3D_MT_transform")
        layout.menu("VIEW3D_MT_mirror")
        layout.menu("VIEW3D_MT_object_clear")
        layout.menu("VIEW3D_MT_object_apply")
        layout.menu("VIEW3D_MT_snap")

        layout.separator()

        layout.operator("anim.keyframe_insert_menu", text="Insert Keyframe...")
        layout.operator("anim.keyframe_delete_v3d", text="Delete Keyframe...")
        layout.operator("anim.keying_set_active_set", text="Change Keying Set...")

        layout.separator()

        layout.operator("object.duplicate_move")
        layout.operator("object.duplicate_move_linked")
        layout.operator("object.delete", text="Delete...")
        layout.operator("object.proxy_make", text="Make Proxy...")
        layout.menu("VIEW3D_MT_make_links", text="Make Links...")
        layout.operator("object.make_dupli_face", text="Make Dupliface...")
        layout.operator_menu_enum("object.make_local", "type", text="Make Local...")
        layout.menu("VIEW3D_MT_make_single_user")

        layout.separator()

        layout.menu("VIEW3D_MT_object_parent")
        layout.menu("VIEW3D_MT_object_track")
        layout.menu("VIEW3D_MT_object_group")
        layout.menu("VIEW3D_MT_object_constraints")

        layout.separator()

        layout.menu("VIEW3D_MT_object_game_properties")
        layout.menu("VIEW3D_MT_object_game_logicbricks")

        layout.separator()

        layout.operator("object.join_uvs")
        layout.operator("object.join")

        layout.separator()

        layout.operator("object.move_to_layer", text="Move to Layer...")
        layout.menu("VIEW3D_MT_object_showhide")

        layout.operator_menu_enum("object.convert", "target")


class VIEW3D_MT_object_clear(bpy.types.Menu):
    bl_label = "Clear"

    def draw(self, context):
        layout = self.layout

        layout.operator("object.location_clear", text="Location")
        layout.operator("object.rotation_clear", text="Rotation")
        layout.operator("object.scale_clear", text="Scale")
        layout.operator("object.origin_clear", text="Origin")


class VIEW3D_MT_object_specials(bpy.types.Menu):
    bl_label = "Specials"

    def poll(self, context):
        # add more special types
        return context.object

    def draw(self, context):
        layout = self.layout

        obj = context.object
        if obj.type == 'LAMP':
            layout.operator_context = 'INVOKE_REGION_WIN'

            props = layout.operator("wm.context_modal_mouse", text="Spot Size")
            props.data_path_iter = "selected_editable_objects"
            props.data_path_item = "data.spot_size"
            props.input_scale = 0.01

<<<<<<< HEAD
            props = layout.operator("wm.context_modal_mouse", text="Power")
            props.path_iter = "selected_editable_objects"
            props.path_item = "data.power"
            props.input_scale = 0.1

            props = layout.operator("wm.context_modal_mouse", text="Falloff Distance")
            props.path_iter = "selected_editable_objects"
            props.path_item = "data.falloff_distance"
=======
            props = layout.operator("wm.context_modal_mouse", text="Distance")
            props.data_path_iter = "selected_editable_objects"
            props.data_path_item = "data.distance"
>>>>>>> 08c4725a
            props.input_scale = 0.1

            props = layout.operator("wm.context_modal_mouse", text="Clip Start")
            props.data_path_iter = "selected_editable_objects"
            props.data_path_item = "data.shadow_buffer_clip_start"
            props.input_scale = 0.05

            props = layout.operator("wm.context_modal_mouse", text="Clip End")
            props.data_path_iter = "selected_editable_objects"
            props.data_path_item = "data.shadow_buffer_clip_end"
            props.input_scale = 0.05

            layout.separator()

        props = layout.operator("object.isolate_type_render")


class VIEW3D_MT_object_apply(bpy.types.Menu):
    bl_label = "Apply"

    def draw(self, context):
        layout = self.layout

        layout.operator("object.location_apply", text="Location")
        layout.operator("object.rotation_apply", text="Rotation")
        layout.operator("object.scale_apply", text="Scale")
        layout.separator()
        layout.operator("object.visual_transform_apply", text="Visual Transform")
        layout.operator("object.duplicates_make_real")


class VIEW3D_MT_object_parent(bpy.types.Menu):
    bl_label = "Parent"

    def draw(self, context):
        layout = self.layout

        layout.operator("object.parent_set", text="Set")
        layout.operator("object.parent_clear", text="Clear")


class VIEW3D_MT_object_track(bpy.types.Menu):
    bl_label = "Track"

    def draw(self, context):
        layout = self.layout

        layout.operator("object.track_set", text="Set")
        layout.operator("object.track_clear", text="Clear")


class VIEW3D_MT_object_group(bpy.types.Menu):
    bl_label = "Group"

    def draw(self, context):
        layout = self.layout

        layout.operator("group.create")
        layout.operator("group.objects_remove")

        layout.separator()

        layout.operator("group.objects_add_active")
        layout.operator("group.objects_remove_active")


class VIEW3D_MT_object_constraints(bpy.types.Menu):
    bl_label = "Constraints"

    def draw(self, context):
        layout = self.layout

        layout.operator("object.constraint_add_with_targets")
        layout.operator("object.constraints_copy")
        layout.operator("object.constraints_clear")


class VIEW3D_MT_object_showhide(bpy.types.Menu):
    bl_label = "Show/Hide"

    def draw(self, context):
        layout = self.layout

        layout.operator("object.restrictview_clear", text="Show Hidden")
        layout.operator("object.restrictview_set", text="Hide Selected")
        layout.operator("object.restrictview_set", text="Hide Unselected").unselected = True


class VIEW3D_MT_make_single_user(bpy.types.Menu):
    bl_label = "Make Single User"

    def draw(self, context):
        layout = self.layout

        props = layout.operator("object.make_single_user", text="Object")
        props.object = True

        props = layout.operator("object.make_single_user", text="Object & ObData")
        props.object = props.obdata = True

        props = layout.operator("object.make_single_user", text="Object & ObData & Materials+Tex")
        props.object = props.obdata = props.material = props.texture = True

        props = layout.operator("object.make_single_user", text="Materials+Tex")
        props.material = props.texture = True

        props = layout.operator("object.make_single_user", text="Animation")
        props.animation = True


class VIEW3D_MT_make_links(bpy.types.Menu):
    bl_label = "Make Links"

    def draw(self, context):
        layout = self.layout

        layout.operator_menu_enum("object.make_links_scene", "scene", text="Objects to Scene...")
        layout.operator_menu_enum("marker.make_links_scene", "scene", text="Markers to Scene...")
        layout.operator_enums("object.make_links_data", "type") # inline


class VIEW3D_MT_object_game_properties(bpy.types.Menu):
    bl_label = "Game Properties"

    def draw(self, context):
        layout = self.layout

        layout.operator("object.game_property_copy", text="Replace").operation = 'REPLACE'
        layout.operator("object.game_property_copy", text="Merge").operation = 'MERGE'
        layout.operator_menu_enum("object.game_property_copy", "property", text="Copy...")
        layout.separator()
        layout.operator("object.game_property_clear")


class VIEW3D_MT_object_game_logicbricks(bpy.types.Menu):
    bl_label = "Logic Bricks"

    def draw(self, context):
        layout = self.layout

        layout.operator("object.logic_bricks_copy", text="Copy")

# ********** Vertex paint menu **********


class VIEW3D_MT_paint_vertex(bpy.types.Menu):
    bl_label = "Paint"

    def draw(self, context):
        layout = self.layout

        layout.operator("paint.vertex_color_set")
        layout.operator("paint.vertex_color_dirt")


class VIEW3D_MT_hook(bpy.types.Menu):
    bl_label = "Hooks"

    def draw(self, context):
        layout = self.layout
        layout.operator_context = 'EXEC_AREA'
        layout.operator("object.hook_add_newob")
        layout.operator("object.hook_add_selob")

        if [mod.type == 'HOOK' for mod in context.active_object.modifiers]:
            layout.separator()
            layout.operator_menu_enum("object.hook_assign", "modifier")
            layout.operator_menu_enum("object.hook_remove", "modifier")
            layout.separator()
            layout.operator_menu_enum("object.hook_select", "modifier")
            layout.operator_menu_enum("object.hook_reset", "modifier")
            layout.operator_menu_enum("object.hook_recenter", "modifier")


class VIEW3D_MT_vertex_group(bpy.types.Menu):
    bl_label = "Vertex Groups"

    def draw(self, context):
        layout = self.layout
        layout.operator_context = 'EXEC_AREA'
        layout.operator("object.vertex_group_assign", text="Assign to New Group").new = True

        ob = context.active_object
        if ob.mode == 'EDIT':
            if ob.vertex_groups and ob.active_vertex_group:
                layout.separator()
                layout.operator("object.vertex_group_assign", text="Assign to Active Group")
                layout.operator("object.vertex_group_remove_from", text="Remove from Active Group")
                layout.operator("object.vertex_group_remove_from", text="Remove from All").all = True
                layout.separator()

        if ob.vertex_groups and ob.active_vertex_group:
            layout.operator_menu_enum("object.vertex_group_set_active", "group", text="Set Active Group")
            layout.operator("object.vertex_group_remove", text="Remove Active Group")
            layout.operator("object.vertex_group_remove", text="Remove All Groups").all = True

# ********** Weight paint menu **********


class VIEW3D_MT_paint_weight(bpy.types.Menu):
    bl_label = "Weights"

    def draw(self, context):
        layout = self.layout

        layout.operator("paint.weight_from_bones", text="Assign Automatic From Bones").type = 'AUTOMATIC'
        layout.operator("paint.weight_from_bones", text="Assign From Bone Envelopes").type = 'ENVELOPES'

        layout.separator()

        layout.operator("object.vertex_group_normalize_all", text="Normalize All")
        layout.operator("object.vertex_group_normalize", text="Normalize")
        layout.operator("object.vertex_group_invert", text="Invert")
        layout.operator("object.vertex_group_clean", text="Clean")
        layout.operator("object.vertex_group_levels", text="Levels")

# ********** Sculpt menu **********


class VIEW3D_MT_sculpt(bpy.types.Menu):
    bl_label = "Sculpt"

    def draw(self, context):
        layout = self.layout

        sculpt = context.tool_settings.sculpt
        brush = context.tool_settings.sculpt.brush

        layout.prop(sculpt, "symmetry_x")
        layout.prop(sculpt, "symmetry_y")
        layout.prop(sculpt, "symmetry_z")
        layout.separator()
        layout.prop(sculpt, "lock_x")
        layout.prop(sculpt, "lock_y")
        layout.prop(sculpt, "lock_z")
        layout.separator()
        layout.operator_menu_enum("brush.curve_preset", "shape")
        layout.separator()

        sculpt_tool = brush.sculpt_tool

        if sculpt_tool != 'GRAB':
            layout.prop(brush, "use_airbrush")

            if sculpt_tool != 'LAYER':
                layout.prop(brush, "use_anchor")

            if sculpt_tool in ('DRAW', 'PINCH', 'INFLATE', 'LAYER', 'CLAY'):
                layout.prop(brush, "flip_direction")

            if sculpt_tool == 'LAYER':
                layout.prop(brush, "use_persistent")
                layout.operator("sculpt.set_persistent_base")

# ********** Particle menu **********


class VIEW3D_MT_particle(bpy.types.Menu):
    bl_label = "Particle"

    def draw(self, context):
        layout = self.layout

        particle_edit = context.tool_settings.particle_edit

        layout.operator("particle.mirror")

        layout.separator()

        layout.operator("particle.remove_doubles")
        layout.operator("particle.delete")

        if particle_edit.selection_mode == 'POINT':
            layout.operator("particle.subdivide")

        layout.operator("particle.rekey")
        layout.operator("particle.weight_set")

        layout.separator()

        layout.menu("VIEW3D_MT_particle_showhide")


class VIEW3D_MT_particle_specials(bpy.types.Menu):
    bl_label = "Specials"

    def draw(self, context):
        layout = self.layout
        particle_edit = context.tool_settings.particle_edit

        layout.operator("particle.rekey")

        layout.separator()
        if particle_edit.selection_mode == 'POINT':
            layout.operator("particle.subdivide")
            layout.operator("particle.select_roots")
            layout.operator("particle.select_tips")

        layout.operator("particle.remove_doubles")


class VIEW3D_MT_particle_showhide(VIEW3D_MT_showhide):
    _operator_name = "particle"

# ********** Pose Menu **********


class VIEW3D_MT_pose(bpy.types.Menu):
    bl_label = "Pose"

    def draw(self, context):
        layout = self.layout

        arm = context.active_object.data

        layout.menu("VIEW3D_MT_transform")
        layout.menu("VIEW3D_MT_snap")
        if arm.drawtype in ('BBONE', 'ENVELOPE'):
            layout.operator("transform.transform", text="Scale Envelope Distance").mode = 'BONESIZE'

        layout.menu("VIEW3D_MT_pose_transform")

        layout.separator()

        layout.operator("anim.keyframe_insert_menu", text="Insert Keyframe...")
        layout.operator("anim.keyframe_delete_v3d", text="Delete Keyframe...")
        layout.operator("anim.keying_set_active_set", text="Change Keying Set...")

        layout.separator()

        layout.operator("pose.relax")

        layout.separator()

        layout.menu("VIEW3D_MT_pose_apply")

        layout.separator()

        layout.operator("pose.copy")
        layout.operator("pose.paste")
        layout.operator("pose.paste", text="Paste X-Flipped Pose").flipped = True

        layout.separator()

        layout.menu("VIEW3D_MT_pose_pose")
        layout.menu("VIEW3D_MT_pose_motion")
        layout.menu("VIEW3D_MT_pose_group")

        layout.separator()

        layout.menu("VIEW3D_MT_pose_ik")
        layout.menu("VIEW3D_MT_pose_constraints")

        layout.separator()

        layout.operator_context = 'EXEC_AREA'
        layout.operator("pose.autoside_names", text="AutoName Left/Right").axis = 'XAXIS'
        layout.operator("pose.autoside_names", text="AutoName Front/Back").axis = 'YAXIS'
        layout.operator("pose.autoside_names", text="AutoName Top/Bottom").axis = 'ZAXIS'

        layout.operator("pose.flip_names")

        layout.operator("pose.quaternions_flip")

        layout.separator()

        layout.operator_context = 'INVOKE_AREA'
        layout.operator("pose.armature_layers", text="Change Armature Layers...")
        layout.operator("pose.bone_layers", text="Change Bone Layers...")

        layout.separator()

        layout.menu("VIEW3D_MT_pose_showhide")
        layout.operator_menu_enum("pose.flags_set", 'mode', text="Bone Settings")


class VIEW3D_MT_pose_transform(bpy.types.Menu):
    bl_label = "Clear Transform"

    def draw(self, context):
        layout = self.layout

        layout.label(text="User Transform")

        layout.operator("pose.loc_clear", text="Location")
        layout.operator("pose.rot_clear", text="Rotation")
        layout.operator("pose.scale_clear", text="Scale")

        layout.label(text="Origin")


class VIEW3D_MT_pose_pose(bpy.types.Menu):
    bl_label = "Pose Library"

    def draw(self, context):
        layout = self.layout

        layout.operator("poselib.browse_interactive", text="Browse Poses...")

        layout.separator()

        layout.operator("poselib.pose_add", text="Add Pose...")
        layout.operator("poselib.pose_rename", text="Rename Pose...")
        layout.operator("poselib.pose_remove", text="Remove Pose...")


class VIEW3D_MT_pose_motion(bpy.types.Menu):
    bl_label = "Motion Paths"

    def draw(self, context):
        layout = self.layout

        layout.operator("pose.paths_calculate", text="Calculate")
        layout.operator("pose.paths_clear", text="Clear")


class VIEW3D_MT_pose_group(bpy.types.Menu):
    bl_label = "Bone Groups"

    def draw(self, context):
        layout = self.layout
        layout.operator("pose.group_add")
        layout.operator("pose.group_remove")

        layout.separator()

        layout.operator("pose.group_assign")
        layout.operator("pose.group_unassign")


class VIEW3D_MT_pose_ik(bpy.types.Menu):
    bl_label = "Inverse Kinematics"

    def draw(self, context):
        layout = self.layout

        layout.operator("pose.ik_add")
        layout.operator("pose.ik_clear")


class VIEW3D_MT_pose_constraints(bpy.types.Menu):
    bl_label = "Constraints"

    def draw(self, context):
        layout = self.layout

        layout.operator("pose.constraint_add_with_targets", text="Add (With Targets)...")
        layout.operator("pose.constraints_copy")
        layout.operator("pose.constraints_clear")


class VIEW3D_MT_pose_showhide(VIEW3D_MT_showhide):
    _operator_name = "pose"


class VIEW3D_MT_pose_apply(bpy.types.Menu):
    bl_label = "Apply"

    def draw(self, context):
        layout = self.layout

        layout.operator("pose.armature_apply")
        layout.operator("pose.visual_transform_apply")


# ********** Edit Menus, suffix from ob.type **********


class VIEW3D_MT_edit_mesh(bpy.types.Menu):
    bl_label = "Mesh"

    def draw(self, context):
        layout = self.layout

        settings = context.tool_settings

        layout.operator("ed.undo")
        layout.operator("ed.redo")

        layout.separator()

        layout.menu("VIEW3D_MT_transform")
        layout.menu("VIEW3D_MT_mirror")
        layout.menu("VIEW3D_MT_snap")

        layout.separator()

        layout.menu("VIEW3D_MT_uv_map", text="UV Unwrap...")

        layout.separator()

        layout.operator("view3d.edit_mesh_extrude_move_normal", text="Extrude Region")
        layout.operator("view3d.edit_mesh_extrude_individual_move", text="Extrude Individual")
        layout.operator("mesh.duplicate_move")
        layout.operator("mesh.delete", text="Delete...")

        layout.separator()

        layout.menu("VIEW3D_MT_edit_mesh_vertices")
        layout.menu("VIEW3D_MT_edit_mesh_edges")
        layout.menu("VIEW3D_MT_edit_mesh_faces")
        layout.menu("VIEW3D_MT_edit_mesh_normals")

        layout.separator()

        layout.prop(settings, "automerge_editing")
        layout.prop_menu_enum(settings, "proportional_editing")
        layout.prop_menu_enum(settings, "proportional_editing_falloff")

        layout.separator()

        layout.menu("VIEW3D_MT_edit_mesh_showhide")


class VIEW3D_MT_edit_mesh_specials(bpy.types.Menu):
    bl_label = "Specials"

    def draw(self, context):
        layout = self.layout

        layout.operator_context = 'INVOKE_REGION_WIN'

        layout.operator("mesh.subdivide", text="Subdivide")
        layout.operator("mesh.subdivide", text="Subdivide Smooth").smoothness = 1.0
        layout.operator("mesh.merge", text="Merge...")
        layout.operator("mesh.remove_doubles")
        layout.operator("mesh.hide", text="Hide")
        layout.operator("mesh.reveal", text="Reveal")
        layout.operator("mesh.select_inverse")
        layout.operator("mesh.flip_normals")
        layout.operator("mesh.vertices_smooth", text="Smooth")
        # layout.operator("mesh.bevel", text="Bevel")
        layout.operator("mesh.faces_shade_smooth")
        layout.operator("mesh.faces_shade_flat")
        layout.operator("mesh.blend_from_shape")
        layout.operator("mesh.shape_propagate_to_all")
        layout.operator("mesh.select_vertex_path")


class VIEW3D_MT_edit_mesh_selection_mode(bpy.types.Menu):
    bl_label = "Mesh Select Mode"

    def draw(self, context):
        layout = self.layout

        layout.operator_context = 'INVOKE_REGION_WIN'

        prop = layout.operator("wm.context_set_value", text="Vertex", icon='VERTEXSEL')
        prop.value = "(True, False, False)"
        prop.data_path = "tool_settings.mesh_selection_mode"

        prop = layout.operator("wm.context_set_value", text="Edge", icon='EDGESEL')
        prop.value = "(False, True, False)"
        prop.data_path = "tool_settings.mesh_selection_mode"

        prop = layout.operator("wm.context_set_value", text="Face", icon='FACESEL')
        prop.value = "(False, False, True)"
        prop.data_path = "tool_settings.mesh_selection_mode"


class VIEW3D_MT_edit_mesh_extrude(bpy.types.Menu):
    bl_label = "Extrude"

    @staticmethod
    def extrude_options(context):
        mesh = context.object.data
        selection_mode = context.tool_settings.mesh_selection_mode

        totface = mesh.total_face_sel
        totedge = mesh.total_edge_sel
        totvert = mesh.total_vert_sel

        # the following is dependent on selection modes
        # we don't really want that
#        if selection_mode[0]: # vert
#            if totvert == 0:
#                return ()
#            elif totvert == 1:
#                return (3,)
#            elif totedge == 0:
#                return (3,)
#            elif totface == 0:
#                return (2, 3)
#            elif totface == 1:
#                return (0, 2, 3)
#            else:
#                return (0, 1, 2, 3)
#        elif selection_mode[1]: # edge
#            if totedge == 0:
#                return ()
#            elif totedge == 1:
#                return (2,)
#            elif totface == 0:
#                return (2,)
#            elif totface == 1:
#                return (0, 2)
#            else:
#                return (0, 1, 2)
#        elif selection_mode[2]: # face
#            if totface == 0:
#                return ()
#            elif totface == 1:
#                return (0,)
#            else:
#                return (0, 1)

        if totvert == 0:
            return ()
        elif totedge == 0:
            return (0, 3)
        elif totface == 0:
            return (0, 2, 3)
        else:
            return (0, 1, 2, 3)

        # should never get here
        return ()

    def draw(self, context):
        layout = self.layout
        layout.operator_context = 'INVOKE_REGION_WIN'

        def region_menu():
            layout.operator("view3d.edit_mesh_extrude_move_normal", text="Region")

        def face_menu():
            layout.operator("mesh.extrude_faces_move", text="Individual Faces")

        def edge_menu():
            layout.operator("mesh.extrude_edges_move", text="Edges Only")

        def vert_menu():
            layout.operator("mesh.extrude_vertices_move", text="Vertices Only")

        menu_funcs = region_menu, face_menu, edge_menu, vert_menu

        for i in self.extrude_options(context):
            func = menu_funcs[i]
            func()


class VIEW3D_OT_edit_mesh_extrude_individual_move(bpy.types.Operator):
    "Extrude individual elements and move"
    bl_label = "Extrude Individual and Move"
    bl_idname = "view3d.edit_mesh_extrude_individual_move"

    def execute(self, context):
        mesh = context.object.data
        selection_mode = context.tool_settings.mesh_selection_mode

        totface = mesh.total_face_sel
        totedge = mesh.total_edge_sel
        totvert = mesh.total_vert_sel

        if selection_mode[2] and totface == 1:
            return bpy.ops.mesh.extrude_region_move('INVOKE_REGION_WIN', TRANSFORM_OT_translate={"constraint_orientation": "NORMAL", "constraint_axis": [False, False, True]})
        elif selection_mode[2] and totface > 1:
            return bpy.ops.mesh.extrude_faces_move('INVOKE_REGION_WIN')
        elif selection_mode[1] and totedge >= 1:
            return bpy.ops.mesh.extrude_edges_move('INVOKE_REGION_WIN')
        else:
            return bpy.ops.mesh.extrude_vertices_move('INVOKE_REGION_WIN')

    def invoke(self, context, event):
        return self.execute(context)


class VIEW3D_OT_edit_mesh_extrude_move(bpy.types.Operator):
    "Extrude and move along normals"
    bl_label = "Extrude and Move on Normals"
    bl_idname = "view3d.edit_mesh_extrude_move_normal"

    def execute(self, context):
        mesh = context.object.data

        totface = mesh.total_face_sel
        totedge = mesh.total_edge_sel
        totvert = mesh.total_vert_sel

        if totface >= 1:
            return bpy.ops.mesh.extrude_region_move('INVOKE_REGION_WIN', TRANSFORM_OT_translate={"constraint_orientation": "NORMAL", "constraint_axis": [False, False, True]})
        elif totedge == 1:
            return bpy.ops.mesh.extrude_region_move('INVOKE_REGION_WIN', TRANSFORM_OT_translate={"constraint_orientation": "NORMAL", "constraint_axis": [True, True, False]})
        else:
            return bpy.ops.mesh.extrude_region_move('INVOKE_REGION_WIN')

    def invoke(self, context, event):
        return self.execute(context)


class VIEW3D_MT_edit_mesh_vertices(bpy.types.Menu):
    bl_label = "Vertices"

    def draw(self, context):
        layout = self.layout
        layout.operator_context = 'INVOKE_REGION_WIN'

        layout.operator("mesh.merge")
        layout.operator("mesh.rip")
        layout.operator("mesh.split")
        layout.operator("mesh.separate")

        layout.separator()

        layout.operator("mesh.vertices_smooth")
        layout.operator("mesh.remove_doubles")

        layout.operator("mesh.select_vertex_path")

        layout.operator("mesh.blend_from_shape")

        layout.operator("object.vertex_group_blend")
        layout.operator("mesh.shape_propagate_to_all")

        layout.separator()

        layout.menu("VIEW3D_MT_vertex_group")
        layout.menu("VIEW3D_MT_hook")


class VIEW3D_MT_edit_mesh_edges(bpy.types.Menu):
    bl_label = "Edges"

    def draw(self, context):
        layout = self.layout
        layout.operator_context = 'INVOKE_REGION_WIN'

        layout.operator("mesh.edge_face_add")
        layout.operator("mesh.subdivide")

        layout.separator()

        layout.operator("mesh.mark_seam")
        layout.operator("mesh.mark_seam", text="Clear Seam").clear = True

        layout.separator()

        layout.operator("mesh.mark_sharp")
        layout.operator("mesh.mark_sharp", text="Clear Sharp").clear = True

        layout.separator()

        layout.operator("mesh.edge_rotate", text="Rotate Edge CW").direction = 'CW'
        layout.operator("mesh.edge_rotate", text="Rotate Edge CCW").direction = 'CCW'

        layout.separator()

        layout.operator("TRANSFORM_OT_edge_slide")
        layout.operator("TRANSFORM_OT_edge_crease")
        layout.operator("mesh.loop_multi_select", text="Edge Loop")

        # uiItemO(layout, "Loopcut", 0, "mesh.loop_cut"); // CutEdgeloop(em, 1);
        # uiItemO(layout, "Edge Slide", 0, "mesh.edge_slide"); // EdgeSlide(em, 0,0.0);

        layout.operator("mesh.loop_multi_select", text="Edge Ring").ring = True

        layout.operator("mesh.loop_to_region")
        layout.operator("mesh.region_to_loop")


class VIEW3D_MT_edit_mesh_faces(bpy.types.Menu):
    bl_label = "Faces"
    bl_idname = "VIEW3D_MT_edit_mesh_faces"

    def draw(self, context):
        layout = self.layout
        layout.operator_context = 'INVOKE_REGION_WIN'

        # layout.operator("mesh.bevel")
        # layout.operator("mesh.bevel")
        layout.operator("mesh.edge_face_add")
        layout.operator("mesh.fill")
        layout.operator("mesh.beautify_fill")
        layout.operator("mesh.solidify")

        layout.separator()

        layout.operator("mesh.quads_convert_to_tris")
        layout.operator("mesh.tris_convert_to_quads")
        layout.operator("mesh.edge_flip")

        layout.separator()

        layout.operator("mesh.faces_shade_smooth")
        layout.operator("mesh.faces_shade_flat")

        layout.separator()

        # uiItemO(layout, NULL, 0, "mesh.face_mode"); // mesh_set_face_flags(em, 1);
        # uiItemBooleanO(layout, NULL, 0, "mesh.face_mode", "clear", 1); // mesh_set_face_flags(em, 0);

        layout.operator("mesh.edge_rotate", text="Rotate Edge CW").direction = 'CW'

        layout.separator()

        layout.operator_menu_enum("mesh.uvs_rotate", "direction")
        layout.operator_menu_enum("mesh.uvs_mirror", "axis")
        layout.operator_menu_enum("mesh.colors_rotate", "direction")
        layout.operator_menu_enum("mesh.colors_mirror", "axis")


class VIEW3D_MT_edit_mesh_normals(bpy.types.Menu):
    bl_label = "Normals"

    def draw(self, context):
        layout = self.layout

        layout.operator("mesh.normals_make_consistent", text="Recalculate Outside")
        layout.operator("mesh.normals_make_consistent", text="Recalculate Inside").inside = True

        layout.separator()

        layout.operator("mesh.flip_normals")


class VIEW3D_MT_edit_mesh_showhide(VIEW3D_MT_showhide):
    _operator_name = "mesh"

# Edit Curve
# draw_curve is used by VIEW3D_MT_edit_curve and VIEW3D_MT_edit_surface


def draw_curve(self, context):
    layout = self.layout

    settings = context.tool_settings

    layout.menu("VIEW3D_MT_transform")
    layout.menu("VIEW3D_MT_mirror")
    layout.menu("VIEW3D_MT_snap")

    layout.separator()

    layout.operator("curve.extrude")
    layout.operator("curve.duplicate")
    layout.operator("curve.separate")
    layout.operator("curve.make_segment")
    layout.operator("curve.cyclic_toggle")
    layout.operator("curve.delete", text="Delete...")

    layout.separator()

    layout.menu("VIEW3D_MT_edit_curve_ctrlpoints")
    layout.menu("VIEW3D_MT_edit_curve_segments")

    layout.separator()

    layout.prop_menu_enum(settings, "proportional_editing")
    layout.prop_menu_enum(settings, "proportional_editing_falloff")

    layout.separator()

    layout.menu("VIEW3D_MT_edit_curve_showhide")


class VIEW3D_MT_edit_curve(bpy.types.Menu):
    bl_label = "Curve"

    draw = draw_curve


class VIEW3D_MT_edit_curve_ctrlpoints(bpy.types.Menu):
    bl_label = "Control Points"

    def draw(self, context):
        layout = self.layout

        edit_object = context.edit_object

        if edit_object.type == 'CURVE':
            layout.operator("transform.transform").mode = 'TILT'
            layout.operator("curve.tilt_clear")
            layout.operator("curve.separate")

            layout.separator()

            layout.operator_menu_enum("curve.handle_type_set", "type")

            layout.separator()

            layout.menu("VIEW3D_MT_hook")


class VIEW3D_MT_edit_curve_segments(bpy.types.Menu):
    bl_label = "Segments"

    def draw(self, context):
        layout = self.layout

        layout.operator("curve.subdivide")
        layout.operator("curve.switch_direction")


class VIEW3D_MT_edit_curve_specials(bpy.types.Menu):
    bl_label = "Specials"

    def draw(self, context):
        layout = self.layout

        layout.operator("curve.subdivide")
        layout.operator("curve.switch_direction")
        layout.operator("curve.spline_weight_set")
        layout.operator("curve.radius_set")
        layout.operator("curve.smooth")
        layout.operator("curve.smooth_radius")


class VIEW3D_MT_edit_curve_showhide(VIEW3D_MT_showhide):
    _operator_name = "curve"


class VIEW3D_MT_edit_surface(bpy.types.Menu):
    bl_label = "Surface"

    draw = draw_curve


class VIEW3D_MT_edit_text(bpy.types.Menu):
    bl_label = "Text"

    def draw(self, context):
        layout = self.layout

        layout.operator("font.file_paste")

        layout.separator()

        layout.menu("VIEW3D_MT_edit_text_chars")


class VIEW3D_MT_edit_text_chars(bpy.types.Menu):
    bl_label = "Special Characters"

    def draw(self, context):
        layout = self.layout

        layout.operator("font.text_insert", text="Copyright|Alt C").text = b'\xC2\xA9'.decode()
        layout.operator("font.text_insert", text="Registered Trademark|Alt R").text = b'\xC2\xAE'.decode()

        layout.separator()

        layout.operator("font.text_insert", text="Degree Sign|Alt G").text = b'\xC2\xB0'.decode()
        layout.operator("font.text_insert", text="Multiplication Sign|Alt x").text = b'\xC3\x97'.decode()
        layout.operator("font.text_insert", text="Circle|Alt .").text = b'\xC2\x8A'.decode()
        layout.operator("font.text_insert", text="Superscript 1|Alt 1").text = b'\xC2\xB9'.decode()
        layout.operator("font.text_insert", text="Superscript 2|Alt 2").text = b'\xC2\xB2'.decode()
        layout.operator("font.text_insert", text="Superscript 3|Alt 3").text = b'\xC2\xB3'.decode()
        layout.operator("font.text_insert", text="Double >>|Alt >").text = b'\xC2\xBB'.decode()
        layout.operator("font.text_insert", text="Double <<|Alt <").text = b'\xC2\xAB'.decode()
        layout.operator("font.text_insert", text="Promillage|Alt %").text = b'\xE2\x80\xB0'.decode()

        layout.separator()

        layout.operator("font.text_insert", text="Dutch Florin|Alt F").text = b'\xC2\xA4'.decode()
        layout.operator("font.text_insert", text="British Pound|Alt L").text = b'\xC2\xA3'.decode()
        layout.operator("font.text_insert", text="Japanese Yen|Alt Y").text = b'\xC2\xA5'.decode()

        layout.separator()

        layout.operator("font.text_insert", text="German S|Alt S").text = b'\xC3\x9F'.decode()
        layout.operator("font.text_insert", text="Spanish Question Mark|Alt ?").text = b'\xC2\xBF'.decode()
        layout.operator("font.text_insert", text="Spanish Exclamation Mark|Alt !").text = b'\xC2\xA1'.decode()


class VIEW3D_MT_edit_meta(bpy.types.Menu):
    bl_label = "Metaball"

    def draw(self, context):
        layout = self.layout

        settings = context.tool_settings

        layout.operator("ed.undo")
        layout.operator("ed.redo")

        layout.separator()

        layout.menu("VIEW3D_MT_transform")
        layout.menu("VIEW3D_MT_mirror")
        layout.menu("VIEW3D_MT_snap")

        layout.separator()

        layout.operator("mball.delete_metaelems", text="Delete...")
        layout.operator("mball.duplicate_metaelems")

        layout.separator()

        layout.prop_menu_enum(settings, "proportional_editing")
        layout.prop_menu_enum(settings, "proportional_editing_falloff")

        layout.separator()

        layout.menu("VIEW3D_MT_edit_meta_showhide")


class VIEW3D_MT_edit_meta_showhide(bpy.types.Menu):
    bl_label = "Show/Hide"

    def draw(self, context):
        layout = self.layout

        layout.operator("mball.reveal_metaelems", text="Show Hidden")
        layout.operator("mball.hide_metaelems", text="Hide Selected")
        layout.operator("mball.hide_metaelems", text="Hide Unselected").unselected = True


class VIEW3D_MT_edit_lattice(bpy.types.Menu):
    bl_label = "Lattice"

    def draw(self, context):
        layout = self.layout

        settings = context.tool_settings

        layout.menu("VIEW3D_MT_transform")
        layout.menu("VIEW3D_MT_mirror")
        layout.menu("VIEW3D_MT_snap")

        layout.separator()

        layout.operator("lattice.make_regular")

        layout.separator()

        layout.prop_menu_enum(settings, "proportional_editing")
        layout.prop_menu_enum(settings, "proportional_editing_falloff")


class VIEW3D_MT_edit_armature(bpy.types.Menu):
    bl_label = "Armature"

    def draw(self, context):
        layout = self.layout

        edit_object = context.edit_object
        arm = edit_object.data

        layout.menu("VIEW3D_MT_transform")
        layout.menu("VIEW3D_MT_mirror")
        layout.menu("VIEW3D_MT_snap")
        layout.menu("VIEW3D_MT_edit_armature_roll")

        if arm.drawtype == 'ENVELOPE':
            layout.operator("transform.transform", text="Scale Envelope Distance").mode = 'BONESIZE'
        else:
            layout.operator("transform.transform", text="Scale B-Bone Width").mode = 'BONESIZE'

        layout.separator()

        layout.operator("armature.extrude_move")

        if arm.x_axis_mirror:
            layout.operator("armature.extrude_forked")

        layout.operator("armature.duplicate_move")
        layout.operator("armature.merge")
        layout.operator("armature.fill")
        layout.operator("armature.delete")
        layout.operator("armature.separate")

        layout.separator()

        layout.operator("armature.subdivide_multi", text="Subdivide")
        layout.operator("armature.switch_direction", text="Switch Direction")

        layout.separator()

        layout.operator_context = 'EXEC_AREA'
        layout.operator("armature.autoside_names", text="AutoName Left/Right").type = 'XAXIS'
        layout.operator("armature.autoside_names", text="AutoName Front/Back").type = 'YAXIS'
        layout.operator("armature.autoside_names", text="AutoName Top/Bottom").type = 'ZAXIS'
        layout.operator("armature.flip_names")

        layout.separator()

        layout.operator_context = 'INVOKE_DEFAULT'
        layout.operator("armature.armature_layers")
        layout.operator("armature.bone_layers")

        layout.separator()

        layout.menu("VIEW3D_MT_edit_armature_parent")

        layout.separator()

        layout.operator_menu_enum("armature.flags_set", "mode", text="Bone Settings")


class VIEW3D_MT_armature_specials(bpy.types.Menu):
    bl_label = "Specials"

    def draw(self, context):
        layout = self.layout

        layout.operator_context = 'INVOKE_REGION_WIN'

        layout.operator("armature.subdivide_multi", text="Subdivide")
        layout.operator("armature.switch_direction", text="Switch Direction")

        layout.separator()

        layout.operator_context = 'EXEC_REGION_WIN'
        layout.operator("armature.autoside_names", text="AutoName Left/Right").type = 'XAXIS'
        layout.operator("armature.autoside_names", text="AutoName Front/Back").type = 'YAXIS'
        layout.operator("armature.autoside_names", text="AutoName Top/Bottom").type = 'ZAXIS'
        layout.operator("armature.flip_names", text="Flip Names")


class VIEW3D_MT_edit_armature_parent(bpy.types.Menu):
    bl_label = "Parent"

    def draw(self, context):
        layout = self.layout

        layout.operator("armature.parent_set", text="Make")
        layout.operator("armature.parent_clear", text="Clear")


class VIEW3D_MT_edit_armature_roll(bpy.types.Menu):
    bl_label = "Bone Roll"

    def draw(self, context):
        layout = self.layout

        layout.operator("armature.calculate_roll", text="Clear Roll (Z-Axis Up)").type = 'GLOBALUP'
        layout.operator("armature.calculate_roll", text="Roll to Cursor").type = 'CURSOR'

        layout.separator()

        layout.operator("transform.transform", text="Set Roll").mode = 'BONE_ROLL'

# ********** Panel **********


class VIEW3D_PT_view3d_properties(bpy.types.Panel):
    bl_space_type = 'VIEW_3D'
    bl_region_type = 'UI'
    bl_label = "View"

    def poll(self, context):
        view = context.space_data
        return (view)

    def draw(self, context):
        layout = self.layout

        view = context.space_data
        scene = context.scene

        col = layout.column()
        col.active = view.region_3d.view_perspective != 'CAMERA'
        col.prop(view, "lens")
        col.label(text="Lock to Object:")
        col.prop(view, "lock_object", text="")
        if view.lock_object and view.lock_object.type == 'ARMATURE':
            col.prop_object(view, "lock_bone", view.lock_object.data, "bones", text="")

        col = layout.column(align=True)
        col.label(text="Clip:")
        col.prop(view, "clip_start", text="Start")
        col.prop(view, "clip_end", text="End")

        subcol = col.column()
        subcol.enabled = not view.lock_camera_and_layers
        subcol.label(text="Local Camera:")
        subcol.prop(view, "camera", text="")

        layout.column().prop(view, "cursor_location")


class VIEW3D_PT_view3d_name(bpy.types.Panel):
    bl_space_type = 'VIEW_3D'
    bl_region_type = 'UI'
    bl_label = "Item"

    def poll(self, context):
        return (context.space_data and context.active_object)

    def draw(self, context):
        layout = self.layout

        ob = context.active_object
        row = layout.row()
        row.label(text="", icon='OBJECT_DATA')
        row.prop(ob, "name", text="")

        if ob.type == 'ARMATURE' and ob.mode in ('EDIT', 'POSE'):
            bone = context.active_bone
            if bone:
                row = layout.row()
                row.label(text="", icon='BONE_DATA')
                row.prop(bone, "name", text="")


class VIEW3D_PT_view3d_display(bpy.types.Panel):
    bl_space_type = 'VIEW_3D'
    bl_region_type = 'UI'
    bl_label = "Display"
    bl_default_closed = True

    def poll(self, context):
        view = context.space_data
        return (view)

    def draw(self, context):
        layout = self.layout

        view = context.space_data
        gs = context.scene.game_data
        ob = context.object

        col = layout.column()
        col.prop(view, "display_render_override")

        col = layout.column()
        display_all = not view.display_render_override
        col.active = display_all
        col.prop(view, "outline_selected")
        col.prop(view, "all_object_origins")
        col.prop(view, "relationship_lines")
        if ob and ob.type == 'MESH':
            mesh = ob.data
            col.prop(mesh, "all_edges")

        col = layout.column()
        col.active = display_all
        split = col.split(percentage=0.55)
        split.prop(view, "display_floor", text="Grid Floor")

        row = split.row(align=True)
        row.prop(view, "display_x_axis", text="X", toggle=True)
        row.prop(view, "display_y_axis", text="Y", toggle=True)
        row.prop(view, "display_z_axis", text="Z", toggle=True)

        sub = col.column(align=True)
        sub.active = (display_all and view.display_floor)
        sub.prop(view, "grid_lines", text="Lines")
        sub.prop(view, "grid_spacing", text="Spacing")
        sub.prop(view, "grid_subdivisions", text="Subdivisions")

        col = layout.column()
        col.label(text="Shading:")
        col.prop(gs, "material_mode", text="")
        col.prop(view, "textured_solid")

        layout.separator()

        region = view.region_quadview

        layout.operator("screen.region_quadview", text="Toggle Quad View")

        if region:
            col = layout.column()
            col.prop(region, "lock_rotation")
            row = col.row()
            row.enabled = region.lock_rotation
            row.prop(region, "box_preview")
            row = col.row()
            row.enabled = region.lock_rotation and region.box_preview
            row.prop(region, "box_clip")


class VIEW3D_PT_view3d_meshdisplay(bpy.types.Panel):
    bl_space_type = 'VIEW_3D'
    bl_region_type = 'UI'
    bl_label = "Mesh Display"

    def poll(self, context):
        # The active object check is needed because of localmode
        return (context.active_object and (context.mode == 'EDIT_MESH'))

    def draw(self, context):
        layout = self.layout

        mesh = context.active_object.data

        col = layout.column()
        col.label(text="Overlays:")
        col.prop(mesh, "draw_edges", text="Edges")
        col.prop(mesh, "draw_faces", text="Faces")
        col.prop(mesh, "draw_creases", text="Creases")
        col.prop(mesh, "draw_bevel_weights", text="Bevel Weights")
        col.prop(mesh, "draw_seams", text="Seams")
        col.prop(mesh, "draw_sharp", text="Sharp")

        col.separator()
        col.label(text="Normals:")
        col.prop(mesh, "draw_normals", text="Face")
        col.prop(mesh, "draw_vertex_normals", text="Vertex")
        col.prop(context.scene.tool_settings, "normal_size", text="Normal Size")

        col.separator()
        col.label(text="Numerics:")
        col.prop(mesh, "draw_edge_lenght")
        col.prop(mesh, "draw_edge_angle")
        col.prop(mesh, "draw_face_area")


class VIEW3D_PT_view3d_curvedisplay(bpy.types.Panel):
    bl_space_type = 'VIEW_3D'
    bl_region_type = 'UI'
    bl_label = "Curve Display"

    def poll(self, context):
        editmesh = context.mode == 'EDIT_CURVE'
        return (editmesh)

    def draw(self, context):
        layout = self.layout

        curve = context.active_object.data

        col = layout.column()
        col.label(text="Overlays:")
        col.prop(curve, "draw_handles", text="Handles")
        col.prop(curve, "draw_normals", text="Normals")
        col.prop(context.scene.tool_settings, "normal_size", text="Normal Size")


class VIEW3D_PT_background_image(bpy.types.Panel):
    bl_space_type = 'VIEW_3D'
    bl_region_type = 'UI'
    bl_label = "Background Images"
    bl_default_closed = True

    def poll(self, context):
        view = context.space_data
        # bg = context.space_data.background_image
        return (view)

    def draw_header(self, context):
        layout = self.layout
        view = context.space_data

        layout.prop(view, "display_background_images", text="")

    def draw(self, context):
        layout = self.layout

        view = context.space_data

        col = layout.column()
        col.operator("view3d.add_background_image", text="Add Image")

        for i, bg in enumerate(view.background_images):
            layout.active = view.display_background_images
            box = layout.box()
            row = box.row(align=True)
            row.prop(bg, "show_expanded", text="", no_bg=True)
            row.label(text=getattr(bg.image, "name", "Not Set"))
            row.operator("view3d.remove_background_image", text="", icon='X').index = i

            box.prop(bg, "view_axis", text="Axis")

            if bg.show_expanded:
                row = box.row()
                row.template_ID(bg, "image", open="image.open")
                if (bg.image):
                    box.template_image(bg, "image", bg.image_user, compact=True)

                    box.prop(bg, "transparency", slider=True)
                    box.prop(bg, "size")
                    row = box.row(align=True)
                    row.prop(bg, "offset_x", text="X")
                    row.prop(bg, "offset_y", text="Y")


class VIEW3D_PT_transform_orientations(bpy.types.Panel):
    bl_space_type = 'VIEW_3D'
    bl_region_type = 'UI'
    bl_label = "Transform Orientations"
    bl_default_closed = True

    def poll(self, context):
        view = context.space_data
        return (view)

    def draw(self, context):
        layout = self.layout

        view = context.space_data

        col = layout.column()

        col.prop(view, "transform_orientation")
        col.operator("transform.create_orientation", text="Create")

        orientation = view.current_orientation

        if orientation:
            col.prop(orientation, "name")
            col.operator("transform.delete_orientation", text="Delete")


class VIEW3D_PT_etch_a_ton(bpy.types.Panel):
    bl_space_type = 'VIEW_3D'
    bl_region_type = 'UI'
    bl_label = "Skeleton Sketching"
    bl_default_closed = True

    def poll(self, context):
        scene = context.space_data
        ob = context.active_object
        return scene and ob and ob.type == 'ARMATURE' and ob.mode == 'EDIT'

    def draw_header(self, context):
        layout = self.layout
        toolsettings = context.scene.tool_settings

        layout.prop(toolsettings, "bone_sketching", text="")

    def draw(self, context):
        layout = self.layout
        toolsettings = context.scene.tool_settings

        col = layout.column()

        col.prop(toolsettings, "etch_quick")
        col.prop(toolsettings, "etch_overdraw")

        col.prop(toolsettings, "etch_convert_mode")

        if toolsettings.etch_convert_mode == 'LENGTH':
            col.prop(toolsettings, "etch_length_limit")
        elif toolsettings.etch_convert_mode == 'ADAPTIVE':
            col.prop(toolsettings, "etch_adaptive_limit")
        elif toolsettings.etch_convert_mode == 'FIXED':
            col.prop(toolsettings, "etch_subdivision_number")
        elif toolsettings.etch_convert_mode == 'RETARGET':
            col.prop(toolsettings, "etch_template")
            col.prop(toolsettings, "etch_roll_mode")
            col.prop(toolsettings, "etch_autoname")
            col.prop(toolsettings, "etch_number")
            col.prop(toolsettings, "etch_side")


class VIEW3D_PT_context_properties(bpy.types.Panel):
    bl_space_type = 'VIEW_3D'
    bl_region_type = 'UI'
    bl_label = "Properties"
    bl_default_closed = True

    def _active_context_member(self, context):
        obj = context.object
        if obj:
            mode = obj.mode
            if mode == 'POSE':
                return "active_pose_bone"
            elif mode == 'EDIT' and obj.type == 'ARMATURE':
                return "active_bone"
            else:
                return "object"

        return ""

    def poll(self, context):
        member = self._active_context_member(context)
        if member:
            context_member = getattr(context, member)
            return context_member and context_member.keys()

        return False

    def draw(self, context):
        import rna_prop_ui
        # reload(rna_prop_ui)
        member = self._active_context_member(context)

        if member:
            # Draw with no edit button
            rna_prop_ui.draw(self.layout, context, member, False)

classes = [
    VIEW3D_OT_edit_mesh_extrude_move, # detects constraints setup and extrude region
    VIEW3D_OT_edit_mesh_extrude_individual_move,

    VIEW3D_HT_header, # Header

    VIEW3D_MT_view, #View Menus
    VIEW3D_MT_view_navigation,
    VIEW3D_MT_view_align,
    VIEW3D_MT_view_align_selected,
    VIEW3D_MT_view_cameras,

    VIEW3D_MT_select_object, # Select Menus
    VIEW3D_MT_select_pose,
    VIEW3D_MT_select_particle,
    VIEW3D_MT_select_edit_mesh,
    VIEW3D_MT_select_edit_curve,
    VIEW3D_MT_select_edit_surface,
    VIEW3D_MT_select_edit_metaball,
    VIEW3D_MT_select_edit_lattice,
    VIEW3D_MT_select_edit_armature,
    VIEW3D_MT_select_face, # XXX todo

    VIEW3D_MT_transform, # Object/Edit Menus
    VIEW3D_MT_mirror, # Object/Edit Menus
    VIEW3D_MT_snap, # Object/Edit Menus
    VIEW3D_MT_uv_map, # Edit Menus

    VIEW3D_MT_object, # Object Menu
    VIEW3D_MT_object_specials,
    VIEW3D_MT_object_apply,
    VIEW3D_MT_object_clear,
    VIEW3D_MT_object_parent,
    VIEW3D_MT_object_track,
    VIEW3D_MT_object_group,
    VIEW3D_MT_object_constraints,
    VIEW3D_MT_object_showhide,
    VIEW3D_MT_make_single_user,
    VIEW3D_MT_make_links,
    VIEW3D_MT_object_game_properties,
    VIEW3D_MT_object_game_logicbricks,

    VIEW3D_MT_hook,
    VIEW3D_MT_vertex_group,

    VIEW3D_MT_sculpt, # Sculpt Menu
    VIEW3D_MT_paint_vertex,
    VIEW3D_MT_paint_weight,

    VIEW3D_MT_particle, # Particle Menu
    VIEW3D_MT_particle_specials,
    VIEW3D_MT_particle_showhide,

    VIEW3D_MT_pose, # POSE Menu
    VIEW3D_MT_pose_transform,
    VIEW3D_MT_pose_pose,
    VIEW3D_MT_pose_motion,
    VIEW3D_MT_pose_group,
    VIEW3D_MT_pose_ik,
    VIEW3D_MT_pose_constraints,
    VIEW3D_MT_pose_showhide,
    VIEW3D_MT_pose_apply,

    VIEW3D_MT_edit_mesh,
    VIEW3D_MT_edit_mesh_specials, # Only as a menu for keybindings
    VIEW3D_MT_edit_mesh_selection_mode, # Only as a menu for keybindings
    VIEW3D_MT_edit_mesh_vertices,
    VIEW3D_MT_edit_mesh_edges,
    VIEW3D_MT_edit_mesh_faces,
    VIEW3D_MT_edit_mesh_normals,
    VIEW3D_MT_edit_mesh_showhide,
    VIEW3D_MT_edit_mesh_extrude, # use with VIEW3D_OT_edit_mesh_extrude_menu

    VIEW3D_MT_edit_curve,
    VIEW3D_MT_edit_curve_ctrlpoints,
    VIEW3D_MT_edit_curve_segments,
    VIEW3D_MT_edit_curve_specials,
    VIEW3D_MT_edit_curve_showhide,

    VIEW3D_MT_edit_surface,

    VIEW3D_MT_edit_text,
    VIEW3D_MT_edit_text_chars,

    VIEW3D_MT_edit_meta,
    VIEW3D_MT_edit_meta_showhide,

    VIEW3D_MT_edit_lattice,

    VIEW3D_MT_edit_armature,
    VIEW3D_MT_edit_armature_parent,
    VIEW3D_MT_edit_armature_roll,

    VIEW3D_MT_armature_specials, # Only as a menu for keybindings

   # Panels
    VIEW3D_PT_view3d_properties,
    VIEW3D_PT_view3d_display,
    VIEW3D_PT_view3d_name,
    VIEW3D_PT_view3d_meshdisplay,
    VIEW3D_PT_view3d_curvedisplay,
    VIEW3D_PT_background_image,
    VIEW3D_PT_transform_orientations,
    VIEW3D_PT_etch_a_ton,
    VIEW3D_PT_context_properties]


def register():
    register = bpy.types.register
    for cls in classes:
        register(cls)


def unregister():
    unregister = bpy.types.unregister
    for cls in classes:
        unregister(cls)

if __name__ == "__main__":
    register()<|MERGE_RESOLUTION|>--- conflicted
+++ resolved
@@ -725,20 +725,14 @@
             props.data_path_item = "data.spot_size"
             props.input_scale = 0.01
 
-<<<<<<< HEAD
             props = layout.operator("wm.context_modal_mouse", text="Power")
-            props.path_iter = "selected_editable_objects"
-            props.path_item = "data.power"
+            props.data_path_iter = "selected_editable_objects"
+            props.data_path_item = "data.power"
             props.input_scale = 0.1
 
             props = layout.operator("wm.context_modal_mouse", text="Falloff Distance")
-            props.path_iter = "selected_editable_objects"
-            props.path_item = "data.falloff_distance"
-=======
-            props = layout.operator("wm.context_modal_mouse", text="Distance")
             props.data_path_iter = "selected_editable_objects"
-            props.data_path_item = "data.distance"
->>>>>>> 08c4725a
+            props.data_path_item = "data.falloff_distance"
             props.input_scale = 0.1
 
             props = layout.operator("wm.context_modal_mouse", text="Clip Start")
@@ -1288,15 +1282,15 @@
 
         prop = layout.operator("wm.context_set_value", text="Vertex", icon='VERTEXSEL')
         prop.value = "(True, False, False)"
-        prop.data_path = "tool_settings.mesh_selection_mode"
+        prop.path = "tool_settings.mesh_selection_mode"
 
         prop = layout.operator("wm.context_set_value", text="Edge", icon='EDGESEL')
         prop.value = "(False, True, False)"
-        prop.data_path = "tool_settings.mesh_selection_mode"
+        prop.path = "tool_settings.mesh_selection_mode"
 
         prop = layout.operator("wm.context_set_value", text="Face", icon='FACESEL')
         prop.value = "(False, False, True)"
-        prop.data_path = "tool_settings.mesh_selection_mode"
+        prop.path = "tool_settings.mesh_selection_mode"
 
 
 class VIEW3D_MT_edit_mesh_extrude(bpy.types.Menu):
