# ##### BEGIN GPL LICENSE BLOCK #####
#
#  This program is free software; you can redistribute it and/or
#  modify it under the terms of the GNU General Public License
#  as published by the Free Software Foundation; either version 2
#  of the License, or (at your option) any later version.
#
#  This program is distributed in the hope that it will be useful,
#  but WITHOUT ANY WARRANTY; without even the implied warranty of
#  MERCHANTABILITY or FITNESS FOR A PARTICULAR PURPOSE.  See the
#  GNU General Public License for more details.
#
#  You should have received a copy of the GNU General Public License
#  along with this program; if not, write to the Free Software Foundation,
#  Inc., 51 Franklin Street, Fifth Floor, Boston, MA 02110-1301, USA.
#
# ##### END GPL LICENSE BLOCK #####

# <pep8 compliant>
import bpy


from properties_physics_common import point_cache_ui
from properties_physics_common import effector_weights_ui


def softbody_panel_enabled(md):
    return (md.point_cache.is_baked is False)


class PhysicButtonsPanel():
    bl_space_type = 'PROPERTIES'
    bl_region_type = 'WINDOW'
    bl_context = "physics"

    @classmethod
    def poll(cls, context):
        ob = context.object
        rd = context.scene.render
#        return (ob and ob.type == 'MESH') and (not rd.use_game_engine)
# i really hate touching things i do not understand completely .. but i think this should read (bjornmose)
        return (ob and (ob.type == 'MESH' or ob.type == 'LATTICE'or ob.type == 'CURVE')) and (not rd.use_game_engine) and (context.soft_body)


class PHYSICS_PT_softbody(PhysicButtonsPanel, bpy.types.Panel):
    bl_label = "Soft Body"

    def draw(self, context):
        layout = self.layout

        md = context.soft_body
        ob = context.object

<<<<<<< HEAD
        split = layout.split()

        if md:
            # remove modifier + settings
            split.context_pointer_set("modifier", md)
            split.operator("object.modifier_remove", text="Remove")

            row = split.row(align=True)
            row.prop(md, "show_render", text="")
            row.prop(md, "show_viewport", text="")
        else:
            # add modifier
            split.operator("object.modifier_add", text="Add").type = 'SOFT_BODY'
            split.column()

=======
>>>>>>> 2198cfdb
        if md:
            softbody = md.settings

            # General
            split = layout.split()
            split.enabled = softbody_panel_enabled(md)

            col = split.column()
            col.label(text="Object:")
            col.prop(softbody, "friction")
            col.prop(softbody, "mass")
            col.prop_search(softbody, "vertex_group_mass", ob, "vertex_groups", text="Mass:")

            col = split.column()
            col.label(text="Simulation:")
            col.prop(softbody, "speed")


class PHYSICS_PT_softbody_cache(PhysicButtonsPanel, bpy.types.Panel):
    bl_label = "Soft Body Cache"
    bl_options = {'DEFAULT_CLOSED'}

    @classmethod
    def poll(cls, context):
        return context.soft_body

    def draw(self, context):
        md = context.soft_body
        point_cache_ui(self, context, md.point_cache, softbody_panel_enabled(md), 'SOFTBODY')


class PHYSICS_PT_softbody_goal(PhysicButtonsPanel, bpy.types.Panel):
    bl_label = "Soft Body Goal"
    bl_options = {'DEFAULT_CLOSED'}

    @classmethod
    def poll(cls, context):
        return context.soft_body

    def draw_header(self, context):
        softbody = context.soft_body.settings

        self.layout.active = softbody_panel_enabled(context.soft_body)
        self.layout.prop(softbody, "use_goal", text="")

    def draw(self, context):
        layout = self.layout

        md = context.soft_body
        softbody = md.settings
        ob = context.object

        layout.active = softbody.use_goal and softbody_panel_enabled(md)

        split = layout.split()

        # Goal
        split = layout.split()

        col = split.column()
        col.label(text="Goal Strengths:")
        col.prop(softbody, "goal_default", text="Default")
        sub = col.column(align=True)
        sub.prop(softbody, "goal_min", text="Minimum")
        sub.prop(softbody, "goal_max", text="Maximum")

        col = split.column()
        col.label(text="Goal Settings:")
        col.prop(softbody, "goal_spring", text="Stiffness")
        col.prop(softbody, "goal_friction", text="Damping")

        layout.prop_search(softbody, "vertex_group_goal", ob, "vertex_groups", text="Vertex Group")


class PHYSICS_PT_softbody_edge(PhysicButtonsPanel, bpy.types.Panel):
    bl_label = "Soft Body Edges"
    bl_options = {'DEFAULT_CLOSED'}

    @classmethod
    def poll(cls, context):
        return context.soft_body

    def draw_header(self, context):
        softbody = context.soft_body.settings

        self.layout.active = softbody_panel_enabled(context.soft_body)
        self.layout.prop(softbody, "use_edges", text="")

    def draw(self, context):
        layout = self.layout

        md = context.soft_body
        softbody = md.settings
        ob = context.object

        layout.active = softbody.use_edges and softbody_panel_enabled(md)

        split = layout.split()

        col = split.column()
        col.label(text="Springs:")
        col.prop(softbody, "pull")
        col.prop(softbody, "push")
        col.prop(softbody, "damping")
        col.prop(softbody, "plastic")
        col.prop(softbody, "bend")
        col.prop(softbody, "spring_length", text="Length")
        col.prop_search(softbody, "vertex_group_spring", ob, "vertex_groups", text="Springs:")

        col = split.column()
        col.prop(softbody, "use_stiff_quads")
        sub = col.column()
        sub.active = softbody.use_stiff_quads
        sub.prop(softbody, "shear")

        col.label(text="Aerodynamics:")
        col.row().prop(softbody, "aerodynamics_type", expand=True)
        col.prop(softbody, "aero", text="Factor")

        #sub = col.column()
        #sub.enabled = softbody.aero > 0

        col.label(text="Collision:")
        col.prop(softbody, "use_edge_collision", text="Edge")
        col.prop(softbody, "use_face_collision", text="Face")


class PHYSICS_PT_softbody_collision(PhysicButtonsPanel, bpy.types.Panel):
    bl_label = "Soft Body Self Collision"
    bl_options = {'DEFAULT_CLOSED'}

    @classmethod
    def poll(cls, context):
        return context.soft_body

    def draw_header(self, context):
        softbody = context.soft_body.settings

        self.layout.active = softbody_panel_enabled(context.soft_body)
        self.layout.prop(softbody, "use_self_collision", text="")

    def draw(self, context):
        layout = self.layout

        md = context.soft_body
        softbody = md.settings

        layout.active = softbody.use_self_collision and softbody_panel_enabled(md)

        layout.label(text="Collision Ball Size Calculation:")
        layout.prop(softbody, "collision_type", expand=True)

        col = layout.column(align=True)
        col.label(text="Ball:")
        col.prop(softbody, "ball_size", text="Size")
        col.prop(softbody, "ball_stiff", text="Stiffness")
        col.prop(softbody, "ball_damp", text="Dampening")


class PHYSICS_PT_softbody_solver(PhysicButtonsPanel, bpy.types.Panel):
    bl_label = "Soft Body Solver"
    bl_options = {'DEFAULT_CLOSED'}

    @classmethod
    def poll(cls, context):
        return context.soft_body

    def draw(self, context):
        layout = self.layout

        md = context.soft_body
        softbody = md.settings

        layout.active = softbody_panel_enabled(md)

        # Solver
        split = layout.split()

        col = split.column(align=True)
        col.label(text="Step Size:")
        col.prop(softbody, "step_min")
        col.prop(softbody, "step_max")
        col.prop(softbody, "use_auto_step", text="Auto-Step")

        col = split.column()
        col.prop(softbody, "error_threshold")
        col.label(text="Helpers:")
        col.prop(softbody, "choke")
        col.prop(softbody, "fuzzy")

        layout.label(text="Diagnostics:")
        layout.prop(softbody, "use_diagnose")
        layout.prop(softbody, "use_estimate_matrix")


class PHYSICS_PT_softbody_field_weights(PhysicButtonsPanel, bpy.types.Panel):
    bl_label = "Soft Body Field Weights"
    bl_options = {'DEFAULT_CLOSED'}

    @classmethod
    def poll(cls, context):
        return (context.soft_body)

    def draw(self, context):
        md = context.soft_body
        softbody = md.settings

        effector_weights_ui(self, context, softbody.effector_weights)


def register():
    bpy.utils.register_module(__name__)


def unregister():
    bpy.utils.unregister_module(__name__)

if __name__ == "__main__":
    register()<|MERGE_RESOLUTION|>--- conflicted
+++ resolved
@@ -51,24 +51,6 @@
         md = context.soft_body
         ob = context.object
 
-<<<<<<< HEAD
-        split = layout.split()
-
-        if md:
-            # remove modifier + settings
-            split.context_pointer_set("modifier", md)
-            split.operator("object.modifier_remove", text="Remove")
-
-            row = split.row(align=True)
-            row.prop(md, "show_render", text="")
-            row.prop(md, "show_viewport", text="")
-        else:
-            # add modifier
-            split.operator("object.modifier_add", text="Add").type = 'SOFT_BODY'
-            split.column()
-
-=======
->>>>>>> 2198cfdb
         if md:
             softbody = md.settings
 
