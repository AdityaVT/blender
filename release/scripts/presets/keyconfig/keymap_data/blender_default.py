--- conflicted
+++ resolved
@@ -728,16 +728,13 @@
          {"properties": [("direction", 'PREV'), ], },),
         ("screen.space_context_cycle", {"type": 'WHEELDOWNMOUSE', "value": 'PRESS', "ctrl": True},
          {"properties": [("direction", 'NEXT'), ], },),
-<<<<<<< HEAD
         ("buttons.start_filter", {"type": 'F', "value": 'PRESS', "ctrl": True}, None),
         ("buttons.clear_filter", {"type": 'F', "value": 'PRESS', "alt": True}, None),
-=======
         # Modifier panels
         ("object.modifier_remove", {"type": 'X', "value": 'PRESS'}, {"properties": [("report", True)]}),
         ("object.modifier_remove", {"type": 'DEL', "value": 'PRESS'}, {"properties": [("report", True)]}),
         ("object.modifier_copy", {"type": 'D', "value": 'PRESS', "shift": True}, None),
         ("object.modifier_apply", {"type": 'A', "value": 'PRESS', "ctrl": True}, {"properties": [("report", True)]}),
->>>>>>> 421ac266
     ])
 
     return keymap
