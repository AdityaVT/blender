--- conflicted
+++ resolved
@@ -37,15 +37,9 @@
         params = space_data.params
 
         row = layout.row(align=True)
-<<<<<<< HEAD
-        row.prop(params, "asset_repository", text="")
-        # External repositories don't auto-refresh, add refresh button.
-        if params.asset_repository != 'LOCAL':
-=======
         row.prop(params, "asset_library", text="")
         # External libraries don't auto-refresh, add refresh button.
         if params.asset_library != 'LOCAL':
->>>>>>> d1662c9c
             row.operator("file.refresh", text="", icon="FILE_REFRESH")
 
         layout.separator_spacer()
