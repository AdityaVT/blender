# ##### BEGIN GPL LICENSE BLOCK #####
#
#  This program is free software; you can redistribute it and/or
#  modify it under the terms of the GNU General Public License
#  as published by the Free Software Foundation; either version 2
#  of the License, or (at your option) any later version.
#
#  This program is distributed in the hope that it will be useful,
#  but WITHOUT ANY WARRANTY; without even the implied warranty of
#  MERCHANTABILITY or FITNESS FOR A PARTICULAR PURPOSE.  See the
#  GNU General Public License for more details.
#
#  You should have received a copy of the GNU General Public License
#  along with this program; if not, write to the Free Software Foundation,
#  Inc., 51 Franklin Street, Fifth Floor, Boston, MA 02110-1301, USA.
#
# ##### END GPL LICENSE BLOCK #####

# <pep8 compliant>
from bpy.types import Panel


class CollectionButtonsPanel:
    bl_space_type = 'PROPERTIES'
    bl_region_type = 'WINDOW'
    bl_context = "collection"

    @classmethod
    def poll(cls, context):
        return context.collection != context.scene.collection


def lineart_make_line_type_entry(col, line_type, text_disp, expand, search_from):
    col.prop(line_type, "use", text=text_disp)
    if line_type.use and expand:
        col.prop_search(line_type, "layer", search_from,
                        "layers", icon='GREASEPENCIL')
        col.prop_search(line_type, "material",  search_from,
                        "materials", icon='SHADING_TEXTURE')


class COLLECTION_PT_collection_flags(CollectionButtonsPanel, Panel):
    bl_label = "Restrictions"

    def draw(self, context):
        layout = self.layout
        layout.use_property_split = True
        layout.use_property_decorate = False

        collection = context.collection
        vl = context.view_layer
        vlc = vl.active_layer_collection

        col = layout.column(align=True)
        col.prop(collection, "hide_select", text="Selectable", toggle=False, invert_checkbox=True)
        col.prop(collection, "hide_render", toggle=False)

        col = layout.column(align=True)
        col.prop(vlc, "holdout", toggle=False)
        col.prop(vlc, "indirect_only", toggle=False)


class COLLECTION_PT_instancing(CollectionButtonsPanel, Panel):
    bl_label = "Instancing"

    def draw(self, context):
        layout = self.layout
        layout.use_property_split = True
        layout.use_property_decorate = False
        collection = context.collection

        row = layout.row()
        row.prop(collection, "instance_offset")


class COLLECTION_PT_lineart_collection(CollectionButtonsPanel, Panel):
    bl_label = "Line Art"
    bl_order = 10

    def draw(self, context):
        layout = self.layout
        layout.use_property_split = True
        layout.use_property_decorate = False
        collection = context.collection

        row = layout.row()
        row.prop(collection, "lineart_usage")

        layout.prop(collection, "lineart_use_intersection_mask")
<<<<<<< HEAD
        row = layout.row()
        row.prop(collection, "lineart_intersection_mask", text="Masks", toggle=True)
=======

        row = layout.row(align=True, heading="Masks")
        row.active = collection.lineart_use_intersection_mask
        for i in range(0,8):
            row.prop(collection, "lineart_intersection_mask", index=i, text=str(i), toggle=True)
>>>>>>> 2d146b61


classes = (
    COLLECTION_PT_collection_flags,
    COLLECTION_PT_instancing,
    COLLECTION_PT_lineart_collection,
)

if __name__ == "__main__":  # only for live edit.
    from bpy.utils import register_class
    for cls in classes:
        register_class(cls)<|MERGE_RESOLUTION|>--- conflicted
+++ resolved
@@ -87,16 +87,11 @@
         row.prop(collection, "lineart_usage")
 
         layout.prop(collection, "lineart_use_intersection_mask")
-<<<<<<< HEAD
-        row = layout.row()
-        row.prop(collection, "lineart_intersection_mask", text="Masks", toggle=True)
-=======
 
         row = layout.row(align=True, heading="Masks")
         row.active = collection.lineart_use_intersection_mask
         for i in range(0,8):
             row.prop(collection, "lineart_intersection_mask", index=i, text=str(i), toggle=True)
->>>>>>> 2d146b61
 
 
 classes = (
