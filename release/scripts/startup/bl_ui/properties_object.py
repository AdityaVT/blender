--- conflicted
+++ resolved
@@ -348,8 +348,6 @@
             layout.prop(ob, "dupli_group", text="Group")
 
 
-<<<<<<< HEAD
-=======
 
 class CACHELIB_MT_shape_key_specials(Menu):
     bl_label = "Shape Key Specials"
@@ -390,7 +388,6 @@
             layout.label(text="", icon_value=icon)
 
 
->>>>>>> af7fe835
 class OBJECT_PT_cache_library(ObjectButtonsPanel, Panel):
     bl_label = "Cache"
 
@@ -400,10 +397,7 @@
         return (ob and ob.dupli_type == 'GROUP' and ob.dupli_group)
 
     def draw_cache_modifier(self, context, layout, cachelib, md):
-<<<<<<< HEAD
-=======
         layout.context_pointer_set("cache_library", cachelib)
->>>>>>> af7fe835
         layout.context_pointer_set("cache_modifier", md)
 
         row = layout.row(align=True)
@@ -571,8 +565,6 @@
         layout = layout.column()
         layout.active = md.hair_system is not None
 
-<<<<<<< HEAD
-=======
     def STRANDS_KEY(self, context, layout, cachelib, md):
         col = layout.column(align=True)
         col.prop_search(md, "object", context.blend_data, "objects", icon='OBJECT_DATA')
@@ -647,7 +639,6 @@
                 layout.prop(kb, "interpolation")
                 row = layout.column()
                 row.prop(key, "eval_time")
->>>>>>> af7fe835
 
 
 # Simple human-readable size (based on http://stackoverflow.com/a/1094933)
