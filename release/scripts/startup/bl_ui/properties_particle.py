# ##### BEGIN GPL LICENSE BLOCK #####
#
#  This program is free software; you can redistribute it and/or
#  modify it under the terms of the GNU General Public License
#  as published by the Free Software Foundation; either version 2
#  of the License, or (at your option) any later version.
#
#  This program is distributed in the hope that it will be useful,
#  but WITHOUT ANY WARRANTY; without even the implied warranty of
#  MERCHANTABILITY or FITNESS FOR A PARTICULAR PURPOSE.  See the
#  GNU General Public License for more details.
#
#  You should have received a copy of the GNU General Public License
#  along with this program; if not, write to the Free Software Foundation,
#  Inc., 51 Franklin Street, Fifth Floor, Boston, MA 02110-1301, USA.
#
# ##### END GPL LICENSE BLOCK #####

# <pep8 compliant>
import bpy
from bpy.types import Panel, Menu
from rna_prop_ui import PropertyPanel
from bpy.app.translations import pgettext_iface as iface_

from .properties_physics_common import (
    point_cache_ui,
    effector_weights_ui,
    basic_force_field_settings_ui,
    basic_force_field_falloff_ui,
)


def particle_panel_enabled(context, psys):
    if psys is None:
        return True
    phystype = psys.settings.physics_type
    if psys.settings.type in {'EMITTER', 'REACTOR'} and phystype in {'NO', 'KEYED'}:
        return True
    else:
        return (psys.point_cache.is_baked is False) and (not psys.is_edited) and (not context.particle_system_editable)


def particle_panel_poll(cls, context):
    psys = context.particle_system
    engine = context.engine
    settings = 0

    if psys:
        settings = psys.settings
    elif isinstance(context.space_data.pin_id, bpy.types.ParticleSettings):
        settings = context.space_data.pin_id

    if not settings:
        return False

    return settings.is_fluid is False and (engine in cls.COMPAT_ENGINES)


def particle_get_settings(context):
    if context.particle_system:
        return context.particle_system.settings
    elif isinstance(context.space_data.pin_id, bpy.types.ParticleSettings):
        return context.space_data.pin_id
    return None


class PARTICLE_MT_specials(Menu):
    bl_label = "Particle Specials"
    COMPAT_ENGINES = {'BLENDER_RENDER', 'BLENDER_CLAY', 'BLENDER_EEVEE'}

    def draw(self, context):
        layout = self.layout

        props = layout.operator("particle.copy_particle_systems", text="Copy Active to Selected Objects")
        props.use_active = True
        props.remove_target_particles = False

        props = layout.operator("particle.copy_particle_systems", text="Copy All to Selected Objects")
        props.use_active = False
        props.remove_target_particles = True

        layout.operator("particle.duplicate_particle_system")


class PARTICLE_MT_hair_dynamics_presets(Menu):
    bl_label = "Hair Dynamics Presets"
    preset_subdir = "hair_dynamics"
    preset_operator = "script.execute_preset"
    COMPAT_ENGINES = {'BLENDER_RENDER', 'BLENDER_CLAY', 'BLENDER_EEVEE'}
    draw = Menu.draw_preset


class ParticleButtonsPanel:
    bl_space_type = 'PROPERTIES'
    bl_region_type = 'WINDOW'
    bl_context = "particle"

    @classmethod
    def poll(cls, context):
        return particle_panel_poll(cls, context)


def find_modifier(ob, psys):
    for md in ob.modifiers:
        if md.type == 'PARTICLE_SYSTEM':
            if md.particle_system == psys:
                return md


class PARTICLE_UL_particle_systems(bpy.types.UIList):

    def draw_item(self, context, layout, data, item, icon, active_data, active_propname, index, flt_flag):
        ob = data
        psys = item

        if self.layout_type in {'DEFAULT', 'COMPACT'}:
            md = find_modifier(ob, psys)

            layout.prop(psys, "name", text="", emboss=False, icon_value=icon)
            if md:
                layout.prop(md, "show_render", emboss=False, icon_only=True,
                            icon='RESTRICT_RENDER_OFF' if md.show_render else 'RESTRICT_RENDER_ON')
                layout.prop(md, "show_viewport", emboss=False, icon_only=True,
                            icon='RESTRICT_VIEW_OFF' if md.show_viewport else 'RESTRICT_VIEW_ON')

        elif self.layout_type == 'GRID':
            layout.alignment = 'CENTER'
            layout.label(text="", icon_value=icon)


class PARTICLE_PT_context_particles(ParticleButtonsPanel, Panel):
    bl_label = ""
    bl_options = {'HIDE_HEADER'}
    COMPAT_ENGINES = {'BLENDER_RENDER', 'BLENDER_CLAY', 'BLENDER_EEVEE'}

    @classmethod
    def poll(cls, context):
        engine = context.engine
        return (context.particle_system or context.object or context.space_data.pin_id) and (engine in cls.COMPAT_ENGINES)

    def draw(self, context):
        layout = self.layout

        ob = context.object
        psys = context.particle_system
        part = 0

        if ob:
            row = layout.row()

            row.template_list("PARTICLE_UL_particle_systems", "particle_systems", ob, "particle_systems",
                              ob.particle_systems, "active_index", rows=1)

            col = row.column(align=True)
            col.operator("object.particle_system_add", icon='ZOOMIN', text="")
            col.operator("object.particle_system_remove", icon='ZOOMOUT', text="")
            col.menu("PARTICLE_MT_specials", icon='DOWNARROW_HLT', text="")

        if psys is None:
            part = particle_get_settings(context)

            layout.operator("object.particle_system_add", icon='ZOOMIN', text="New")

            if part is None:
                return

            layout.template_ID(context.space_data, "pin_id")

            if part.is_fluid:
                layout.label(text="Settings used for fluid")
                return

            layout.prop(part, "type", text="Type")

        elif not psys.settings:
            split = layout.split(percentage=0.32)

            col = split.column()
            col.label(text="Settings:")

            col = split.column()
            col.template_ID(psys, "settings", new="particle.new")
        else:
            part = psys.settings

            split = layout.split(percentage=0.32)
            col = split.column()
            if part.is_fluid is False:
                col.label(text="Settings:")
                col.label(text="Type:")

            col = split.column()
            if part.is_fluid is False:
                row = col.row()
                row.enabled = particle_panel_enabled(context, psys)
                row.template_ID(psys, "settings", new="particle.new")

            if part.is_fluid:
                layout.label(text=iface_("%d fluid particles for this frame") % part.count, translate=False)
                return

            row = col.row()
            row.enabled = particle_panel_enabled(context, psys)
            row.prop(part, "type", text="")
            row.prop(psys, "seed")

        if part:
            split = layout.split(percentage=0.65)
            if part.type == 'HAIR':
                if psys is not None and psys.is_edited:
                    split.operator("particle.edited_clear", text="Free Edit")
                else:
                    row = split.row()
                    row.enabled = particle_panel_enabled(context, psys)
                    row.prop(part, "regrow_hair")
                    row.prop(part, "use_advanced_hair")
                row = split.row()
                row.enabled = particle_panel_enabled(context, psys)
                row.prop(part, "hair_step")
                if psys is not None and psys.is_edited:
                    if psys.is_global_hair:
                        row = layout.row(align=True)
                        row.operator("particle.connect_hair").all = False
                        row.operator("particle.connect_hair", text="Connect All").all = True
                    else:
                        row = layout.row(align=True)
                        row.operator("particle.disconnect_hair").all = False
                        row.operator("particle.disconnect_hair", text="Disconnect All").all = True
            elif psys is not None and part.type == 'REACTOR':
                split.enabled = particle_panel_enabled(context, psys)
                split.prop(psys, "reactor_target_object")
                split.prop(psys, "reactor_target_particle_system", text="Particle System")


class PARTICLE_PT_emission(ParticleButtonsPanel, Panel):
    bl_label = "Emission"
    COMPAT_ENGINES = {'BLENDER_RENDER', 'BLENDER_CLAY', 'BLENDER_EEVEE'}

    @classmethod
    def poll(cls, context):
        psys = context.particle_system
        settings = particle_get_settings(context)

        if settings is None:
            return False
        if settings.is_fluid:
            return False
        if particle_panel_poll(PARTICLE_PT_emission, context):
            return psys is None or not context.particle_system.point_cache.use_external
        return False

    def draw(self, context):
        layout = self.layout

        psys = context.particle_system
        part = particle_get_settings(context)

        layout.use_property_split = True

        layout.enabled = particle_panel_enabled(context, psys) and (psys is None or not psys.has_multiple_caches)

        col = layout.column()
        col.active = part.emit_from == 'VERT' or part.distribution != 'GRID'
        col.prop(part, "count")

        if part.type == 'HAIR':
            col.prop(part, "hair_length")
            if not part.use_advanced_hair:
                row = layout.row()
                col.prop(part, "use_modifier_stack")
                return

        if part.type != 'HAIR':

            col = layout.column()

            sub = col.column(align=True)
            sub.prop(part, "frame_start", text="Frame Start")
            sub.prop(part, "frame_end", text="End")

            col.prop(part, "lifetime")
            col.prop(part, "lifetime_random", slider=True, text="Lifetime Randomness")


class PARTICLE_PT_emission_source(ParticleButtonsPanel, Panel):
    bl_label = "Source"
    bl_parent_id = "PARTICLE_PT_emission"
    bl_options = {'DEFAULT_CLOSED'}
    COMPAT_ENGINES = {'BLENDER_RENDER', 'BLENDER_CLAY', 'BLENDER_EEVEE'}

    def draw(self, context):
        layout = self.layout

        part = particle_get_settings(context)

        layout.use_property_split = True

        col = layout.column()
        col.prop(part, "emit_from")
        col.prop(part, "use_modifier_stack")
        if part.emit_from == 'FACE' or part.emit_from == 'VOLUME':
            col.prop(part, "distribution")

        if part.emit_from == 'VERT':
            col.prop(part, "use_emit_random", text="Random Order")
        elif part.distribution == 'GRID':
            col.label(text="Grid")
            col.prop(part, "invert_grid")
            col.prop(part, "hexagonal_grid")
        else:
            col.prop(part, "use_emit_random")
            col.prop(part, "use_even_distribution")

        if part.emit_from == 'FACE' or part.emit_from == 'VOLUME':

            if part.distribution == 'JIT':
                col.prop(part, "userjit", text="Particles/Face")
                col.prop(part, "jitter_factor", text="Jittering Amount", slider=True)
            elif part.distribution == 'GRID':
                col.prop(part, "grid_resolution")
                col.prop(part, "grid_random", text="Random", slider=True)


class PARTICLE_PT_hair_dynamics(ParticleButtonsPanel, Panel):
    bl_label = "Hair Dynamics"
    bl_options = {'DEFAULT_CLOSED'}
    COMPAT_ENGINES = {'BLENDER_RENDER', 'BLENDER_CLAY', 'BLENDER_EEVEE'}

    @classmethod
    def poll(cls, context):
        psys = context.particle_system
        engine = context.engine
        if psys is None:
            return False
        if psys.settings is None:
            return False
        return psys.settings.type == 'HAIR' and (engine in cls.COMPAT_ENGINES)

    def draw_header(self, context):
        psys = context.particle_system
        self.layout.prop(psys, "use_hair_dynamics", text="")

    def draw(self, context):
        layout = self.layout

        psys = context.particle_system

        if not psys.cloth:
            layout.label(text="Hair dynamics disabled")
            return

        cloth_md = psys.cloth
        cloth = cloth_md.settings
        result = cloth_md.solver_result

        layout.enabled = psys.use_hair_dynamics and psys.point_cache.is_baked is False

        row = layout.row(align=True)
        row.menu("PARTICLE_MT_hair_dynamics_presets", text=bpy.types.PARTICLE_MT_hair_dynamics_presets.bl_label)
        row.operator("particle.hair_dynamics_preset_add", text="", icon='ZOOMIN')
        row.operator("particle.hair_dynamics_preset_add", text="", icon='ZOOMOUT').remove_active = True

        layout.use_property_split = True

        layout.separator()

        col = layout.column()
        col.prop(cloth, "quality", text="Quality Steps", slider=True)
        col.prop(psys.settings, "show_hair_grid", text="Display Hair Grid")

        layout.separator()

        col = layout.column()
        col.prop(cloth, "pin_stiffness", text="Pin Goal Strength")

        layout.separator()

        if result:
            box = layout.box()

            if not result.status:
                label = " "
                icon = 'NONE'
            elif result.status == {'SUCCESS'}:
                label = "Success"
                icon = 'NONE'
            elif result.status - {'SUCCESS'} == {'NO_CONVERGENCE'}:
                label = "No Convergence"
                icon = 'ERROR'
            else:
                label = "ERROR"
                icon = 'ERROR'
            box.label(label, icon=icon)
            box.label("Iterations: %d .. %d (avg. %d)" %
                      (result.min_iterations, result.max_iterations, result.avg_iterations))
            box.label("Error: %.5f .. %.5f (avg. %.5f)" % (result.min_error, result.max_error, result.avg_error))


class PARTICLE_PT_hair_dynamics_structure(ParticleButtonsPanel, Panel):
    bl_label = "Structure"
    bl_parent_id = "PARTICLE_PT_hair_dynamics"
    bl_options = {'DEFAULT_CLOSED'}
    COMPAT_ENGINES = {'BLENDER_RENDER', 'BLENDER_CLAY', 'BLENDER_EEVEE'}

    @classmethod
    def poll(cls, context):
        return context.particle_system.cloth != None

    def draw(self, context):
        layout = self.layout

        psys = context.particle_system
        cloth_md = psys.cloth
        cloth = cloth_md.settings
        result = cloth_md.solver_result

        layout.enabled = psys.use_hair_dynamics and psys.point_cache.is_baked is False

        layout.use_property_split = True

        col = layout.column()
        col.prop(cloth, "mass")
        sub = col.column(align=True)
        sub.prop(cloth, "bending_stiffness", text="Stiffness")
        sub.prop(psys.settings, "bending_random", text="Random")
        col.prop(cloth, "bending_damping", text="Damping")
        # XXX has no noticeable effect with stiff hair structure springs
        #col.prop(cloth, "spring_damping", text="Damping")


class PARTICLE_PT_hair_dynamics_volume(ParticleButtonsPanel, Panel):
    bl_label = "Volume"
    bl_parent_id = "PARTICLE_PT_hair_dynamics"
    bl_options = {'DEFAULT_CLOSED'}
    COMPAT_ENGINES = {'BLENDER_RENDER', 'BLENDER_CLAY', 'BLENDER_EEVEE'}

    @classmethod
    def poll(cls, context):
        return context.particle_system.cloth != None

    def draw(self, context):
        layout = self.layout

        psys = context.particle_system
        cloth_md = psys.cloth
        cloth = cloth_md.settings
        result = cloth_md.solver_result

        layout.enabled = psys.use_hair_dynamics and psys.point_cache.is_baked is False

        layout.use_property_split = True

        col = layout.column()
        col.prop(cloth, "air_damping", text="Air Drag")
        col.prop(cloth, "internal_friction", slider=True)
        col.prop(cloth, "voxel_cell_size")

        col.separator()

        col.prop(cloth, "density_target", text="Density Target")
        col.prop(cloth, "density_strength", slider=True, text="Density Strength")


class PARTICLE_PT_cache(ParticleButtonsPanel, Panel):
    bl_label = "Cache"
    bl_options = {'DEFAULT_CLOSED'}
    COMPAT_ENGINES = {'BLENDER_RENDER', 'BLENDER_CLAY', 'BLENDER_EEVEE'}

    @classmethod
    def poll(cls, context):
        psys = context.particle_system
        engine = context.engine
        if psys is None:
            return False
        if psys.settings is None:
            return False
        if psys.settings.is_fluid:
            return False
        phystype = psys.settings.physics_type
        if phystype == 'NO' or phystype == 'KEYED':
            return False
        return (
            (psys.settings.type in {'EMITTER', 'REACTOR'} or
             (psys.settings.type == 'HAIR' and
              (psys.use_hair_dynamics or psys.point_cache.is_baked))) and
            engine in cls.COMPAT_ENGINES
        )

    def draw(self, context):
        psys = context.particle_system

        point_cache_ui(self, context, psys.point_cache, True, 'HAIR' if (psys.settings.type == 'HAIR') else 'PSYS')


class PARTICLE_PT_velocity(ParticleButtonsPanel, Panel):
    bl_label = "Velocity"
    COMPAT_ENGINES = {'BLENDER_RENDER', 'BLENDER_CLAY', 'BLENDER_EEVEE'}

    @classmethod
    def poll(cls, context):
        if particle_panel_poll(PARTICLE_PT_velocity, context):
            psys = context.particle_system
            settings = particle_get_settings(context)

            if settings.type == 'HAIR' and not settings.use_advanced_hair:
                return False
            return settings.physics_type != 'BOIDS' and (psys is None or not psys.point_cache.use_external)
        else:
            return False

    def draw(self, context):
        layout = self.layout

        psys = context.particle_system
        part = particle_get_settings(context)

        layout.enabled = particle_panel_enabled(context, psys)
        layout.use_property_split = True

        col = layout.column()
        col.prop(part, "normal_factor")
        sub = col.column(align=True)
        sub.prop(part, "tangent_factor", text="Tangent")
        sub.prop(part, "tangent_phase", slider=True, text="Tangent Phase")

        col.separator()

        col.prop(part, "object_align_factor")

        col.separator()

        if part.emit_from == 'PARTICLE':
            col.prop(part, "particle_factor")
        else:
            col.prop(part, "object_factor", slider=True)
        col.prop(part, "factor_random", text="Randomize")

        # if part.type=='REACTOR':
<<<<<<< HEAD
        #     sub.prop(part, "reactor_factor")
        #     sub.prop(part, "reaction_shape", slider=True)
=======
        #    sub.prop(part, "reactor_factor")
        #    sub.prop(part, "reaction_shape", slider=True)
>>>>>>> c68429bc


class PARTICLE_PT_rotation(ParticleButtonsPanel, Panel):
    bl_label = "Rotation"
    bl_options = {'DEFAULT_CLOSED'}
    COMPAT_ENGINES = {'BLENDER_RENDER', 'BLENDER_CLAY', 'BLENDER_EEVEE'}

    @classmethod
    def poll(cls, context):
        if particle_panel_poll(PARTICLE_PT_rotation, context):
            psys = context.particle_system
            settings = particle_get_settings(context)

            if settings.type == 'HAIR' and not settings.use_advanced_hair:
                return False
            return settings.physics_type != 'BOIDS' and (psys is None or not psys.point_cache.use_external)
        else:
            return False

    def draw_header(self, context):
        psys = context.particle_system
        if psys:
            part = psys.settings
        else:
            part = context.space_data.pin_id

        self.layout.prop(part, "use_rotations", text="")

    def draw(self, context):
        layout = self.layout

        psys = context.particle_system
        if psys:
            part = psys.settings
        else:
            part = context.space_data.pin_id

        layout.enabled = particle_panel_enabled(context, psys) and part.use_rotations
        layout.use_property_split = True

        col = layout.column()

        col.prop(part, "rotation_mode")
        col.prop(part, "rotation_factor_random", slider=True, text="Randomize")

        col.separator()

        col.prop(part, "phase_factor", slider=True)
        col.prop(part, "phase_factor_random", text="Randomize Phase ", slider=True)

        if part.type != 'HAIR':
            col.prop(part, "use_dynamic_rotation")

class PARTICLE_PT_rotation_angular_velocity(ParticleButtonsPanel, Panel):
    bl_label = "Angular Velocity"
    bl_parent_id = "PARTICLE_PT_rotation"
    bl_options = {'DEFAULT_CLOSED'}
    COMPAT_ENGINES = {'BLENDER_RENDER', 'BLENDER_CLAY', 'BLENDER_EEVEE'}

    def draw(self, context):
        layout = self.layout

        psys = context.particle_system
        if psys:
            part = psys.settings
        else:
            part = context.space_data.pin_id

        layout.enabled = particle_panel_enabled(context, psys) and part.use_rotations
        layout.use_property_split = True

        col = layout.column()

        col.prop(part, "angular_velocity_mode", text="Axis")
        sub = col.column(align=True)
        sub.active = part.angular_velocity_mode != 'NONE'
        sub.prop(part, "angular_velocity_factor", text="Amount")


class PARTICLE_PT_physics(ParticleButtonsPanel, Panel):
    bl_label = "Physics"
    COMPAT_ENGINES = {'BLENDER_RENDER', 'BLENDER_CLAY', 'BLENDER_EEVEE'}

    @classmethod
    def poll(cls, context):
        if particle_panel_poll(PARTICLE_PT_physics, context):
            psys = context.particle_system
            settings = particle_get_settings(context)

            if settings.type == 'HAIR' and not settings.use_advanced_hair:
                return False
            return psys is None or not psys.point_cache.use_external
        else:
            return False

    def draw(self, context):
        layout = self.layout
        layout.use_property_split = True

        psys = context.particle_system
        part = particle_get_settings(context)

        layout.enabled = particle_panel_enabled(context, psys)

        layout.prop(part, "physics_type")

        col = layout.column()
        if part.physics_type != 'NO':
            col = col.column()
            col.prop(part, "mass")
            col.prop(part, "use_multiply_size_mass", text="Multiply mass with size")

        if part.physics_type == 'FLUID':
            fluid = part.fluid

            col.label(text="Fluid")
            col.prop(fluid, "solver")
            col.prop(fluid, "stiffness", text="Stiffness")
            col.prop(fluid, "linear_viscosity", text="Viscosity")
            col.prop(fluid, "buoyancy", text="Buoyancy", slider=True)

            col.label(text="Advanced")

            if fluid.solver == 'DDR':
                sub = col.column()
                sub.prop(fluid, "repulsion", slider=fluid.factor_repulsion)
                sub.prop(fluid, "factor_repulsion")

                sub.prop(fluid, "stiff_viscosity", slider=fluid.factor_stiff_viscosity)
                sub.prop(fluid, "factor_stiff_viscosity")

            sub = col.column()
            sub.prop(fluid, "fluid_radius", slider=fluid.factor_radius)
            sub.prop(fluid, "factor_radius")

            sub.prop(fluid, "rest_density", slider=fluid.use_factor_density)
            sub.prop(fluid, "use_factor_density")

            if fluid.solver == 'CLASSICAL':
                # With the classical solver, it is possible to calculate the
                # spacing between particles when the fluid is at rest. This
                # makes it easier to set stable initial conditions.
                particle_volume = part.mass / fluid.rest_density
                spacing = pow(particle_volume, 1.0 / 3.0)

                sub.label(text="Spacing: %g" % spacing)

            elif fluid.solver == 'DDR':

                col.label(text="Springs")
                col.prop(fluid, "spring_force", text="Force")
                col.prop(fluid, "use_viscoelastic_springs")

                sub = col.column()
                sub.active = fluid.use_viscoelastic_springs
                sub.prop(fluid, "yield_ratio", slider=True)
                sub.prop(fluid, "plasticity", slider=True)

                col.label(text="Advanced")
                sub = col.column()
                sub.prop(fluid, "rest_length", slider=fluid.factor_rest_length)
                sub.prop(fluid, "factor_rest_length", text="")

                sub = col.column()
                sub.active = fluid.use_viscoelastic_springs
                sub.prop(fluid, "use_initial_rest_length")
                sub.prop(fluid, "spring_frames", text="Frames")

        elif part.physics_type == 'KEYED':

            sub = col.column()
            sub.active = not psys.use_keyed_timing
            sub.prop(part, "keyed_loops", text="Loops")
            if psys:
                col.prop(psys, "use_keyed_timing", text="Use Timing")

            col.label(text="Keys")

        elif part.physics_type == 'BOIDS':
            boids = part.boids

            row = layout.row()
            row.prop(boids, "use_flight")
            row.prop(boids, "use_land")
            row.prop(boids, "use_climb")

            split = layout.split()

            col = split.column(align=True)
            col.active = boids.use_flight
            col.prop(boids, "air_speed_max")
            col.prop(boids, "air_speed_min", slider=True)
            col.prop(boids, "air_acc_max", slider=True)
            col.prop(boids, "air_ave_max", slider=True)
            col.prop(boids, "air_personal_space")
            row = col.row(align=True)
            row.active = (boids.use_land or boids.use_climb) and boids.use_flight
            row.prop(boids, "land_smooth")

            col = split.column(align=True)
            col.active = boids.use_land or boids.use_climb
            col.prop(boids, "land_speed_max")
            col.prop(boids, "land_jump_speed")
            col.prop(boids, "land_acc_max", slider=True)
            col.prop(boids, "land_ave_max", slider=True)
            col.prop(boids, "land_personal_space")
            col.prop(boids, "land_stick_force")

            layout.prop(part, "collision_group")

            split = layout.split()

            col = split.column(align=True)
            col.label(text="Battle:")
            col.prop(boids, "health")
            col.prop(boids, "strength")
            col.prop(boids, "aggression")
            col.prop(boids, "accuracy")
            col.prop(boids, "range")

            col = split.column()
            col.label(text="Misc:")
            col.prop(boids, "bank", slider=True)
            col.prop(boids, "pitch", slider=True)
            col.prop(boids, "height", slider=True)

        if psys and part.physics_type in {'KEYED', 'BOIDS', 'FLUID'}:
            if part.physics_type == 'BOIDS':
                layout.label(text="Relations:")
            elif part.physics_type == 'FLUID':
                layout.label(text="Fluid Interaction:")

            row = layout.row()
            row.template_list("UI_UL_list", "particle_targets", psys, "targets",
                              psys, "active_particle_target_index", rows=4)

            col = row.column()
            sub = col.row()
            subsub = sub.column(align=True)
            subsub.operator("particle.new_target", icon='ZOOMIN', text="")
            subsub.operator("particle.target_remove", icon='ZOOMOUT', text="")
            sub = col.row()
            subsub = sub.column(align=True)
            subsub.operator("particle.target_move_up", icon='TRIA_UP', text="")
            subsub.operator("particle.target_move_down", icon='TRIA_DOWN', text="")

            key = psys.active_particle_target
            if key:
                row = layout.row()
                if part.physics_type == 'KEYED':
                    col = row.column()
                    # doesn't work yet
                    #col.alert = key.valid
                    col.prop(key, "object", text="")
                    col.prop(key, "system", text="System")
                    col = row.column()
                    col.active = psys.use_keyed_timing
                    col.prop(key, "time")
                    col.prop(key, "duration")
                elif part.physics_type == 'BOIDS':
                    sub = row.row()
                    # doesn't work yet
                    #sub.alert = key.valid
                    sub.prop(key, "object", text="")
                    sub.prop(key, "system", text="System")

                    layout.row().prop(key, "alliance", expand=True)
                elif part.physics_type == 'FLUID':
                    sub = row.row()
                    # doesn't work yet
                    #sub.alert = key.valid
                    sub.prop(key, "object", text="")
                    sub.prop(key, "system", text="System")

class PARTICLE_PT_physics_deflection(ParticleButtonsPanel, Panel):
    bl_label = "Deflection"
    bl_parent_id = "PARTICLE_PT_physics"
    bl_options = {'DEFAULT_CLOSED'}
    COMPAT_ENGINES = {'BLENDER_RENDER', 'BLENDER_CLAY', 'BLENDER_EEVEE'}

    @classmethod
    def poll(cls, context):
       part = particle_get_settings(context)
       return part.physics_type in {'NEWTON', 'FLUID'}

    def draw(self, context):
        layout = self.layout
        layout.use_property_split = True

        psys = context.particle_system
        part = particle_get_settings(context)

        layout.enabled = particle_panel_enabled(context, psys)

        col = layout.column()
        col.prop(part, "use_size_deflect")
        col.prop(part, "use_die_on_collision")

        col.prop(part, "collision_group")


class PARTICLE_PT_physics_forces(ParticleButtonsPanel, Panel):
    bl_label = "Forces"
    bl_parent_id = "PARTICLE_PT_physics"
    COMPAT_ENGINES = {'BLENDER_RENDER', 'BLENDER_CLAY', 'BLENDER_EEVEE'}

    @classmethod
    def poll(cls, context):
       part = particle_get_settings(context)
       return part.physics_type == 'NEWTON'

    def draw(self, context):
        layout = self.layout
        layout.use_property_split = True

        psys = context.particle_system
        part = particle_get_settings(context)

        layout.enabled = particle_panel_enabled(context, psys)

        col = layout.column()

        col.prop(part, "brownian_factor")
        col.prop(part, "drag_factor", slider=True)
        col.prop(part, "damping", slider=True)


class PARTICLE_PT_physics_integration(ParticleButtonsPanel, Panel):
    bl_label = "Integration"
    bl_options = {'DEFAULT_CLOSED'}
    bl_parent_id = "PARTICLE_PT_physics"
    COMPAT_ENGINES = {'BLENDER_RENDER', 'BLENDER_CLAY', 'BLENDER_EEVEE'}

    @classmethod
    def poll(cls, context):
       part = particle_get_settings(context)
       return part.physics_type == 'NEWTON'

    def draw(self, context):
        layout = self.layout
        layout.use_property_split = True

        psys = context.particle_system
        part = particle_get_settings(context)

        layout.enabled = particle_panel_enabled(context, psys)

        col = layout.column()

        col.prop(part, "integrator")
        col.prop(part, "timestep")
        sub = col.row()
        sub.prop(part, "subframes")
        supports_courant = part.physics_type == 'FLUID'
        subsub = sub.row()
        subsub.enabled = supports_courant
        subsub.prop(part, "use_adaptive_subframes", text="")
        if supports_courant and part.use_adaptive_subframes:
            col.prop(part, "courant_target", text="Threshold")


class PARTICLE_PT_boidbrain(ParticleButtonsPanel, Panel):
    bl_label = "Boid Brain"
    COMPAT_ENGINES = {'BLENDER_RENDER', 'BLENDER_CLAY', 'BLENDER_EEVEE'}

    @classmethod
    def poll(cls, context):
        psys = context.particle_system
        settings = particle_get_settings(context)
        engine = context.engine

        if settings is None:
            return False
        if psys is not None and psys.point_cache.use_external:
            return False
        return settings.physics_type == 'BOIDS' and engine in cls.COMPAT_ENGINES

    def draw(self, context):
        layout = self.layout

        boids = particle_get_settings(context).boids

        layout.enabled = particle_panel_enabled(context, context.particle_system)

        # Currently boids can only use the first state so these are commented out for now.
        #row = layout.row()
        # row.template_list("UI_UL_list", "particle_boids", boids, "states",
        #                  boids, "active_boid_state_index", compact="True")
        #col = row.row()
        #sub = col.row(align=True)
        #sub.operator("boid.state_add", icon='ZOOMIN', text="")
        #sub.operator("boid.state_del", icon='ZOOMOUT', text="")
        #sub = row.row(align=True)
        #sub.operator("boid.state_move_up", icon='TRIA_UP', text="")
        #sub.operator("boid.state_move_down", icon='TRIA_DOWN', text="")

        state = boids.active_boid_state

        #layout.prop(state, "name", text="State name")

        row = layout.row()
        row.prop(state, "ruleset_type")
        if state.ruleset_type == 'FUZZY':
            row.prop(state, "rule_fuzzy", slider=True)
        else:
            row.label(text="")

        row = layout.row()
        row.template_list("UI_UL_list", "particle_boids_rules", state,
                          "rules", state, "active_boid_rule_index", rows=4)

        col = row.column()
        sub = col.row()
        subsub = sub.column(align=True)
        subsub.operator_menu_enum("boid.rule_add", "type", icon='ZOOMIN', text="")
        subsub.operator("boid.rule_del", icon='ZOOMOUT', text="")
        sub = col.row()
        subsub = sub.column(align=True)
        subsub.operator("boid.rule_move_up", icon='TRIA_UP', text="")
        subsub.operator("boid.rule_move_down", icon='TRIA_DOWN', text="")

        rule = state.active_boid_rule

        if rule:
            row = layout.row()
            row.prop(rule, "name", text="")
            # somebody make nice icons for boids here please! -jahka
            row.prop(rule, "use_in_air", icon='TRIA_UP', text="")
            row.prop(rule, "use_on_land", icon='TRIA_DOWN', text="")

            row = layout.row()

            if rule.type == 'GOAL':
                row.prop(rule, "object")
                row = layout.row()
                row.prop(rule, "use_predict")
            elif rule.type == 'AVOID':
                row.prop(rule, "object")
                row = layout.row()
                row.prop(rule, "use_predict")
                row.prop(rule, "fear_factor")
            elif rule.type == 'FOLLOW_PATH':
                row.label(text="Not yet functional")
            elif rule.type == 'AVOID_COLLISION':
                row.prop(rule, "use_avoid")
                row.prop(rule, "use_avoid_collision")
                row.prop(rule, "look_ahead")
            elif rule.type == 'FOLLOW_LEADER':
                row.prop(rule, "object", text="")
                row.prop(rule, "distance")
                row = layout.row()
                row.prop(rule, "use_line")
                sub = row.row()
                sub.active = rule.line
                sub.prop(rule, "queue_count")
            elif rule.type == 'AVERAGE_SPEED':
                row.prop(rule, "speed", slider=True)
                row.prop(rule, "wander", slider=True)
                row.prop(rule, "level", slider=True)
            elif rule.type == 'FIGHT':
                row.prop(rule, "distance")
                row.prop(rule, "flee_distance")


class PARTICLE_PT_render(ParticleButtonsPanel, Panel):
    bl_label = "Render"
    COMPAT_ENGINES = {'BLENDER_RENDER', 'BLENDER_CLAY', 'BLENDER_EEVEE'}

    @classmethod
    def poll(cls, context):
        settings = particle_get_settings(context)
        engine = context.engine
        if settings is None:
            return False

        return engine in cls.COMPAT_ENGINES

    def draw(self, context):
        layout = self.layout
        layout.use_property_split = True

        psys = context.particle_system
        part = particle_get_settings(context)

        layout.prop(part, "render_type", text="Render As")

        if part.type == 'EMITTER' or \
           (part.render_type in {'OBJECT', 'COLLECTION'} and part.type == 'HAIR'):
            if part.render_type not in {'NONE'}:

                col = layout.column(align=True)
                col.prop(part, "particle_size", text="Scale")
                col.prop(part, "size_random", slider=True, text="Scale Randomness")

        if psys:
            col = layout.column()
            if part.render_type not in {'OBJECT', 'COLLECTION', 'NONE'}:
                # col.enabled = False
                col.prop(part, "material_slot", text="Material")
                col.prop(psys, "parent", text="Coordinate System")

class PARTICLE_PT_render_extra(ParticleButtonsPanel, Panel):
    bl_label = "Extra"
    bl_parent_id = "PARTICLE_PT_render"
    bl_options = {'DEFAULT_CLOSED'}
    COMPAT_ENGINES = {'BLENDER_RENDER', 'BLENDER_CLAY', 'BLENDER_EEVEE'}

    @classmethod
    def poll(cls, context):
        part = particle_get_settings(context)
        return part.render_type != 'NONE'

    def draw(self, context):
        layout = self.layout
        layout.use_property_split = True

        psys = context.particle_system
        ob = context.object
        part = particle_get_settings(context)

        col=layout.column()

        col = layout.column()
        col.prop(part, "use_parent_particles", text="Parent Particles")
        col.prop(part, "show_unborn", text="Unborn")
        col.prop(part, "use_dead", text="Dead")



class PARTICLE_PT_render_line(ParticleButtonsPanel, Panel):
    bl_label = "Line"
    bl_parent_id = "PARTICLE_PT_render"
    bl_options = {'DEFAULT_CLOSED'}
    COMPAT_ENGINES = {'BLENDER_RENDER', 'BLENDER_CLAY', 'BLENDER_EEVEE'}

    @classmethod
    def poll(cls, context):
        part = particle_get_settings(context)
        return part.render_type == 'LINE'

    def draw(self, context):
        layout = self.layout
        layout.use_property_split = True

        psys = context.particle_system
        ob = context.object
        part = particle_get_settings(context)

        col=layout.column()

        col.separator()
        sub = col.column(align=True)
        sub.prop(part, "line_length_tail", text="Length Tail")
        sub.prop(part, "line_length_head", text="Head")
        col.prop(part, "use_velocity_length", text="Velocity Length")

class PARTICLE_PT_render_path(ParticleButtonsPanel, Panel):
    bl_label = "Path"
    bl_parent_id = "PARTICLE_PT_render"
    bl_options = {'DEFAULT_CLOSED'}
    COMPAT_ENGINES = {'BLENDER_RENDER', 'BLENDER_CLAY', 'BLENDER_EEVEE'}

    @classmethod
    def poll(cls, context):
        part = particle_get_settings(context)
        return part.render_type == 'PATH'

    def draw(self, context):
        layout = self.layout
        layout.use_property_split = True

        psys = context.particle_system
        ob = context.object
        part = particle_get_settings(context)

        col=layout.column()

        col.prop(part, "use_strand_primitive")
        sub = col.column()
        sub.active = (part.use_strand_primitive is False)
        sub.prop(part, "use_render_adaptive")
        sub = col.column()
        sub.active = part.use_render_adaptive or part.use_strand_primitive is True
        sub.prop(part, "adaptive_angle")
        sub = col.column()
        sub.active = (part.use_render_adaptive is True and part.use_strand_primitive is False)
        sub.prop(part, "adaptive_pixel")
        col.prop(part, "use_hair_bspline")
        col.prop(part, "render_step", text="Steps")


class PARTICLE_PT_render_path_timing(ParticleButtonsPanel, Panel):
    bl_label = "Timing"
    bl_parent_id = "PARTICLE_PT_render"
    bl_options = {'DEFAULT_CLOSED'}
    COMPAT_ENGINES = {'BLENDER_RENDER', 'BLENDER_CLAY', 'BLENDER_EEVEE'}

    @classmethod
    def poll(cls, context):
        part = particle_get_settings(context)
        return part.render_type == 'PATH'

    def draw(self, context):
        layout = self.layout
        layout.use_property_split = True

        psys = context.particle_system
        ob = context.object
        part = particle_get_settings(context)

        col=layout.column()

        col.prop(part, "use_absolute_path_time")

        if part.type == 'HAIR' or psys.point_cache.is_baked:
            col.prop(part, "path_start", text="Start", slider=not part.use_absolute_path_time)
        else:
            col.prop(part, "trail_count")

        col.prop(part, "path_end", text="End", slider=not part.use_absolute_path_time)
        col.prop(part, "length_random", text="Random", slider=True)

class PARTICLE_PT_render_object(ParticleButtonsPanel, Panel):
    bl_label = "Object"
    bl_parent_id = "PARTICLE_PT_render"
    bl_options = {'DEFAULT_CLOSED'}
    COMPAT_ENGINES = {'BLENDER_RENDER', 'BLENDER_CLAY', 'BLENDER_EEVEE'}

    @classmethod
    def poll(cls, context):
        part = particle_get_settings(context)
        return part.render_type == 'OBJECT'

    def draw(self, context):
        layout = self.layout
        layout.use_property_split = True

        psys = context.particle_system
        ob = context.object
        part = particle_get_settings(context)

        col=layout.column()

        col.prop(part, "dupli_object", text="Instance Object")
        sub = col.column()
        sub.prop(part, "use_global_dupli", text="Global Coordinates")
        sub.prop(part, "use_rotation_dupli", text="Object Rotation")
        sub.prop(part, "use_scale_dupli", text="Object Scale")


class PARTICLE_PT_render_collection(ParticleButtonsPanel, Panel):
    bl_label = "Collection"
    bl_parent_id = "PARTICLE_PT_render"
    bl_options = {'DEFAULT_CLOSED'}
    COMPAT_ENGINES = {'BLENDER_RENDER', 'BLENDER_CLAY', 'BLENDER_EEVEE'}

    @classmethod
    def poll(cls, context):
        part = particle_get_settings(context)
        return part.render_type == 'COLLECTION'

    def draw(self, context):
        layout = self.layout
        layout.use_property_split = True

        psys = context.particle_system
        ob = context.object
        part = particle_get_settings(context)

        col=layout.column()

        col.prop(part, "dupli_group")

        col.prop(part, "use_whole_group")
        sub = col.column()
        sub.active = (part.use_whole_group is False)
        sub.prop(part, "use_group_pick_random")
        sub.prop(part, "use_global_dupli", text="Global Coordinates")
        sub.prop(part, "use_rotation_dupli", text="Object Rotation")
        sub.prop(part, "use_scale_dupli", text="Object Scale")

class PARTICLE_PT_render_collection_use_count(ParticleButtonsPanel, Panel):
    bl_label = "Use Count"
    bl_parent_id = "PARTICLE_PT_render_collection"
    bl_options = {'DEFAULT_CLOSED'}
    COMPAT_ENGINES = {'BLENDER_RENDER', 'BLENDER_CLAY', 'BLENDER_EEVEE'}

    @classmethod
    def poll(cls, context):
        part = particle_get_settings(context)
        return part.render_type == 'COLLECTION'

    def draw_header(self, context):
        layout = self.layout
        part = particle_get_settings(context)

        layout.active = not part.use_whole_group

        layout.prop(part, "use_group_count", text="")

    def draw(self, context):
        layout = self.layout
        layout.use_property_split = True

        psys = context.particle_system
        ob = context.object
        part = particle_get_settings(context)

        col=layout.column()

        layout.active = part.use_group_count and not part.use_whole_group

        row = layout.row()
        row.template_list("UI_UL_list", "particle_dupli_weights", part, "dupli_weights",
                                  part, "active_dupliweight_index")

        col = row.column()
        sub = col.row()
        subsub = sub.column(align=True)
        subsub.operator("particle.dupliob_copy", icon='ZOOMIN', text="")
        subsub.operator("particle.dupliob_remove", icon='ZOOMOUT', text="")
        subsub.operator("particle.dupliob_move_up", icon='TRIA_UP', text="")
        subsub.operator("particle.dupliob_move_down", icon='TRIA_DOWN', text="")

        weight = part.active_dupliweight
        if weight:
            row = layout.row()
            row.prop(weight, "count")

class PARTICLE_PT_render_billboards_alignment(ParticleButtonsPanel, Panel):
    bl_label = "Billboard Alignment"
    bl_parent_id = "PARTICLE_PT_render"
    bl_options = {'DEFAULT_CLOSED'}
    COMPAT_ENGINES = {'BLENDER_RENDER', 'BLENDER_CLAY', 'BLENDER_EEVEE'}

    @classmethod
    def poll(cls, context):
        part = particle_get_settings(context)
        return part.render_type == 'BILLBOARD'

    def draw(self, context):
        layout = self.layout
        layout.use_property_split = True

        psys = context.particle_system
        ob = context.object
        part = particle_get_settings(context)

        col=layout.column()

        col.prop(part, "billboard_align", text="Align To")
        col.prop(part, "lock_billboard", text="Lock Axis")
        col.prop(part, "billboard_object")

class PARTICLE_PT_render_billboards_tilt(ParticleButtonsPanel, Panel):
    bl_label = "Billboard Tilt"
    bl_parent_id = "PARTICLE_PT_render"
    bl_options = {'DEFAULT_CLOSED'}
    COMPAT_ENGINES = {'BLENDER_RENDER', 'BLENDER_CLAY', 'BLENDER_EEVEE'}

    @classmethod
    def poll(cls, context):
        part = particle_get_settings(context)
        return part.render_type == 'BILLBOARD'

    def draw(self, context):
        layout = self.layout
        layout.use_property_split = True

        psys = context.particle_system
        ob = context.object
        part = particle_get_settings(context)

        col=layout.column()

        sub = col.column(align=True)
        sub.prop(part, "billboard_tilt", text="Angle", slider=True)
        sub.prop(part, "billboard_tilt_random", text="Random", slider=True)

        sub = col.column(align=True)
        sub.prop(part, "billboard_offset")
        col.prop(part, "billboard_size", text="Scale")
        if part.billboard_align == 'VEL':
            col = col.column(align=True)
            col.prop(part, "billboard_velocity_head", text="Velocity ScaleHead")
            col.prop(part, "billboard_velocity_tail", text="Tail")

class PARTICLE_PT_render_billboards_uv(ParticleButtonsPanel, Panel):
    bl_label = "Billboard UVs"
    bl_parent_id = "PARTICLE_PT_render"
    bl_options = {'DEFAULT_CLOSED'}
    COMPAT_ENGINES = {'BLENDER_RENDER', 'BLENDER_CLAY', 'BLENDER_EEVEE'}

    @classmethod
    def poll(cls, context):
        part = particle_get_settings(context)
        return part.render_type == 'BILLBOARD'

    def draw(self, context):
        layout = self.layout
        layout.use_property_split = True

        psys = context.particle_system
        ob = context.object
        part = particle_get_settings(context)

        col=layout.column()

        if psys:
            col.prop_search(psys, "billboard_normal_uv", ob.data, "uv_layers")
            col.prop_search(psys, "billboard_time_index_uv", ob.data, "uv_layers")

        col.prop(part, "billboard_uv_split", text="Split UVs")

        if psys:
            sub = col.column()
            sub.active = part.billboard_uv_split > 1
            sub.prop_search(psys, "billboard_split_uv", ob.data, "uv_layers")

        sub.prop(part, "billboard_animation")
        sub.prop(part, "billboard_offset_split")



class PARTICLE_PT_render_trails(ParticleButtonsPanel, Panel):
    bl_label = "Trails"
    bl_parent_id = "PARTICLE_PT_render"
    bl_options = {'DEFAULT_CLOSED'}
    COMPAT_ENGINES = {'BLENDER_RENDER', 'BLENDER_CLAY', 'BLENDER_EEVEE'}

    @classmethod
    def poll(cls, context):
        part = particle_get_settings(context)
        return part.render_type in {'HALO', 'LINE', 'BILLBOARD'}

    def draw(self, context):
        layout = self.layout
        layout.use_property_split = True

        psys = context.particle_system
        part = particle_get_settings(context)

        col=layout.column()

        col.prop(part, "trail_count")

        sub = col.column()
        sub.active = (part.trail_count > 1)
        sub.prop(part, "use_absolute_path_time", text="Length in Frames")
        sub.prop(part, "path_end", text="Length", slider=not part.use_absolute_path_time)
        sub.prop(part, "length_random", text="Random Length", slider=True)


class PARTICLE_PT_draw(ParticleButtonsPanel, Panel):
    bl_label = "Viewport Display"
    bl_options = {'DEFAULT_CLOSED'}
    COMPAT_ENGINES = {'BLENDER_RENDER', 'BLENDER_CLAY', 'BLENDER_EEVEE'}

    @classmethod
    def poll(cls, context):
        settings = particle_get_settings(context)
        engine = context.engine
        if settings is None:
            return False
        return engine in cls.COMPAT_ENGINES

    def draw(self, context):
        layout = self.layout
        layout.use_property_split = True

        psys = context.particle_system
        part = particle_get_settings(context)

        layout.prop(part, "draw_method", text="Display As")

        if part.draw_method == 'NONE' or (part.render_type == 'NONE' and part.draw_method == 'RENDER'):
            return

        path = (part.render_type == 'PATH' and part.draw_method == 'RENDER') or part.draw_method == 'PATH'

        layout.separator()

        col = layout.column()
        col.prop(part, "draw_color", text="Color")
        if part.draw_color in {'VELOCITY', 'ACCELERATION'}:
            col.prop(part, "color_maximum", text="Fade Distance")

        col = layout.column()

        if path:
            col.prop(part, "draw_step", text="Strand Steps")
        col.prop(part, "draw_percentage", slider=True, text="Amount")
        if part.draw_method != 'RENDER' or part.render_type == 'HALO':
            col.prop(part, "draw_size", text="Size")

        if part.draw_percentage != 100 and psys is not None:
            if part.type == 'HAIR':
                if psys.use_hair_dynamics and psys.point_cache.is_baked is False:
                    layout.row().label(text="Display percentage makes dynamics inaccurate without baking")
            else:
                phystype = part.physics_type
                if phystype != 'NO' and phystype != 'KEYED' and psys.point_cache.is_baked is False:
                    layout.row().label(text="Display percentage makes dynamics inaccurate without baking")
        else:
            layout.row().label(text="")

        col = layout.column()
        col.prop(part, "show_guide_hairs", text="Guide Hairs")
        col.prop(part, "show_size")
        col.prop(part, "show_velocity")
        col.prop(part, "show_number")
        if part.physics_type == 'BOIDS':
            col.prop(part, "show_health")


class PARTICLE_PT_children(ParticleButtonsPanel, Panel):
    bl_label = "Children"
    bl_options = {'DEFAULT_CLOSED'}
    COMPAT_ENGINES = {'BLENDER_RENDER', 'BLENDER_CLAY', 'BLENDER_EEVEE'}

    @classmethod
    def poll(cls, context):
        return particle_panel_poll(cls, context)

    def draw(self, context):
        layout = self.layout

        psys = context.particle_system
        part = particle_get_settings(context)

        layout.row().prop(part, "child_type", expand=True)

        layout.use_property_split = True

        if part.child_type == 'NONE':
            return

        col = layout.column()

        sub = col.column(align=True)
        sub.prop(part, "child_nbr", text="Display Amount")
        sub.prop(part, "rendered_child_count", text="Render Amount")

        col.separator()

        col.prop(part, "child_length", slider=True)
        col.prop(part, "child_length_threshold", slider=True)
        if psys:
            col.prop(psys, "child_seed", text="Seed")

        col.separator()

        if part.child_type == 'INTERPOLATED':
            col.prop(part, "virtual_parents", slider=True)
            col.prop(part, "create_long_hair_children")
        else:
            col.separator()
            sub = col.column(align=True)
            sub.prop(part, "child_size", text="Size")
            sub.prop(part, "child_size_random", text="Randomize Size", slider=True)

        if part.child_type == 'SIMPLE':
            col.separator()
            col.prop(part, "child_radius", text="Radius")
            col.prop(part, "child_roundness", text="Roundness", slider=True)
        elif part.virtual_parents > 0.0:
            sub = col.column(align=True)
            sub.label(text="Parting not available with virtual parents")


class PARTICLE_PT_children_parting(ParticleButtonsPanel, Panel):
    bl_label = "Parting"
    bl_parent_id = "PARTICLE_PT_children"
    bl_options = {'DEFAULT_CLOSED'}
    COMPAT_ENGINES = {'BLENDER_RENDER', 'BLENDER_CLAY', 'BLENDER_EEVEE'}

    @classmethod
    def poll(cls, context):
        part = particle_get_settings(context)
        return part.child_type == 'INTERPOLATED'

    def draw(self, context):
        layout = self.layout

        psys = context.particle_system
        part = particle_get_settings(context)

        layout.use_property_split = True

        col = layout.column()
        col.prop(part, "child_parting_factor", text="Parting", slider=True)
        col.prop(part, "child_parting_min", text="Min")
        col.prop(part, "child_parting_max", text="Max")

class PARTICLE_PT_children_clumping(ParticleButtonsPanel, Panel):
    bl_label = "Clumping"
    bl_parent_id = "PARTICLE_PT_children"
    bl_options = {'DEFAULT_CLOSED'}
    COMPAT_ENGINES = {'BLENDER_RENDER', 'BLENDER_CLAY', 'BLENDER_EEVEE'}

    @classmethod
    def poll(cls, context):
        part = particle_get_settings(context)
        return part.child_type != 'NONE'

    def draw(self, context):
        layout = self.layout

        psys = context.particle_system
        part = particle_get_settings(context)

        layout.use_property_split = True

        col = layout.column()

        sub = col.column()

        sub.prop(part, "use_clump_curve")
        if part.use_clump_curve:
            sub.template_curve_mapping(part, "clump_curve")
        else:
            sub.prop(part, "clump_factor", slider=True)
            sub.prop(part, "clump_shape", slider=True)
        sub = col.column(align=True)
        sub.prop(part, "use_clump_noise")
        subsub = sub.column()
        subsub.enabled = part.use_clump_noise
        subsub.prop(part, "clump_noise_size")

        if part.child_type == 'SIMPLE':
            sub.prop(part, "twist")
            sub.prop(part, "use_twist_curve")
            if part.use_twist_curve:
                sub.template_curve_mapping(part, "twist_curve")

class PARTICLE_PT_children_roughness(ParticleButtonsPanel, Panel):
    bl_label = "Roughness"
    bl_parent_id = "PARTICLE_PT_children"
    bl_options = {'DEFAULT_CLOSED'}
    COMPAT_ENGINES = {'BLENDER_RENDER', 'BLENDER_CLAY', 'BLENDER_EEVEE'}

    @classmethod
    def poll(cls, context):
        part = particle_get_settings(context)
        return part.child_type != 'NONE'

    def draw(self, context):
        layout = self.layout

        psys = context.particle_system
        part = particle_get_settings(context)

        layout.use_property_split = True

        col = layout.column()

        col.prop(part, "use_roughness_curve")
        if part.use_roughness_curve:
            sub = col.column()
            sub.template_curve_mapping(part, "roughness_curve")
            sub.prop(part, "roughness_1", text="Roughness")
            sub.prop(part, "roughness_1_size", text="Size")
        else:
            sub = col.column(align=True)
            sub.prop(part, "roughness_1", text="Uniform")
            sub.prop(part, "roughness_1_size", text="Size")

            sub = col.column(align=True)
            sub.prop(part, "roughness_endpoint", "Endpoint")
            sub.prop(part, "roughness_end_shape")

            sub = col.column(align=True)
            sub.prop(part, "roughness_2", text="Random")
            sub.prop(part, "roughness_2_size", text="Size")
            sub.prop(part, "roughness_2_threshold", slider=True)


class PARTICLE_PT_children_kink(ParticleButtonsPanel, Panel):
    bl_label = "Kink"
    bl_parent_id = "PARTICLE_PT_children"
    bl_options = {'DEFAULT_CLOSED'}
    COMPAT_ENGINES = {'BLENDER_RENDER', 'BLENDER_CLAY', 'BLENDER_EEVEE'}

    @classmethod
    def poll(cls, context):
        part = particle_get_settings(context)
        return part.child_type != 'NONE'

    def draw(self, context):
        layout = self.layout

        psys = context.particle_system
        part = particle_get_settings(context)

        layout.use_property_split = True

        col = layout.column()

        col.prop(part, "kink", text="Kink Type")
        col = layout.column()
        col.active = part.kink != 'NO'

        if part.kink == 'SPIRAL':

            sub = col.column()
            sub.prop(part, "kink_amplitude", text="Amplitude")
            sub.prop(part, "kink_amplitude_random", text="Randomize Amplitude", slider=True)

            col.separator()

            sub = col.column()
            sub.prop(part, "kink_axis")
            sub.prop(part, "kink_axis_random", text="Randomize Axis", slider=True)

            col.separator()

            col.prop(part, "kink_frequency", text="Frequency")
            col.prop(part, "kink_shape", text="Shape", slider=True)
            col.prop(part, "kink_extra_steps", text="Steps")

        elif part.kink in {'CURL', 'RADIAL', 'WAVE', 'BRAID', 'WAVE'}:
            sub = col.column(align=True)
            sub.prop(part, "kink_amplitude")
            sub.prop(part, "kink_amplitude_clump", text="Clump", slider=True)
            col.prop(part, "kink_flat", slider=True)
            col.prop(part, "kink_frequency")
            col.prop(part, "kink_shape", slider=True)


class PARTICLE_PT_field_weights(ParticleButtonsPanel, Panel):
    bl_label = "Field Weights"
    bl_options = {'DEFAULT_CLOSED'}
    COMPAT_ENGINES = {'BLENDER_RENDER', 'BLENDER_CLAY', 'BLENDER_EEVEE'}

    @classmethod
    def poll(cls, context):
        return particle_panel_poll(cls, context)

    def draw(self, context):
        part = particle_get_settings(context)
        effector_weights_ui(self, context, part.effector_weights, 'PSYS')

        if part.type == 'HAIR':
            row = self.layout.row()
            row.prop(part.effector_weights, "apply_to_hair_growing")
            row.prop(part, "apply_effector_to_children")
            row = self.layout.row()
            row.prop(part, "effect_hair", slider=True)


class PARTICLE_PT_force_fields(ParticleButtonsPanel, Panel):
    bl_label = "Force Field Settings"
    bl_options = {'DEFAULT_CLOSED'}
    COMPAT_ENGINES = {'BLENDER_RENDER', 'BLENDER_CLAY', 'BLENDER_EEVEE'}

    def draw(self, context):
        layout = self.layout

        part = particle_get_settings(context)

        row = layout.row()
        row.prop(part, "use_self_effect")
        row.prop(part, "effector_amount", text="Amount")

        split = layout.split(percentage=0.2)
        split.label(text="Type 1:")
        split.prop(part.force_field_1, "type", text="")
        basic_force_field_settings_ui(self, context, part.force_field_1)
        if part.force_field_1.type != 'NONE':
            layout.label(text="Falloff:")
        basic_force_field_falloff_ui(self, context, part.force_field_1)

        if part.force_field_1.type != 'NONE':
            layout.label(text="")

        split = layout.split(percentage=0.2)
        split.label(text="Type 2:")
        split.prop(part.force_field_2, "type", text="")
        basic_force_field_settings_ui(self, context, part.force_field_2)
        if part.force_field_2.type != 'NONE':
            layout.label(text="Falloff:")
        basic_force_field_falloff_ui(self, context, part.force_field_2)


class PARTICLE_PT_vertexgroups(ParticleButtonsPanel, Panel):
    bl_label = "Vertex Groups"
    bl_options = {'DEFAULT_CLOSED'}
    COMPAT_ENGINES = {'BLENDER_RENDER', 'BLENDER_CLAY', 'BLENDER_EEVEE'}

    @classmethod
    def poll(cls, context):
        if context.particle_system is None:
            return False
        return particle_panel_poll(cls, context)

    def draw(self, context):
        layout = self.layout
        layout.use_property_split = True

        ob = context.object
        psys = context.particle_system

        col = layout.column()
        row = col.row(align=True)
        row.prop_search(psys, "vertex_group_density", ob, "vertex_groups", text="Density")
        row.prop(psys, "invert_vertex_group_density", text="", toggle=True, icon='ARROW_LEFTRIGHT')

        row = col.row(align=True)
        row.prop_search(psys, "vertex_group_length", ob, "vertex_groups", text="Length")
        row.prop(psys, "invert_vertex_group_length", text="", toggle=True, icon='ARROW_LEFTRIGHT')

        row = col.row(align=True)
        row.prop_search(psys, "vertex_group_clump", ob, "vertex_groups", text="Clump")
        row.prop(psys, "invert_vertex_group_clump", text="", toggle=True, icon='ARROW_LEFTRIGHT')

        row = col.row(align=True)
        row.prop_search(psys, "vertex_group_kink", ob, "vertex_groups", text="Kink")
        row.prop(psys, "invert_vertex_group_kink", text="", toggle=True, icon='ARROW_LEFTRIGHT')

        row = col.row(align=True)
        row.prop_search(psys, "vertex_group_roughness_1", ob, "vertex_groups", text="Roughness 1")
        row.prop(psys, "invert_vertex_group_roughness_1", text="", toggle=True, icon='ARROW_LEFTRIGHT')

        row = col.row(align=True)
        row.prop_search(psys, "vertex_group_roughness_2", ob, "vertex_groups", text="Roughness 2")
        row.prop(psys, "invert_vertex_group_roughness_2", text="", toggle=True, icon='ARROW_LEFTRIGHT')

        row = col.row(align=True)
        row.prop_search(psys, "vertex_group_roughness_end", ob, "vertex_groups", text="Roughness End")
        row.prop(psys, "invert_vertex_group_roughness_end", text="", toggle=True, icon='ARROW_LEFTRIGHT')

        row = col.row(align=True)
        row.prop_search(psys, "vertex_group_twist", ob, "vertex_groups", text="Twist")
        row.prop(psys, "invert_vertex_group_twist", text="", toggle=True, icon='ARROW_LEFTRIGHT')

        # Commented out vertex groups don't work and are still waiting for better implementation
        # row = layout.row()
        # row.prop_search(psys, "vertex_group_velocity", ob, "vertex_groups", text="Velocity")
        # row.prop(psys, "invert_vertex_group_velocity", text="")

        # row = layout.row()
        # row.prop_search(psys, "vertex_group_size", ob, "vertex_groups", text="Size")
        # row.prop(psys, "invert_vertex_group_size", text="")

        # row = layout.row()
        # row.prop_search(psys, "vertex_group_tangent", ob, "vertex_groups", text="Tangent")
        # row.prop(psys, "invert_vertex_group_tangent", text="")

        # row = layout.row()
        # row.prop_search(psys, "vertex_group_rotation", ob, "vertex_groups", text="Rotation")
        # row.prop(psys, "invert_vertex_group_rotation", text="")

        # row = layout.row()
        # row.prop_search(psys, "vertex_group_field", ob, "vertex_groups", text="Field")
        # row.prop(psys, "invert_vertex_group_field", text="")


class PARTICLE_PT_textures(ParticleButtonsPanel, Panel):
    bl_label = "Textures"
    bl_options = {'DEFAULT_CLOSED'}
    COMPAT_ENGINES = {'BLENDER_RENDER', 'BLENDER_CLAY', 'BLENDER_EEVEE'}

    @classmethod
    def poll(cls, context):
        if context.particle_system is None:
            return False
        return particle_panel_poll(cls, context)

    def draw(self, context):
        layout = self.layout

        psys = context.particle_system
        part = psys.settings

        row = layout.row()
        row.template_list("TEXTURE_UL_texslots", "", part, "texture_slots", part, "active_texture_index", rows=2)

        col = row.column(align=True)
        col.operator("texture.slot_move", text="", icon='TRIA_UP').type = 'UP'
        col.operator("texture.slot_move", text="", icon='TRIA_DOWN').type = 'DOWN'
        col.menu("TEXTURE_MT_specials", icon='DOWNARROW_HLT', text="")

        if not part.active_texture:
            layout.template_ID(part, "active_texture", new="texture.new")
        else:
            slot = part.texture_slots[part.active_texture_index]
            layout.template_ID(slot, "texture", new="texture.new")


class PARTICLE_PT_hair_shape(ParticleButtonsPanel, Panel):
    bl_label = "Hair Shape"
    bl_options = {'DEFAULT_CLOSED'}
    COMPAT_ENGINES = {'BLENDER_RENDER', 'BLENDER_CLAY', 'BLENDER_EEVEE'}

    @classmethod
    def poll(cls, context):
        if context.particle_system is None:
            return False
        return particle_panel_poll(cls, context)

    def draw(self, context):
        layout = self.layout
        layout.use_property_split = True

        psys = context.particle_system
        part = psys.settings

        layout.prop(part, "shape", text="Strand Shape")

        col = layout.column(align=True)
        col.prop(part, "root_radius", text="Radius Root")
        col.prop(part, "tip_radius", text="Tip")

        col = layout.column()
        col.prop(part, "radius_scale", text="Radius Scaling")
        col.prop(part, "use_close_tip")


class PARTICLE_PT_custom_props(ParticleButtonsPanel, PropertyPanel, Panel):
    COMPAT_ENGINES = {'BLENDER_RENDER', 'BLENDER_CLAY', 'BLENDER_EEVEE'}
    _context_path = "particle_system.settings"
    _property_type = bpy.types.ParticleSettings


classes = (
    PARTICLE_MT_specials,
    PARTICLE_MT_hair_dynamics_presets,
    PARTICLE_UL_particle_systems,
    PARTICLE_PT_context_particles,
    PARTICLE_PT_emission,
    PARTICLE_PT_emission_source,
    PARTICLE_PT_hair_dynamics,
    PARTICLE_PT_hair_dynamics_structure,
    PARTICLE_PT_hair_dynamics_volume,
    PARTICLE_PT_cache,
    PARTICLE_PT_velocity,
    PARTICLE_PT_rotation,
    PARTICLE_PT_rotation_angular_velocity,
    PARTICLE_PT_physics,
    PARTICLE_PT_physics_forces,
    PARTICLE_PT_physics_deflection,
    PARTICLE_PT_physics_integration,
    PARTICLE_PT_boidbrain,
    PARTICLE_PT_render,
    PARTICLE_PT_render_line,
    PARTICLE_PT_render_path,
    PARTICLE_PT_render_path_timing,
    PARTICLE_PT_render_object,
    PARTICLE_PT_render_collection,
    PARTICLE_PT_render_collection_use_count,
    PARTICLE_PT_render_billboards_tilt,
    PARTICLE_PT_render_billboards_uv,
    PARTICLE_PT_render_trails,
    PARTICLE_PT_render_extra,
    PARTICLE_PT_draw,
    PARTICLE_PT_children,
    PARTICLE_PT_children_parting,
    PARTICLE_PT_children_clumping,
    PARTICLE_PT_children_roughness,
    PARTICLE_PT_children_kink,
    PARTICLE_PT_hair_shape,
    PARTICLE_PT_field_weights,
    PARTICLE_PT_force_fields,
    PARTICLE_PT_vertexgroups,
    PARTICLE_PT_textures,
    PARTICLE_PT_custom_props,
)

if __name__ == "__main__":  # only for live edit.
    from bpy.utils import register_class
    for cls in classes:
        register_class(cls)<|MERGE_RESOLUTION|>--- conflicted
+++ resolved
@@ -404,7 +404,7 @@
 
     @classmethod
     def poll(cls, context):
-        return context.particle_system.cloth != None
+        return context.particle_system.cloth is not None
 
     def draw(self, context):
         layout = self.layout
@@ -436,7 +436,7 @@
 
     @classmethod
     def poll(cls, context):
-        return context.particle_system.cloth != None
+        return context.particle_system.cloth is not None
 
     def draw(self, context):
         layout = self.layout
@@ -536,13 +536,8 @@
         col.prop(part, "factor_random", text="Randomize")
 
         # if part.type=='REACTOR':
-<<<<<<< HEAD
         #     sub.prop(part, "reactor_factor")
         #     sub.prop(part, "reaction_shape", slider=True)
-=======
-        #    sub.prop(part, "reactor_factor")
-        #    sub.prop(part, "reaction_shape", slider=True)
->>>>>>> c68429bc
 
 
 class PARTICLE_PT_rotation(ParticleButtonsPanel, Panel):
@@ -595,6 +590,7 @@
 
         if part.type != 'HAIR':
             col.prop(part, "use_dynamic_rotation")
+
 
 class PARTICLE_PT_rotation_angular_velocity(ParticleButtonsPanel, Panel):
     bl_label = "Angular Velocity"
@@ -817,6 +813,7 @@
                     sub.prop(key, "object", text="")
                     sub.prop(key, "system", text="System")
 
+
 class PARTICLE_PT_physics_deflection(ParticleButtonsPanel, Panel):
     bl_label = "Deflection"
     bl_parent_id = "PARTICLE_PT_physics"
@@ -825,8 +822,8 @@
 
     @classmethod
     def poll(cls, context):
-       part = particle_get_settings(context)
-       return part.physics_type in {'NEWTON', 'FLUID'}
+        part = particle_get_settings(context)
+        return part.physics_type in {'NEWTON', 'FLUID'}
 
     def draw(self, context):
         layout = self.layout
@@ -851,8 +848,8 @@
 
     @classmethod
     def poll(cls, context):
-       part = particle_get_settings(context)
-       return part.physics_type == 'NEWTON'
+        part = particle_get_settings(context)
+        return part.physics_type == 'NEWTON'
 
     def draw(self, context):
         layout = self.layout
@@ -878,8 +875,8 @@
 
     @classmethod
     def poll(cls, context):
-       part = particle_get_settings(context)
-       return part.physics_type == 'NEWTON'
+        part = particle_get_settings(context)
+        return part.physics_type == 'NEWTON'
 
     def draw(self, context):
         layout = self.layout
@@ -1044,6 +1041,7 @@
                 col.prop(part, "material_slot", text="Material")
                 col.prop(psys, "parent", text="Coordinate System")
 
+
 class PARTICLE_PT_render_extra(ParticleButtonsPanel, Panel):
     bl_label = "Extra"
     bl_parent_id = "PARTICLE_PT_render"
@@ -1063,7 +1061,7 @@
         ob = context.object
         part = particle_get_settings(context)
 
-        col=layout.column()
+        col = layout.column()
 
         col = layout.column()
         col.prop(part, "use_parent_particles", text="Parent Particles")
@@ -1071,7 +1069,6 @@
         col.prop(part, "use_dead", text="Dead")
 
 
-
 class PARTICLE_PT_render_line(ParticleButtonsPanel, Panel):
     bl_label = "Line"
     bl_parent_id = "PARTICLE_PT_render"
@@ -1091,7 +1088,7 @@
         ob = context.object
         part = particle_get_settings(context)
 
-        col=layout.column()
+        col = layout.column()
 
         col.separator()
         sub = col.column(align=True)
@@ -1099,6 +1096,7 @@
         sub.prop(part, "line_length_head", text="Head")
         col.prop(part, "use_velocity_length", text="Velocity Length")
 
+
 class PARTICLE_PT_render_path(ParticleButtonsPanel, Panel):
     bl_label = "Path"
     bl_parent_id = "PARTICLE_PT_render"
@@ -1118,7 +1116,7 @@
         ob = context.object
         part = particle_get_settings(context)
 
-        col=layout.column()
+        col = layout.column()
 
         col.prop(part, "use_strand_primitive")
         sub = col.column()
@@ -1153,7 +1151,7 @@
         ob = context.object
         part = particle_get_settings(context)
 
-        col=layout.column()
+        col = layout.column()
 
         col.prop(part, "use_absolute_path_time")
 
@@ -1165,6 +1163,7 @@
         col.prop(part, "path_end", text="End", slider=not part.use_absolute_path_time)
         col.prop(part, "length_random", text="Random", slider=True)
 
+
 class PARTICLE_PT_render_object(ParticleButtonsPanel, Panel):
     bl_label = "Object"
     bl_parent_id = "PARTICLE_PT_render"
@@ -1184,7 +1183,7 @@
         ob = context.object
         part = particle_get_settings(context)
 
-        col=layout.column()
+        col = layout.column()
 
         col.prop(part, "dupli_object", text="Instance Object")
         sub = col.column()
@@ -1212,7 +1211,7 @@
         ob = context.object
         part = particle_get_settings(context)
 
-        col=layout.column()
+        col = layout.column()
 
         col.prop(part, "dupli_group")
 
@@ -1224,6 +1223,7 @@
         sub.prop(part, "use_rotation_dupli", text="Object Rotation")
         sub.prop(part, "use_scale_dupli", text="Object Scale")
 
+
 class PARTICLE_PT_render_collection_use_count(ParticleButtonsPanel, Panel):
     bl_label = "Use Count"
     bl_parent_id = "PARTICLE_PT_render_collection"
@@ -1251,13 +1251,13 @@
         ob = context.object
         part = particle_get_settings(context)
 
-        col=layout.column()
+        col = layout.column()
 
         layout.active = part.use_group_count and not part.use_whole_group
 
         row = layout.row()
         row.template_list("UI_UL_list", "particle_dupli_weights", part, "dupli_weights",
-                                  part, "active_dupliweight_index")
+                          part, "active_dupliweight_index")
 
         col = row.column()
         sub = col.row()
@@ -1272,6 +1272,7 @@
             row = layout.row()
             row.prop(weight, "count")
 
+
 class PARTICLE_PT_render_billboards_alignment(ParticleButtonsPanel, Panel):
     bl_label = "Billboard Alignment"
     bl_parent_id = "PARTICLE_PT_render"
@@ -1291,12 +1292,13 @@
         ob = context.object
         part = particle_get_settings(context)
 
-        col=layout.column()
+        col = layout.column()
 
         col.prop(part, "billboard_align", text="Align To")
         col.prop(part, "lock_billboard", text="Lock Axis")
         col.prop(part, "billboard_object")
 
+
 class PARTICLE_PT_render_billboards_tilt(ParticleButtonsPanel, Panel):
     bl_label = "Billboard Tilt"
     bl_parent_id = "PARTICLE_PT_render"
@@ -1316,7 +1318,7 @@
         ob = context.object
         part = particle_get_settings(context)
 
-        col=layout.column()
+        col = layout.column()
 
         sub = col.column(align=True)
         sub.prop(part, "billboard_tilt", text="Angle", slider=True)
@@ -1330,6 +1332,7 @@
             col.prop(part, "billboard_velocity_head", text="Velocity ScaleHead")
             col.prop(part, "billboard_velocity_tail", text="Tail")
 
+
 class PARTICLE_PT_render_billboards_uv(ParticleButtonsPanel, Panel):
     bl_label = "Billboard UVs"
     bl_parent_id = "PARTICLE_PT_render"
@@ -1349,7 +1352,7 @@
         ob = context.object
         part = particle_get_settings(context)
 
-        col=layout.column()
+        col = layout.column()
 
         if psys:
             col.prop_search(psys, "billboard_normal_uv", ob.data, "uv_layers")
@@ -1366,7 +1369,6 @@
         sub.prop(part, "billboard_offset_split")
 
 
-
 class PARTICLE_PT_render_trails(ParticleButtonsPanel, Panel):
     bl_label = "Trails"
     bl_parent_id = "PARTICLE_PT_render"
@@ -1385,7 +1387,7 @@
         psys = context.particle_system
         part = particle_get_settings(context)
 
-        col=layout.column()
+        col = layout.column()
 
         col.prop(part, "trail_count")
 
@@ -1536,6 +1538,7 @@
         col.prop(part, "child_parting_factor", text="Parting", slider=True)
         col.prop(part, "child_parting_min", text="Min")
         col.prop(part, "child_parting_max", text="Max")
+
 
 class PARTICLE_PT_children_clumping(ParticleButtonsPanel, Panel):
     bl_label = "Clumping"
@@ -1577,6 +1580,7 @@
             sub.prop(part, "use_twist_curve")
             if part.use_twist_curve:
                 sub.template_curve_mapping(part, "twist_curve")
+
 
 class PARTICLE_PT_children_roughness(ParticleButtonsPanel, Panel):
     bl_label = "Roughness"
