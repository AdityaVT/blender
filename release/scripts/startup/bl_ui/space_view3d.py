--- conflicted
+++ resolved
@@ -2889,22 +2889,12 @@
         props.use_verts = True
         props.clear = True
 
-<<<<<<< HEAD
-        layout.separator()
-
-        layout.separator()
-
-        #if with_freestyle:     we still presere freestyle mark functions.
-        layout.operator("mesh.mark_freestyle_edge").clear = False
-        layout.operator("mesh.mark_freestyle_edge", text="Clear Freestyle Edge").clear = True
-        layout.separator()
-=======
         if with_freestyle:
             layout.separator()
 
+        #if with_freestyle:     we still presere freestyle mark functions.
             layout.operator("mesh.mark_freestyle_edge").clear = False
             layout.operator("mesh.mark_freestyle_edge", text="Clear Freestyle Edge").clear = True
->>>>>>> cdce3b71
 
 
 class VIEW3D_MT_edit_mesh_edges(Menu):
