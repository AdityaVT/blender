/*
 * Copyright 2011-2013 Blender Foundation
 *
 * Licensed under the Apache License, Version 2.0 (the "License");
 * you may not use this file except in compliance with the License.
 * You may obtain a copy of the License at
 *
 * http://www.apache.org/licenses/LICENSE-2.0
 *
 * Unless required by applicable law or agreed to in writing, software
 * distributed under the License is distributed on an "AS IS" BASIS,
 * WITHOUT WARRANTIES OR CONDITIONS OF ANY KIND, either express or implied.
 * See the License for the specific language governing permissions and
 * limitations under the License.
 */

#include "render/attribute.h"
#include "render/camera.h"
#include "render/curves.h"
#include "render/hair.h"
#include "render/object.h"
#include "render/scene.h"

#include "blender/blender_sync.h"
#include "blender/blender_util.h"

#include "util/util_foreach.h"
#include "util/util_hash.h"
#include "util/util_logging.h"

CCL_NAMESPACE_BEGIN

ParticleCurveData::ParticleCurveData()
{
}

ParticleCurveData::~ParticleCurveData()
{
}

static float shaperadius(float shape, float root, float tip, float time)
{
  assert(time >= 0.0f);
  assert(time <= 1.0f);
  float radius = 1.0f - time;

  if (shape != 0.0f) {
    if (shape < 0.0f)
      radius = powf(radius, 1.0f + shape);
    else
      radius = powf(radius, 1.0f / (1.0f - shape));
  }
  return (radius * (root - tip)) + tip;
}

/* curve functions */

static bool ObtainCacheParticleData(
    Hair *hair, BL::Mesh *b_mesh, BL::Object *b_ob, ParticleCurveData *CData, bool background)
{
  int curvenum = 0;
  int keyno = 0;

  if (!(hair && b_mesh && b_ob && CData))
    return false;

  Transform tfm = get_transform(b_ob->matrix_world());
  Transform itfm = transform_quick_inverse(tfm);

  BL::Object::modifiers_iterator b_mod;
  for (b_ob->modifiers.begin(b_mod); b_mod != b_ob->modifiers.end(); ++b_mod) {
    if ((b_mod->type() == b_mod->type_PARTICLE_SYSTEM) &&
        (background ? b_mod->show_render() : b_mod->show_viewport())) {
      BL::ParticleSystemModifier psmd((const PointerRNA)b_mod->ptr);
      BL::ParticleSystem b_psys((const PointerRNA)psmd.particle_system().ptr);
      BL::ParticleSettings b_part((const PointerRNA)b_psys.settings().ptr);

      if ((b_part.render_type() == BL::ParticleSettings::render_type_PATH) &&
          (b_part.type() == BL::ParticleSettings::type_HAIR)) {
        int shader = clamp(b_part.material() - 1, 0, hair->get_used_shaders().size() - 1);
        int display_step = background ? b_part.render_step() : b_part.display_step();
        int totparts = b_psys.particles.length();
        int totchild = background ? b_psys.child_particles.length() :
                                    (int)((float)b_psys.child_particles.length() *
                                          (float)b_part.display_percentage() / 100.0f);
        int totcurves = totchild;

        if (b_part.child_type() == 0 || totchild == 0)
          totcurves += totparts;

        if (totcurves == 0)
          continue;

        int ren_step = (1 << display_step) + 1;
        if (b_part.kink() == BL::ParticleSettings::kink_SPIRAL)
          ren_step += b_part.kink_extra_steps();

        CData->psys_firstcurve.push_back_slow(curvenum);
        CData->psys_curvenum.push_back_slow(totcurves);
        CData->psys_shader.push_back_slow(shader);

        float radius = b_part.radius_scale() * 0.5f;

        CData->psys_rootradius.push_back_slow(radius * b_part.root_radius());
        CData->psys_tipradius.push_back_slow(radius * b_part.tip_radius());
        CData->psys_shape.push_back_slow(b_part.shape());
        CData->psys_closetip.push_back_slow(b_part.use_close_tip());

        int pa_no = 0;
        if (!(b_part.child_type() == 0) && totchild != 0)
          pa_no = totparts;

        int num_add = (totparts + totchild - pa_no);
        CData->curve_firstkey.reserve(CData->curve_firstkey.size() + num_add);
        CData->curve_keynum.reserve(CData->curve_keynum.size() + num_add);
        CData->curve_length.reserve(CData->curve_length.size() + num_add);
        CData->curvekey_co.reserve(CData->curvekey_co.size() + num_add * ren_step);
        CData->curvekey_time.reserve(CData->curvekey_time.size() + num_add * ren_step);

        for (; pa_no < totparts + totchild; pa_no++) {
          int keynum = 0;
          CData->curve_firstkey.push_back_slow(keyno);

          float curve_length = 0.0f;
          float3 prev_co_world = make_float3(0.0f, 0.0f, 0.0f);
          float3 prev_co_object = make_float3(0.0f, 0.0f, 0.0f);
          for (int step_no = 0; step_no < ren_step; step_no++) {
            float3 co_world = prev_co_world;
            b_psys.co_hair(*b_ob, pa_no, step_no, &co_world.x);
            float3 co_object = transform_point(&itfm, co_world);
            if (step_no > 0) {
              const float step_length = len(co_object - prev_co_object);
              curve_length += step_length;
            }
            CData->curvekey_co.push_back_slow(co_object);
            CData->curvekey_time.push_back_slow(curve_length);
            prev_co_object = co_object;
            prev_co_world = co_world;
            keynum++;
          }
          keyno += keynum;

          CData->curve_keynum.push_back_slow(keynum);
          CData->curve_length.push_back_slow(curve_length);
          curvenum++;
        }
      }
    }
  }

  return true;
}

static bool ObtainCacheParticleUV(Hair *hair,
                                  BL::Mesh *b_mesh,
                                  BL::Object *b_ob,
                                  ParticleCurveData *CData,
                                  bool background,
                                  int uv_num)
{
  if (!(hair && b_mesh && b_ob && CData))
    return false;

  CData->curve_uv.clear();

  BL::Object::modifiers_iterator b_mod;
  for (b_ob->modifiers.begin(b_mod); b_mod != b_ob->modifiers.end(); ++b_mod) {
    if ((b_mod->type() == b_mod->type_PARTICLE_SYSTEM) &&
        (background ? b_mod->show_render() : b_mod->show_viewport())) {
      BL::ParticleSystemModifier psmd((const PointerRNA)b_mod->ptr);
      BL::ParticleSystem b_psys((const PointerRNA)psmd.particle_system().ptr);
      BL::ParticleSettings b_part((const PointerRNA)b_psys.settings().ptr);

      if ((b_part.render_type() == BL::ParticleSettings::render_type_PATH) &&
          (b_part.type() == BL::ParticleSettings::type_HAIR)) {
        int totparts = b_psys.particles.length();
        int totchild = background ? b_psys.child_particles.length() :
                                    (int)((float)b_psys.child_particles.length() *
                                          (float)b_part.display_percentage() / 100.0f);
        int totcurves = totchild;

        if (b_part.child_type() == 0 || totchild == 0)
          totcurves += totparts;

        if (totcurves == 0)
          continue;

        int pa_no = 0;
        if (!(b_part.child_type() == 0) && totchild != 0)
          pa_no = totparts;

        int num_add = (totparts + totchild - pa_no);
        CData->curve_uv.reserve(CData->curve_uv.size() + num_add);

        BL::ParticleSystem::particles_iterator b_pa;
        b_psys.particles.begin(b_pa);
        for (; pa_no < totparts + totchild; pa_no++) {
          /* Add UVs */
          BL::Mesh::uv_layers_iterator l;
          b_mesh->uv_layers.begin(l);

          float2 uv = make_float2(0.0f, 0.0f);
          if (b_mesh->uv_layers.length())
            b_psys.uv_on_emitter(psmd, *b_pa, pa_no, uv_num, &uv.x);
          CData->curve_uv.push_back_slow(uv);

          if (pa_no < totparts && b_pa != b_psys.particles.end())
            ++b_pa;
        }
      }
    }
  }

  return true;
}

static bool ObtainCacheParticleVcol(Hair *hair,
                                    BL::Mesh *b_mesh,
                                    BL::Object *b_ob,
                                    ParticleCurveData *CData,
                                    bool background,
                                    int vcol_num)
{
  if (!(hair && b_mesh && b_ob && CData))
    return false;

  CData->curve_vcol.clear();

  BL::Object::modifiers_iterator b_mod;
  for (b_ob->modifiers.begin(b_mod); b_mod != b_ob->modifiers.end(); ++b_mod) {
    if ((b_mod->type() == b_mod->type_PARTICLE_SYSTEM) &&
        (background ? b_mod->show_render() : b_mod->show_viewport())) {
      BL::ParticleSystemModifier psmd((const PointerRNA)b_mod->ptr);
      BL::ParticleSystem b_psys((const PointerRNA)psmd.particle_system().ptr);
      BL::ParticleSettings b_part((const PointerRNA)b_psys.settings().ptr);

      if ((b_part.render_type() == BL::ParticleSettings::render_type_PATH) &&
          (b_part.type() == BL::ParticleSettings::type_HAIR)) {
        int totparts = b_psys.particles.length();
        int totchild = background ? b_psys.child_particles.length() :
                                    (int)((float)b_psys.child_particles.length() *
                                          (float)b_part.display_percentage() / 100.0f);
        int totcurves = totchild;

        if (b_part.child_type() == 0 || totchild == 0)
          totcurves += totparts;

        if (totcurves == 0)
          continue;

        int pa_no = 0;
        if (!(b_part.child_type() == 0) && totchild != 0)
          pa_no = totparts;

        int num_add = (totparts + totchild - pa_no);
        CData->curve_vcol.reserve(CData->curve_vcol.size() + num_add);

        BL::ParticleSystem::particles_iterator b_pa;
        b_psys.particles.begin(b_pa);
        for (; pa_no < totparts + totchild; pa_no++) {
          /* Add vertex colors */
          BL::Mesh::vertex_colors_iterator l;
          b_mesh->vertex_colors.begin(l);

          float4 vcol = make_float4(0.0f, 0.0f, 0.0f, 1.0f);
          if (b_mesh->vertex_colors.length())
            b_psys.mcol_on_emitter(psmd, *b_pa, pa_no, vcol_num, &vcol.x);
          CData->curve_vcol.push_back_slow(vcol);

          if (pa_no < totparts && b_pa != b_psys.particles.end())
            ++b_pa;
        }
      }
    }
  }

  return true;
}

static void ExportCurveSegments(Scene *scene, Hair *hair, ParticleCurveData *CData)
{
  int num_keys = 0;
  int num_curves = 0;

  if (hair->num_curves())
    return;

  Attribute *attr_intercept = NULL;
  Attribute *attr_random = NULL;

  if (hair->need_attribute(scene, ATTR_STD_CURVE_INTERCEPT))
    attr_intercept = hair->attributes.add(ATTR_STD_CURVE_INTERCEPT);
  if (hair->need_attribute(scene, ATTR_STD_CURVE_RANDOM))
    attr_random = hair->attributes.add(ATTR_STD_CURVE_RANDOM);

  /* compute and reserve size of arrays */
  for (int sys = 0; sys < CData->psys_firstcurve.size(); sys++) {
    for (int curve = CData->psys_firstcurve[sys];
         curve < CData->psys_firstcurve[sys] + CData->psys_curvenum[sys];
         curve++) {
      num_keys += CData->curve_keynum[curve];
      num_curves++;
    }
  }

  if (num_curves > 0) {
    VLOG(1) << "Exporting curve segments for mesh " << hair->name;
  }

  hair->reserve_curves(hair->num_curves() + num_curves, hair->get_curve_keys().size() + num_keys);

  num_keys = 0;
  num_curves = 0;

  /* actually export */
  for (int sys = 0; sys < CData->psys_firstcurve.size(); sys++) {
    for (int curve = CData->psys_firstcurve[sys];
         curve < CData->psys_firstcurve[sys] + CData->psys_curvenum[sys];
         curve++) {
      size_t num_curve_keys = 0;

      for (int curvekey = CData->curve_firstkey[curve];
           curvekey < CData->curve_firstkey[curve] + CData->curve_keynum[curve];
           curvekey++) {
        const float3 ickey_loc = CData->curvekey_co[curvekey];
        const float curve_time = CData->curvekey_time[curvekey];
        const float curve_length = CData->curve_length[curve];
        const float time = (curve_length > 0.0f) ? curve_time / curve_length : 0.0f;
        float radius = shaperadius(
            CData->psys_shape[sys], CData->psys_rootradius[sys], CData->psys_tipradius[sys], time);
        if (CData->psys_closetip[sys] &&
            (curvekey == CData->curve_firstkey[curve] + CData->curve_keynum[curve] - 1)) {
          radius = 0.0f;
        }
        hair->add_curve_key(ickey_loc, radius);
        if (attr_intercept)
          attr_intercept->add(time);

        num_curve_keys++;
      }

      if (attr_random != NULL) {
        attr_random->add(hash_uint2_to_float(num_curves, 0));
      }

      hair->add_curve(num_keys, CData->psys_shader[sys]);
      num_keys += num_curve_keys;
      num_curves++;
    }
  }

  /* check allocation */
  if ((hair->get_curve_keys().size() != num_keys) || (hair->num_curves() != num_curves)) {
    VLOG(1) << "Allocation failed, clearing data";
    hair->clear(true);
  }
}

static float4 CurveSegmentMotionCV(ParticleCurveData *CData, int sys, int curve, int curvekey)
{
  const float3 ickey_loc = CData->curvekey_co[curvekey];
  const float curve_time = CData->curvekey_time[curvekey];
  const float curve_length = CData->curve_length[curve];
  float time = (curve_length > 0.0f) ? curve_time / curve_length : 0.0f;
  float radius = shaperadius(
      CData->psys_shape[sys], CData->psys_rootradius[sys], CData->psys_tipradius[sys], time);

  if (CData->psys_closetip[sys] &&
      (curvekey == CData->curve_firstkey[curve] + CData->curve_keynum[curve] - 1))
    radius = 0.0f;

  /* curve motion keys store both position and radius in float4 */
  float4 mP = float3_to_float4(ickey_loc);
  mP.w = radius;
  return mP;
}

static float4 LerpCurveSegmentMotionCV(ParticleCurveData *CData, int sys, int curve, float step)
{
  assert(step >= 0.0f);
  assert(step <= 1.0f);
  const int first_curve_key = CData->curve_firstkey[curve];
  const float curve_key_f = step * (CData->curve_keynum[curve] - 1);
  int curvekey = (int)floorf(curve_key_f);
  const float remainder = curve_key_f - curvekey;
  if (remainder == 0.0f) {
    return CurveSegmentMotionCV(CData, sys, curve, first_curve_key + curvekey);
  }
  int curvekey2 = curvekey + 1;
  if (curvekey2 >= (CData->curve_keynum[curve] - 1)) {
    curvekey2 = (CData->curve_keynum[curve] - 1);
    curvekey = curvekey2 - 1;
  }
  const float4 mP = CurveSegmentMotionCV(CData, sys, curve, first_curve_key + curvekey);
  const float4 mP2 = CurveSegmentMotionCV(CData, sys, curve, first_curve_key + curvekey2);
  return lerp(mP, mP2, remainder);
}

static void export_hair_motion_validate_attribute(Hair *hair,
                                                  int motion_step,
                                                  int num_motion_keys,
                                                  bool have_motion)
{
  Attribute *attr_mP = hair->attributes.find(ATTR_STD_MOTION_VERTEX_POSITION);
  const int num_keys = hair->get_curve_keys().size();

  if (num_motion_keys != num_keys || !have_motion) {
    /* No motion or hair "topology" changed, remove attributes again. */
    if (num_motion_keys != num_keys) {
      VLOG(1) << "Hair topology changed, removing attribute.";
    }
    else {
      VLOG(1) << "No motion, removing attribute.";
    }
    hair->attributes.remove(ATTR_STD_MOTION_VERTEX_POSITION);
  }
  else if (motion_step > 0) {
    VLOG(1) << "Filling in new motion vertex position for motion_step " << motion_step;

    /* Motion, fill up previous steps that we might have skipped because
     * they had no motion, but we need them anyway now. */
    for (int step = 0; step < motion_step; step++) {
      float4 *mP = attr_mP->data_float4() + step * num_keys;

      for (int key = 0; key < num_keys; key++) {
        mP[key] = float3_to_float4(hair->get_curve_keys()[key]);
        mP[key].w = hair->get_curve_radius()[key];
      }
    }
  }
}

static void ExportCurveSegmentsMotion(Hair *hair, ParticleCurveData *CData, int motion_step)
{
  VLOG(1) << "Exporting curve motion segments for hair " << hair->name << ", motion step "
          << motion_step;

  /* find attribute */
  Attribute *attr_mP = hair->attributes.find(ATTR_STD_MOTION_VERTEX_POSITION);
  bool new_attribute = false;

  /* add new attribute if it doesn't exist already */
  if (!attr_mP) {
    VLOG(1) << "Creating new motion vertex position attribute";
    attr_mP = hair->attributes.add(ATTR_STD_MOTION_VERTEX_POSITION);
    new_attribute = true;
  }

  /* export motion vectors for curve keys */
  size_t numkeys = hair->get_curve_keys().size();
  float4 *mP = attr_mP->data_float4() + motion_step * numkeys;
  bool have_motion = false;
  int i = 0;
  int num_curves = 0;

  for (int sys = 0; sys < CData->psys_firstcurve.size(); sys++) {
    for (int curve = CData->psys_firstcurve[sys];
         curve < CData->psys_firstcurve[sys] + CData->psys_curvenum[sys];
         curve++) {
      /* Curve lengths may not match! Curves can be clipped. */
      int curve_key_end = (num_curves + 1 < (int)hair->get_curve_first_key().size() ?
                               hair->get_curve_first_key()[num_curves + 1] :
                               (int)hair->get_curve_keys().size());
      const int num_center_curve_keys = curve_key_end - hair->get_curve_first_key()[num_curves];
      const int is_num_keys_different = CData->curve_keynum[curve] - num_center_curve_keys;

      if (!is_num_keys_different) {
        for (int curvekey = CData->curve_firstkey[curve];
             curvekey < CData->curve_firstkey[curve] + CData->curve_keynum[curve];
             curvekey++) {
          if (i < hair->get_curve_keys().size()) {
            mP[i] = CurveSegmentMotionCV(CData, sys, curve, curvekey);
            if (!have_motion) {
              /* unlike mesh coordinates, these tend to be slightly different
               * between frames due to particle transforms into/out of object
               * space, so we use an epsilon to detect actual changes */
              float4 curve_key = float3_to_float4(hair->get_curve_keys()[i]);
              curve_key.w = hair->get_curve_radius()[i];
              if (len_squared(mP[i] - curve_key) > 1e-5f * 1e-5f)
                have_motion = true;
            }
          }
          i++;
        }
      }
      else {
        /* Number of keys has changed. Generate an interpolated version
         * to preserve motion blur. */
        const float step_size = num_center_curve_keys > 1 ? 1.0f / (num_center_curve_keys - 1) :
                                                            0.0f;
        for (int step_index = 0; step_index < num_center_curve_keys; ++step_index) {
          const float step = step_index * step_size;
          mP[i] = LerpCurveSegmentMotionCV(CData, sys, curve, step);
          i++;
        }
        have_motion = true;
      }
      num_curves++;
    }
  }

  /* In case of new attribute, we verify if there really was any motion. */
  if (new_attribute) {
    export_hair_motion_validate_attribute(hair, motion_step, i, have_motion);
  }
}

/* Hair Curve Sync */

bool BlenderSync::object_has_particle_hair(BL::Object b_ob)
{
  /* Test if the object has a particle modifier with hair. */
  BL::Object::modifiers_iterator b_mod;
  for (b_ob.modifiers.begin(b_mod); b_mod != b_ob.modifiers.end(); ++b_mod) {
    if ((b_mod->type() == b_mod->type_PARTICLE_SYSTEM) &&
        (preview ? b_mod->show_viewport() : b_mod->show_render())) {
      BL::ParticleSystemModifier psmd((const PointerRNA)b_mod->ptr);
      BL::ParticleSystem b_psys((const PointerRNA)psmd.particle_system().ptr);
      BL::ParticleSettings b_part((const PointerRNA)b_psys.settings().ptr);

      if ((b_part.render_type() == BL::ParticleSettings::render_type_PATH) &&
          (b_part.type() == BL::ParticleSettings::type_HAIR)) {
        return true;
      }
    }
  }

  return false;
}

/* Old particle hair. */
void BlenderSync::sync_particle_hair(
    Hair *hair, BL::Mesh &b_mesh, BL::Object &b_ob, bool motion, int motion_step)
{
  /* obtain general settings */
  if (b_ob.mode() == b_ob.mode_PARTICLE_EDIT || b_ob.mode() == b_ob.mode_EDIT) {
    return;
  }

  /* extract particle hair data - should be combined with connecting to mesh later*/

  ParticleCurveData CData;

  ObtainCacheParticleData(hair, &b_mesh, &b_ob, &CData, !preview);

  /* add hair geometry */
  if (motion)
    ExportCurveSegmentsMotion(hair, &CData, motion_step);
  else
    ExportCurveSegments(scene, hair, &CData);

  /* generated coordinates from first key. we should ideally get this from
   * blender to handle deforming objects */
  if (!motion) {
    if (hair->need_attribute(scene, ATTR_STD_GENERATED)) {
      float3 loc, size;
      mesh_texture_space(b_mesh, loc, size);

      Attribute *attr_generated = hair->attributes.add(ATTR_STD_GENERATED);
      float3 *generated = attr_generated->data_float3();

      for (size_t i = 0; i < hair->num_curves(); i++) {
        float3 co = hair->get_curve_keys()[hair->get_curve(i).first_key];
        generated[i] = co * size - loc;
      }
    }
  }

  /* create vertex color attributes */
  if (!motion) {
    BL::Mesh::vertex_colors_iterator l;
    int vcol_num = 0;

    for (b_mesh.vertex_colors.begin(l); l != b_mesh.vertex_colors.end(); ++l, vcol_num++) {
      if (!hair->need_attribute(scene, ustring(l->name().c_str())))
        continue;

      ObtainCacheParticleVcol(hair, &b_mesh, &b_ob, &CData, !preview, vcol_num);

      Attribute *attr_vcol = hair->attributes.add(
          ustring(l->name().c_str()), TypeRGBA, ATTR_ELEMENT_CURVE);

      float4 *fdata = attr_vcol->data_float4();

      if (fdata) {
        size_t i = 0;

        /* Encode vertex color using the sRGB curve. */
        for (size_t curve = 0; curve < CData.curve_vcol.size(); curve++) {
          fdata[i++] = color_srgb_to_linear_v4(CData.curve_vcol[curve]);
        }
      }
    }
  }

  /* create UV attributes */
  if (!motion) {
    BL::Mesh::uv_layers_iterator l;
    int uv_num = 0;

    for (b_mesh.uv_layers.begin(l); l != b_mesh.uv_layers.end(); ++l, uv_num++) {
      bool active_render = l->active_render();
      AttributeStandard std = (active_render) ? ATTR_STD_UV : ATTR_STD_NONE;
      ustring name = ustring(l->name().c_str());

      /* UV map */
      if (hair->need_attribute(scene, name) || hair->need_attribute(scene, std)) {
        Attribute *attr_uv;

        ObtainCacheParticleUV(hair, &b_mesh, &b_ob, &CData, !preview, uv_num);

        if (active_render)
          attr_uv = hair->attributes.add(std, name);
        else
          attr_uv = hair->attributes.add(name, TypeFloat2, ATTR_ELEMENT_CURVE);

        float2 *uv = attr_uv->data_float2();

        if (uv) {
          size_t i = 0;

          for (size_t curve = 0; curve < CData.curve_uv.size(); curve++) {
            uv[i++] = CData.curve_uv[curve];
          }
        }
      }
    }
  }
}

#ifdef WITH_HAIR_NODES
static float4 hair_point_as_float4(BL::HairPoint b_point)
{
  float4 mP = float3_to_float4(get_float3(b_point.co()));
  mP.w = b_point.radius();
  return mP;
}

static float4 interpolate_hair_points(BL::Hair b_hair,
                                      const int first_point_index,
                                      const int num_points,
                                      const float step)
{
  const float curve_t = step * (num_points - 1);
  const int point_a = clamp((int)curve_t, 0, num_points - 1);
  const int point_b = min(point_a + 1, num_points - 1);
  const float t = curve_t - (float)point_a;
  return lerp(hair_point_as_float4(b_hair.points[first_point_index + point_a]),
              hair_point_as_float4(b_hair.points[first_point_index + point_b]),
              t);
}

static void export_hair_curves(Scene *scene, Hair *hair, BL::Hair b_hair)
{
  /* TODO: optimize so we can straight memcpy arrays from Blender? */

  /* Add requested attributes. */
  Attribute *attr_intercept = NULL;
  Attribute *attr_random = NULL;

  if (hair->need_attribute(scene, ATTR_STD_CURVE_INTERCEPT)) {
    attr_intercept = hair->attributes.add(ATTR_STD_CURVE_INTERCEPT);
  }
  if (hair->need_attribute(scene, ATTR_STD_CURVE_RANDOM)) {
    attr_random = hair->attributes.add(ATTR_STD_CURVE_RANDOM);
  }

  /* Reserve memory. */
  const int num_keys = b_hair.points.length();
  const int num_curves = b_hair.curves.length();

  if (num_curves > 0) {
    VLOG(1) << "Exporting curve segments for hair " << hair->name;
  }

  hair->reserve_curves(num_curves, num_keys);

  /* Export curves and points. */
  vector<float> points_length;

  BL::Hair::curves_iterator b_curve_iter;
  for (b_hair.curves.begin(b_curve_iter); b_curve_iter != b_hair.curves.end(); ++b_curve_iter) {
    BL::HairCurve b_curve = *b_curve_iter;
    const int first_point_index = b_curve.first_point_index();
    const int num_points = b_curve.num_points();

    float3 prev_co = make_float3(0.0f, 0.0f, 0.0f);
    float length = 0.0f;
    if (attr_intercept) {
      points_length.clear();
      points_length.reserve(num_points);
    }

    /* Position and radius. */
    for (int i = 0; i < num_points; i++) {
      BL::HairPoint b_point = b_hair.points[first_point_index + i];

      const float3 co = get_float3(b_point.co());
      const float radius = b_point.radius();
      hair->add_curve_key(co, radius);

      if (attr_intercept) {
        if (i > 0) {
          length += len(co - prev_co);
          points_length.push_back(length);
        }
        prev_co = co;
      }
    }

    /* Normalized 0..1 attribute along curve. */
    if (attr_intercept) {
      for (int i = 0; i < num_points; i++) {
        attr_intercept->add((length == 0.0f) ? 0.0f : points_length[i] / length);
      }
    }

    /* Random number per curve. */
    if (attr_random != NULL) {
      attr_random->add(hash_uint2_to_float(b_curve.index(), 0));
    }

    /* Curve. */
    const int shader_index = 0;
    hair->add_curve(first_point_index, shader_index);
  }
}

static void export_hair_curves_motion(Hair *hair, BL::Hair b_hair, int motion_step)
{
  VLOG(1) << "Exporting curve motion segments for hair " << hair->name << ", motion step "
          << motion_step;

  /* Find or add attribute. */
  Attribute *attr_mP = hair->attributes.find(ATTR_STD_MOTION_VERTEX_POSITION);
  bool new_attribute = false;

  if (!attr_mP) {
    VLOG(1) << "Creating new motion vertex position attribute";
    attr_mP = hair->attributes.add(ATTR_STD_MOTION_VERTEX_POSITION);
    new_attribute = true;
  }

  /* Export motion keys. */
  const int num_keys = hair->get_curve_keys().size();
  float4 *mP = attr_mP->data_float4() + motion_step * num_keys;
  bool have_motion = false;
  int num_motion_keys = 0;
  int curve_index = 0;

  BL::Hair::curves_iterator b_curve_iter;
  for (b_hair.curves.begin(b_curve_iter); b_curve_iter != b_hair.curves.end(); ++b_curve_iter) {
    BL::HairCurve b_curve = *b_curve_iter;
    const int first_point_index = b_curve.first_point_index();
    const int num_points = b_curve.num_points();

    Hair::Curve curve = hair->get_curve(curve_index);
    curve_index++;

    if (num_points == curve.num_keys) {
      /* Number of keys matches. */
      for (int i = 0; i < num_points; i++) {
        int point_index = first_point_index + i;

        if (point_index < num_keys) {
          mP[num_motion_keys] = hair_point_as_float4(b_hair.points[point_index]);
          num_motion_keys++;

          if (!have_motion) {
            /* TODO: use epsilon for comparison? Was needed for particles due to
             * transform, but ideally should not happen anymore. */
            float4 curve_key = float3_to_float4(hair->get_curve_keys()[i]);
            curve_key.w = hair->get_curve_radius()[i];
            have_motion = !(mP[i] == curve_key);
          }
        }
      }
    }
    else {
      /* Number of keys has changed. Generate an interpolated version
       * to preserve motion blur. */
      const float step_size = curve.num_keys > 1 ? 1.0f / (curve.num_keys - 1) : 0.0f;
      for (int i = 0; i < curve.num_keys; i++) {
        const float step = i * step_size;
        mP[num_motion_keys] = interpolate_hair_points(b_hair, first_point_index, num_points, step);
        num_motion_keys++;
      }
      have_motion = true;
    }
  }

  /* In case of new attribute, we verify if there really was any motion. */
  if (new_attribute) {
    export_hair_motion_validate_attribute(hair, motion_step, num_motion_keys, have_motion);
  }
}

/* Hair object. */
void BlenderSync::sync_hair(Hair *hair, BL::Object &b_ob, bool motion, int motion_step)
{
  /* Convert Blender hair to Cycles curves. */
  BL::Hair b_hair(b_ob.data());
  if (motion) {
    export_hair_curves_motion(hair, b_hair, motion_step);
  }
  else {
    export_hair_curves(scene, hair, b_hair);
  }
}
#else
void BlenderSync::sync_hair(Hair *hair, BL::Object &b_ob, bool motion, int motion_step)
{
  (void)hair;
  (void)b_ob;
  (void)motion;
  (void)motion_step;
}
#endif

<<<<<<< HEAD
void BlenderSync::sync_hair(BL::Depsgraph b_depsgraph,
                            BL::Object b_ob,
                            Hair *hair,
                            array<Node *> &used_shaders)
{
  Hair new_hair;
  new_hair.set_used_shaders(used_shaders);
=======
void BlenderSync::sync_hair(BL::Depsgraph b_depsgraph, BL::Object b_ob, Hair *hair)
{
  /* Compares curve_keys rather than strands in order to handle quick hair
   * adjustments in dynamic BVH - other methods could probably do this better. */
  array<float3> oldcurve_keys;
  array<float> oldcurve_radius;
  oldcurve_keys.steal_data(hair->curve_keys);
  oldcurve_radius.steal_data(hair->curve_radius);

  hair->clear(true);
>>>>>>> 819a9622

  if (view_layer.use_hair) {
    if (b_ob.type() == BL::Object::type_HAIR) {
      /* Hair object. */
      sync_hair(&new_hair, b_ob, false);
    }
    else {
      /* Particle hair. */
      bool need_undeformed = new_hair.need_attribute(scene, ATTR_STD_GENERATED);
      BL::Mesh b_mesh = object_to_mesh(
          b_data, b_ob, b_depsgraph, need_undeformed, Mesh::SUBDIVISION_NONE);

      if (b_mesh) {
        sync_particle_hair(&new_hair, b_mesh, b_ob, false);
        free_object_to_mesh(b_data, b_ob, b_mesh);
      }
    }
  }

  /* update original sockets */

  for (const SocketType &socket : new_hair.type->inputs) {
    /* Those sockets are updated in sync_object, so do not modify them. */
    if (socket.name == "use_motion_blur" || socket.name == "motion_steps") {
      continue;
    }
    hair->set_value(socket, new_hair, socket);
  }

  foreach (Attribute &attr, new_hair.attributes.attributes) {
    hair->attributes.attributes.push_back(std::move(attr));
  }

  /* tag update */

  /* Compares curve_keys rather than strands in order to handle quick hair
   * adjustments in dynamic BVH - other methods could probably do this better. */
  const bool rebuild = (hair->curve_keys_is_modified() || hair->curve_radius_is_modified());

  hair->tag_update(scene, rebuild);
}

void BlenderSync::sync_hair_motion(BL::Depsgraph b_depsgraph,
                                   BL::Object b_ob,
                                   Hair *hair,
                                   int motion_step)
{
  /* Skip if nothing exported. */
  if (hair->num_keys() == 0) {
    return;
  }

  /* Export deformed coordinates. */
  if (ccl::BKE_object_is_deform_modified(b_ob, b_scene, preview)) {
    if (b_ob.type() == BL::Object::type_HAIR) {
      /* Hair object. */
      sync_hair(hair, b_ob, true, motion_step);
      return;
    }
    else {
      /* Particle hair. */
      BL::Mesh b_mesh = object_to_mesh(b_data, b_ob, b_depsgraph, false, Mesh::SUBDIVISION_NONE);
      if (b_mesh) {
        sync_particle_hair(hair, b_mesh, b_ob, true, motion_step);
        free_object_to_mesh(b_data, b_ob, b_mesh);
        return;
      }
    }
  }

  /* No deformation on this frame, copy coordinates if other frames did have it. */
  hair->copy_center_to_motion_step(motion_step);
}

CCL_NAMESPACE_END<|MERGE_RESOLUTION|>--- conflicted
+++ resolved
@@ -817,26 +817,9 @@
 }
 #endif
 
-<<<<<<< HEAD
-void BlenderSync::sync_hair(BL::Depsgraph b_depsgraph,
-                            BL::Object b_ob,
-                            Hair *hair,
-                            array<Node *> &used_shaders)
+void BlenderSync::sync_hair(BL::Depsgraph b_depsgraph, BL::Object b_ob, Hair *hair)
 {
   Hair new_hair;
-  new_hair.set_used_shaders(used_shaders);
-=======
-void BlenderSync::sync_hair(BL::Depsgraph b_depsgraph, BL::Object b_ob, Hair *hair)
-{
-  /* Compares curve_keys rather than strands in order to handle quick hair
-   * adjustments in dynamic BVH - other methods could probably do this better. */
-  array<float3> oldcurve_keys;
-  array<float> oldcurve_radius;
-  oldcurve_keys.steal_data(hair->curve_keys);
-  oldcurve_radius.steal_data(hair->curve_radius);
-
-  hair->clear(true);
->>>>>>> 819a9622
 
   if (view_layer.use_hair) {
     if (b_ob.type() == BL::Object::type_HAIR) {
