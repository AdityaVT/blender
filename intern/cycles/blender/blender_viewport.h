/*
 * Copyright 2019 Blender Foundation
 *
 * Licensed under the Apache License, Version 2.0 (the "License");
 * you may not use this file except in compliance with the License.
 * You may obtain a copy of the License at
 *
 * http://www.apache.org/licenses/LICENSE-2.0
 *
 * Unless required by applicable law or agreed to in writing, software
 * distributed under the License is distributed on an "AS IS" BASIS,
 * WITHOUT WARRANTIES OR CONDITIONS OF ANY KIND, either express or implied.
 * See the License for the specific language governing permissions and
 * limitations under the License.
 */

#ifndef __BLENDER_VIEWPORT_H__
#define __BLENDER_VIEWPORT_H__

#include "MEM_guardedalloc.h"

#include "RNA_access.h"
#include "RNA_blender_cpp.h"
#include "RNA_types.h"

#include "render/film.h"

CCL_NAMESPACE_BEGIN

class BlenderViewportParameters {
 public:
  /* Shader. */
  bool use_scene_world;
  bool use_scene_lights;
  float studiolight_rotate_z;
  float studiolight_intensity;
  float studiolight_background_alpha;
  ustring studiolight_path;

  /* Film. */
  PassType display_pass;

  BlenderViewportParameters();
  explicit BlenderViewportParameters(BL::SpaceView3D &b_v3d);

  /* Check whether any of shading related settings are different from the given parameters. */
  bool shader_modified(const BlenderViewportParameters &other) const;

<<<<<<< HEAD
 public:
  /* Retrieve the render pass type that needs to be displayed on the given `SpaceView3D`
   * When the `b_v3d` parameter is not given `PASS_NONE` will be returned. */
  static PassType get_render_pass(BL::SpaceView3D &b_v3d);
=======
  /* Check whether any of film related settings are different from the given parameters. */
  bool film_modified(const BlenderViewportParameters &other) const;

  /* Check whether any of settings are different from the given parameters. */
  bool modified(const BlenderViewportParameters &other) const;

  /* Returns truth when a custom shader defined by the viewport is to be used instead of the
   * regular background shader or scene light. */
  bool use_custom_shader() const;
};
>>>>>>> ac2266fe

  static bool get_show_active_pixels(BL::SpaceView3D &b_v3d);
};

CCL_NAMESPACE_END

#endif<|MERGE_RESOLUTION|>--- conflicted
+++ resolved
@@ -46,12 +46,6 @@
   /* Check whether any of shading related settings are different from the given parameters. */
   bool shader_modified(const BlenderViewportParameters &other) const;
 
-<<<<<<< HEAD
- public:
-  /* Retrieve the render pass type that needs to be displayed on the given `SpaceView3D`
-   * When the `b_v3d` parameter is not given `PASS_NONE` will be returned. */
-  static PassType get_render_pass(BL::SpaceView3D &b_v3d);
-=======
   /* Check whether any of film related settings are different from the given parameters. */
   bool film_modified(const BlenderViewportParameters &other) const;
 
@@ -61,8 +55,6 @@
   /* Returns truth when a custom shader defined by the viewport is to be used instead of the
    * regular background shader or scene light. */
   bool use_custom_shader() const;
-};
->>>>>>> ac2266fe
 
   static bool get_show_active_pixels(BL::SpaceView3D &b_v3d);
 };
