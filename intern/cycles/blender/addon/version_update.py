#
# Copyright 2011-2014 Blender Foundation
#
# Licensed under the Apache License, Version 2.0 (the "License");
# you may not use this file except in compliance with the License.
# You may obtain a copy of the License at
#
# http://www.apache.org/licenses/LICENSE-2.0
#
# Unless required by applicable law or agreed to in writing, software
# distributed under the License is distributed on an "AS IS" BASIS,
# WITHOUT WARRANTIES OR CONDITIONS OF ANY KIND, either express or implied.
# See the License for the specific language governing permissions and
# limitations under the License.
#

# <pep8 compliant>

import bpy
import math

from bpy.app.handlers import persistent


def check_is_new_shading_ntree(node_tree):
    for node in node_tree.nodes:
        # If material has any node with ONLY new shading system
        # compatibility then it's considered a Cycles material
        # and versioning code would need to perform on it.
        #
        # We can not check for whether NEW_SHADING in compatibility
        # because some nodes could have compatibility with both old
        # and new shading system and they can't be used for any
        # decision here.
        if node.shading_compatibility == {'NEW_SHADING'}:
            return True

        # If node is only compatible with old shading system
        # then material can not be Cycles material and we
        # can stopiterating nodes now.
        if node.shading_compatibility == {'OLD_SHADING'}:
            return False
    return False


def check_is_new_shading_material(material):
    if not material.node_tree:
        return False
    return check_is_new_shading_ntree(material.node_tree)


def check_is_new_shading_world(world):
    if not world.node_tree:
        return False
    return check_is_new_shading_ntree(world.node_tree)


def check_is_new_shading_lamp(lamp):
    if not lamp.node_tree:
        return False
    return check_is_new_shading_ntree(lamp.node_tree)


def foreach_notree_node(nodetree, callback, traversed):
    if nodetree in traversed:
        return
    traversed.add(nodetree)
    for node in nodetree.nodes:
        callback(node)
        if node.bl_idname == 'ShaderNodeGroup':
            foreach_notree_node(node.node_tree, callback, traversed)


def foreach_cycles_node(callback):
    traversed = set()
    for material in bpy.data.materials:
        if check_is_new_shading_material(material):
                foreach_notree_node(material.node_tree,
                                    callback,
                                    traversed)
    for world in bpy.data.worlds:
        if check_is_new_shading_world(world):
                foreach_notree_node(world.node_tree,
                                    callback,
                                    traversed)
    for lamp in bpy.data.lamps:
        if check_is_new_shading_world(lamp):
                foreach_notree_node(lamp.node_tree,
                                    callback,
                                    traversed)


def displacement_node_insert(material, nodetree, traversed):
    if nodetree in traversed:
        return
    traversed.add(nodetree)

    for node in nodetree.nodes:
        if node.bl_idname == 'ShaderNodeGroup':
            displacement_node_insert(material, node.node_tree, traversed)

    # Gather links to replace
    displacement_links = []
    for link in nodetree.links:
        if link.to_node.bl_idname == 'ShaderNodeOutputMaterial' and \
           link.from_node.bl_idname != 'ShaderNodeDisplacement' and \
           link.to_socket.identifier == 'Displacement':
           displacement_links.append(link)

    # Replace links with displacement node
    for link in displacement_links:
        from_node = link.from_node
        from_socket = link.from_socket
        to_node = link.to_node
        to_socket = link.to_socket

        nodetree.links.remove(link)

        node = nodetree.nodes.new(type='ShaderNodeDisplacement')
        node.location[0] = 0.5 * (from_node.location[0] + to_node.location[0]);
        node.location[1] = 0.5 * (from_node.location[1] + to_node.location[1]);
        node.inputs['Scale'].default_value = 0.1
        node.inputs['Midlevel'].default_value = 0.0

        nodetree.links.new(from_socket, node.inputs['Height'])
        nodetree.links.new(node.outputs['Displacement'], to_socket)

def displacement_nodes_insert():
    traversed = set()
    for material in bpy.data.materials:
        if check_is_new_shading_material(material):
            displacement_node_insert(material, material.node_tree, traversed)

def displacement_principled_nodes(node):
    if node.bl_idname == 'ShaderNodeDisplacement':
        if node.space != 'WORLD':
            node.space = 'OBJECT'
    if node.bl_idname == 'ShaderNodeBsdfPrincipled':
        if node.subsurface_method != 'RANDOM_WALK':
            node.subsurface_method = 'BURLEY'

def square_roughness_node_insert(material, nodetree, traversed):
    if nodetree in traversed:
        return
    traversed.add(nodetree)

    roughness_node_types = {
        'ShaderNodeBsdfAnisotropic',
        'ShaderNodeBsdfGlass',
        'ShaderNodeBsdfGlossy',
        'ShaderNodeBsdfRefraction'}

    # Update default values
    for node in nodetree.nodes:
        if node.bl_idname == 'ShaderNodeGroup':
            square_roughness_node_insert(material, node.node_tree, traversed)
        elif node.bl_idname in roughness_node_types:
            roughness_input = node.inputs['Roughness']
            roughness_input.default_value = math.sqrt(max(roughness_input.default_value, 0.0))

    # Gather roughness links to replace
    roughness_links = []
    for link in nodetree.links:
        if link.to_node.bl_idname in roughness_node_types and \
           link.to_socket.identifier == 'Roughness':
           roughness_links.append(link)

    # Replace links with sqrt node
    for link in roughness_links:
        from_node = link.from_node
        from_socket = link.from_socket
        to_node = link.to_node
        to_socket = link.to_socket

        nodetree.links.remove(link)

        node = nodetree.nodes.new(type='ShaderNodeMath')
        node.operation = 'POWER'
        node.location[0] = 0.5 * (from_node.location[0] + to_node.location[0]);
        node.location[1] = 0.5 * (from_node.location[1] + to_node.location[1]);

        nodetree.links.new(from_socket, node.inputs[0])
        node.inputs[1].default_value = 0.5
        nodetree.links.new(node.outputs['Value'], to_socket)

def square_roughness_nodes_insert():
    traversed = set()
    for material in bpy.data.materials:
        if check_is_new_shading_material(material):
            square_roughness_node_insert(material, material.node_tree, traversed)


def mapping_node_order_flip(node):
    """
    Flip euler order of mapping shader node
    """
    if node.bl_idname == 'ShaderNodeMapping':
        rot = node.rotation.copy()
        rot.order = 'ZYX'
        quat = rot.to_quaternion()
        node.rotation = quat.to_euler('XYZ')


def vector_curve_node_remap(node):
    """
    Remap values of vector curve node from normalized to absolute values
    """
    if node.bl_idname == 'ShaderNodeVectorCurve':
        node.mapping.use_clip = False
        for curve in node.mapping.curves:
            for point in curve.points:
                point.location.x = (point.location.x * 2.0) - 1.0
                point.location.y = (point.location.y - 0.5) * 2.0
        node.mapping.update()


def custom_bake_remap(scene):
    """
    Remap bake types into the new types and set the flags accordingly
    """
    bake_lookup = (
        'COMBINED',
        'AO',
        'SHADOW',
        'NORMAL',
        'UV',
        'EMIT',
        'ENVIRONMENT',
        'DIFFUSE_DIRECT',
        'DIFFUSE_INDIRECT',
        'DIFFUSE_COLOR',
        'GLOSSY_DIRECT',
        'GLOSSY_INDIRECT',
        'GLOSSY_COLOR',
        'TRANSMISSION_DIRECT',
        'TRANSMISSION_INDIRECT',
        'TRANSMISSION_COLOR',
        'SUBSURFACE_DIRECT',
        'SUBSURFACE_INDIRECT',
        'SUBSURFACE_COLOR')

    diffuse_direct_idx = bake_lookup.index('DIFFUSE_DIRECT')

    cscene = scene.cycles

    # Old bake type
    bake_type_idx = cscene.get("bake_type")

    if bake_type_idx is None:
        cscene.bake_type = 'COMBINED'
        return

    # File doesn't need versioning
    if bake_type_idx < diffuse_direct_idx:
        return

    # File needs versioning
    bake_type = bake_lookup[bake_type_idx]
    cscene.bake_type, end = bake_type.split('_')

    if end == 'DIRECT':
        scene.render.bake.use_pass_indirect = False
        scene.render.bake.use_pass_color = False

    elif end == 'INDIRECT':
        scene.render.bake.use_pass_direct = False
        scene.render.bake.use_pass_color = False

    elif end == 'COLOR':
        scene.render.bake.use_pass_direct = False
        scene.render.bake.use_pass_indirect = False


def ambient_occlusion_node_relink(material, nodetree, traversed):
    if nodetree in traversed:
        return
    traversed.add(nodetree)

    for node in nodetree.nodes:
        if node.bl_idname == 'ShaderNodeAmbientOcclusion':
            node.samples = 1
            node.only_local = False
            node.inputs['Distance'].default_value = 0.0
        elif node.bl_idname == 'ShaderNodeGroup':
            ambient_occlusion_node_relink(material, node.node_tree, traversed)

    # Gather links to replace
    ao_links = []
    for link in nodetree.links:
        if link.from_node.bl_idname == 'ShaderNodeAmbientOcclusion':
           ao_links.append(link)

    # Replace links
    for link in ao_links:
        from_node = link.from_node
        to_socket = link.to_socket

        nodetree.links.remove(link)
        nodetree.links.new(from_node.outputs['Color'], to_socket)

def ambient_occlusion_nodes_relink():
    traversed = set()
    for material in bpy.data.materials:
        if check_is_new_shading_material(material):
            ambient_occlusion_node_relink(material, material.node_tree, traversed)


@persistent
def do_versions(self):
    if bpy.context.user_preferences.version <= (2, 78, 1):
        prop = bpy.context.user_preferences.addons[__package__].preferences
        system = bpy.context.user_preferences.system
        if not prop.is_property_set("compute_device_type"):
            # Device might not currently be available so this can fail
            try:
                if system.legacy_compute_device_type == 1:
                    prop.compute_device_type = 'OPENCL'
                elif system.legacy_compute_device_type == 2:
                    prop.compute_device_type = 'CUDA'
                else:
                    prop.compute_device_type = 'NONE'
            except:
                pass

            # Init device list for UI
            prop.get_devices()

    # We don't modify startup file because it assumes to
    # have all the default values only.
    if not bpy.data.is_saved:
        return

    # Clamp Direct/Indirect separation in 270
    if bpy.data.version <= (2, 70, 0):
        for scene in bpy.data.scenes:
            cscene = scene.cycles
            sample_clamp = cscene.get("sample_clamp", False)
            if (sample_clamp and
                not cscene.is_property_set("sample_clamp_direct") and
                not cscene.is_property_set("sample_clamp_indirect")):

                cscene.sample_clamp_direct = sample_clamp
                cscene.sample_clamp_indirect = sample_clamp

    # Change of Volume Bounces in 271
    if bpy.data.version <= (2, 71, 0):
        for scene in bpy.data.scenes:
            cscene = scene.cycles
            if not cscene.is_property_set("volume_bounces"):
                cscene.volume_bounces = 1

    # Caustics Reflective/Refractive separation in 272
    if bpy.data.version <= (2, 72, 0):
        for scene in bpy.data.scenes:
            cscene = scene.cycles
            if (cscene.get("no_caustics", False) and
                not cscene.is_property_set("caustics_reflective") and
                not cscene.is_property_set("caustics_refractive")):

                cscene.caustics_reflective = False
                cscene.caustics_refractive = False

    # Euler order was ZYX in previous versions.
    if bpy.data.version <= (2, 73, 4):
        foreach_cycles_node(mapping_node_order_flip)

    if bpy.data.version <= (2, 76, 5):
        foreach_cycles_node(vector_curve_node_remap)

    # Baking types changed
    if bpy.data.version <= (2, 76, 6):
        for scene in bpy.data.scenes:
            custom_bake_remap(scene)

    # Several default changes for 2.77
    if bpy.data.version <= (2, 76, 8):
        for scene in bpy.data.scenes:
            cscene = scene.cycles

            # Samples
            if not cscene.is_property_set("samples"):
                cscene.samples = 10

            # Preview Samples
            if not cscene.is_property_set("preview_samples"):
                cscene.preview_samples = 10

            # Filter
            if not cscene.is_property_set("filter_type"):
                cscene.pixel_filter_type = 'GAUSSIAN'

            # Tile Order
            if not cscene.is_property_set("tile_order"):
                cscene.tile_order = 'CENTER'

        for lamp in bpy.data.lamps:
            clamp = lamp.cycles

            # MIS
            if not clamp.is_property_set("use_multiple_importance_sampling"):
                clamp.use_multiple_importance_sampling = False

        for mat in bpy.data.materials:
            cmat = mat.cycles

            # Volume Sampling
            if not cmat.is_property_set("volume_sampling"):
                cmat.volume_sampling = 'DISTANCE'

    if bpy.data.version <= (2, 76, 9):
        for world in bpy.data.worlds:
            cworld = world.cycles

            # World MIS Samples
            if not cworld.is_property_set("samples"):
                cworld.samples = 4

            # World MIS Resolution
            if not cworld.is_property_set("sample_map_resolution"):
                cworld.sample_map_resolution = 256

    if bpy.data.version <= (2, 76, 10):
        for scene in bpy.data.scenes:
            cscene = scene.cycles
            if cscene.is_property_set("filter_type"):
                if not cscene.is_property_set("pixel_filter_type"):
                    cscene.pixel_filter_type = cscene.filter_type
                if cscene.filter_type == 'BLACKMAN_HARRIS':
                    cscene.filter_type = 'GAUSSIAN'

    if bpy.data.version <= (2, 78, 2):
        for scene in bpy.data.scenes:
            cscene = scene.cycles
            if not cscene.is_property_set("light_sampling_threshold"):
                cscene.light_sampling_threshold = 0.0

    if bpy.data.version <= (2, 79, 0):
        for scene in bpy.data.scenes:
            cscene = scene.cycles
            # Default changes
            if not cscene.is_property_set("aa_samples"):
                cscene.aa_samples = 4
            if not cscene.is_property_set("preview_aa_samples"):
                cscene.preview_aa_samples = 4
            if not cscene.is_property_set("blur_glossy"):
                cscene.blur_glossy = 0.0
            if not cscene.is_property_set("sample_clamp_indirect"):
                cscene.sample_clamp_indirect = 0.0

    if bpy.data.version <= (2, 79, 1) or \
       (bpy.data.version >= (2, 80, 0) and bpy.data.version <= (2, 80, 3)):
        displacement_nodes_insert()

    if bpy.data.version <= (2, 79, 2):
        for mat in bpy.data.materials:
            cmat = mat.cycles
            if not cmat.is_property_set("displacement_method"):
                cmat.displacement_method = 'BUMP'

        foreach_cycles_node(displacement_principled_nodes)

    if bpy.data.version <= (2, 79, 3) or \
       (bpy.data.version >= (2, 80, 0) and bpy.data.version <= (2, 80, 4)):
        # Switch to squared roughness convention
        square_roughness_nodes_insert()

<<<<<<< HEAD
    if bpy.data.version <= (2, 80, 15):
        # Copy cycles hair settings to internal settings
        for part in bpy.data.particles:
            cpart = part.get("cycles", None)
            if cpart:
                part.shape = cpart.get("shape", 0.0)
                part.root_radius = cpart.get("root_width", 1.0)
                part.tip_radius = cpart.get("tip_width", 0.0)
                part.radius_scale = cpart.get("radius_scale", 0.01)
                part.use_close_tip = cpart.get("use_closetip", True)

    for world in bpy.data.worlds:
        cworld = world.cycles
        # World MIS
        if not cworld.is_property_set("sampling_method"):
            if cworld.get("sample_as_light", False):
                cworld.sampling_method = 'MANUAL'
            else:
                cworld.sampling_method = 'NONE'
=======
    if bpy.data.version <= (2, 79, 4):
        for world in bpy.data.worlds:
            cworld = world.cycles
            # World MIS
            if not cworld.is_property_set("sampling_method"):
                if cworld.get("sample_as_light", False):
                    cworld.sampling_method = 'MANUAL'
                else:
                    cworld.sampling_method = 'NONE'

        ambient_occlusion_nodes_relink()
>>>>>>> 799779d4
<|MERGE_RESOLUTION|>--- conflicted
+++ resolved
@@ -464,7 +464,6 @@
         # Switch to squared roughness convention
         square_roughness_nodes_insert()
 
-<<<<<<< HEAD
     if bpy.data.version <= (2, 80, 15):
         # Copy cycles hair settings to internal settings
         for part in bpy.data.particles:
@@ -476,16 +475,8 @@
                 part.radius_scale = cpart.get("radius_scale", 0.01)
                 part.use_close_tip = cpart.get("use_closetip", True)
 
-    for world in bpy.data.worlds:
-        cworld = world.cycles
-        # World MIS
-        if not cworld.is_property_set("sampling_method"):
-            if cworld.get("sample_as_light", False):
-                cworld.sampling_method = 'MANUAL'
-            else:
-                cworld.sampling_method = 'NONE'
-=======
-    if bpy.data.version <= (2, 79, 4):
+    if bpy.data.version <= (2, 79, 4) or \
+       (bpy.data.version >= (2, 80, 0) and bpy.data.version <= (2, 80, 18)):
         for world in bpy.data.worlds:
             cworld = world.cycles
             # World MIS
@@ -495,5 +486,4 @@
                 else:
                     cworld.sampling_method = 'NONE'
 
-        ambient_occlusion_nodes_relink()
->>>>>>> 799779d4
+        ambient_occlusion_nodes_relink()