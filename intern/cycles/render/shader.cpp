/*
 * Copyright 2011-2013 Blender Foundation
 *
 * Licensed under the Apache License, Version 2.0 (the "License");
 * you may not use this file except in compliance with the License.
 * You may obtain a copy of the License at
 *
 * http://www.apache.org/licenses/LICENSE-2.0
 *
 * Unless required by applicable law or agreed to in writing, software
 * distributed under the License is distributed on an "AS IS" BASIS,
 * WITHOUT WARRANTIES OR CONDITIONS OF ANY KIND, either express or implied.
 * See the License for the specific language governing permissions and
 * limitations under the License.
 */

#include "render/background.h"
#include "render/camera.h"
#include "device/device.h"
#include "render/graph.h"
#include "render/integrator.h"
#include "render/light.h"
#include "render/mesh.h"
#include "render/nodes.h"
#include "render/object.h"
#include "render/osl.h"
#include "render/scene.h"
#include "render/shader.h"
#include "render/svm.h"
#include "render/tables.h"

#include "util/util_foreach.h"
#include "util/util_murmurhash.h"

#include "kernel/kernel_oiio_globals.h"
#include <OpenImageIO/texture.h>
#ifdef WITH_OCIO
#  include <OpenColorIO/OpenColorIO.h>
namespace OCIO = OCIO_NAMESPACE;
#endif

CCL_NAMESPACE_BEGIN

thread_mutex ShaderManager::lookup_table_mutex;

/* Shared Texture System */
OIIO::TextureSystem *ShaderManager::ts_shared = NULL;
int ShaderManager::ts_shared_users = 0;
thread_mutex ShaderManager::ts_shared_mutex;

vector<float> ShaderManager::beckmann_table;
bool ShaderManager::beckmann_table_ready = false;

/* Beckmann sampling precomputed table, see bsdf_microfacet.h */

/* 2D slope distribution (alpha = 1.0) */
static float beckmann_table_P22(const float slope_x, const float slope_y)
{
  return expf(-(slope_x * slope_x + slope_y * slope_y));
}

/* maximal slope amplitude (range that contains 99.99% of the distribution) */
static float beckmann_table_slope_max()
{
  return 6.0;
}

/* MSVC 2015 needs this ugly hack to prevent a codegen bug on x86
 * see T50176 for details
 */
#if defined(_MSC_VER) && (_MSC_VER == 1900)
#  define MSVC_VOLATILE volatile
#else
#  define MSVC_VOLATILE
#endif

/* Paper used: Importance Sampling Microfacet-Based BSDFs with the
 * Distribution of Visible Normals. Supplemental Material 2/2.
 *
 * http://hal.inria.fr/docs/01/00/66/20/ANNEX/supplemental2.pdf
 */
static void beckmann_table_rows(float *table, int row_from, int row_to)
{
  /* allocate temporary data */
  const int DATA_TMP_SIZE = 512;
  vector<double> slope_x(DATA_TMP_SIZE);
  vector<double> CDF_P22_omega_i(DATA_TMP_SIZE);

  /* loop over incident directions */
  for (int index_theta = row_from; index_theta < row_to; index_theta++) {
    /* incident vector */
    const float cos_theta = index_theta / (BECKMANN_TABLE_SIZE - 1.0f);
    const float sin_theta = safe_sqrtf(1.0f - cos_theta * cos_theta);

    /* for a given incident vector
     * integrate P22_{omega_i}(x_slope, 1, 1), Eq. (10) */
    slope_x[0] = (double)-beckmann_table_slope_max();
    CDF_P22_omega_i[0] = 0;

    for (MSVC_VOLATILE int index_slope_x = 1; index_slope_x < DATA_TMP_SIZE; ++index_slope_x) {
      /* slope_x */
      slope_x[index_slope_x] = (double)(-beckmann_table_slope_max() +
                                        2.0f * beckmann_table_slope_max() * index_slope_x /
                                            (DATA_TMP_SIZE - 1.0f));

      /* dot product with incident vector */
      float dot_product = fmaxf(0.0f, -(float)slope_x[index_slope_x] * sin_theta + cos_theta);
      /* marginalize P22_{omega_i}(x_slope, 1, 1), Eq. (10) */
      float P22_omega_i = 0.0f;

      for (int j = 0; j < 100; ++j) {
        float slope_y = -beckmann_table_slope_max() +
                        2.0f * beckmann_table_slope_max() * j * (1.0f / 99.0f);
        P22_omega_i += dot_product * beckmann_table_P22((float)slope_x[index_slope_x], slope_y);
      }

      /* CDF of P22_{omega_i}(x_slope, 1, 1), Eq. (10) */
      CDF_P22_omega_i[index_slope_x] = CDF_P22_omega_i[index_slope_x - 1] + (double)P22_omega_i;
    }

    /* renormalize CDF_P22_omega_i */
    for (int index_slope_x = 1; index_slope_x < DATA_TMP_SIZE; ++index_slope_x)
      CDF_P22_omega_i[index_slope_x] /= CDF_P22_omega_i[DATA_TMP_SIZE - 1];

    /* loop over random number U1 */
    int index_slope_x = 0;

    for (int index_U = 0; index_U < BECKMANN_TABLE_SIZE; ++index_U) {
      const double U = 0.0000001 + 0.9999998 * index_U / (double)(BECKMANN_TABLE_SIZE - 1);

      /* inverse CDF_P22_omega_i, solve Eq.(11) */
      while (CDF_P22_omega_i[index_slope_x] <= U)
        ++index_slope_x;

      const double interp = (CDF_P22_omega_i[index_slope_x] - U) /
                            (CDF_P22_omega_i[index_slope_x] - CDF_P22_omega_i[index_slope_x - 1]);

      /* store value */
      table[index_U + index_theta * BECKMANN_TABLE_SIZE] =
          (float)(interp * slope_x[index_slope_x - 1] + (1.0 - interp) * slope_x[index_slope_x]);
    }
  }
}

#undef MSVC_VOLATILE

static void beckmann_table_build(vector<float> &table)
{
  table.resize(BECKMANN_TABLE_SIZE * BECKMANN_TABLE_SIZE);

  /* multithreaded build */
  TaskPool pool;

  for (int i = 0; i < BECKMANN_TABLE_SIZE; i += 8)
    pool.push(function_bind(&beckmann_table_rows, &table[0], i, i + 8));

  pool.wait_work();
}

/* Shader */

NODE_DEFINE(Shader)
{
  NodeType *type = NodeType::add("shader", create);

  SOCKET_BOOLEAN(use_mis, "Use MIS", true);
  SOCKET_BOOLEAN(use_transparent_shadow, "Use Transparent Shadow", true);
  SOCKET_BOOLEAN(heterogeneous_volume, "Heterogeneous Volume", true);

  static NodeEnum volume_sampling_method_enum;
  volume_sampling_method_enum.insert("distance", VOLUME_SAMPLING_DISTANCE);
  volume_sampling_method_enum.insert("equiangular", VOLUME_SAMPLING_EQUIANGULAR);
  volume_sampling_method_enum.insert("multiple_importance", VOLUME_SAMPLING_MULTIPLE_IMPORTANCE);
  SOCKET_ENUM(volume_sampling_method,
              "Volume Sampling Method",
              volume_sampling_method_enum,
              VOLUME_SAMPLING_DISTANCE);

  static NodeEnum volume_interpolation_method_enum;
  volume_interpolation_method_enum.insert("linear", VOLUME_INTERPOLATION_LINEAR);
  volume_interpolation_method_enum.insert("cubic", VOLUME_INTERPOLATION_CUBIC);
  SOCKET_ENUM(volume_interpolation_method,
              "Volume Interpolation Method",
              volume_interpolation_method_enum,
              VOLUME_INTERPOLATION_LINEAR);

  static NodeEnum displacement_method_enum;
  displacement_method_enum.insert("bump", DISPLACE_BUMP);
  displacement_method_enum.insert("true", DISPLACE_TRUE);
  displacement_method_enum.insert("both", DISPLACE_BOTH);
  SOCKET_ENUM(displacement_method, "Displacement Method", displacement_method_enum, DISPLACE_BUMP);

  return type;
}

Shader::Shader() : Node(node_type)
{
  pass_id = 0;

  graph = NULL;

  has_surface = false;
  has_surface_transparent = false;
  has_surface_emission = false;
  has_surface_bssrdf = false;
  has_volume = false;
  has_displacement = false;
  has_bump = false;
  has_bssrdf_bump = false;
  has_surface_spatial_varying = false;
  has_volume_spatial_varying = false;
  has_object_dependency = false;
  has_attribute_dependency = false;
  has_integrator_dependency = false;
  has_volume_connected = false;

  displacement_method = DISPLACE_BUMP;

  id = -1;
  used = false;

  need_update = true;
  need_update_mesh = true;
  need_sync_object = false;
}

Shader::~Shader()
{
  delete graph;
}

bool Shader::is_constant_emission(float3 *emission)
{
  ShaderInput *surf = graph->output()->input("Surface");

  if (surf->link == NULL) {
    return false;
  }

  if (surf->link->parent->type == EmissionNode::node_type) {
    EmissionNode *node = (EmissionNode *)surf->link->parent;

    assert(node->input("Color"));
    assert(node->input("Strength"));

    if (node->input("Color")->link || node->input("Strength")->link) {
      return false;
    }

    *emission = node->color * node->strength;
  }
  else if (surf->link->parent->type == BackgroundNode::node_type) {
    BackgroundNode *node = (BackgroundNode *)surf->link->parent;

    assert(node->input("Color"));
    assert(node->input("Strength"));

    if (node->input("Color")->link || node->input("Strength")->link) {
      return false;
    }

    *emission = node->color * node->strength;
  }
  else {
    return false;
  }

  return true;
}

void Shader::set_graph(ShaderGraph *graph_)
{
  /* do this here already so that we can detect if mesh or object attributes
   * are needed, since the node attribute callbacks check if their sockets
   * are connected but proxy nodes should not count */
  if (graph_) {
    graph_->remove_proxy_nodes();

    if (displacement_method != DISPLACE_BUMP) {
      graph_->compute_displacement_hash();
    }
  }

  /* update geometry if displacement changed */
  if (displacement_method != DISPLACE_BUMP) {
    const char *old_hash = (graph) ? graph->displacement_hash.c_str() : "";
    const char *new_hash = (graph_) ? graph_->displacement_hash.c_str() : "";

    if (strcmp(old_hash, new_hash) != 0) {
      need_update_mesh = true;
    }
  }

  /* assign graph */
  delete graph;
  graph = graph_;

  /* Store info here before graph optimization to make sure that
   * nodes that get optimized away still count. */
  has_volume_connected = (graph->output()->input("Volume")->link != NULL);
}

void Shader::tag_update(Scene *scene)
{
  /* update tag */
  need_update = true;
  scene->shader_manager->need_update = true;

  /* if the shader previously was emissive, update light distribution,
   * if the new shader is emissive, a light manager update tag will be
   * done in the shader manager device update. */
  if (use_mis && has_surface_emission)
    scene->light_manager->need_update = true;

  /* Special handle of background MIS light for now: for some reason it
   * has use_mis set to false. We are quite close to release now, so
   * better to be safe.
   */
  if (this == scene->default_background && scene->light_manager->has_background_light(scene)) {
    scene->light_manager->need_update = true;
  }

  /* quick detection of which kind of shaders we have to avoid loading
   * e.g. surface attributes when there is only a volume shader. this could
   * be more fine grained but it's better than nothing */
  OutputNode *output = graph->output();
  bool prev_has_volume = has_volume;
  has_surface = has_surface || output->input("Surface")->link;
  has_volume = has_volume || output->input("Volume")->link;
  has_displacement = has_displacement || output->input("Displacement")->link;

  /* get requested attributes. this could be optimized by pruning unused
   * nodes here already, but that's the job of the shader manager currently,
   * and may not be so great for interactive rendering where you temporarily
   * disconnect a node */

  AttributeRequestSet prev_attributes = attributes;

  attributes.clear();
  foreach (ShaderNode *node, graph->nodes)
    node->attributes(this, &attributes);

  if (has_displacement && displacement_method == DISPLACE_BOTH) {
    attributes.add(ATTR_STD_POSITION_UNDISPLACED);
  }

  /* compare if the attributes changed, mesh manager will check
   * need_update_mesh, update the relevant meshes and clear it. */
  if (attributes.modified(prev_attributes)) {
    need_update_mesh = true;
    scene->mesh_manager->need_update = true;
  }

  if (has_volume != prev_has_volume) {
    scene->mesh_manager->need_flags_update = true;
    scene->object_manager->need_flags_update = true;
  }
}

void Shader::tag_used(Scene *scene)
{
  /* if an unused shader suddenly gets used somewhere, it needs to be
   * recompiled because it was skipped for compilation before */
  if (!used) {
    need_update = true;
    scene->shader_manager->need_update = true;
  }
}

/* Shader Manager */

ShaderManager::ShaderManager()
{
  need_update = true;
  beckmann_table_offset = TABLE_OFFSET_INVALID;

  xyz_to_r = make_float3(3.2404542f, -1.5371385f, -0.4985314f);
  xyz_to_g = make_float3(-0.9692660f, 1.8760108f, 0.0415560f);
  xyz_to_b = make_float3(0.0556434f, -0.2040259f, 1.0572252f);
  rgb_to_y = make_float3(0.2126729f, 0.7151522f, 0.0721750f);

#ifdef WITH_OCIO
  OCIO::ConstConfigRcPtr config = OCIO::GetCurrentConfig();
  if (config) {
    if (config->hasRole("XYZ") && config->hasRole("scene_linear")) {
      OCIO::ConstProcessorRcPtr to_rgb_processor = config->getProcessor("XYZ", "scene_linear");
      OCIO::ConstProcessorRcPtr to_xyz_processor = config->getProcessor("scene_linear", "XYZ");
      if (to_rgb_processor && to_xyz_processor) {
        float r[] = {1.0f, 0.0f, 0.0f};
        float g[] = {0.0f, 1.0f, 0.0f};
        float b[] = {0.0f, 0.0f, 1.0f};
        to_xyz_processor->applyRGB(r);
        to_xyz_processor->applyRGB(g);
        to_xyz_processor->applyRGB(b);
        rgb_to_y = make_float3(r[1], g[1], b[1]);

        float x[] = {1.0f, 0.0f, 0.0f};
        float y[] = {0.0f, 1.0f, 0.0f};
        float z[] = {0.0f, 0.0f, 1.0f};
        to_rgb_processor->applyRGB(x);
        to_rgb_processor->applyRGB(y);
        to_rgb_processor->applyRGB(z);
        xyz_to_r = make_float3(x[0], y[0], z[0]);
        xyz_to_g = make_float3(x[1], y[1], z[1]);
        xyz_to_b = make_float3(x[2], y[2], z[2]);
      }
    }
  }
#endif
}

ShaderManager::~ShaderManager()
{
}

ShaderManager *ShaderManager::create(Scene *scene, int shadingsystem)
{
  ShaderManager *manager;

  (void)shadingsystem; /* Ignored when built without OSL. */

#ifdef WITH_OSL
  if (shadingsystem == SHADINGSYSTEM_OSL) {
    manager = new OSLShaderManager();
  }
  else
#endif
  {
    manager = new SVMShaderManager();
  }

  add_default(scene);

  return manager;
}

uint ShaderManager::get_attribute_id(ustring name)
{
  thread_scoped_spin_lock lock(attribute_lock_);

  /* get a unique id for each name, for SVM attribute lookup */
  AttributeIDMap::iterator it = unique_attribute_id.find(name);

  if (it != unique_attribute_id.end())
    return it->second;

  uint id = (uint)ATTR_STD_NUM + unique_attribute_id.size();
  unique_attribute_id[name] = id;
  return id;
}

uint ShaderManager::get_attribute_id(AttributeStandard std)
{
  return (uint)std;
}

int ShaderManager::get_shader_id(Shader *shader, bool smooth)
{
  /* get a shader id to pass to the kernel */
  int id = shader->id;

  /* smooth flag */
  if (smooth)
    id |= SHADER_SMOOTH_NORMAL;

  /* default flags */
  id |= SHADER_CAST_SHADOW | SHADER_AREA_LIGHT;

  return id;
}

void ShaderManager::device_update_shaders_used(Scene *scene)
{
  /* figure out which shaders are in use, so SVM/OSL can skip compiling them
   * for speed and avoid loading image textures into memory */
  uint id = 0;
  foreach (Shader *shader, scene->shaders) {
    shader->used = false;
    shader->id = id++;
  }

  scene->default_surface->used = true;
  scene->default_light->used = true;
  scene->default_background->used = true;
  scene->default_empty->used = true;

  if (scene->background->shader)
    scene->background->shader->used = true;

  foreach (Mesh *mesh, scene->meshes)
    foreach (Shader *shader, mesh->used_shaders)
      shader->used = true;

  foreach (Light *light, scene->lights)
    if (light->shader)
      light->shader->used = true;
}

void ShaderManager::device_update_common(Device *device,
                                         DeviceScene *dscene,
                                         Scene *scene,
                                         Progress & /*progress*/)
{
<<<<<<< HEAD
	dscene->shaders.free();
	if(scene->shaders.size() == 0)
		return;
	
	if(device->info.type == DEVICE_CPU && (scene->params.shadingsystem == SHADINGSYSTEM_OSL || scene->params.texture.use_cache)) {
		/* set texture system */
		scene->image_manager->set_oiio_texture_system((void*)ts);
		OIIOGlobals *oiio_globals = (OIIOGlobals*)device->oiio_memory();
		if(oiio_globals) {
			/* update attributes from scene parms */
			ts->attribute("autotile", scene->params.texture.auto_tile ? scene->params.texture.tile_size : 0);
			ts->attribute("automip", scene->params.texture.auto_mip ? 1 : 0);
			ts->attribute("accept_unmipped", scene->params.texture.accept_unmipped ? 1 : 0);
			ts->attribute("accept_untiled", scene->params.texture.accept_untiled ? 1 : 0);
			ts->attribute("max_memory_MB", scene->params.texture.cache_size > 0 ? (float)scene->params.texture.cache_size : 16384.0f);
			ts->attribute("latlong_up", "z");
			ts->attribute("flip_t", 1);
			ts->attribute("max_tile_channels", 1);
			oiio_globals->tex_sys = ts;
			oiio_globals->diffuse_blur = scene->params.texture.diffuse_blur;
			oiio_globals->glossy_blur = scene->params.texture.glossy_blur;
		}
	}

	KernelShader *kshader = dscene->shaders.alloc(scene->shaders.size());
	bool has_volumes = false;
	bool has_transparent_shadow = false;

	foreach(Shader *shader, scene->shaders) {
		uint flag = 0;

		if(shader->use_mis)
			flag |= SD_USE_MIS;
		if(shader->has_surface_transparent && shader->use_transparent_shadow)
			flag |= SD_HAS_TRANSPARENT_SHADOW;
		if(shader->has_volume) {
			flag |= SD_HAS_VOLUME;
			has_volumes = true;

			/* todo: this could check more fine grained, to skip useless volumes
			 * enclosed inside an opaque bsdf.
			 */
			flag |= SD_HAS_TRANSPARENT_SHADOW;
		}
		/* in this case we can assume transparent surface */
		if(shader->has_volume_connected && !shader->has_surface)
			flag |= SD_HAS_ONLY_VOLUME;
		if(shader->heterogeneous_volume && shader->has_volume_spatial_varying)
			flag |= SD_HETEROGENEOUS_VOLUME;
		if(shader->has_attribute_dependency)
			flag |= SD_NEED_ATTRIBUTES;
		if(shader->has_bssrdf_bump)
			flag |= SD_HAS_BSSRDF_BUMP;
		if(device->info.has_volume_decoupled) {
			if(shader->volume_sampling_method == VOLUME_SAMPLING_EQUIANGULAR)
				flag |= SD_VOLUME_EQUIANGULAR;
			if(shader->volume_sampling_method == VOLUME_SAMPLING_MULTIPLE_IMPORTANCE)
				flag |= SD_VOLUME_MIS;
		}
		if(shader->volume_interpolation_method == VOLUME_INTERPOLATION_CUBIC)
			flag |= SD_VOLUME_CUBIC;
		if(shader->has_bump)
			flag |= SD_HAS_BUMP;
		if(shader->displacement_method != DISPLACE_BUMP)
			flag |= SD_HAS_DISPLACEMENT;

		/* constant emission check */
		float3 constant_emission = make_float3(0.0f, 0.0f, 0.0f);
		if(shader->is_constant_emission(&constant_emission))
			flag |= SD_HAS_CONSTANT_EMISSION;

		uint32_t cryptomatte_id = util_murmur_hash3(shader->name.c_str(), shader->name.length(), 0);

		/* regular shader */
		kshader->flags = flag;
		kshader->pass_id = shader->pass_id;
		kshader->constant_emission[0] = constant_emission.x;
		kshader->constant_emission[1] = constant_emission.y;
		kshader->constant_emission[2] = constant_emission.z;
		kshader->cryptomatte_id = util_hash_to_float(cryptomatte_id);
		kshader++;

		has_transparent_shadow |= (flag & SD_HAS_TRANSPARENT_SHADOW) != 0;
	}

	dscene->shaders.copy_to_device();

	/* lookup tables */
	KernelTables *ktables = &dscene->data.tables;

	/* beckmann lookup table */
	if(beckmann_table_offset == TABLE_OFFSET_INVALID) {
		if(!beckmann_table_ready) {
			thread_scoped_lock lock(lookup_table_mutex);
			if(!beckmann_table_ready) {
				beckmann_table_build(beckmann_table);
				beckmann_table_ready = true;
			}
		}
		beckmann_table_offset = scene->lookup_tables->add_table(dscene, beckmann_table);
	}
	ktables->beckmann_offset = (int)beckmann_table_offset;

	/* integrator */
	KernelIntegrator *kintegrator = &dscene->data.integrator;
	kintegrator->use_volumes = has_volumes;
	/* TODO(sergey): De-duplicate with flags set in integrator.cpp. */
	kintegrator->transparent_shadows = has_transparent_shadow;

	/* film */
	KernelFilm *kfilm = &dscene->data.film;
	/* color space, needs to be here because e.g. displacement shaders could depend on it */
	kfilm->xyz_to_r = float3_to_float4(xyz_to_r);
	kfilm->xyz_to_g = float3_to_float4(xyz_to_g);
	kfilm->xyz_to_b = float3_to_float4(xyz_to_b);
	kfilm->rgb_to_y = float3_to_float4(rgb_to_y);
=======
  dscene->shaders.free();

  if (scene->shaders.size() == 0)
    return;

  KernelShader *kshader = dscene->shaders.alloc(scene->shaders.size());
  bool has_volumes = false;
  bool has_transparent_shadow = false;

  foreach (Shader *shader, scene->shaders) {
    uint flag = 0;

    if (shader->use_mis)
      flag |= SD_USE_MIS;
    if (shader->has_surface_transparent && shader->use_transparent_shadow)
      flag |= SD_HAS_TRANSPARENT_SHADOW;
    if (shader->has_volume) {
      flag |= SD_HAS_VOLUME;
      has_volumes = true;

      /* todo: this could check more fine grained, to skip useless volumes
       * enclosed inside an opaque bsdf.
       */
      flag |= SD_HAS_TRANSPARENT_SHADOW;
    }
    /* in this case we can assume transparent surface */
    if (shader->has_volume_connected && !shader->has_surface)
      flag |= SD_HAS_ONLY_VOLUME;
    if (shader->heterogeneous_volume && shader->has_volume_spatial_varying)
      flag |= SD_HETEROGENEOUS_VOLUME;
    if (shader->has_attribute_dependency)
      flag |= SD_NEED_ATTRIBUTES;
    if (shader->has_bssrdf_bump)
      flag |= SD_HAS_BSSRDF_BUMP;
    if (device->info.has_volume_decoupled) {
      if (shader->volume_sampling_method == VOLUME_SAMPLING_EQUIANGULAR)
        flag |= SD_VOLUME_EQUIANGULAR;
      if (shader->volume_sampling_method == VOLUME_SAMPLING_MULTIPLE_IMPORTANCE)
        flag |= SD_VOLUME_MIS;
    }
    if (shader->volume_interpolation_method == VOLUME_INTERPOLATION_CUBIC)
      flag |= SD_VOLUME_CUBIC;
    if (shader->has_bump)
      flag |= SD_HAS_BUMP;
    if (shader->displacement_method != DISPLACE_BUMP)
      flag |= SD_HAS_DISPLACEMENT;

    /* constant emission check */
    float3 constant_emission = make_float3(0.0f, 0.0f, 0.0f);
    if (shader->is_constant_emission(&constant_emission))
      flag |= SD_HAS_CONSTANT_EMISSION;

    uint32_t cryptomatte_id = util_murmur_hash3(shader->name.c_str(), shader->name.length(), 0);

    /* regular shader */
    kshader->flags = flag;
    kshader->pass_id = shader->pass_id;
    kshader->constant_emission[0] = constant_emission.x;
    kshader->constant_emission[1] = constant_emission.y;
    kshader->constant_emission[2] = constant_emission.z;
    kshader->cryptomatte_id = util_hash_to_float(cryptomatte_id);
    kshader++;

    has_transparent_shadow |= (flag & SD_HAS_TRANSPARENT_SHADOW) != 0;
  }

  dscene->shaders.copy_to_device();

  /* lookup tables */
  KernelTables *ktables = &dscene->data.tables;

  /* beckmann lookup table */
  if (beckmann_table_offset == TABLE_OFFSET_INVALID) {
    if (!beckmann_table_ready) {
      thread_scoped_lock lock(lookup_table_mutex);
      if (!beckmann_table_ready) {
        beckmann_table_build(beckmann_table);
        beckmann_table_ready = true;
      }
    }
    beckmann_table_offset = scene->lookup_tables->add_table(dscene, beckmann_table);
  }
  ktables->beckmann_offset = (int)beckmann_table_offset;

  /* integrator */
  KernelIntegrator *kintegrator = &dscene->data.integrator;
  kintegrator->use_volumes = has_volumes;
  /* TODO(sergey): De-duplicate with flags set in integrator.cpp. */
  kintegrator->transparent_shadows = has_transparent_shadow;

  /* film */
  KernelFilm *kfilm = &dscene->data.film;
  /* color space, needs to be here because e.g. displacement shaders could depend on it */
  kfilm->xyz_to_r = float3_to_float4(xyz_to_r);
  kfilm->xyz_to_g = float3_to_float4(xyz_to_g);
  kfilm->xyz_to_b = float3_to_float4(xyz_to_b);
  kfilm->rgb_to_y = float3_to_float4(rgb_to_y);
>>>>>>> 3076d95b
}

void ShaderManager::device_free_common(Device *, DeviceScene *dscene, Scene *scene)
{
  scene->lookup_tables->remove_table(&beckmann_table_offset);

  dscene->shaders.free();
}

void ShaderManager::add_default(Scene *scene)
{
  /* default surface */
  {
    ShaderGraph *graph = new ShaderGraph();

    DiffuseBsdfNode *diffuse = new DiffuseBsdfNode();
    diffuse->color = make_float3(0.8f, 0.8f, 0.8f);
    graph->add(diffuse);

    graph->connect(diffuse->output("BSDF"), graph->output()->input("Surface"));

    Shader *shader = new Shader();
    shader->name = "default_surface";
    shader->graph = graph;
    scene->shaders.push_back(shader);
    scene->default_surface = shader;
  }

  /* default light */
  {
    ShaderGraph *graph = new ShaderGraph();

    EmissionNode *emission = new EmissionNode();
    emission->color = make_float3(0.8f, 0.8f, 0.8f);
    emission->strength = 0.0f;
    graph->add(emission);

    graph->connect(emission->output("Emission"), graph->output()->input("Surface"));

    Shader *shader = new Shader();
    shader->name = "default_light";
    shader->graph = graph;
    scene->shaders.push_back(shader);
    scene->default_light = shader;
  }

  /* default background */
  {
    ShaderGraph *graph = new ShaderGraph();

    Shader *shader = new Shader();
    shader->name = "default_background";
    shader->graph = graph;
    scene->shaders.push_back(shader);
    scene->default_background = shader;
  }

  /* default empty */
  {
    ShaderGraph *graph = new ShaderGraph();

    Shader *shader = new Shader();
    shader->name = "default_empty";
    shader->graph = graph;
    scene->shaders.push_back(shader);
    scene->default_empty = shader;
  }
}

void ShaderManager::get_requested_graph_features(ShaderGraph *graph,
                                                 DeviceRequestedFeatures *requested_features)
{
  foreach (ShaderNode *node, graph->nodes) {
    requested_features->max_nodes_group = max(requested_features->max_nodes_group,
                                              node->get_group());
    requested_features->nodes_features |= node->get_feature();
    if (node->special_type == SHADER_SPECIAL_TYPE_CLOSURE) {
      BsdfBaseNode *bsdf_node = static_cast<BsdfBaseNode *>(node);
      if (CLOSURE_IS_VOLUME(bsdf_node->closure)) {
        requested_features->nodes_features |= NODE_FEATURE_VOLUME;
      }
      else if (CLOSURE_IS_PRINCIPLED(bsdf_node->closure)) {
        requested_features->use_principled = true;
      }
    }
    if (node->has_surface_bssrdf()) {
      requested_features->use_subsurface = true;
    }
    if (node->has_surface_transparent()) {
      requested_features->use_transparent = true;
    }
    if (node->has_raytrace()) {
      requested_features->use_shader_raytrace = true;
    }
  }
}

void ShaderManager::get_requested_features(Scene *scene,
                                           DeviceRequestedFeatures *requested_features)
{
  requested_features->max_nodes_group = NODE_GROUP_LEVEL_0;
  requested_features->nodes_features = 0;
  for (int i = 0; i < scene->shaders.size(); i++) {
    Shader *shader = scene->shaders[i];
    /* Gather requested features from all the nodes from the graph nodes. */
    get_requested_graph_features(shader->graph, requested_features);
    ShaderNode *output_node = shader->graph->output();
    if (output_node->input("Displacement")->link != NULL) {
      requested_features->nodes_features |= NODE_FEATURE_BUMP;
      if (shader->displacement_method == DISPLACE_BOTH) {
        requested_features->nodes_features |= NODE_FEATURE_BUMP_STATE;
      }
    }
    /* On top of volume nodes, also check if we need volume sampling because
     * e.g. an Emission node would slip through the NODE_FEATURE_VOLUME check */
    if (shader->has_volume)
      requested_features->use_volume |= true;
  }
}

void ShaderManager::free_memory()
{
  beckmann_table.free_memory();

#ifdef WITH_OSL
  OSLShaderManager::free_memory();
#endif
}

void ShaderManager::texture_system_init()
{
	ts = TextureSystem::create(true);
	ts->attribute("gray_to_rgb", 1);
	ts->attribute("forcefloat", 1);
}

void ShaderManager::texture_system_free()
{
	std::cout << ts->getstats(2) << std::endl;
	ts->reset_stats();
	ts->invalidate_all(true);
	TextureSystem::destroy(ts);
	ts = NULL;
}

float ShaderManager::linear_rgb_to_gray(float3 c)
{
  return dot(c, rgb_to_y);
}

string ShaderManager::get_cryptomatte_materials(Scene *scene)
{
  string manifest = "{";
  unordered_set<ustring, ustringHash> materials;
  foreach (Shader *shader, scene->shaders) {
    if (materials.count(shader->name)) {
      continue;
    }
    materials.insert(shader->name);
    uint32_t cryptomatte_id = util_murmur_hash3(shader->name.c_str(), shader->name.length(), 0);
    manifest += string_printf("\"%s\":\"%08x\",", shader->name.c_str(), cryptomatte_id);
  }
  manifest[manifest.size() - 1] = '}';
  return manifest;
}

CCL_NAMESPACE_END<|MERGE_RESOLUTION|>--- conflicted
+++ resolved
@@ -501,128 +501,34 @@
                                          Scene *scene,
                                          Progress & /*progress*/)
 {
-<<<<<<< HEAD
-	dscene->shaders.free();
-	if(scene->shaders.size() == 0)
-		return;
-	
-	if(device->info.type == DEVICE_CPU && (scene->params.shadingsystem == SHADINGSYSTEM_OSL || scene->params.texture.use_cache)) {
-		/* set texture system */
-		scene->image_manager->set_oiio_texture_system((void*)ts);
-		OIIOGlobals *oiio_globals = (OIIOGlobals*)device->oiio_memory();
-		if(oiio_globals) {
-			/* update attributes from scene parms */
-			ts->attribute("autotile", scene->params.texture.auto_tile ? scene->params.texture.tile_size : 0);
-			ts->attribute("automip", scene->params.texture.auto_mip ? 1 : 0);
-			ts->attribute("accept_unmipped", scene->params.texture.accept_unmipped ? 1 : 0);
-			ts->attribute("accept_untiled", scene->params.texture.accept_untiled ? 1 : 0);
-			ts->attribute("max_memory_MB", scene->params.texture.cache_size > 0 ? (float)scene->params.texture.cache_size : 16384.0f);
-			ts->attribute("latlong_up", "z");
-			ts->attribute("flip_t", 1);
-			ts->attribute("max_tile_channels", 1);
-			oiio_globals->tex_sys = ts;
-			oiio_globals->diffuse_blur = scene->params.texture.diffuse_blur;
-			oiio_globals->glossy_blur = scene->params.texture.glossy_blur;
-		}
-	}
-
-	KernelShader *kshader = dscene->shaders.alloc(scene->shaders.size());
-	bool has_volumes = false;
-	bool has_transparent_shadow = false;
-
-	foreach(Shader *shader, scene->shaders) {
-		uint flag = 0;
-
-		if(shader->use_mis)
-			flag |= SD_USE_MIS;
-		if(shader->has_surface_transparent && shader->use_transparent_shadow)
-			flag |= SD_HAS_TRANSPARENT_SHADOW;
-		if(shader->has_volume) {
-			flag |= SD_HAS_VOLUME;
-			has_volumes = true;
-
-			/* todo: this could check more fine grained, to skip useless volumes
-			 * enclosed inside an opaque bsdf.
-			 */
-			flag |= SD_HAS_TRANSPARENT_SHADOW;
-		}
-		/* in this case we can assume transparent surface */
-		if(shader->has_volume_connected && !shader->has_surface)
-			flag |= SD_HAS_ONLY_VOLUME;
-		if(shader->heterogeneous_volume && shader->has_volume_spatial_varying)
-			flag |= SD_HETEROGENEOUS_VOLUME;
-		if(shader->has_attribute_dependency)
-			flag |= SD_NEED_ATTRIBUTES;
-		if(shader->has_bssrdf_bump)
-			flag |= SD_HAS_BSSRDF_BUMP;
-		if(device->info.has_volume_decoupled) {
-			if(shader->volume_sampling_method == VOLUME_SAMPLING_EQUIANGULAR)
-				flag |= SD_VOLUME_EQUIANGULAR;
-			if(shader->volume_sampling_method == VOLUME_SAMPLING_MULTIPLE_IMPORTANCE)
-				flag |= SD_VOLUME_MIS;
-		}
-		if(shader->volume_interpolation_method == VOLUME_INTERPOLATION_CUBIC)
-			flag |= SD_VOLUME_CUBIC;
-		if(shader->has_bump)
-			flag |= SD_HAS_BUMP;
-		if(shader->displacement_method != DISPLACE_BUMP)
-			flag |= SD_HAS_DISPLACEMENT;
-
-		/* constant emission check */
-		float3 constant_emission = make_float3(0.0f, 0.0f, 0.0f);
-		if(shader->is_constant_emission(&constant_emission))
-			flag |= SD_HAS_CONSTANT_EMISSION;
-
-		uint32_t cryptomatte_id = util_murmur_hash3(shader->name.c_str(), shader->name.length(), 0);
-
-		/* regular shader */
-		kshader->flags = flag;
-		kshader->pass_id = shader->pass_id;
-		kshader->constant_emission[0] = constant_emission.x;
-		kshader->constant_emission[1] = constant_emission.y;
-		kshader->constant_emission[2] = constant_emission.z;
-		kshader->cryptomatte_id = util_hash_to_float(cryptomatte_id);
-		kshader++;
-
-		has_transparent_shadow |= (flag & SD_HAS_TRANSPARENT_SHADOW) != 0;
-	}
-
-	dscene->shaders.copy_to_device();
-
-	/* lookup tables */
-	KernelTables *ktables = &dscene->data.tables;
-
-	/* beckmann lookup table */
-	if(beckmann_table_offset == TABLE_OFFSET_INVALID) {
-		if(!beckmann_table_ready) {
-			thread_scoped_lock lock(lookup_table_mutex);
-			if(!beckmann_table_ready) {
-				beckmann_table_build(beckmann_table);
-				beckmann_table_ready = true;
-			}
-		}
-		beckmann_table_offset = scene->lookup_tables->add_table(dscene, beckmann_table);
-	}
-	ktables->beckmann_offset = (int)beckmann_table_offset;
-
-	/* integrator */
-	KernelIntegrator *kintegrator = &dscene->data.integrator;
-	kintegrator->use_volumes = has_volumes;
-	/* TODO(sergey): De-duplicate with flags set in integrator.cpp. */
-	kintegrator->transparent_shadows = has_transparent_shadow;
-
-	/* film */
-	KernelFilm *kfilm = &dscene->data.film;
-	/* color space, needs to be here because e.g. displacement shaders could depend on it */
-	kfilm->xyz_to_r = float3_to_float4(xyz_to_r);
-	kfilm->xyz_to_g = float3_to_float4(xyz_to_g);
-	kfilm->xyz_to_b = float3_to_float4(xyz_to_b);
-	kfilm->rgb_to_y = float3_to_float4(rgb_to_y);
-=======
   dscene->shaders.free();
-
   if (scene->shaders.size() == 0)
     return;
+
+  if (device->info.type == DEVICE_CPU &&
+      (scene->params.shadingsystem == SHADINGSYSTEM_OSL || scene->params.texture.use_cache)) {
+    /* set texture system */
+    scene->image_manager->set_oiio_texture_system((void *)ts);
+    OIIOGlobals *oiio_globals = (OIIOGlobals *)device->oiio_memory();
+    if (oiio_globals) {
+      /* update attributes from scene parms */
+      ts->attribute("autotile",
+                    scene->params.texture.auto_tile ? scene->params.texture.tile_size : 0);
+      ts->attribute("automip", scene->params.texture.auto_mip ? 1 : 0);
+      ts->attribute("accept_unmipped", scene->params.texture.accept_unmipped ? 1 : 0);
+      ts->attribute("accept_untiled", scene->params.texture.accept_untiled ? 1 : 0);
+      ts->attribute("max_memory_MB",
+                    scene->params.texture.cache_size > 0 ?
+                        (float)scene->params.texture.cache_size :
+                        16384.0f);
+      ts->attribute("latlong_up", "z");
+      ts->attribute("flip_t", 1);
+      ts->attribute("max_tile_channels", 1);
+      oiio_globals->tex_sys = ts;
+      oiio_globals->diffuse_blur = scene->params.texture.diffuse_blur;
+      oiio_globals->glossy_blur = scene->params.texture.glossy_blur;
+    }
+  }
 
   KernelShader *kshader = dscene->shaders.alloc(scene->shaders.size());
   bool has_volumes = false;
@@ -716,7 +622,6 @@
   kfilm->xyz_to_g = float3_to_float4(xyz_to_g);
   kfilm->xyz_to_b = float3_to_float4(xyz_to_b);
   kfilm->rgb_to_y = float3_to_float4(rgb_to_y);
->>>>>>> 3076d95b
 }
 
 void ShaderManager::device_free_common(Device *, DeviceScene *dscene, Scene *scene)
@@ -848,18 +753,18 @@
 
 void ShaderManager::texture_system_init()
 {
-	ts = TextureSystem::create(true);
-	ts->attribute("gray_to_rgb", 1);
-	ts->attribute("forcefloat", 1);
+  ts = TextureSystem::create(true);
+  ts->attribute("gray_to_rgb", 1);
+  ts->attribute("forcefloat", 1);
 }
 
 void ShaderManager::texture_system_free()
 {
-	std::cout << ts->getstats(2) << std::endl;
-	ts->reset_stats();
-	ts->invalidate_all(true);
-	TextureSystem::destroy(ts);
-	ts = NULL;
+  std::cout << ts->getstats(2) << std::endl;
+  ts->reset_stats();
+  ts->invalidate_all(true);
+  TextureSystem::destroy(ts);
+  ts = NULL;
 }
 
 float ShaderManager::linear_rgb_to_gray(float3 c)
