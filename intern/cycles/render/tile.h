--- conflicted
+++ resolved
@@ -73,26 +73,16 @@
 		int num_samples;
 		int resolution_divider;
 		int num_tiles;
-<<<<<<< HEAD
-		int num_rendered_tiles;
-=======
->>>>>>> 5e9132b3
 
 		/* Total samples over all pixels: Generally num_samples*num_pixels,
 		 * but can be higher due to the initial resolution division for previews. */
 		uint64_t total_pixel_samples;
-<<<<<<< HEAD
-		/* This vector contains a list of tiles for every logical device in the session.
-		 * In each list, the tiles are sorted according to the tile order setting. */
-		vector<list<Tile> > tiles;
-=======
 
 		/* These lists contain the indices of the tiles to be rendered/denoised and are used
 		 * when acquiring a new tile for the device.
 		 * Each list in each vector is for one logical device. */
 		vector<list<int> > render_tiles;
 		vector<list<int> > denoising_tiles;
->>>>>>> 5e9132b3
 	} state;
 
 	int num_samples;
