/*
 * Copyright 2011-2013 Blender Foundation
 *
 * Licensed under the Apache License, Version 2.0 (the "License");
 * you may not use this file except in compliance with the License.
 * You may obtain a copy of the License at
 *
 * http://www.apache.org/licenses/LICENSE-2.0
 *
 * Unless required by applicable law or agreed to in writing, software
 * distributed under the License is distributed on an "AS IS" BASIS,
 * WITHOUT WARRANTIES OR CONDITIONS OF ANY KIND, either express or implied.
 * See the License for the specific language governing permissions and
 * limitations under the License.
 */

#include "device.h"
#include "graph.h"
#include "light.h"
#include "mesh.h"
#include "nodes.h"
#include "scene.h"
#include "shader.h"
#include "svm.h"

#include "util_debug.h"
#include "util_logging.h"
#include "util_foreach.h"
#include "util_progress.h"

CCL_NAMESPACE_BEGIN

/* Shader Manager */

SVMShaderManager::SVMShaderManager()
{
}

SVMShaderManager::~SVMShaderManager()
{
}

void SVMShaderManager::reset(Scene * /*scene*/)
{
}

void SVMShaderManager::device_update(Device *device, DeviceScene *dscene, Scene *scene, Progress& progress)
{
	if(!need_update)
		return;

	VLOG(1) << "Total " << scene->shaders.size() << " shaders.";

	/* test if we need to update */
	device_free(device, dscene, scene);

	/* determine which shaders are in use */
	device_update_shaders_used(scene);

	/* svm_nodes */
	vector<int4> svm_nodes;
	size_t i;

	for(i = 0; i < scene->shaders.size(); i++) {
		svm_nodes.push_back(make_int4(NODE_SHADER_JUMP, 0, 0, 0));
		svm_nodes.push_back(make_int4(NODE_SHADER_JUMP, 0, 0, 0));
	}
	
	foreach(Shader *shader, scene->shaders) {
		if(progress.get_cancel()) return;

		assert(shader->graph);

		if(shader->use_mis && shader->has_surface_emission)
			scene->light_manager->need_update = true;

		SVMCompiler::Summary summary;
<<<<<<< HEAD
		SVMCompiler compiler(scene->shader_manager, scene->image_manager, scene->volume_manager);
		compiler.background = ((int)i == scene->default_background);
		compiler.compile(scene, shader, svm_nodes, i, &summary);
=======
		SVMCompiler compiler(scene->shader_manager, scene->image_manager);
		compiler.background = (shader == scene->default_background);
		compiler.compile(scene, shader, svm_nodes, shader->id, &summary);
>>>>>>> 0da13ad1

		VLOG(2) << "Compilation summary:\n"
		        << "Shader name: " << shader->name << "\n"
		        << summary.full_report();
	}

	dscene->svm_nodes.copy((uint4*)&svm_nodes[0], svm_nodes.size());
	device->tex_alloc("__svm_nodes", dscene->svm_nodes);

	for(i = 0; i < scene->shaders.size(); i++) {
		Shader *shader = scene->shaders[i];
		shader->need_update = false;
	}

	device_update_common(device, dscene, scene, progress);

	need_update = false;
}

void SVMShaderManager::device_free(Device *device, DeviceScene *dscene, Scene *scene)
{
	device_free_common(device, dscene, scene);

	device->tex_free(dscene->svm_nodes);
	dscene->svm_nodes.clear();
}

/* Graph Compiler */

SVMCompiler::SVMCompiler(ShaderManager *shader_manager_, ImageManager *image_manager_, VolumeManager *volume_manager_)
{
	shader_manager = shader_manager_;
	image_manager = image_manager_;
	volume_manager = volume_manager_;
	max_stack_use = 0;
	current_type = SHADER_TYPE_SURFACE;
	current_shader = NULL;
	current_graph = NULL;
	background = false;
	mix_weight_offset = SVM_STACK_INVALID;
	compile_failed = false;
}

int SVMCompiler::stack_size(SocketType::Type type)
{
	int size = 0;
	
	switch(type) {
		case SocketType::FLOAT:
		case SocketType::INT:
			size = 1;
			break;
		case SocketType::COLOR:
		case SocketType::VECTOR:
		case SocketType::NORMAL:
		case SocketType::POINT:
			size = 3;
			break;
		case SocketType::CLOSURE:
			size = 0;
			break;
		default:
			assert(0);
			break;
	}
	
	return size;
}

int SVMCompiler::stack_find_offset(SocketType::Type type)
{
	int size = stack_size(type);
	int offset = -1;
	
	/* find free space in stack & mark as used */
	for(int i = 0, num_unused = 0; i < SVM_STACK_SIZE; i++) {
		if(active_stack.users[i]) num_unused = 0;
		else num_unused++;

		if(num_unused == size) {
			offset = i+1 - size;
			max_stack_use = max(i+1, max_stack_use);

			while(i >= offset)
				active_stack.users[i--] = 1;

			return offset;
		}
	}

	if(!compile_failed) {
		compile_failed = true;
		fprintf(stderr, "Cycles: out of SVM stack space, shader \"%s\" too big.\n", current_shader->name.c_str());
	}

	return 0;
}

void SVMCompiler::stack_clear_offset(SocketType::Type type, int offset)
{
	int size = stack_size(type);

	for(int i = 0; i < size; i++)
		active_stack.users[offset + i]--;
}

int SVMCompiler::stack_assign(ShaderInput *input)
{
	/* stack offset assign? */
	if(input->stack_offset == SVM_STACK_INVALID) {
		if(input->link) {
			/* linked to output -> use output offset */
			input->stack_offset = input->link->stack_offset;
		}
		else {
			/* not linked to output -> add nodes to load default value */
			input->stack_offset = stack_find_offset(input->type());

			if(input->type() == SocketType::FLOAT) {
				add_node(NODE_VALUE_F, __float_as_int(input->value_float()), input->stack_offset);
			}
			else if(input->type() == SocketType::INT) {
				add_node(NODE_VALUE_F, (int)input->value_float(), input->stack_offset);
			}
			else if(input->type() == SocketType::VECTOR ||
			        input->type() == SocketType::NORMAL ||
			        input->type() == SocketType::POINT ||
			        input->type() == SocketType::COLOR)
			{

				add_node(NODE_VALUE_V, input->stack_offset);
				add_node(NODE_VALUE_V, input->value());
			}
			else /* should not get called for closure */
				assert(0);
		}
	}

	return input->stack_offset;
}

int SVMCompiler::stack_assign(ShaderOutput *output)
{
	/* if no stack offset assigned yet, find one */
	if(output->stack_offset == SVM_STACK_INVALID)
		output->stack_offset = stack_find_offset(output->type());

	return output->stack_offset;
}

int SVMCompiler::stack_assign_if_linked(ShaderInput *input)
{
	if(input->link)
		return stack_assign(input);

	return SVM_STACK_INVALID;
}

int SVMCompiler::stack_assign_if_linked(ShaderOutput *output)
{
	if(!output->links.empty())
		return stack_assign(output);

	return SVM_STACK_INVALID;
}

void SVMCompiler::stack_link(ShaderInput *input, ShaderOutput *output)
{
	if(output->stack_offset == SVM_STACK_INVALID) {
		assert(input->link);
		assert(stack_size(output->type()) == stack_size(input->link->type()));

		output->stack_offset = input->link->stack_offset;

		int size = stack_size(output->type());

		for(int i = 0; i < size; i++)
			active_stack.users[output->stack_offset + i]++;
	}
}

void SVMCompiler::stack_clear_users(ShaderNode *node, ShaderNodeSet& done)
{
	/* optimization we should add:
	 * find and lower user counts for outputs for which all inputs are done.
	 * this is done before the node is compiled, under the assumption that the
	 * node will first load all inputs from the stack and then writes its
	 * outputs. this used to work, but was disabled because it gave trouble
	 * with inputs getting stack positions assigned */

	foreach(ShaderInput *input, node->inputs) {
		ShaderOutput *output = input->link;

		if(output && output->stack_offset != SVM_STACK_INVALID) {
			bool all_done = true;

			/* optimization we should add: verify if in->parent is actually used */
			foreach(ShaderInput *in, output->links)
				if(in->parent != node && done.find(in->parent) == done.end())
					all_done = false;

			if(all_done) {
				stack_clear_offset(output->type(), output->stack_offset);
				output->stack_offset = SVM_STACK_INVALID;

				foreach(ShaderInput *in, output->links)
					in->stack_offset = SVM_STACK_INVALID;
			}
		}
	}
}

void SVMCompiler::stack_clear_temporary(ShaderNode *node)
{
	foreach(ShaderInput *input, node->inputs) {
		if(!input->link && input->stack_offset != SVM_STACK_INVALID) {
			stack_clear_offset(input->type(), input->stack_offset);
			input->stack_offset = SVM_STACK_INVALID;
		}
	}
}

uint SVMCompiler::encode_uchar4(uint x, uint y, uint z, uint w)
{
	assert(x <= 255);
	assert(y <= 255);
	assert(z <= 255);
	assert(w <= 255);

	return (x) | (y << 8) | (z << 16) | (w << 24);
}

void SVMCompiler::add_node(int a, int b, int c, int d)
{
	svm_nodes.push_back(make_int4(a, b, c, d));
}

void SVMCompiler::add_node(ShaderNodeType type, int a, int b, int c)
{
	svm_nodes.push_back(make_int4(type, a, b, c));
}

void SVMCompiler::add_node(ShaderNodeType type, const float3& f)
{
	svm_nodes.push_back(make_int4(type,
		__float_as_int(f.x),
		__float_as_int(f.y),
		__float_as_int(f.z)));
}

void SVMCompiler::add_node(const float4& f)
{
	svm_nodes.push_back(make_int4(
		__float_as_int(f.x),
		__float_as_int(f.y),
		__float_as_int(f.z),
		__float_as_int(f.w)));
}

uint SVMCompiler::attribute(ustring name)
{
	return shader_manager->get_attribute_id(name);
}

uint SVMCompiler::attribute(AttributeStandard std)
{
	return shader_manager->get_attribute_id(std);
}

bool SVMCompiler::node_skip_input(ShaderNode * /*node*/, ShaderInput *input)
{
	/* nasty exception .. */
	if(current_type == SHADER_TYPE_DISPLACEMENT && input->link && input->link->parent->special_type == SHADER_SPECIAL_TYPE_BUMP)
		return true;
	
	return false;
}

void SVMCompiler::find_dependencies(ShaderNodeSet& dependencies,
                                    const ShaderNodeSet& done,
                                    ShaderInput *input,
                                    ShaderNode *skip_node)
{
	ShaderNode *node = (input->link)? input->link->parent: NULL;

	if(node != NULL &&
	   done.find(node) == done.end() &&
	   node != skip_node &&
	   dependencies.find(node) == dependencies.end())
	{
		foreach(ShaderInput *in, node->inputs)
			if(!node_skip_input(node, in))
				find_dependencies(dependencies, done, in, skip_node);

		dependencies.insert(node);
	}
}

void SVMCompiler::generate_node(ShaderNode *node, ShaderNodeSet& done)
{
	node->compile(*this);
	stack_clear_users(node, done);
	stack_clear_temporary(node);

	if(current_type == SHADER_TYPE_SURFACE) {
		if(node->has_spatial_varying())
			current_shader->has_surface_spatial_varying = true;
	}
	else if(current_type == SHADER_TYPE_VOLUME) {
		if(node->has_spatial_varying())
			current_shader->has_volume_spatial_varying = true;
	}

	if(node->has_object_dependency()) {
		current_shader->has_object_dependency = true;
	}

	if(node->has_integrator_dependency()) {
		current_shader->has_integrator_dependency = true;
	}
}

void SVMCompiler::generate_svm_nodes(const ShaderNodeSet& nodes,
                                     CompilerState *state)
{
	ShaderNodeSet& done = state->nodes_done;
	vector<bool>& done_flag = state->nodes_done_flag;

	bool nodes_done;
	do {
		nodes_done = true;

		foreach(ShaderNode *node, nodes) {
			if(!done_flag[node->id]) {
				bool inputs_done = true;

				foreach(ShaderInput *input, node->inputs)
					if(!node_skip_input(node, input))
						if(input->link && !done_flag[input->link->parent->id])
							inputs_done = false;

				if(inputs_done) {
					generate_node(node, done);
					done.insert(node);
					done_flag[node->id] = true;
				}
				else
					nodes_done = false;
			}
		}
	} while(!nodes_done);
}

void SVMCompiler::generate_closure_node(ShaderNode *node,
                                        CompilerState *state)
{
	/* execute dependencies for closure */
	foreach(ShaderInput *in, node->inputs) {
		if(!node_skip_input(node, in) && in->link) {
			ShaderNodeSet dependencies;
			find_dependencies(dependencies, state->nodes_done, in);
			generate_svm_nodes(dependencies, state);
		}
	}

	/* closure mix weight */
	const char *weight_name = (current_type == SHADER_TYPE_VOLUME)? "VolumeMixWeight": "SurfaceMixWeight";
	ShaderInput *weight_in = node->input(weight_name);

	if(weight_in && (weight_in->link || weight_in->value_float() != 1.0f))
		mix_weight_offset = stack_assign(weight_in);
	else
		mix_weight_offset = SVM_STACK_INVALID;

	/* compile closure itself */
	generate_node(node, state->nodes_done);

	mix_weight_offset = SVM_STACK_INVALID;

	if(current_type == SHADER_TYPE_SURFACE) {
		if(node->has_surface_emission())
			current_shader->has_surface_emission = true;
		if(node->has_surface_transparent())
			current_shader->has_surface_transparent = true;
		if(node->has_surface_bssrdf()) {
			current_shader->has_surface_bssrdf = true;
			if(node->has_bssrdf_bump())
				current_shader->has_bssrdf_bump = true;
		}
	}
}

void SVMCompiler::generated_shared_closure_nodes(ShaderNode *root_node,
                                                 ShaderNode *node,
                                                 CompilerState *state,
                                                 const ShaderNodeSet& shared)
{
	if(shared.find(node) != shared.end()) {
		generate_multi_closure(root_node, node, state);
	}
	else {
		foreach(ShaderInput *in, node->inputs) {
			if(in->type() == SocketType::CLOSURE && in->link)
				generated_shared_closure_nodes(root_node,
				                               in->link->parent,
				                               state,
				                               shared);
		}
	}
}

void SVMCompiler::generate_multi_closure(ShaderNode *root_node,
                                         ShaderNode *node,
                                         CompilerState *state)
{
	/* only generate once */
	if(state->closure_done.find(node) != state->closure_done.end())
		return;

	state->closure_done.insert(node);

	if(node->special_type == SHADER_SPECIAL_TYPE_COMBINE_CLOSURE) {
		/* weighting is already taken care of in ShaderGraph::transform_multi_closure */
		ShaderInput *cl1in = node->input("Closure1");
		ShaderInput *cl2in = node->input("Closure2");
		ShaderInput *facin = node->input("Fac");

		/* skip empty mix/add closure nodes */
		if(!cl1in->link && !cl2in->link)
			return;

		if(facin && facin->link) {
			/* mix closure: generate instructions to compute mix weight */
			ShaderNodeSet dependencies;
			find_dependencies(dependencies, state->nodes_done, facin);
			generate_svm_nodes(dependencies, state);

			/* execute shared dependencies. this is needed to allow skipping
			 * of zero weight closures and their dependencies later, so we
			 * ensure that they only skip dependencies that are unique to them */
			ShaderNodeSet cl1deps, cl2deps, shareddeps;

			find_dependencies(cl1deps, state->nodes_done, cl1in);
			find_dependencies(cl2deps, state->nodes_done, cl2in);

			ShaderNodeIDComparator node_id_comp;
			set_intersection(cl1deps.begin(), cl1deps.end(),
			                 cl2deps.begin(), cl2deps.end(),
			                 std::inserter(shareddeps, shareddeps.begin()),
			                 node_id_comp);

			/* it's possible some nodes are not shared between this mix node
			 * inputs, but still needed to be always executed, this mainly
			 * happens when a node of current subbranch is used by a parent
			 * node or so */
			if(root_node != node) {
				foreach(ShaderInput *in, root_node->inputs) {
					ShaderNodeSet rootdeps;
					find_dependencies(rootdeps, state->nodes_done, in, node);
					set_intersection(rootdeps.begin(), rootdeps.end(),
					                 cl1deps.begin(), cl1deps.end(),
					                 std::inserter(shareddeps, shareddeps.begin()),
					                 node_id_comp);
					set_intersection(rootdeps.begin(), rootdeps.end(),
					                 cl2deps.begin(), cl2deps.end(),
					                 std::inserter(shareddeps, shareddeps.begin()),
					                 node_id_comp);
				}
			}

			if(!shareddeps.empty()) {
				if(cl1in->link) {
					generated_shared_closure_nodes(root_node,
					                               cl1in->link->parent,
					                               state,
					                               shareddeps);
				}
				if(cl2in->link) {
					generated_shared_closure_nodes(root_node,
					                               cl2in->link->parent,
					                               state,
					                               shareddeps);
				}

				generate_svm_nodes(shareddeps, state);
			}

			/* generate instructions for input closure 1 */
			if(cl1in->link) {
				/* add instruction to skip closure and its dependencies if mix weight is zero */
				svm_nodes.push_back(make_int4(NODE_JUMP_IF_ONE, 0, stack_assign(facin), 0));
				int node_jump_skip_index = svm_nodes.size() - 1;

				generate_multi_closure(root_node, cl1in->link->parent, state);

				/* fill in jump instruction location to be after closure */
				svm_nodes[node_jump_skip_index].y = svm_nodes.size() - node_jump_skip_index - 1;
			}

			/* generate instructions for input closure 2 */
			if(cl2in->link) {
				/* add instruction to skip closure and its dependencies if mix weight is zero */
				svm_nodes.push_back(make_int4(NODE_JUMP_IF_ZERO, 0, stack_assign(facin), 0));
				int node_jump_skip_index = svm_nodes.size() - 1;

				generate_multi_closure(root_node, cl2in->link->parent, state);

				/* fill in jump instruction location to be after closure */
				svm_nodes[node_jump_skip_index].y = svm_nodes.size() - node_jump_skip_index - 1;
			}

			/* unassign */
			facin->stack_offset = SVM_STACK_INVALID;
		}
		else {
			/* execute closures and their dependencies, no runtime checks
			 * to skip closures here because was already optimized due to
			 * fixed weight or add closure that always needs both */
			if(cl1in->link)
				generate_multi_closure(root_node, cl1in->link->parent, state);
			if(cl2in->link)
				generate_multi_closure(root_node, cl2in->link->parent, state);
		}
	}
	else {
		generate_closure_node(node, state);
	}

	state->nodes_done.insert(node);
	state->nodes_done_flag[node->id] = true;
}


void SVMCompiler::compile_type(Shader *shader, ShaderGraph *graph, ShaderType type)
{
	/* Converting a shader graph into svm_nodes that can be executed
	 * sequentially on the virtual machine is fairly simple. We can keep
	 * looping over nodes and each time all the inputs of a node are
	 * ready, we add svm_nodes for it that read the inputs from the
	 * stack and write outputs back to the stack.
	 *
	 * With the SVM, we always sample only a single closure. We can think
	 * of all closures nodes as a binary tree with mix closures as inner
	 * nodes and other closures as leafs. The SVM will traverse that tree,
	 * each time deciding to go left or right depending on the mix weights,
	 * until a closure is found.
	 *
	 * We only execute nodes that are needed for the mix weights and chosen
	 * closure.
	 */

	current_type = type;
	current_graph = graph;

	/* get input in output node */
	ShaderNode *node = graph->output();
	ShaderInput *clin = NULL;
	
	switch(type) {
		case SHADER_TYPE_SURFACE:
			clin = node->input("Surface");
			break;
		case SHADER_TYPE_VOLUME:
			clin = node->input("Volume");
			break;
		case SHADER_TYPE_DISPLACEMENT:
			clin = node->input("Displacement");
			break;
		default:
			assert(0);
			break;
	}

	/* clear all compiler state */
	memset(&active_stack, 0, sizeof(active_stack));
	svm_nodes.clear();

	foreach(ShaderNode *node_iter, graph->nodes) {
		foreach(ShaderInput *input, node_iter->inputs)
			input->stack_offset = SVM_STACK_INVALID;
		foreach(ShaderOutput *output, node_iter->outputs)
			output->stack_offset = SVM_STACK_INVALID;
	}

	if(shader->used) {
		if(clin->link) {
			bool generate = false;
			
			switch(type) {
				case SHADER_TYPE_SURFACE: /* generate surface shader */		
					generate = true;
					shader->has_surface = true;
					break;
				case SHADER_TYPE_VOLUME: /* generate volume shader */
					generate = true;
					shader->has_volume = true;
					break;
				case SHADER_TYPE_DISPLACEMENT: /* generate displacement shader */
					generate = true;
					shader->has_displacement = true;
					break;
				default:
					break;
			}

			if(generate) {
				CompilerState state(graph);
				generate_multi_closure(clin->link->parent,
				                       clin->link->parent,
				                       &state);
			}
		}

		/* compile output node */
		node->compile(*this);
	}

	/* if compile failed, generate empty shader */
	if(compile_failed) {
		svm_nodes.clear();
		compile_failed = false;
	}

	add_node(NODE_END, 0, 0, 0);
}

void SVMCompiler::compile(Scene *scene,
                          Shader *shader,
                          vector<int4>& global_svm_nodes,
                          int index,
                          Summary *summary)
{
	/* copy graph for shader with bump mapping */
	ShaderNode *node = shader->graph->output();
	int start_num_svm_nodes = global_svm_nodes.size();

	const double time_start = time_dt();

	if(node->input("Surface")->link && node->input("Displacement")->link)
		if(!shader->graph_bump)
			shader->graph_bump = shader->graph->copy();

	/* finalize */
	{
		scoped_timer timer((summary != NULL)? &summary->time_finalize: NULL);
		shader->graph->finalize(scene,
		                        false,
		                        false,
		                        shader->has_integrator_dependency);
	}

	if(shader->graph_bump) {
		scoped_timer timer((summary != NULL)? &summary->time_finalize_bump: NULL);
		shader->graph_bump->finalize(scene,
		                             true,
		                             false,
		                             shader->has_integrator_dependency);
	}

	current_shader = shader;

	shader->has_surface = false;
	shader->has_surface_emission = false;
	shader->has_surface_transparent = false;
	shader->has_surface_bssrdf = false;
	shader->has_bssrdf_bump = false;
	shader->has_volume = false;
	shader->has_displacement = false;
	shader->has_surface_spatial_varying = false;
	shader->has_volume_spatial_varying = false;
	shader->has_object_dependency = false;
	shader->has_integrator_dependency = false;

	/* generate surface shader */
	{
		scoped_timer timer((summary != NULL)? &summary->time_generate_surface: NULL);
		compile_type(shader, shader->graph, SHADER_TYPE_SURFACE);
		global_svm_nodes[index*2 + 0].y = global_svm_nodes.size();
		global_svm_nodes[index*2 + 1].y = global_svm_nodes.size();
		global_svm_nodes.insert(global_svm_nodes.end(), svm_nodes.begin(), svm_nodes.end());
	}

	if(shader->graph_bump) {
		scoped_timer timer((summary != NULL)? &summary->time_generate_bump: NULL);
		compile_type(shader, shader->graph_bump, SHADER_TYPE_SURFACE);
		global_svm_nodes[index*2 + 1].y = global_svm_nodes.size();
		global_svm_nodes.insert(global_svm_nodes.end(), svm_nodes.begin(), svm_nodes.end());
	}

	/* generate volume shader */
	{
		scoped_timer timer((summary != NULL)? &summary->time_generate_volume: NULL);
		compile_type(shader, shader->graph, SHADER_TYPE_VOLUME);
		global_svm_nodes[index*2 + 0].z = global_svm_nodes.size();
		global_svm_nodes[index*2 + 1].z = global_svm_nodes.size();
		global_svm_nodes.insert(global_svm_nodes.end(), svm_nodes.begin(), svm_nodes.end());
	}

	/* generate displacement shader */
	{
		scoped_timer timer((summary != NULL)? &summary->time_generate_displacement: NULL);
		compile_type(shader, shader->graph, SHADER_TYPE_DISPLACEMENT);
		global_svm_nodes[index*2 + 0].w = global_svm_nodes.size();
		global_svm_nodes[index*2 + 1].w = global_svm_nodes.size();
		global_svm_nodes.insert(global_svm_nodes.end(), svm_nodes.begin(), svm_nodes.end());
	}

	/* Fill in summary information. */
	if(summary != NULL) {
		summary->time_total = time_dt() - time_start;
		summary->peak_stack_usage = max_stack_use;
		summary->num_svm_nodes = global_svm_nodes.size() - start_num_svm_nodes;
	}
}

/* Compiler summary implementation. */

SVMCompiler::Summary::Summary()
	: num_svm_nodes(0),
	  peak_stack_usage(0),
	  time_finalize(0.0),
	  time_finalize_bump(0.0),
	  time_generate_surface(0.0),
	  time_generate_bump(0.0),
	  time_generate_volume(0.0),
	  time_generate_displacement(0.0),
	  time_total(0.0)
{
}

string SVMCompiler::Summary::full_report() const
{
	string report = "";
	report += string_printf("Number of SVM nodes: %d\n", num_svm_nodes);
	report += string_printf("Peak stack usage:    %d\n", peak_stack_usage);

	report += string_printf("Time (in seconds):\n");
	report += string_printf("  Finalize:          %f\n", time_finalize);
	report += string_printf("  Bump finalize:     %f\n", time_finalize_bump);
	report += string_printf("Finalize:            %f\n", time_finalize +
	                                                     time_finalize_bump);
	report += string_printf("  Surface:           %f\n", time_generate_surface);
	report += string_printf("  Bump:              %f\n", time_generate_bump);
	report += string_printf("  Volume:            %f\n", time_generate_volume);
	report += string_printf("  Displacement:      %f\n", time_generate_displacement);
	report += string_printf("Generate:            %f\n", time_generate_surface +
	                                                     time_generate_bump +
	                                                     time_generate_volume +
	                                                     time_generate_displacement);
	report += string_printf("Total:               %f\n", time_total);

	return report;
}

/* Global state of the compiler. */

SVMCompiler::CompilerState::CompilerState(ShaderGraph *graph)
{
	int max_id = 0;
	foreach(ShaderNode *node, graph->nodes) {
		max_id = max(node->id, max_id);
	}
	nodes_done_flag.resize(max_id + 1, false);
}

CCL_NAMESPACE_END
<|MERGE_RESOLUTION|>--- conflicted
+++ resolved
@@ -75,15 +75,9 @@
 			scene->light_manager->need_update = true;
 
 		SVMCompiler::Summary summary;
-<<<<<<< HEAD
 		SVMCompiler compiler(scene->shader_manager, scene->image_manager, scene->volume_manager);
-		compiler.background = ((int)i == scene->default_background);
-		compiler.compile(scene, shader, svm_nodes, i, &summary);
-=======
-		SVMCompiler compiler(scene->shader_manager, scene->image_manager);
 		compiler.background = (shader == scene->default_background);
 		compiler.compile(scene, shader, svm_nodes, shader->id, &summary);
->>>>>>> 0da13ad1
 
 		VLOG(2) << "Compilation summary:\n"
 		        << "Shader name: " << shader->name << "\n"
