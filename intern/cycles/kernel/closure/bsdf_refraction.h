/*
 * Adapted from Open Shading Language with this license:
 *
 * Copyright (c) 2009-2010 Sony Pictures Imageworks Inc., et al.
 * All Rights Reserved.
 *
 * Modifications Copyright 2011, Blender Foundation.
 *
 * Redistribution and use in source and binary forms, with or without
 * modification, are permitted provided that the following conditions are
 * met:
 * * Redistributions of source code must retain the above copyright
 *   notice, this list of conditions and the following disclaimer.
 * * Redistributions in binary form must reproduce the above copyright
 *   notice, this list of conditions and the following disclaimer in the
 *   documentation and/or other materials provided with the distribution.
 * * Neither the name of Sony Pictures Imageworks nor the names of its
 *   contributors may be used to endorse or promote products derived from
 *   this software without specific prior written permission.
 * THIS SOFTWARE IS PROVIDED BY THE COPYRIGHT HOLDERS AND CONTRIBUTORS
 * "AS IS" AND ANY EXPRESS OR IMPLIED WARRANTIES, INCLUDING, BUT NOT
 * LIMITED TO, THE IMPLIED WARRANTIES OF MERCHANTABILITY AND FITNESS FOR
 * A PARTICULAR PURPOSE ARE DISCLAIMED. IN NO EVENT SHALL THE COPYRIGHT
 * OWNER OR CONTRIBUTORS BE LIABLE FOR ANY DIRECT, INDIRECT, INCIDENTAL,
 * SPECIAL, EXEMPLARY, OR CONSEQUENTIAL DAMAGES (INCLUDING, BUT NOT
 * LIMITED TO, PROCUREMENT OF SUBSTITUTE GOODS OR SERVICES; LOSS OF USE,
 * DATA, OR PROFITS; OR BUSINESS INTERRUPTION) HOWEVER CAUSED AND ON ANY
 * THEORY OF LIABILITY, WHETHER IN CONTRACT, STRICT LIABILITY, OR TORT
 * (INCLUDING NEGLIGENCE OR OTHERWISE) ARISING IN ANY WAY OUT OF THE USE
 * OF THIS SOFTWARE, EVEN IF ADVISED OF THE POSSIBILITY OF SUCH DAMAGE.
 */

#ifndef __BSDF_REFRACTION_H__
#define __BSDF_REFRACTION_H__

CCL_NAMESPACE_BEGIN

/* REFRACTION */

ccl_device int bsdf_refraction_setup(MicrofacetBsdf *bsdf)
{
  bsdf->type = CLOSURE_BSDF_REFRACTION_ID;
  return SD_BSDF;
}

ccl_device float3 bsdf_refraction_eval_reflect(const ShaderClosure *sc,
                                               const float3 I,
                                               const float3 omega_in,
                                               float *pdf)
{
  return make_float3(0.0f, 0.0f, 0.0f);
}

ccl_device float3 bsdf_refraction_eval_transmit(const ShaderClosure *sc,
                                                const float3 I,
                                                const float3 omega_in,
                                                float *pdf)
{
  return make_float3(0.0f, 0.0f, 0.0f);
}

<<<<<<< HEAD
ccl_device int bsdf_refraction_sample(const ShaderClosure *sc, float3 Ng, float3 I, float3 dIdx, float3 dIdy, float randu, float randv, float3 *eval, float3 *omega_in, float3 *domega_in_dx, float3 *domega_in_dy, float *pdf, ShaderData *sd)
=======
ccl_device int bsdf_refraction_sample(const ShaderClosure *sc,
                                      float3 Ng,
                                      float3 I,
                                      float3 dIdx,
                                      float3 dIdy,
                                      float randu,
                                      float randv,
                                      float3 *eval,
                                      float3 *omega_in,
                                      float3 *domega_in_dx,
                                      float3 *domega_in_dy,
                                      float *pdf)
>>>>>>> 3076d95b
{
  const MicrofacetBsdf *bsdf = (const MicrofacetBsdf *)sc;
  float m_eta = bsdf->ior;
  float3 N = bsdf->N;

  float3 R, T;
#ifdef __RAY_DIFFERENTIALS__
  float3 dRdx, dRdy, dTdx, dTdy;
#endif
  bool inside;
  float fresnel;
  fresnel = fresnel_dielectric(m_eta,
                               N,
                               I,
                               &R,
                               &T,
#ifdef __RAY_DIFFERENTIALS__
<<<<<<< HEAD
#  ifdef __DNDU__
		sd->dNdx,
		sd->dNdy,
#  endif
		dIdx, dIdy, &dRdx, &dRdy, &dTdx, &dTdy,
=======
                               dIdx,
                               dIdy,
                               &dRdx,
                               &dRdy,
                               &dTdx,
                               &dTdy,
>>>>>>> 3076d95b
#endif
                               &inside);

  if (!inside && fresnel != 1.0f) {
    /* Some high number for MIS. */
    *pdf = 1e6f;
    *eval = make_float3(1e6f, 1e6f, 1e6f);
    *omega_in = T;
#ifdef __RAY_DIFFERENTIALS__
    *domega_in_dx = dTdx;
    *domega_in_dy = dTdy;
#endif
  }
  return LABEL_TRANSMIT | LABEL_SINGULAR;
}

CCL_NAMESPACE_END

#endif /* __BSDF_REFRACTION_H__ */<|MERGE_RESOLUTION|>--- conflicted
+++ resolved
@@ -59,9 +59,6 @@
   return make_float3(0.0f, 0.0f, 0.0f);
 }
 
-<<<<<<< HEAD
-ccl_device int bsdf_refraction_sample(const ShaderClosure *sc, float3 Ng, float3 I, float3 dIdx, float3 dIdy, float randu, float randv, float3 *eval, float3 *omega_in, float3 *domega_in_dx, float3 *domega_in_dy, float *pdf, ShaderData *sd)
-=======
 ccl_device int bsdf_refraction_sample(const ShaderClosure *sc,
                                       float3 Ng,
                                       float3 I,
@@ -73,8 +70,8 @@
                                       float3 *omega_in,
                                       float3 *domega_in_dx,
                                       float3 *domega_in_dy,
-                                      float *pdf)
->>>>>>> 3076d95b
+                                      float *pdf,
+                                      ShaderData *sd)
 {
   const MicrofacetBsdf *bsdf = (const MicrofacetBsdf *)sc;
   float m_eta = bsdf->ior;
@@ -92,20 +89,16 @@
                                &R,
                                &T,
 #ifdef __RAY_DIFFERENTIALS__
-<<<<<<< HEAD
 #  ifdef __DNDU__
-		sd->dNdx,
-		sd->dNdy,
+                               sd->dNdx,
+                               sd->dNdy,
 #  endif
-		dIdx, dIdy, &dRdx, &dRdy, &dTdx, &dTdy,
-=======
                                dIdx,
                                dIdy,
                                &dRdx,
                                &dRdy,
                                &dTdx,
                                &dTdy,
->>>>>>> 3076d95b
 #endif
                                &inside);
 
