/*
 * Copyright 2014, Blender Foundation.
 *
 * Licensed under the Apache License, Version 2.0 (the "License");
 * you may not use this file except in compliance with the License.
 * You may obtain a copy of the License at
 *
 * http://www.apache.org/licenses/LICENSE-2.0
 *
 * Unless required by applicable law or agreed to in writing, software
 * distributed under the License is distributed on an "AS IS" BASIS,
 * WITHOUT WARRANTIES OR CONDITIONS OF ANY KIND, either express or implied.
 * See the License for the specific language governing permissions and
 * limitations under the License.
 */

/* Triangle/Ray intersections.
 *
 * For BVH ray intersection we use a precomputed triangle storage to accelerate
 * intersection at the cost of more memory usage.
 */

CCL_NAMESPACE_BEGIN

/* Workaround stupidness of CUDA/OpenCL which doesn't allow to access indexed
 * component of float3 value.
 */
#ifndef __KERNEL_CPU__
#  define IDX(vec, idx) \
    ((idx == 0) ? ((vec).x) : ( (idx == 1) ? ((vec).y) : ((vec).z) ))
#else
#  define IDX(vec, idx) ((vec)[idx])
#endif

/* Ray-Triangle intersection for BVH traversal
 *
 * Sven Woop
 * Watertight Ray/Triangle Intersection
 *
 * http://jcgt.org/published/0002/01/05/paper.pdf
 */

/* Precalculated data for the ray->tri intersection. */
typedef struct IsectPrecalc {
	/* Maximal dimension kz, and orthogonal dimensions. */
	int kx, ky, kz;

	/* Shear constants. */
	float Sx, Sy, Sz;
} IsectPrecalc;

#if defined(__KERNEL_CUDA__)
#  if (defined(i386) || defined(_M_IX86))
#    if __CUDA_ARCH__ > 500
ccl_device_noinline
#    else  /* __CUDA_ARCH__ > 500 */
ccl_device_inline
#    endif  /* __CUDA_ARCH__ > 500 */
#  else  /* (defined(i386) || defined(_M_IX86)) */
#    if defined(__KERNEL_EXPERIMENTAL__) && (__CUDA_ARCH__ >= 500)
ccl_device_noinline
#    else
ccl_device_inline
#    endif
#  endif  /* (defined(i386) || defined(_M_IX86)) */
#elif defined(__KERNEL_OPENCL_APPLE__)
ccl_device_noinline
#else  /* defined(__KERNEL_OPENCL_APPLE__) */
ccl_device_inline
#endif  /* defined(__KERNEL_OPENCL_APPLE__) */
void triangle_intersect_precalc(float3 dir,
                                IsectPrecalc *isect_precalc)
{
	/* Calculate dimension where the ray direction is maximal. */
	int kz = util_max_axis(make_float3(fabsf(dir.x),
	                                   fabsf(dir.y),
	                                   fabsf(dir.z)));
	int kx = kz + 1; if(kx == 3) kx = 0;
	int ky = kx + 1; if(ky == 3) ky = 0;

	/* Swap kx and ky dimensions to preserve winding direction of triangles. */
	if(IDX(dir, kz) < 0.0f) {
		int tmp = kx;
		kx = ky;
		ky = tmp;
	}

	/* Calculate the shear constants. */
	float inv_dir_z = 1.0f / IDX(dir, kz);
	isect_precalc->Sx = IDX(dir, kx) * inv_dir_z;
	isect_precalc->Sy = IDX(dir, ky) * inv_dir_z;
	isect_precalc->Sz = inv_dir_z;

	/* Store the dimensions. */
	isect_precalc->kx = kx;
	isect_precalc->ky = ky;
	isect_precalc->kz = kz;
}

/* TODO(sergey): Make it general utility function. */
ccl_device_inline float xor_signmast(float x, int y)
{
	return __int_as_float(__float_as_int(x) ^ y);
}

ccl_device_inline bool triangle_intersect(KernelGlobals *kg,
                                          const IsectPrecalc *isect_precalc,
                                          Intersection *isect,
                                          float3 P,
                                          uint visibility,
                                          int object,
                                          int triAddr)
{
	const int kx = isect_precalc->kx;
	const int ky = isect_precalc->ky;
	const int kz = isect_precalc->kz;
	const float Sx = isect_precalc->Sx;
	const float Sy = isect_precalc->Sy;
	const float Sz = isect_precalc->Sz;

	/* Calculate vertices relative to ray origin. */
	const float4 tri_a = kernel_tex_fetch(__tri_woop, triAddr*TRI_NODE_SIZE+0),
	             tri_b = kernel_tex_fetch(__tri_woop, triAddr*TRI_NODE_SIZE+1),
	             tri_c = kernel_tex_fetch(__tri_woop, triAddr*TRI_NODE_SIZE+2);
	const float3 A = make_float3(tri_a.x - P.x, tri_a.y - P.y, tri_a.z - P.z);
	const float3 B = make_float3(tri_b.x - P.x, tri_b.y - P.y, tri_b.z - P.z);
	const float3 C = make_float3(tri_c.x - P.x, tri_c.y - P.y, tri_c.z - P.z);

	const float A_kx = IDX(A, kx), A_ky = IDX(A, ky), A_kz = IDX(A, kz);
	const float B_kx = IDX(B, kx), B_ky = IDX(B, ky), B_kz = IDX(B, kz);
	const float C_kx = IDX(C, kx), C_ky = IDX(C, ky), C_kz = IDX(C, kz);

	/* Perform shear and scale of vertices. */
	const float Ax = A_kx - Sx * A_kz;
	const float Ay = A_ky - Sy * A_kz;
	const float Bx = B_kx - Sx * B_kz;
	const float By = B_ky - Sy * B_kz;
	const float Cx = C_kx - Sx * C_kz;
	const float Cy = C_ky - Sy * C_kz;

	/* Calculate scaled barycentric coordinates. */
	float U = Cx * By - Cy * Bx;
	int sign_mask = (__float_as_int(U) & 0x80000000);
	float V = Ax * Cy - Ay * Cx;
	if(sign_mask != (__float_as_int(V) & 0x80000000)) {
		return false;
	}
	float W = Bx * Ay - By * Ax;
	if(sign_mask != (__float_as_int(W) & 0x80000000)) {
		return false;
	}

	/* Calculate determinant. */
	float det = U + V + W;
	if(UNLIKELY(det == 0.0f)) {
		return false;
	}

	/* Calculate scaled z−coordinates of vertices and use them to calculate
	 * the hit distance.
	 */
	const float T = (U * A_kz + V * B_kz + W * C_kz) * Sz;
	const float sign_T = xor_signmast(T, sign_mask);
<<<<<<< HEAD
	if ((sign_T < 0.0f) ||
	    (sign_T > isect->t * xor_signmast(det, sign_mask)))
=======
	if((sign_T < 0.0f) ||
	   (sign_T > isect->t * xor_signmast(det, sign_mask)))
>>>>>>> 0951ea2c
	{
		return false;
	}

#ifdef __VISIBILITY_FLAG__
	/* visibility flag test. we do it here under the assumption
	 * that most triangles are culled by node flags */
	if(kernel_tex_fetch(__prim_visibility, triAddr) & visibility)
#endif
	{
		/* Normalize U, V, W, and T. */
		const float inv_det = 1.0f / det;
		isect->prim = triAddr;
		isect->object = object;
		isect->type = PRIMITIVE_TRIANGLE;
		isect->u = U * inv_det;
		isect->v = V * inv_det;
		isect->t = T * inv_det;
		return true;
	}
	return false;
}

/* Special ray intersection routines for subsurface scattering. In that case we
 * only want to intersect with primitives in the same object, and if case of
 * multiple hits we pick a single random primitive as the intersection point.
 */

#ifdef __SUBSURFACE__
ccl_device_inline void triangle_intersect_subsurface(
        KernelGlobals *kg,
        const IsectPrecalc *isect_precalc,
        Intersection *isect_array,
        float3 P,
        int object,
        int triAddr,
        float tmax,
        uint *num_hits,
        uint *lcg_state,
        int max_hits)
{
	const int kx = isect_precalc->kx;
	const int ky = isect_precalc->ky;
	const int kz = isect_precalc->kz;
	const float Sx = isect_precalc->Sx;
	const float Sy = isect_precalc->Sy;
	const float Sz = isect_precalc->Sz;

	/* Calculate vertices relative to ray origin. */
	const float4 tri_a = kernel_tex_fetch(__tri_woop, triAddr*TRI_NODE_SIZE+0),
	             tri_b = kernel_tex_fetch(__tri_woop, triAddr*TRI_NODE_SIZE+1),
	             tri_c = kernel_tex_fetch(__tri_woop, triAddr*TRI_NODE_SIZE+2);
	const float3 A = make_float3(tri_a.x - P.x, tri_a.y - P.y, tri_a.z - P.z);
	const float3 B = make_float3(tri_b.x - P.x, tri_b.y - P.y, tri_b.z - P.z);
	const float3 C = make_float3(tri_c.x - P.x, tri_c.y - P.y, tri_c.z - P.z);

	const float A_kx = IDX(A, kx), A_ky = IDX(A, ky), A_kz = IDX(A, kz);
	const float B_kx = IDX(B, kx), B_ky = IDX(B, ky), B_kz = IDX(B, kz);
	const float C_kx = IDX(C, kx), C_ky = IDX(C, ky), C_kz = IDX(C, kz);

	/* Perform shear and scale of vertices. */
	const float Ax = A_kx - Sx * A_kz;
	const float Ay = A_ky - Sy * A_kz;
	const float Bx = B_kx - Sx * B_kz;
	const float By = B_ky - Sy * B_kz;
	const float Cx = C_kx - Sx * C_kz;
	const float Cy = C_ky - Sy * C_kz;

	/* Calculate scaled barycentric coordinates. */
	float U = Cx * By - Cy * Bx;
	int sign_mask = (__float_as_int(U) & 0x80000000);
	float V = Ax * Cy - Ay * Cx;
	if(sign_mask != (__float_as_int(V) & 0x80000000)) {
		return;
	}
	float W = Bx * Ay - By * Ax;
	if(sign_mask != (__float_as_int(W) & 0x80000000)) {
		return;
	}

	/* Calculate determinant. */
	float det = U + V + W;
	if(UNLIKELY(det == 0.0f)) {
		return;
	}

	/* Calculate scaled z−coordinates of vertices and use them to calculate
	 * the hit distance.
	 */
	const float T = (U * A_kz + V * B_kz + W * C_kz) * Sz;
	const float sign_T = xor_signmast(T, sign_mask);
	if((sign_T < 0.0f) ||
	   (sign_T > tmax * xor_signmast(det, sign_mask)))
	{
		return;
	}

	/* Normalize U, V, W, and T. */
	const float inv_det = 1.0f / det;

	(*num_hits)++;
	int hit;

	if(*num_hits <= max_hits) {
		hit = *num_hits - 1;
	}
	else {
		/* reservoir sampling: if we are at the maximum number of
		 * hits, randomly replace element or skip it */
		hit = lcg_step_uint(lcg_state) % *num_hits;

		if(hit >= max_hits)
			return;
	}

	/* record intersection */
	Intersection *isect = &isect_array[hit];
	isect->prim = triAddr;
	isect->object = object;
	isect->type = PRIMITIVE_TRIANGLE;
	isect->u = U * inv_det;
	isect->v = V * inv_det;
	isect->t = T * inv_det;
}
#endif

/* Refine triangle intersection to more precise hit point. For rays that travel
 * far the precision is often not so good, this reintersects the primitive from
 * a closer distance. */

/* Reintersections uses the paper:
 *
 * Tomas Moeller
 * Fast, minimum storage ray/triangle intersection
 * http://www.cs.virginia.edu/~gfx/Courses/2003/ImageSynthesis/papers/Acceleration/Fast%20MinimumStorage%20RayTriangle%20Intersection.pdf
 */

ccl_device_inline float3 triangle_refine(KernelGlobals *kg,
                                         ShaderData *sd,
                                         const Intersection *isect,
                                         const Ray *ray)
{
	float3 P = ray->P;
	float3 D = ray->D;
	float t = isect->t;

#ifdef __INTERSECTION_REFINE__
	if(isect->object != OBJECT_NONE) {
		if(UNLIKELY(t == 0.0f)) {
			return P;
		}
#ifdef __OBJECT_MOTION__
		Transform tfm = ccl_fetch(sd, ob_itfm);
#else
		Transform tfm = object_fetch_transform(kg, isect->object, OBJECT_INVERSE_TRANSFORM);
#endif

		P = transform_point(&tfm, P);
		D = transform_direction(&tfm, D*t);
		D = normalize_len(D, &t);
	}

	P = P + D*t;

	const float4 tri_a = kernel_tex_fetch(__tri_woop, isect->prim*TRI_NODE_SIZE+0),
	             tri_b = kernel_tex_fetch(__tri_woop, isect->prim*TRI_NODE_SIZE+1),
	             tri_c = kernel_tex_fetch(__tri_woop, isect->prim*TRI_NODE_SIZE+2);
	float3 edge1 = make_float3(tri_a.x - tri_c.x, tri_a.y - tri_c.y, tri_a.z - tri_c.z);
	float3 edge2 = make_float3(tri_b.x - tri_c.x, tri_b.y - tri_c.y, tri_b.z - tri_c.z);
	float3 tvec = make_float3(P.x - tri_c.x, P.y - tri_c.y, P.z - tri_c.z);
	float3 qvec = cross(tvec, edge1);
	float3 pvec = cross(D, edge2);
	float rt = dot(edge2, qvec) / dot(edge1, pvec);

	P = P + D*rt;

	if(isect->object != OBJECT_NONE) {
#ifdef __OBJECT_MOTION__
		Transform tfm = ccl_fetch(sd, ob_tfm);
#else
		Transform tfm = object_fetch_transform(kg, isect->object, OBJECT_TRANSFORM);
#endif

		P = transform_point(&tfm, P);
	}

	return P;
#else
	return P + D*t;
#endif
}

/* Same as above, except that isect->t is assumed to be in object space for
 * instancing.
 */
ccl_device_inline float3 triangle_refine_subsurface(KernelGlobals *kg,
                                                    ShaderData *sd,
                                                    const Intersection *isect,
                                                    const Ray *ray)
{
	float3 P = ray->P;
	float3 D = ray->D;
	float t = isect->t;

#ifdef __INTERSECTION_REFINE__
	if(isect->object != OBJECT_NONE) {
#ifdef __OBJECT_MOTION__
		Transform tfm = ccl_fetch(sd, ob_itfm);
#else
		Transform tfm = object_fetch_transform(kg,
		                                       isect->object,
		                                       OBJECT_INVERSE_TRANSFORM);
#endif

		P = transform_point(&tfm, P);
		D = transform_direction(&tfm, D);
		D = normalize(D);
	}

	P = P + D*t;

	const float4 tri_a = kernel_tex_fetch(__tri_woop, isect->prim*TRI_NODE_SIZE+0),
	             tri_b = kernel_tex_fetch(__tri_woop, isect->prim*TRI_NODE_SIZE+1),
	             tri_c = kernel_tex_fetch(__tri_woop, isect->prim*TRI_NODE_SIZE+2);
	float3 edge1 = make_float3(tri_a.x - tri_c.x, tri_a.y - tri_c.y, tri_a.z - tri_c.z);
	float3 edge2 = make_float3(tri_b.x - tri_c.x, tri_b.y - tri_c.y, tri_b.z - tri_c.z);
	float3 tvec = make_float3(P.x - tri_c.x, P.y - tri_c.y, P.z - tri_c.z);
	float3 qvec = cross(tvec, edge1);
	float3 pvec = cross(D, edge2);
	float rt = dot(edge2, qvec) / dot(edge1, pvec);

	P = P + D*rt;

	if(isect->object != OBJECT_NONE) {
#ifdef __OBJECT_MOTION__
		Transform tfm = ccl_fetch(sd, ob_tfm);
#else
		Transform tfm = object_fetch_transform(kg,
		                                       isect->object,
		                                       OBJECT_TRANSFORM);
#endif

		P = transform_point(&tfm, P);
	}

	return P;
#else
	return P + D*t;
#endif
}

#undef IDX

CCL_NAMESPACE_END<|MERGE_RESOLUTION|>--- conflicted
+++ resolved
@@ -161,13 +161,8 @@
 	 */
 	const float T = (U * A_kz + V * B_kz + W * C_kz) * Sz;
 	const float sign_T = xor_signmast(T, sign_mask);
-<<<<<<< HEAD
-	if ((sign_T < 0.0f) ||
-	    (sign_T > isect->t * xor_signmast(det, sign_mask)))
-=======
 	if((sign_T < 0.0f) ||
 	   (sign_T > isect->t * xor_signmast(det, sign_mask)))
->>>>>>> 0951ea2c
 	{
 		return false;
 	}
