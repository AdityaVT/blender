/*
 * Licensed under the Apache License, Version 2.0 (the "License");
 * you may not use this file except in compliance with the License.
 * You may obtain a copy of the License at
 *
 * http://www.apache.org/licenses/LICENSE-2.0
 *
 * Unless required by applicable law or agreed to in writing, software
 * distributed under the License is distributed on an "AS IS" BASIS,
 * WITHOUT WARRANTIES OR CONDITIONS OF ANY KIND, either express or implied.
 * See the License for the specific language governing permissions and
 * limitations under the License.
 */

CCL_NAMESPACE_BEGIN

/* Curve primitive intersection functions. */

#ifdef __HAIR__

#  ifdef __KERNEL_SSE2__
ccl_device_inline ssef transform_point_T3(const ssef t[3], const ssef &a)
{
  return madd(shuffle<0>(a), t[0], madd(shuffle<1>(a), t[1], shuffle<2>(a) * t[2]));
}
#  endif

/* On CPU pass P and dir by reference to aligned vector. */
ccl_device_forceinline bool cardinal_curve_intersect(KernelGlobals *kg,
                                                     Intersection *isect,
                                                     const float3 ccl_ref P,
                                                     const float3 ccl_ref dir,
                                                     uint visibility,
                                                     int object,
                                                     int curveAddr,
                                                     float time,
                                                     int type,
                                                     uint *lcg_state,
                                                     float difl,
                                                     float extmax)
{
  const bool is_curve_primitive = (type & PRIMITIVE_CURVE);

  if (!is_curve_primitive && kernel_data.bvh.use_bvh_steps) {
    const float2 prim_time = kernel_tex_fetch(__prim_time, curveAddr);
    if (time < prim_time.x || time > prim_time.y) {
      return false;
    }
  }

  int segment = PRIMITIVE_UNPACK_SEGMENT(type);
  float epsilon = 0.0f;
  float r_st, r_en;

  int depth = kernel_data.curve.subdivisions;
  int flags = kernel_data.curve.curveflags;
  int prim = kernel_tex_fetch(__prim_index, curveAddr);

#  ifdef __KERNEL_SSE2__
  ssef vdir = load4f(dir);
  ssef vcurve_coef[4];
  const float3 *curve_coef = (float3 *)vcurve_coef;

  {
    ssef dtmp = vdir * vdir;
    ssef d_ss = mm_sqrt(dtmp + shuffle<2>(dtmp));
    ssef rd_ss = load1f_first(1.0f) / d_ss;

    ssei v00vec = load4i((ssei *)&kg->__curves.data[prim]);
    int2 &v00 = (int2 &)v00vec;

    int k0 = v00.x + segment;
    int k1 = k0 + 1;
    int ka = max(k0 - 1, v00.x);
    int kb = min(k1 + 1, v00.x + v00.y - 1);

#    if defined(__KERNEL_AVX2__) && defined(__KERNEL_SSE__) && \
        (!defined(_MSC_VER) || _MSC_VER > 1800)
    avxf P_curve_0_1, P_curve_2_3;
    if (is_curve_primitive) {
      P_curve_0_1 = _mm256_loadu2_m128(&kg->__curve_keys.data[k0].x, &kg->__curve_keys.data[ka].x);
      P_curve_2_3 = _mm256_loadu2_m128(&kg->__curve_keys.data[kb].x, &kg->__curve_keys.data[k1].x);
    }
    else {
      int fobject = (object == OBJECT_NONE) ? kernel_tex_fetch(__prim_object, curveAddr) : object;
      motion_cardinal_curve_keys_avx(
          kg, fobject, prim, time, ka, k0, k1, kb, &P_curve_0_1, &P_curve_2_3);
    }
#    else  /* __KERNEL_AVX2__ */
    ssef P_curve[4];

    if (is_curve_primitive) {
      P_curve[0] = load4f(&kg->__curve_keys.data[ka].x);
      P_curve[1] = load4f(&kg->__curve_keys.data[k0].x);
      P_curve[2] = load4f(&kg->__curve_keys.data[k1].x);
      P_curve[3] = load4f(&kg->__curve_keys.data[kb].x);
    }
    else {
      int fobject = (object == OBJECT_NONE) ? kernel_tex_fetch(__prim_object, curveAddr) : object;
      motion_cardinal_curve_keys(kg, fobject, prim, time, ka, k0, k1, kb, (float4 *)&P_curve);
    }
#    endif /* __KERNEL_AVX2__ */

    ssef rd_sgn = set_sign_bit<0, 1, 1, 1>(shuffle<0>(rd_ss));
    ssef mul_zxxy = shuffle<2, 0, 0, 1>(vdir) * rd_sgn;
    ssef mul_yz = shuffle<1, 2, 1, 2>(vdir) * mul_zxxy;
    ssef mul_shuf = shuffle<0, 1, 2, 3>(mul_zxxy, mul_yz);
    ssef vdir0 = vdir & cast(ssei(0xFFFFFFFF, 0xFFFFFFFF, 0xFFFFFFFF, 0));

    ssef htfm0 = shuffle<0, 2, 0, 3>(mul_shuf, vdir0);
    ssef htfm1 = shuffle<1, 0, 1, 3>(load1f_first(extract<0>(d_ss)), vdir0);
    ssef htfm2 = shuffle<1, 3, 2, 3>(mul_shuf, vdir0);

#    if defined(__KERNEL_AVX2__) && defined(__KERNEL_SSE__) && \
        (!defined(_MSC_VER) || _MSC_VER > 1800)
    const avxf vPP = _mm256_broadcast_ps(&P.m128);
    const avxf htfm00 = avxf(htfm0.m128, htfm0.m128);
    const avxf htfm11 = avxf(htfm1.m128, htfm1.m128);
    const avxf htfm22 = avxf(htfm2.m128, htfm2.m128);

    const avxf p01 = madd(
        shuffle<0>(P_curve_0_1 - vPP),
        htfm00,
        madd(shuffle<1>(P_curve_0_1 - vPP), htfm11, shuffle<2>(P_curve_0_1 - vPP) * htfm22));
    const avxf p23 = madd(
        shuffle<0>(P_curve_2_3 - vPP),
        htfm00,
        madd(shuffle<1>(P_curve_2_3 - vPP), htfm11, shuffle<2>(P_curve_2_3 - vPP) * htfm22));

    const ssef p0 = _mm256_castps256_ps128(p01);
    const ssef p1 = _mm256_extractf128_ps(p01, 1);
    const ssef p2 = _mm256_castps256_ps128(p23);
    const ssef p3 = _mm256_extractf128_ps(p23, 1);

    const ssef P_curve_1 = _mm256_extractf128_ps(P_curve_0_1, 1);
    r_st = ((float4 &)P_curve_1).w;
    const ssef P_curve_2 = _mm256_castps256_ps128(P_curve_2_3);
    r_en = ((float4 &)P_curve_2).w;
#    else  /* __KERNEL_AVX2__ */
    ssef htfm[] = {htfm0, htfm1, htfm2};
    ssef vP = load4f(P);
    ssef p0 = transform_point_T3(htfm, P_curve[0] - vP);
    ssef p1 = transform_point_T3(htfm, P_curve[1] - vP);
    ssef p2 = transform_point_T3(htfm, P_curve[2] - vP);
    ssef p3 = transform_point_T3(htfm, P_curve[3] - vP);

    r_st = ((float4 &)P_curve[1]).w;
    r_en = ((float4 &)P_curve[2]).w;
#    endif /* __KERNEL_AVX2__ */

    float fc = 0.71f;
    ssef vfc = ssef(fc);
    ssef vfcxp3 = vfc * p3;

    vcurve_coef[0] = p1;
    vcurve_coef[1] = vfc * (p2 - p0);
    vcurve_coef[2] = madd(
        ssef(fc * 2.0f), p0, madd(ssef(fc - 3.0f), p1, msub(ssef(3.0f - 2.0f * fc), p2, vfcxp3)));
    vcurve_coef[3] = msub(ssef(fc - 2.0f), p2 - p1, msub(vfc, p0, vfcxp3));
  }
#  else
  float3 curve_coef[4];

  /* curve Intersection check */
  /* obtain curve parameters */
  {
    /* ray transform created - this should be created at beginning of intersection loop */
    Transform htfm;
    float d = sqrtf(dir.x * dir.x + dir.z * dir.z);
    htfm = make_transform(dir.z / d,
                          0,
                          -dir.x / d,
                          0,
                          -dir.x * dir.y / d,
                          d,
                          -dir.y * dir.z / d,
                          0,
                          dir.x,
                          dir.y,
                          dir.z,
                          0);

    float4 v00 = kernel_tex_fetch(__curves, prim);

    int k0 = __float_as_int(v00.x) + segment;
    int k1 = k0 + 1;

    int ka = max(k0 - 1, __float_as_int(v00.x));
    int kb = min(k1 + 1, __float_as_int(v00.x) + __float_as_int(v00.y) - 1);

    float4 P_curve[4];

    if (is_curve_primitive) {
      P_curve[0] = kernel_tex_fetch(__curve_keys, ka);
      P_curve[1] = kernel_tex_fetch(__curve_keys, k0);
      P_curve[2] = kernel_tex_fetch(__curve_keys, k1);
      P_curve[3] = kernel_tex_fetch(__curve_keys, kb);
    }
    else {
      int fobject = (object == OBJECT_NONE) ? kernel_tex_fetch(__prim_object, curveAddr) : object;
      motion_cardinal_curve_keys(kg, fobject, prim, time, ka, k0, k1, kb, P_curve);
    }

    float3 p0 = transform_point(&htfm, float4_to_float3(P_curve[0]) - P);
    float3 p1 = transform_point(&htfm, float4_to_float3(P_curve[1]) - P);
    float3 p2 = transform_point(&htfm, float4_to_float3(P_curve[2]) - P);
    float3 p3 = transform_point(&htfm, float4_to_float3(P_curve[3]) - P);

    float fc = 0.71f;
    curve_coef[0] = p1;
    curve_coef[1] = -fc * p0 + fc * p2;
    curve_coef[2] = 2.0f * fc * p0 + (fc - 3.0f) * p1 + (3.0f - 2.0f * fc) * p2 - fc * p3;
    curve_coef[3] = -fc * p0 + (2.0f - fc) * p1 + (fc - 2.0f) * p2 + fc * p3;
    r_st = P_curve[1].w;
    r_en = P_curve[2].w;
  }
#  endif

  float r_curr = max(r_st, r_en);

  if ((flags & CURVE_KN_RIBBONS) || !(flags & CURVE_KN_BACKFACING))
    epsilon = 2 * r_curr;

  /* find bounds - this is slow for cubic curves */
  float upper, lower;

  float zextrem[4];
  curvebounds(&lower,
              &upper,
              &zextrem[0],
              &zextrem[1],
              &zextrem[2],
              &zextrem[3],
              curve_coef[0].z,
              curve_coef[1].z,
              curve_coef[2].z,
              curve_coef[3].z);
  if (lower - r_curr > isect->t || upper + r_curr < epsilon)
    return false;

  /* minimum width extension */
  float mw_extension = min(difl * fabsf(upper), extmax);
  float r_ext = mw_extension + r_curr;

  float xextrem[4];
  curvebounds(&lower,
              &upper,
              &xextrem[0],
              &xextrem[1],
              &xextrem[2],
              &xextrem[3],
              curve_coef[0].x,
              curve_coef[1].x,
              curve_coef[2].x,
              curve_coef[3].x);
  if (lower > r_ext || upper < -r_ext)
    return false;

  float yextrem[4];
  curvebounds(&lower,
              &upper,
              &yextrem[0],
              &yextrem[1],
              &yextrem[2],
              &yextrem[3],
              curve_coef[0].y,
              curve_coef[1].y,
              curve_coef[2].y,
              curve_coef[3].y);
  if (lower > r_ext || upper < -r_ext)
    return false;

  /* setup recurrent loop */
  int level = 1 << depth;
  int tree = 0;
  float resol = 1.0f / (float)level;
  bool hit = false;

  /* begin loop */
  while (!(tree >> (depth))) {
    const float i_st = tree * resol;
    const float i_en = i_st + (level * resol);

#  ifdef __KERNEL_SSE2__
    ssef vi_st = ssef(i_st), vi_en = ssef(i_en);
    ssef vp_st = madd(madd(madd(vcurve_coef[3], vi_st, vcurve_coef[2]), vi_st, vcurve_coef[1]),
                      vi_st,
                      vcurve_coef[0]);
    ssef vp_en = madd(madd(madd(vcurve_coef[3], vi_en, vcurve_coef[2]), vi_en, vcurve_coef[1]),
                      vi_en,
                      vcurve_coef[0]);

    ssef vbmin = min(vp_st, vp_en);
    ssef vbmax = max(vp_st, vp_en);

    float3 &bmin = (float3 &)vbmin, &bmax = (float3 &)vbmax;
    float &bminx = bmin.x, &bminy = bmin.y, &bminz = bmin.z;
    float &bmaxx = bmax.x, &bmaxy = bmax.y, &bmaxz = bmax.z;
    float3 &p_st = (float3 &)vp_st, &p_en = (float3 &)vp_en;
#  else
    float3 p_st = ((curve_coef[3] * i_st + curve_coef[2]) * i_st + curve_coef[1]) * i_st +
                  curve_coef[0];
    float3 p_en = ((curve_coef[3] * i_en + curve_coef[2]) * i_en + curve_coef[1]) * i_en +
                  curve_coef[0];

    float bminx = min(p_st.x, p_en.x);
    float bmaxx = max(p_st.x, p_en.x);
    float bminy = min(p_st.y, p_en.y);
    float bmaxy = max(p_st.y, p_en.y);
    float bminz = min(p_st.z, p_en.z);
    float bmaxz = max(p_st.z, p_en.z);
#  endif

    if (xextrem[0] >= i_st && xextrem[0] <= i_en) {
      bminx = min(bminx, xextrem[1]);
      bmaxx = max(bmaxx, xextrem[1]);
    }
    if (xextrem[2] >= i_st && xextrem[2] <= i_en) {
      bminx = min(bminx, xextrem[3]);
      bmaxx = max(bmaxx, xextrem[3]);
    }
    if (yextrem[0] >= i_st && yextrem[0] <= i_en) {
      bminy = min(bminy, yextrem[1]);
      bmaxy = max(bmaxy, yextrem[1]);
    }
    if (yextrem[2] >= i_st && yextrem[2] <= i_en) {
      bminy = min(bminy, yextrem[3]);
      bmaxy = max(bmaxy, yextrem[3]);
    }
    if (zextrem[0] >= i_st && zextrem[0] <= i_en) {
      bminz = min(bminz, zextrem[1]);
      bmaxz = max(bmaxz, zextrem[1]);
    }
    if (zextrem[2] >= i_st && zextrem[2] <= i_en) {
      bminz = min(bminz, zextrem[3]);
      bmaxz = max(bmaxz, zextrem[3]);
    }

    float r1 = r_st + (r_en - r_st) * i_st;
    float r2 = r_st + (r_en - r_st) * i_en;
    r_curr = max(r1, r2);

    mw_extension = min(difl * fabsf(bmaxz), extmax);
    float r_ext = mw_extension + r_curr;
    float coverage = 1.0f;

    if (bminz - r_curr > isect->t || bmaxz + r_curr < epsilon || bminx > r_ext || bmaxx < -r_ext ||
        bminy > r_ext || bmaxy < -r_ext) {
      /* the bounding box does not overlap the square centered at O */
      tree += level;
      level = tree & -tree;
    }
    else if (level == 1) {

      /* the maximum recursion depth is reached.
       * check if dP0.(Q-P0)>=0 and dPn.(Pn-Q)>=0.
       * dP* is reversed if necessary.*/
      float t = isect->t;
      float u = 0.0f;
      float gd = 0.0f;

      if (flags & CURVE_KN_RIBBONS) {
        float3 tg = (p_en - p_st);
#  ifdef __KERNEL_SSE__
        const float3 tg_sq = tg * tg;
        float w = tg_sq.x + tg_sq.y;
#  else
        float w = tg.x * tg.x + tg.y * tg.y;
#  endif
        if (w == 0) {
          tree++;
          level = tree & -tree;
          continue;
        }
#  ifdef __KERNEL_SSE__
        const float3 p_sttg = p_st * tg;
        w = -(p_sttg.x + p_sttg.y) / w;
#  else
        w = -(p_st.x * tg.x + p_st.y * tg.y) / w;
#  endif
        w = saturate(w);

        /* compute u on the curve segment */
        u = i_st * (1 - w) + i_en * w;
        r_curr = r_st + (r_en - r_st) * u;
        /* compare x-y distances */
        float3 p_curr = ((curve_coef[3] * u + curve_coef[2]) * u + curve_coef[1]) * u +
                        curve_coef[0];

        float3 dp_st = (3 * curve_coef[3] * i_st + 2 * curve_coef[2]) * i_st + curve_coef[1];
        if (dot(tg, dp_st) < 0)
          dp_st *= -1;
        if (dot(dp_st, -p_st) + p_curr.z * dp_st.z < 0) {
          tree++;
          level = tree & -tree;
          continue;
        }
        float3 dp_en = (3 * curve_coef[3] * i_en + 2 * curve_coef[2]) * i_en + curve_coef[1];
        if (dot(tg, dp_en) < 0)
          dp_en *= -1;
        if (dot(dp_en, p_en) - p_curr.z * dp_en.z < 0) {
          tree++;
          level = tree & -tree;
          continue;
        }

        /* compute coverage */
        float r_ext = r_curr;
        coverage = 1.0f;
        if (difl != 0.0f) {
          mw_extension = min(difl * fabsf(bmaxz), extmax);
          r_ext = mw_extension + r_curr;
#  ifdef __KERNEL_SSE__
          const float3 p_curr_sq = p_curr * p_curr;
          const float3 dxxx(_mm_sqrt_ss(_mm_hadd_ps(p_curr_sq.m128, p_curr_sq.m128)));
          float d = dxxx.x;
#  else
          float d = sqrtf(p_curr.x * p_curr.x + p_curr.y * p_curr.y);
#  endif
          float d0 = d - r_curr;
          float d1 = d + r_curr;
          float inv_mw_extension = 1.0f / mw_extension;
          if (d0 >= 0)
            coverage = (min(d1 * inv_mw_extension, 1.0f) - min(d0 * inv_mw_extension, 1.0f)) *
                       0.5f;
          else  // inside
            coverage = (min(d1 * inv_mw_extension, 1.0f) + min(-d0 * inv_mw_extension, 1.0f)) *
                       0.5f;
        }

        if (p_curr.x * p_curr.x + p_curr.y * p_curr.y >= r_ext * r_ext || p_curr.z <= epsilon ||
            isect->t < p_curr.z) {
          tree++;
          level = tree & -tree;
          continue;
        }

        t = p_curr.z;

        /* stochastic fade from minimum width */
        if (difl != 0.0f && lcg_state) {
          if (coverage != 1.0f && (lcg_step_float(lcg_state) > coverage))
            return hit;
        }
      }
      else {
        float l = len(p_en - p_st);
        /* minimum width extension */
        float or1 = r1;
        float or2 = r2;

        if (difl != 0.0f) {
          mw_extension = min(len(p_st - P) * difl, extmax);
          or1 = r1 < mw_extension ? mw_extension : r1;
          mw_extension = min(len(p_en - P) * difl, extmax);
          or2 = r2 < mw_extension ? mw_extension : r2;
        }
        /* --- */
        float invl = 1.0f / l;
        float3 tg = (p_en - p_st) * invl;
        gd = (or2 - or1) * invl;
        float difz = -dot(p_st, tg);
        float cyla = 1.0f - (tg.z * tg.z * (1 + gd * gd));
        float invcyla = 1.0f / cyla;
        float halfb = (-p_st.z - tg.z * (difz + gd * (difz * gd + or1)));
        float tcentre = -halfb * invcyla;
        float zcentre = difz + (tg.z * tcentre);
        float3 tdif = -p_st;
        tdif.z += tcentre;
        float tdifz = dot(tdif, tg);
        float tb = 2 * (tdif.z - tg.z * (tdifz + gd * (tdifz * gd + or1)));
        float tc = dot(tdif, tdif) - tdifz * tdifz * (1 + gd * gd) - or1 * or1 -
                   2 * or1 * tdifz * gd;
        float td = tb * tb - 4 * cyla * tc;
        if (td < 0.0f) {
          tree++;
          level = tree & -tree;
          continue;
        }

        float rootd = sqrtf(td);
        float correction = (-tb - rootd) * 0.5f * invcyla;
        t = tcentre + correction;

        float3 dp_st = (3 * curve_coef[3] * i_st + 2 * curve_coef[2]) * i_st + curve_coef[1];
        if (dot(tg, dp_st) < 0)
          dp_st *= -1;
        float3 dp_en = (3 * curve_coef[3] * i_en + 2 * curve_coef[2]) * i_en + curve_coef[1];
        if (dot(tg, dp_en) < 0)
          dp_en *= -1;

        if (flags & CURVE_KN_BACKFACING &&
            (dot(dp_st, -p_st) + t * dp_st.z < 0 || dot(dp_en, p_en) - t * dp_en.z < 0 ||
             isect->t < t || t <= 0.0f)) {
          correction = (-tb + rootd) * 0.5f * invcyla;
          t = tcentre + correction;
        }

        if (dot(dp_st, -p_st) + t * dp_st.z < 0 || dot(dp_en, p_en) - t * dp_en.z < 0 ||
            isect->t < t || t <= 0.0f) {
          tree++;
          level = tree & -tree;
          continue;
        }

        float w = (zcentre + (tg.z * correction)) * invl;
        w = saturate(w);
        /* compute u on the curve segment */
        u = i_st * (1 - w) + i_en * w;

        /* stochastic fade from minimum width */
        if (difl != 0.0f && lcg_state) {
          r_curr = r1 + (r2 - r1) * w;
          r_ext = or1 + (or2 - or1) * w;
          coverage = r_curr / r_ext;

          if (coverage != 1.0f && (lcg_step_float(lcg_state) > coverage))
            return hit;
        }
      }
      /* we found a new intersection */

#  ifdef __VISIBILITY_FLAG__
      /* visibility flag test. we do it here under the assumption
       * that most triangles are culled by node flags */
      if (kernel_tex_fetch(__prim_visibility, curveAddr) & visibility)
#  endif
      {
        /* record intersection */
        isect->t = t;
        isect->u = u;
        isect->v = gd;
        isect->prim = curveAddr;
        isect->object = object;
        isect->type = type;
        hit = true;
      }

      tree++;
      level = tree & -tree;
    }
    else {
      /* split the curve into two curves and process */
      level = level >> 1;
    }
  }

  return hit;
}

ccl_device_forceinline bool curve_intersect(KernelGlobals *kg,
                                            Intersection *isect,
                                            float3 P,
                                            float3 direction,
                                            uint visibility,
                                            int object,
                                            int curveAddr,
                                            float time,
                                            int type,
                                            uint *lcg_state,
                                            float difl,
                                            float extmax)
{
  /* define few macros to minimize code duplication for SSE */
#  ifndef __KERNEL_SSE2__
#    define len3_squared(x) len_squared(x)
#    define len3(x) len(x)
#    define dot3(x, y) dot(x, y)
#  endif

  const bool is_curve_primitive = (type & PRIMITIVE_CURVE);

  if (!is_curve_primitive && kernel_data.bvh.use_bvh_steps) {
    const float2 prim_time = kernel_tex_fetch(__prim_time, curveAddr);
    if (time < prim_time.x || time > prim_time.y) {
      return false;
    }
  }

  int segment = PRIMITIVE_UNPACK_SEGMENT(type);
  /* curve Intersection check */
  int flags = kernel_data.curve.curveflags;

  int prim = kernel_tex_fetch(__prim_index, curveAddr);
  float4 v00 = kernel_tex_fetch(__curves, prim);

  int cnum = __float_as_int(v00.x);
  int k0 = cnum + segment;
  int k1 = k0 + 1;

#  ifndef __KERNEL_SSE2__
  float4 P_curve[2];

  if (is_curve_primitive) {
    P_curve[0] = kernel_tex_fetch(__curve_keys, k0);
    P_curve[1] = kernel_tex_fetch(__curve_keys, k1);
  }
  else {
    int fobject = (object == OBJECT_NONE) ? kernel_tex_fetch(__prim_object, curveAddr) : object;
    motion_curve_keys(kg, fobject, prim, time, k0, k1, P_curve);
  }

  float or1 = P_curve[0].w;
  float or2 = P_curve[1].w;
  float3 p1 = float4_to_float3(P_curve[0]);
  float3 p2 = float4_to_float3(P_curve[1]);

  /* minimum width extension */
  float r1 = or1;
  float r2 = or2;
  float3 dif = P - p1;
  float3 dif_second = P - p2;
  if (difl != 0.0f) {
    float pixelsize = min(len3(dif) * difl, extmax);
    r1 = or1 < pixelsize ? pixelsize : or1;
    pixelsize = min(len3(dif_second) * difl, extmax);
    r2 = or2 < pixelsize ? pixelsize : or2;
  }
  /* --- */

  float3 p21_diff = p2 - p1;
  float3 sphere_dif1 = (dif + dif_second) * 0.5f;
  float3 dir = direction;
  float sphere_b_tmp = dot3(dir, sphere_dif1);
  float3 sphere_dif2 = sphere_dif1 - sphere_b_tmp * dir;
#  else
  ssef P_curve[2];

  if (is_curve_primitive) {
    P_curve[0] = load4f(&kg->__curve_keys.data[k0].x);
    P_curve[1] = load4f(&kg->__curve_keys.data[k1].x);
  }
  else {
    int fobject = (object == OBJECT_NONE) ? kernel_tex_fetch(__prim_object, curveAddr) : object;
    motion_curve_keys(kg, fobject, prim, time, k0, k1, (float4 *)&P_curve);
  }

  const ssef or12 = shuffle<3, 3, 3, 3>(P_curve[0], P_curve[1]);

  ssef r12 = or12;
  const ssef vP = load4f(P);
  const ssef dif = vP - P_curve[0];
  const ssef dif_second = vP - P_curve[1];
  if (difl != 0.0f) {
    const ssef len1_sq = len3_squared_splat(dif);
    const ssef len2_sq = len3_squared_splat(dif_second);
    const ssef len12 = mm_sqrt(shuffle<0, 0, 0, 0>(len1_sq, len2_sq));
    const ssef pixelsize12 = min(len12 * difl, ssef(extmax));
    r12 = max(or12, pixelsize12);
  }
  float or1 = extract<0>(or12), or2 = extract<0>(shuffle<2>(or12));
  float r1 = extract<0>(r12), r2 = extract<0>(shuffle<2>(r12));

  const ssef p21_diff = P_curve[1] - P_curve[0];
  const ssef sphere_dif1 = (dif + dif_second) * 0.5f;
  const ssef dir = load4f(direction);
  const ssef sphere_b_tmp = dot3_splat(dir, sphere_dif1);
  const ssef sphere_dif2 = nmadd(sphere_b_tmp, dir, sphere_dif1);
#  endif

  float mr = max(r1, r2);
  float l = len3(p21_diff);
  float invl = 1.0f / l;
  float sp_r = mr + 0.5f * l;

  float sphere_b = dot3(dir, sphere_dif2);
  float sdisc = sphere_b * sphere_b - len3_squared(sphere_dif2) + sp_r * sp_r;

  if (sdisc < 0.0f)
    return false;

    /* obtain parameters and test midpoint distance for suitable modes */
#  ifndef __KERNEL_SSE2__
  float3 tg = p21_diff * invl;
#  else
  const ssef tg = p21_diff * invl;
#  endif
  float gd = (r2 - r1) * invl;

  float dirz = dot3(dir, tg);
  float difz = dot3(dif, tg);

  float a = 1.0f - (dirz * dirz * (1 + gd * gd));

  float halfb = dot3(dir, dif) - dirz * (difz + gd * (difz * gd + r1));

  float tcentre = -halfb / a;
  float zcentre = difz + (dirz * tcentre);

  if ((tcentre > isect->t) && !(flags & CURVE_KN_ACCURATE))
    return false;
  if ((zcentre < 0 || zcentre > l) && !(flags & CURVE_KN_ACCURATE) &&
      !(flags & CURVE_KN_INTERSECTCORRECTION))
    return false;

    /* test minimum separation */
#  ifndef __KERNEL_SSE2__
  float3 cprod = cross(tg, dir);
  float cprod2sq = len3_squared(cross(tg, dif));
#  else
  const ssef cprod = cross(tg, dir);
  float cprod2sq = len3_squared(cross_zxy(tg, dif));
#  endif
  float cprodsq = len3_squared(cprod);
  float distscaled = dot3(cprod, dif);

  if (cprodsq == 0)
    distscaled = cprod2sq;
  else
    distscaled = (distscaled * distscaled) / cprodsq;

  if (distscaled > mr * mr)
    return false;

    /* calculate true intersection */
#  ifndef __KERNEL_SSE2__
  float3 tdif = dif + tcentre * dir;
#  else
  const ssef tdif = madd(ssef(tcentre), dir, dif);
#  endif
  float tdifz = dot3(tdif, tg);
  float tdifma = tdifz * gd + r1;
  float tb = 2 * (dot3(dir, tdif) - dirz * (tdifz + gd * tdifma));
  float tc = dot3(tdif, tdif) - tdifz * tdifz - tdifma * tdifma;
  float td = tb * tb - 4 * a * tc;

  if (td < 0.0f)
    return false;

  float rootd = 0.0f;
  float correction = 0.0f;
  if (flags & CURVE_KN_ACCURATE) {
    rootd = sqrtf(td);
    correction = ((-tb - rootd) / (2 * a));
  }

  float t = tcentre + correction;

  if (t < isect->t) {

    if (flags & CURVE_KN_INTERSECTCORRECTION) {
      rootd = sqrtf(td);
      correction = ((-tb - rootd) / (2 * a));
      t = tcentre + correction;
    }

    float z = zcentre + (dirz * correction);
    // bool backface = false;

    if (flags & CURVE_KN_BACKFACING && (t < 0.0f || z < 0 || z > l)) {
      // backface = true;
      correction = ((-tb + rootd) / (2 * a));
      t = tcentre + correction;
      z = zcentre + (dirz * correction);
    }

    /* stochastic fade from minimum width */
    float adjradius = or1 + z * (or2 - or1) * invl;
    adjradius = adjradius / (r1 + z * gd);
    if (lcg_state && adjradius != 1.0f) {
      if (lcg_step_float(lcg_state) > adjradius)
        return false;
    }
    /* --- */

    if (t > 0.0f && t < isect->t && z >= 0 && z <= l) {

      if (flags & CURVE_KN_ENCLOSEFILTER) {
        float enc_ratio = 1.01f;
        if ((difz > -r1 * enc_ratio) && (dot3(dif_second, tg) < r2 * enc_ratio)) {
          float a2 = 1.0f - (dirz * dirz * (1 + gd * gd * enc_ratio * enc_ratio));
          float c2 = dot3(dif, dif) - difz * difz * (1 + gd * gd * enc_ratio * enc_ratio) -
                     r1 * r1 * enc_ratio * enc_ratio - 2 * r1 * difz * gd * enc_ratio;
          if (a2 * c2 < 0.0f)
            return false;
        }
      }

#  ifdef __VISIBILITY_FLAG__
      /* visibility flag test. we do it here under the assumption
       * that most triangles are culled by node flags */
      if (kernel_tex_fetch(__prim_visibility, curveAddr) & visibility)
#  endif
      {
        /* record intersection */
        isect->t = t;
        isect->u = z * invl;
        isect->v = gd;
        isect->prim = curveAddr;
        isect->object = object;
        isect->type = type;

        return true;
      }
    }
  }

  return false;

#  ifndef __KERNEL_SSE2__
#    undef len3_squared
#    undef len3
#    undef dot3
#  endif
}

ccl_device_inline float3 curve_refine(KernelGlobals *kg,
                                      ShaderData *sd,
                                      const Intersection *isect,
                                      const Ray *ray)
{
<<<<<<< HEAD
	int flag = kernel_data.curve.curveflags;
	float t = isect->t;
	float3 P = ray->P;
	float3 D = ray->D;

	if(isect->object != OBJECT_NONE) {
#ifdef __OBJECT_MOTION__
		Transform tfm = sd->ob_itfm;
#else
		Transform tfm = object_fetch_transform(kg, isect->object, OBJECT_INVERSE_TRANSFORM);
#endif

		P = transform_point(&tfm, P);
		D = transform_direction(&tfm, D*t);
		D = normalize_len(D, &t);
	}

	int prim = kernel_tex_fetch(__prim_index, isect->prim);
	float4 v00 = kernel_tex_fetch(__curves, prim);

	int k0 = __float_as_int(v00.x) + PRIMITIVE_UNPACK_SEGMENT(sd->type);
	int k1 = k0 + 1;

	float3 tg;

	if(flag & CURVE_KN_INTERPOLATE) {
		int ka = max(k0 - 1,__float_as_int(v00.x));
		int kb = min(k1 + 1,__float_as_int(v00.x) + __float_as_int(v00.y) - 1);

		float4 P_curve[4];

		if(sd->type & PRIMITIVE_CURVE) {
			P_curve[0] = kernel_tex_fetch(__curve_keys, ka);
			P_curve[1] = kernel_tex_fetch(__curve_keys, k0);
			P_curve[2] = kernel_tex_fetch(__curve_keys, k1);
			P_curve[3] = kernel_tex_fetch(__curve_keys, kb);
		}
		else {
			motion_cardinal_curve_keys(kg, sd->object, sd->prim, sd->time, ka, k0, k1, kb, P_curve);
		}

		float3 p[4];
		p[0] = float4_to_float3(P_curve[0]);
		p[1] = float4_to_float3(P_curve[1]);
		p[2] = float4_to_float3(P_curve[2]);
		p[3] = float4_to_float3(P_curve[3]);

		P = P + D*t;

#ifdef __UV__
		sd->u = isect->u;
		sd->v = 0.0f;
#endif

		tg = normalize(curvetangent(isect->u, p[0], p[1], p[2], p[3]));

		if(kernel_data.curve.curveflags & CURVE_KN_RIBBONS) {
			sd->Ng = normalize(-(D - tg * (dot(tg, D))));
		}
		else {
#ifdef __EMBREE__
 			if(kernel_data.bvh.scene) {
 				sd->Ng = normalize(isect->Ng);
 			}
 			else
#endif
			{
				/* direction from inside to surface of curve */
				float3 p_curr = curvepoint(isect->u, p[0], p[1], p[2], p[3]);
				sd->Ng = normalize(P - p_curr);

				/* adjustment for changing radius */
				float gd = isect->v;

				if(gd != 0.0f) {
					sd->Ng = sd->Ng - gd * tg;
					sd->Ng = normalize(sd->Ng);
				}
			}
		}

		/* todo: sometimes the normal is still so that this is detected as
		 * backfacing even if cull backfaces is enabled */

		sd->N = sd->Ng;
	}
	else {
		float4 P_curve[2];

		if(sd->type & PRIMITIVE_CURVE) {
			P_curve[0]= kernel_tex_fetch(__curve_keys, k0);
			P_curve[1]= kernel_tex_fetch(__curve_keys, k1);
		}
		else {
			motion_curve_keys(kg, sd->object, sd->prim, sd->time, k0, k1, P_curve);
		}

		float l = 1.0f;
		tg = normalize_len(float4_to_float3(P_curve[1] - P_curve[0]), &l);

		P = P + D*t;

		float3 dif = P - float4_to_float3(P_curve[0]);

#ifdef __UV__
		sd->u = dot(dif,tg)/l;
		sd->v = 0.0f;
#endif

		if(flag & CURVE_KN_TRUETANGENTGNORMAL) {
			sd->Ng = -(D - tg * dot(tg, D));
			sd->Ng = normalize(sd->Ng);
		}
		else {
			float gd = isect->v;

			/* direction from inside to surface of curve */
			float denom = fmaxf(P_curve[0].w + sd->u * l * gd, 1e-8f);
			sd->Ng = (dif - tg * sd->u * l) / denom;

			/* adjustment for changing radius */
			if(gd != 0.0f) {
				sd->Ng = sd->Ng - gd * tg;
			}

			sd->Ng = normalize(sd->Ng);
		}

		sd->N = sd->Ng;
	}

#ifdef __DPDU__
	/* dPdu/dPdv */
	sd->dPdu = tg;
	sd->dPdv = cross(tg, sd->Ng);
#endif
#ifdef __DNDU__
	sd->dNdx = make_float3(0.0f, 0.0f, 0.0f);
	sd->dNdy = make_float3(0.0f, 0.0f, 0.0f);
#endif

	if(isect->object != OBJECT_NONE) {
#ifdef __OBJECT_MOTION__
		Transform tfm = sd->ob_tfm;
#else
		Transform tfm = object_fetch_transform(kg, isect->object, OBJECT_TRANSFORM);
#endif

		P = transform_point(&tfm, P);
	}

	return P;
=======
  int flag = kernel_data.curve.curveflags;
  float t = isect->t;
  float3 P = ray->P;
  float3 D = ray->D;

  if (isect->object != OBJECT_NONE) {
#  ifdef __OBJECT_MOTION__
    Transform tfm = sd->ob_itfm;
#  else
    Transform tfm = object_fetch_transform(kg, isect->object, OBJECT_INVERSE_TRANSFORM);
#  endif

    P = transform_point(&tfm, P);
    D = transform_direction(&tfm, D * t);
    D = normalize_len(D, &t);
  }

  int prim = kernel_tex_fetch(__prim_index, isect->prim);
  float4 v00 = kernel_tex_fetch(__curves, prim);

  int k0 = __float_as_int(v00.x) + PRIMITIVE_UNPACK_SEGMENT(sd->type);
  int k1 = k0 + 1;

  float3 tg;

  if (flag & CURVE_KN_INTERPOLATE) {
    int ka = max(k0 - 1, __float_as_int(v00.x));
    int kb = min(k1 + 1, __float_as_int(v00.x) + __float_as_int(v00.y) - 1);

    float4 P_curve[4];

    if (sd->type & PRIMITIVE_CURVE) {
      P_curve[0] = kernel_tex_fetch(__curve_keys, ka);
      P_curve[1] = kernel_tex_fetch(__curve_keys, k0);
      P_curve[2] = kernel_tex_fetch(__curve_keys, k1);
      P_curve[3] = kernel_tex_fetch(__curve_keys, kb);
    }
    else {
      motion_cardinal_curve_keys(kg, sd->object, sd->prim, sd->time, ka, k0, k1, kb, P_curve);
    }

    float3 p[4];
    p[0] = float4_to_float3(P_curve[0]);
    p[1] = float4_to_float3(P_curve[1]);
    p[2] = float4_to_float3(P_curve[2]);
    p[3] = float4_to_float3(P_curve[3]);

    P = P + D * t;

#  ifdef __UV__
    sd->u = isect->u;
    sd->v = 0.0f;
#  endif

    tg = normalize(curvetangent(isect->u, p[0], p[1], p[2], p[3]));

    if (kernel_data.curve.curveflags & CURVE_KN_RIBBONS) {
      sd->Ng = normalize(-(D - tg * (dot(tg, D))));
    }
    else {
#  ifdef __EMBREE__
      if (kernel_data.bvh.scene) {
        sd->Ng = normalize(isect->Ng);
      }
      else
#  endif
      {
        /* direction from inside to surface of curve */
        float3 p_curr = curvepoint(isect->u, p[0], p[1], p[2], p[3]);
        sd->Ng = normalize(P - p_curr);

        /* adjustment for changing radius */
        float gd = isect->v;

        if (gd != 0.0f) {
          sd->Ng = sd->Ng - gd * tg;
          sd->Ng = normalize(sd->Ng);
        }
      }
    }

    /* todo: sometimes the normal is still so that this is detected as
     * backfacing even if cull backfaces is enabled */

    sd->N = sd->Ng;
  }
  else {
    float4 P_curve[2];

    if (sd->type & PRIMITIVE_CURVE) {
      P_curve[0] = kernel_tex_fetch(__curve_keys, k0);
      P_curve[1] = kernel_tex_fetch(__curve_keys, k1);
    }
    else {
      motion_curve_keys(kg, sd->object, sd->prim, sd->time, k0, k1, P_curve);
    }

    float l = 1.0f;
    tg = normalize_len(float4_to_float3(P_curve[1] - P_curve[0]), &l);

    P = P + D * t;

    float3 dif = P - float4_to_float3(P_curve[0]);

#  ifdef __UV__
    sd->u = dot(dif, tg) / l;
    sd->v = 0.0f;
#  endif

    if (flag & CURVE_KN_TRUETANGENTGNORMAL) {
      sd->Ng = -(D - tg * dot(tg, D));
      sd->Ng = normalize(sd->Ng);
    }
    else {
      float gd = isect->v;

      /* direction from inside to surface of curve */
      float denom = fmaxf(P_curve[0].w + sd->u * l * gd, 1e-8f);
      sd->Ng = (dif - tg * sd->u * l) / denom;

      /* adjustment for changing radius */
      if (gd != 0.0f) {
        sd->Ng = sd->Ng - gd * tg;
      }

      sd->Ng = normalize(sd->Ng);
    }

    sd->N = sd->Ng;
  }

#  ifdef __DPDU__
  /* dPdu/dPdv */
  sd->dPdu = tg;
  sd->dPdv = cross(tg, sd->Ng);
#  endif

  if (isect->object != OBJECT_NONE) {
#  ifdef __OBJECT_MOTION__
    Transform tfm = sd->ob_tfm;
#  else
    Transform tfm = object_fetch_transform(kg, isect->object, OBJECT_TRANSFORM);
#  endif

    P = transform_point(&tfm, P);
  }

  return P;
>>>>>>> 3076d95b
}

#endif

CCL_NAMESPACE_END<|MERGE_RESOLUTION|>--- conflicted
+++ resolved
@@ -809,160 +809,6 @@
                                       const Intersection *isect,
                                       const Ray *ray)
 {
-<<<<<<< HEAD
-	int flag = kernel_data.curve.curveflags;
-	float t = isect->t;
-	float3 P = ray->P;
-	float3 D = ray->D;
-
-	if(isect->object != OBJECT_NONE) {
-#ifdef __OBJECT_MOTION__
-		Transform tfm = sd->ob_itfm;
-#else
-		Transform tfm = object_fetch_transform(kg, isect->object, OBJECT_INVERSE_TRANSFORM);
-#endif
-
-		P = transform_point(&tfm, P);
-		D = transform_direction(&tfm, D*t);
-		D = normalize_len(D, &t);
-	}
-
-	int prim = kernel_tex_fetch(__prim_index, isect->prim);
-	float4 v00 = kernel_tex_fetch(__curves, prim);
-
-	int k0 = __float_as_int(v00.x) + PRIMITIVE_UNPACK_SEGMENT(sd->type);
-	int k1 = k0 + 1;
-
-	float3 tg;
-
-	if(flag & CURVE_KN_INTERPOLATE) {
-		int ka = max(k0 - 1,__float_as_int(v00.x));
-		int kb = min(k1 + 1,__float_as_int(v00.x) + __float_as_int(v00.y) - 1);
-
-		float4 P_curve[4];
-
-		if(sd->type & PRIMITIVE_CURVE) {
-			P_curve[0] = kernel_tex_fetch(__curve_keys, ka);
-			P_curve[1] = kernel_tex_fetch(__curve_keys, k0);
-			P_curve[2] = kernel_tex_fetch(__curve_keys, k1);
-			P_curve[3] = kernel_tex_fetch(__curve_keys, kb);
-		}
-		else {
-			motion_cardinal_curve_keys(kg, sd->object, sd->prim, sd->time, ka, k0, k1, kb, P_curve);
-		}
-
-		float3 p[4];
-		p[0] = float4_to_float3(P_curve[0]);
-		p[1] = float4_to_float3(P_curve[1]);
-		p[2] = float4_to_float3(P_curve[2]);
-		p[3] = float4_to_float3(P_curve[3]);
-
-		P = P + D*t;
-
-#ifdef __UV__
-		sd->u = isect->u;
-		sd->v = 0.0f;
-#endif
-
-		tg = normalize(curvetangent(isect->u, p[0], p[1], p[2], p[3]));
-
-		if(kernel_data.curve.curveflags & CURVE_KN_RIBBONS) {
-			sd->Ng = normalize(-(D - tg * (dot(tg, D))));
-		}
-		else {
-#ifdef __EMBREE__
- 			if(kernel_data.bvh.scene) {
- 				sd->Ng = normalize(isect->Ng);
- 			}
- 			else
-#endif
-			{
-				/* direction from inside to surface of curve */
-				float3 p_curr = curvepoint(isect->u, p[0], p[1], p[2], p[3]);
-				sd->Ng = normalize(P - p_curr);
-
-				/* adjustment for changing radius */
-				float gd = isect->v;
-
-				if(gd != 0.0f) {
-					sd->Ng = sd->Ng - gd * tg;
-					sd->Ng = normalize(sd->Ng);
-				}
-			}
-		}
-
-		/* todo: sometimes the normal is still so that this is detected as
-		 * backfacing even if cull backfaces is enabled */
-
-		sd->N = sd->Ng;
-	}
-	else {
-		float4 P_curve[2];
-
-		if(sd->type & PRIMITIVE_CURVE) {
-			P_curve[0]= kernel_tex_fetch(__curve_keys, k0);
-			P_curve[1]= kernel_tex_fetch(__curve_keys, k1);
-		}
-		else {
-			motion_curve_keys(kg, sd->object, sd->prim, sd->time, k0, k1, P_curve);
-		}
-
-		float l = 1.0f;
-		tg = normalize_len(float4_to_float3(P_curve[1] - P_curve[0]), &l);
-
-		P = P + D*t;
-
-		float3 dif = P - float4_to_float3(P_curve[0]);
-
-#ifdef __UV__
-		sd->u = dot(dif,tg)/l;
-		sd->v = 0.0f;
-#endif
-
-		if(flag & CURVE_KN_TRUETANGENTGNORMAL) {
-			sd->Ng = -(D - tg * dot(tg, D));
-			sd->Ng = normalize(sd->Ng);
-		}
-		else {
-			float gd = isect->v;
-
-			/* direction from inside to surface of curve */
-			float denom = fmaxf(P_curve[0].w + sd->u * l * gd, 1e-8f);
-			sd->Ng = (dif - tg * sd->u * l) / denom;
-
-			/* adjustment for changing radius */
-			if(gd != 0.0f) {
-				sd->Ng = sd->Ng - gd * tg;
-			}
-
-			sd->Ng = normalize(sd->Ng);
-		}
-
-		sd->N = sd->Ng;
-	}
-
-#ifdef __DPDU__
-	/* dPdu/dPdv */
-	sd->dPdu = tg;
-	sd->dPdv = cross(tg, sd->Ng);
-#endif
-#ifdef __DNDU__
-	sd->dNdx = make_float3(0.0f, 0.0f, 0.0f);
-	sd->dNdy = make_float3(0.0f, 0.0f, 0.0f);
-#endif
-
-	if(isect->object != OBJECT_NONE) {
-#ifdef __OBJECT_MOTION__
-		Transform tfm = sd->ob_tfm;
-#else
-		Transform tfm = object_fetch_transform(kg, isect->object, OBJECT_TRANSFORM);
-#endif
-
-		P = transform_point(&tfm, P);
-	}
-
-	return P;
-=======
   int flag = kernel_data.curve.curveflags;
   float t = isect->t;
   float3 P = ray->P;
@@ -1099,6 +945,10 @@
   sd->dPdu = tg;
   sd->dPdv = cross(tg, sd->Ng);
 #  endif
+#  ifdef __DNDU__
+  sd->dNdx = make_float3(0.0f, 0.0f, 0.0f);
+  sd->dNdy = make_float3(0.0f, 0.0f, 0.0f);
+#  endif
 
   if (isect->object != OBJECT_NONE) {
 #  ifdef __OBJECT_MOTION__
@@ -1111,7 +961,6 @@
   }
 
   return P;
->>>>>>> 3076d95b
 }
 
 #endif
