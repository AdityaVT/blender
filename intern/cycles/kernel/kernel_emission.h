--- conflicted
+++ resolved
@@ -206,8 +206,7 @@
 
 /* Indirect Primitive Emission */
 
-<<<<<<< HEAD
-ccl_device_noinline float3 indirect_primitive_emission(KernelGlobals *kg,
+ccl_device_noinline_cpu float3 indirect_primitive_emission(KernelGlobals *kg,
                                                        ShaderData *sd,
                                                        float t,
                                                        float3 P,
@@ -215,10 +214,6 @@
                                                        int path_flag,
                                                        float bsdf_pdf,
                                                        bool has_volume)
-=======
-ccl_device_noinline_cpu float3 indirect_primitive_emission(
-    KernelGlobals *kg, ShaderData *sd, float t, int path_flag, float bsdf_pdf)
->>>>>>> 0e280b96
 {
   /* evaluate emissive closure */
   float3 L = shader_emissive_eval(sd);
@@ -244,26 +239,14 @@
 
 /* Indirect Lamp Emission */
 
-<<<<<<< HEAD
-ccl_device_noinline bool indirect_lamp_emission(KernelGlobals *kg,
-                                                ShaderData *emission_sd,
-                                                ccl_addr_space PathState *state,
-                                                float3 N,
-                                                Ray *ray,
-                                                float3 *emission)
-{
-  bool hit_lamp = false;
-
-  *emission = make_float3(0.0f, 0.0f, 0.0f);
-=======
 ccl_device_noinline_cpu void indirect_lamp_emission(KernelGlobals *kg,
                                                     ShaderData *emission_sd,
                                                     ccl_addr_space PathState *state,
+                                                float3 N,
                                                     PathRadiance *L,
                                                     Ray *ray,
                                                     float3 throughput)
 {
->>>>>>> 0e280b96
   for (int lamp = 0; lamp < kernel_data.integrator.num_all_lights; lamp++) {
     LightSample ls ccl_optional_struct_init;
 
@@ -316,19 +299,12 @@
 
 /* Indirect Background */
 
-<<<<<<< HEAD
-ccl_device_noinline float3 indirect_background(KernelGlobals *kg,
-                                               ShaderData *emission_sd,
-                                               float3 N,
-                                               ccl_addr_space PathState *state,
-                                               ccl_addr_space Ray *ray)
-=======
 ccl_device_noinline_cpu float3 indirect_background(KernelGlobals *kg,
                                                    ShaderData *emission_sd,
+                                               float3 N,
                                                    ccl_addr_space PathState *state,
                                                    ccl_global float *buffer,
                                                    ccl_addr_space Ray *ray)
->>>>>>> 0e280b96
 {
 #ifdef __BACKGROUND__
   int shader = kernel_data.background.surface_shader;
@@ -369,7 +345,6 @@
 
   /* Background MIS weights. */
 #  ifdef __BACKGROUND_MIS__
-<<<<<<< HEAD
 
   /* consider shading point at previous non-transparent bounce */
   float3 P_pick;
@@ -386,11 +361,7 @@
   /* check if background light exists or if we should skip pdf */
   int res_x = kernel_data.integrator.pdf_background_res_x;
 
-  if (!(state->flag & PATH_RAY_MIS_SKIP) && res_x) {
-=======
-  /* Check if background light exists or if we should skip pdf. */
   if (!(state->flag & PATH_RAY_MIS_SKIP) && kernel_data.background.use_mis) {
->>>>>>> 0e280b96
     /* multiple importance sampling, get background light pdf for ray
      * direction, and compute weight with respect to BSDF pdf */
     float pdf = background_light_pdf(kg, P_pick, ray->D);
