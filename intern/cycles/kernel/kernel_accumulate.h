--- conflicted
+++ resolved
@@ -48,26 +48,16 @@
 			eval->scatter = value;
 	}
 	else
-<<<<<<< HEAD
-=======
 #endif
 	{
 		eval->diffuse = value;
 	}
 #ifdef __SHADOW_TRICKS__
 	eval->sum_no_mis = make_float3(0.0f, 0.0f, 0.0f);
->>>>>>> 5e9132b3
-#endif
-	{
-		eval->diffuse = value;
-	}
-}
-
-<<<<<<< HEAD
-ccl_device_inline void bsdf_eval_accum(BsdfEval *eval, ClosureType type, float3 value)
-=======
+#endif
+}
+
 ccl_device_inline void bsdf_eval_accum(BsdfEval *eval, ClosureType type, float3 value, float mis_weight)
->>>>>>> 5e9132b3
 {
 #ifdef __SHADOW_TRICKS__
 	eval->sum_no_mis += value;
@@ -113,11 +103,7 @@
 	}
 }
 
-<<<<<<< HEAD
-ccl_device_inline void bsdf_eval_mul(BsdfEval *eval, float value)
-=======
 ccl_device_inline void bsdf_eval_mis(BsdfEval *eval, float value)
->>>>>>> 5e9132b3
 {
 #ifdef __PASSES__
 	if(eval->use_light_pass) {
@@ -136,11 +122,7 @@
 	}
 }
 
-<<<<<<< HEAD
-ccl_device_inline void bsdf_eval_mul3(BsdfEval *eval, float3 value)
-=======
 ccl_device_inline void bsdf_eval_mul(BsdfEval *eval, float value)
->>>>>>> 5e9132b3
 {
 #ifdef __SHADOW_TRICKS__
 	eval->sum_no_mis *= value;
@@ -170,11 +152,7 @@
 #endif
 }
 
-<<<<<<< HEAD
-ccl_device_inline float3 bsdf_eval_sum(BsdfEval *eval)
-=======
 ccl_device_inline float3 bsdf_eval_sum(const BsdfEval *eval)
->>>>>>> 5e9132b3
 {
 #ifdef __PASSES__
 	if(eval->use_light_pass) {
@@ -234,12 +212,6 @@
 		L->mist = 0.0f;
 	}
 	else
-<<<<<<< HEAD
-#endif
-	{
-		L->emission = make_float3(0.0f, 0.0f, 0.0f);
-	}
-=======
 #endif
 	{
 		L->emission = make_float3(0.0f, 0.0f, 0.0f);
@@ -258,7 +230,6 @@
 	L->denoising_albedo = make_float3(0.0f, 0.0f, 0.0f);
 	L->denoising_depth = 0.0f;
 #endif  /* __DENOISING_FEATURES__ */
->>>>>>> 5e9132b3
 }
 
 ccl_device_inline void path_radiance_bsdf_bounce(PathRadiance *L, ccl_addr_space float3 *throughput,
@@ -333,8 +304,6 @@
 		}
 	}
 	else
-<<<<<<< HEAD
-=======
 #endif
 	{
 		L->emission += throughput*bsdf*ao;
@@ -364,11 +333,7 @@
 	(void) state;
 	(void) throughput;
 	(void) bsdf;
->>>>>>> 5e9132b3
-#endif
-	{
-		L->emission += throughput*bsdf*ao;
-	}
+#endif
 }
 
 ccl_device_inline void path_radiance_accum_light(PathRadiance *L,
@@ -401,8 +366,6 @@
 		}
 	}
 	else
-<<<<<<< HEAD
-=======
 #endif
 	{
 		L->emission += throughput*bsdf_eval->diffuse*shadow;
@@ -432,11 +395,7 @@
 	(void) state;
 	(void) throughput;
 	(void) bsdf_eval;
->>>>>>> 5e9132b3
-#endif
-	{
-		L->emission += throughput*bsdf_eval->diffuse*shadow;
-	}
+#endif
 }
 
 ccl_device_inline void path_radiance_accum_background(PathRadiance *L,
@@ -454,12 +413,6 @@
 			L->indirect += throughput*value;
 	}
 	else
-<<<<<<< HEAD
-#endif
-	{
-		L->emission += throughput*value;
-	}
-=======
 #endif
 	{
 		L->emission += throughput*value;
@@ -477,7 +430,6 @@
 #ifdef __DENOISING_FEATURES__
 	L->denoising_albedo += state->denoising_feature_weight * value;
 #endif  /* __DENOISING_FEATURES__ */
->>>>>>> 5e9132b3
 }
 
 ccl_device_inline void path_radiance_sum_indirect(PathRadiance *L)
@@ -684,26 +636,6 @@
 #endif  /* __SPLIT_KERNEL__ */
 
 #ifdef __PASSES__
-<<<<<<< HEAD
-	L->direct_diffuse += L_sample->direct_diffuse*fac;
-	L->direct_glossy += L_sample->direct_glossy*fac;
-	L->direct_transmission += L_sample->direct_transmission*fac;
-	L->direct_subsurface += L_sample->direct_subsurface*fac;
-	L->direct_scatter += L_sample->direct_scatter*fac;
-
-	L->indirect_diffuse += L_sample->indirect_diffuse*fac;
-	L->indirect_glossy += L_sample->indirect_glossy*fac;
-	L->indirect_transmission += L_sample->indirect_transmission*fac;
-	L->indirect_subsurface += L_sample->indirect_subsurface*fac;
-	L->indirect_scatter += L_sample->indirect_scatter*fac;
-
-	L->background += L_sample->background*fac;
-	L->ao += L_sample->ao*fac;
-	L->shadow += L_sample->shadow*fac;
-	L->mist += L_sample->mist*fac;
-#endif
-	L->emission += L_sample->emission * fac;
-=======
 	safe_float3_add(L->direct_diffuse, L_sample->direct_diffuse*fac);
 	safe_float3_add(L->direct_glossy, L_sample->direct_glossy*fac);
 	safe_float3_add(L->direct_transmission, L_sample->direct_transmission*fac);
@@ -728,7 +660,6 @@
 	safe_float3_add(L->emission, L_sample->emission*fac);
 
 #undef safe_float3_add
->>>>>>> 5e9132b3
 }
 
 #ifdef __SHADOW_TRICKS__
