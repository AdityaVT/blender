/*
 * Copyright 2011-2015 Blender Foundation
 *
 * Licensed under the Apache License, Version 2.0 (the "License");
 * you may not use this file except in compliance with the License.
 * You may obtain a copy of the License at
 *
 * http://www.apache.org/licenses/LICENSE-2.0
 *
 * Unless required by applicable law or agreed to in writing, software
 * distributed under the License is distributed on an "AS IS" BASIS,
 * WITHOUT WARRANTIES OR CONDITIONS OF ANY KIND, either express or implied.
 * See the License for the specific language governing permissions and
 * limitations under the License.
 */

CCL_NAMESPACE_BEGIN

/* This kernel takes care of direct lighting logic.
 * However, the "shadow ray cast" part of direct lighting is handled
 * in the next kernel.
 *
 * This kernels determines the rays for which a shadow_blocked() function
 * associated with direct lighting should be executed. Those rays for which
 * a shadow_blocked() function for direct-lighting must be executed, are
 * marked with flag RAY_SHADOW_RAY_CAST_DL and enqueued into the queue
 * QUEUE_SHADOW_RAY_CAST_DL_RAYS
 *
 * Note on Queues:
 * This kernel only reads from the QUEUE_ACTIVE_AND_REGENERATED_RAYS queue
 * and processes only the rays of state RAY_ACTIVE; If a ray needs to execute
 * the corresponding shadow_blocked part, after direct lighting, the ray is
 * marked with RAY_SHADOW_RAY_CAST_DL flag.
 *
 * State of queues when this kernel is called:
 * - State of queues QUEUE_ACTIVE_AND_REGENERATED_RAYS and
 *   QUEUE_HITBG_BUFF_UPDATE_TOREGEN_RAYS will be same before and after this
 *   kernel call.
 * - QUEUE_SHADOW_RAY_CAST_DL_RAYS queue will be filled with rays for which a
 *   shadow_blocked function must be executed, after this kernel call
 *    Before this kernel call the QUEUE_SHADOW_RAY_CAST_DL_RAYS will be empty.
 */
ccl_device void kernel_direct_lighting(KernelGlobals *kg,
                                       ccl_local_param unsigned int *local_queue_atomics)
{
  if (ccl_local_id(0) == 0 && ccl_local_id(1) == 0) {
    *local_queue_atomics = 0;
  }
  ccl_barrier(CCL_LOCAL_MEM_FENCE);

  char enqueue_flag = 0;
  int ray_index = ccl_global_id(1) * ccl_global_size(0) + ccl_global_id(0);
  ray_index = get_ray_index(kg,
                            ray_index,
                            QUEUE_ACTIVE_AND_REGENERATED_RAYS,
                            kernel_split_state.queue_data,
                            kernel_split_params.queue_size,
                            0);

  if (IS_STATE(kernel_split_state.ray_state, ray_index, RAY_ACTIVE)) {
    ccl_global PathState *state = &kernel_split_state.path_state[ray_index];
    ShaderData *sd = kernel_split_sd(sd, ray_index);

    /* direct lighting */
#ifdef __EMISSION__
    bool flag = (kernel_data.integrator.use_direct_light && (sd->flag & SD_BSDF_HAS_EVAL));

#  ifdef __BRANCHED_PATH__
    if (flag && kernel_data.integrator.branched) {
      flag = false;
      enqueue_flag = 1;
    }
#  endif /* __BRANCHED_PATH__ */

#  ifdef __SHADOW_TRICKS__
<<<<<<< HEAD
		if(flag && state->flag & PATH_RAY_SHADOW_CATCHER) {
			flag = false;
			enqueue_flag = 1;
		}
#  endif  /* __SHADOW_TRICKS__ */

		if(flag) {
			/* Sample illumination from lights to find path contribution. */
			float light_u, light_v;
			path_state_rng_2D(kg, state, PRNG_LIGHT_U, &light_u, &light_v);
			float terminate = path_state_rng_light_termination(kg, state);

			LightSample ls;
			if(light_sample(kg,
			                light_u, light_v,
			                sd->time,
			                sd->P_pick,
			                sd->N_pick,
			                state->bounce,
			                &ls, false)) {

				Ray light_ray;
				light_ray.time = sd->time;

				BsdfEval L_light;
				bool is_lamp;
				if(direct_emission(kg,
				                   sd,
				                   AS_SHADER_DATA(&kernel_split_state.sd_DL_shadow[ray_index]),
				                   &ls,
				                   state,
				                   &light_ray,
				                   &L_light,
				                   &is_lamp,
				                   terminate))
				{
					/* Write intermediate data to global memory to access from
					 * the next kernel.
					 */
					kernel_split_state.light_ray[ray_index] = light_ray;
					kernel_split_state.bsdf_eval[ray_index] = L_light;
					kernel_split_state.is_lamp[ray_index] = is_lamp;
					/* Mark ray state for next shadow kernel. */
					enqueue_flag = 1;
				}
			}
		}
#endif  /* __EMISSION__ */
	}
=======
    if (flag && state->flag & PATH_RAY_SHADOW_CATCHER) {
      flag = false;
      enqueue_flag = 1;
    }
#  endif /* __SHADOW_TRICKS__ */

    if (flag) {
      /* Sample illumination from lights to find path contribution. */
      float light_u, light_v;
      path_state_rng_2D(kg, state, PRNG_LIGHT_U, &light_u, &light_v);
      float terminate = path_state_rng_light_termination(kg, state);

      LightSample ls;
      if (light_sample(kg, light_u, light_v, sd->time, sd->P, state->bounce, &ls)) {

        Ray light_ray;
        light_ray.time = sd->time;

        BsdfEval L_light;
        bool is_lamp;
        if (direct_emission(kg,
                            sd,
                            AS_SHADER_DATA(&kernel_split_state.sd_DL_shadow[ray_index]),
                            &ls,
                            state,
                            &light_ray,
                            &L_light,
                            &is_lamp,
                            terminate)) {
          /* Write intermediate data to global memory to access from
           * the next kernel.
           */
          kernel_split_state.light_ray[ray_index] = light_ray;
          kernel_split_state.bsdf_eval[ray_index] = L_light;
          kernel_split_state.is_lamp[ray_index] = is_lamp;
          /* Mark ray state for next shadow kernel. */
          enqueue_flag = 1;
        }
      }
    }
#endif /* __EMISSION__ */
  }
>>>>>>> e12c08e8

#ifdef __EMISSION__
  /* Enqueue RAY_SHADOW_RAY_CAST_DL rays. */
  enqueue_ray_index_local(ray_index,
                          QUEUE_SHADOW_RAY_CAST_DL_RAYS,
                          enqueue_flag,
                          kernel_split_params.queue_size,
                          local_queue_atomics,
                          kernel_split_state.queue_data,
                          kernel_split_params.queue_index);
#endif

#ifdef __BRANCHED_PATH__
  /* Enqueue RAY_LIGHT_INDIRECT_NEXT_ITER rays
   * this is the last kernel before next_iteration_setup that uses local atomics so we do this here
   */
  ccl_barrier(CCL_LOCAL_MEM_FENCE);
  if (ccl_local_id(0) == 0 && ccl_local_id(1) == 0) {
    *local_queue_atomics = 0;
  }
  ccl_barrier(CCL_LOCAL_MEM_FENCE);

  ray_index = ccl_global_id(1) * ccl_global_size(0) + ccl_global_id(0);
  enqueue_ray_index_local(
      ray_index,
      QUEUE_LIGHT_INDIRECT_ITER,
      IS_STATE(kernel_split_state.ray_state, ray_index, RAY_LIGHT_INDIRECT_NEXT_ITER),
      kernel_split_params.queue_size,
      local_queue_atomics,
      kernel_split_state.queue_data,
      kernel_split_params.queue_index);

#endif /* __BRANCHED_PATH__ */
}

CCL_NAMESPACE_END<|MERGE_RESOLUTION|>--- conflicted
+++ resolved
@@ -73,57 +73,6 @@
 #  endif /* __BRANCHED_PATH__ */
 
 #  ifdef __SHADOW_TRICKS__
-<<<<<<< HEAD
-		if(flag && state->flag & PATH_RAY_SHADOW_CATCHER) {
-			flag = false;
-			enqueue_flag = 1;
-		}
-#  endif  /* __SHADOW_TRICKS__ */
-
-		if(flag) {
-			/* Sample illumination from lights to find path contribution. */
-			float light_u, light_v;
-			path_state_rng_2D(kg, state, PRNG_LIGHT_U, &light_u, &light_v);
-			float terminate = path_state_rng_light_termination(kg, state);
-
-			LightSample ls;
-			if(light_sample(kg,
-			                light_u, light_v,
-			                sd->time,
-			                sd->P_pick,
-			                sd->N_pick,
-			                state->bounce,
-			                &ls, false)) {
-
-				Ray light_ray;
-				light_ray.time = sd->time;
-
-				BsdfEval L_light;
-				bool is_lamp;
-				if(direct_emission(kg,
-				                   sd,
-				                   AS_SHADER_DATA(&kernel_split_state.sd_DL_shadow[ray_index]),
-				                   &ls,
-				                   state,
-				                   &light_ray,
-				                   &L_light,
-				                   &is_lamp,
-				                   terminate))
-				{
-					/* Write intermediate data to global memory to access from
-					 * the next kernel.
-					 */
-					kernel_split_state.light_ray[ray_index] = light_ray;
-					kernel_split_state.bsdf_eval[ray_index] = L_light;
-					kernel_split_state.is_lamp[ray_index] = is_lamp;
-					/* Mark ray state for next shadow kernel. */
-					enqueue_flag = 1;
-				}
-			}
-		}
-#endif  /* __EMISSION__ */
-	}
-=======
     if (flag && state->flag & PATH_RAY_SHADOW_CATCHER) {
       flag = false;
       enqueue_flag = 1;
@@ -137,7 +86,8 @@
       float terminate = path_state_rng_light_termination(kg, state);
 
       LightSample ls;
-      if (light_sample(kg, light_u, light_v, sd->time, sd->P, state->bounce, &ls)) {
+      if (light_sample(
+              kg, light_u, light_v, sd->time, sd->P_pick, sd->N_pick, state->bounce, &ls, false)) {
 
         Ray light_ray;
         light_ray.time = sd->time;
@@ -166,7 +116,6 @@
     }
 #endif /* __EMISSION__ */
   }
->>>>>>> e12c08e8
 
 #ifdef __EMISSION__
   /* Enqueue RAY_SHADOW_RAY_CAST_DL rays. */
