--- conflicted
+++ resolved
@@ -51,13 +51,9 @@
 	int shader_filter;
 	int shader_x, shader_w;
 
-<<<<<<< HEAD
-	explicit DeviceTask(Type type = RENDER);
-=======
 	int passes_size;
 
-	explicit DeviceTask(Type type = PATH_TRACE);
->>>>>>> bcc8c04d
+	explicit DeviceTask(Type type = RENDER);
 
 	int get_subtask_count(int num, int max_size = 0);
 	void split(list<DeviceTask>& tasks, int num, int max_size = 0);
