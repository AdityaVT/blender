--- conflicted
+++ resolved
@@ -994,15 +994,11 @@
 
 			glPopMatrix();
 
-<<<<<<< HEAD
-			if(transparent) {
-=======
 			if(draw_params.unbind_display_space_shader_cb) {
 				draw_params.unbind_display_space_shader_cb();
 			}
 
-			if(transparent)
->>>>>>> 146a1c77
+			if(transparent) {
 				glDisable(GL_BLEND);
 				glBlendFunc(GL_SRC_ALPHA, GL_ONE_MINUS_SRC_ALPHA); /* reset blender default */
 			}
