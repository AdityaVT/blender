# ***** BEGIN GPL LICENSE BLOCK *****
#
# This program is free software; you can redistribute it and/or
# modify it under the terms of the GNU General Public License
# as published by the Free Software Foundation; either version 2
# of the License, or (at your option) any later version.
#
# This program is distributed in the hope that it will be useful,
# but WITHOUT ANY WARRANTY; without even the implied warranty of
# MERCHANTABILITY or FITNESS FOR A PARTICULAR PURPOSE.  See the
# GNU General Public License for more details.
#
# You should have received a copy of the GNU General Public License
# along with this program; if not, write to the Free Software Foundation,
# Inc., 51 Franklin Street, Fifth Floor, Boston, MA 02110-1301, USA.
#
# The Original Code is Copyright (C) 2006, Blender Foundation
# All rights reserved.
# ***** END GPL LICENSE BLOCK *****

# add_subdirectory(atomic)  # header only
add_subdirectory(clog)
add_subdirectory(ghost)
add_subdirectory(guardedalloc)
add_subdirectory(libmv)
add_subdirectory(memutil)
add_subdirectory(numaapi)
add_subdirectory(opencolorio)
add_subdirectory(opensubdiv)
add_subdirectory(mikktspace)
add_subdirectory(glew-mx)
add_subdirectory(eigen)
add_subdirectory(sky)

if(WITH_AUDASPACE)
  add_subdirectory(audaspace)
endif()

if(WITH_MOD_REMESH)
  add_subdirectory(dualcon)
<<<<<<< HEAD
endif()

if(WITH_MOD_FLUID)
  add_subdirectory(elbeem)
endif()

if(WITH_MOD_SMOKE)
  add_subdirectory(smoke)
=======
>>>>>>> 0e280b96
endif()

if(WITH_IK_SOLVER)
  add_subdirectory(iksolver)
endif()

if(WITH_IK_ITASC)
  add_subdirectory(itasc)
endif()

if(WITH_CYCLES)
  add_subdirectory(cycles)
endif()

if(WITH_INTERNATIONAL)
  add_subdirectory(locale)
endif()

if(WITH_BULLET)
  add_subdirectory(rigidbody)
endif()

# only windows needs utf16 converter
if(WIN32)
  add_subdirectory(utfconv)
<<<<<<< HEAD
=======
endif()

if(WITH_MOD_FLUID)
  add_subdirectory(mantaflow)
>>>>>>> 0e280b96
endif()

if(WITH_OPENVDB)
  add_subdirectory(openvdb)
<<<<<<< HEAD
=======
endif()

if(WITH_QUADRIFLOW)
  add_subdirectory(quadriflow)
endif()

if(UNIX AND NOT APPLE)
  add_subdirectory(libc_compat)
>>>>>>> 0e280b96
endif()<|MERGE_RESOLUTION|>--- conflicted
+++ resolved
@@ -38,17 +38,6 @@
 
 if(WITH_MOD_REMESH)
   add_subdirectory(dualcon)
-<<<<<<< HEAD
-endif()
-
-if(WITH_MOD_FLUID)
-  add_subdirectory(elbeem)
-endif()
-
-if(WITH_MOD_SMOKE)
-  add_subdirectory(smoke)
-=======
->>>>>>> 0e280b96
 endif()
 
 if(WITH_IK_SOLVER)
@@ -74,19 +63,14 @@
 # only windows needs utf16 converter
 if(WIN32)
   add_subdirectory(utfconv)
-<<<<<<< HEAD
-=======
 endif()
 
 if(WITH_MOD_FLUID)
   add_subdirectory(mantaflow)
->>>>>>> 0e280b96
 endif()
 
 if(WITH_OPENVDB)
   add_subdirectory(openvdb)
-<<<<<<< HEAD
-=======
 endif()
 
 if(WITH_QUADRIFLOW)
@@ -95,5 +79,4 @@
 
 if(UNIX AND NOT APPLE)
   add_subdirectory(libc_compat)
->>>>>>> 0e280b96
 endif()