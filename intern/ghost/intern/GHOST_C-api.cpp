--- conflicted
+++ resolved
@@ -1024,12 +1024,8 @@
 int GHOST_XrApplyHapticAction(GHOST_XrContextHandle xr_contexthandle,
                               const char *action_set_name,
                               const char *action_name,
-<<<<<<< HEAD
                               const char **subaction_path,
-                              const GHOST_TInt64 *duration,
-=======
                               const int64_t *duration,
->>>>>>> 0153e997
                               const float *frequency,
                               const float *amplitude)
 {
