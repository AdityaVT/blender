/*
 * ***** BEGIN GPL LICENSE BLOCK *****
 *
 * This program is free software; you can redistribute it and/or
 * modify it under the terms of the GNU General Public License
 * as published by the Free Software Foundation; either version 2
 * of the License, or (at your option) any later version.
 *
 * This program is distributed in the hope that it will be useful,
 * but WITHOUT ANY WARRANTY; without even the implied warranty of
 * MERCHANTABILITY or FITNESS FOR A PARTICULAR PURPOSE.  See the
 * GNU General Public License for more details.
 *
 * You should have received a copy of the GNU General Public License
 * along with this program; if not, write to the Free Software Foundation,
 * Inc., 51 Franklin Street, Fifth Floor, Boston, MA 02110-1301, USA.
 *
 * The Original Code is Copyright (C) 2001-2002 by NaN Holding BV.
 * All rights reserved.
 *
 * The Original Code is: all of this file.
 *
 * Contributor(s): Maarten Gribnau.
 *
 * ***** END GPL LICENSE BLOCK *****
 */

/** \file ghost/intern/GHOST_WindowWin32.cpp
 *  \ingroup GHOST
 */

#define _USE_MATH_DEFINES

#include "GHOST_WindowWin32.h"
#include "GHOST_SystemWin32.h"
#include "GHOST_DropTargetWin32.h"
#include "GHOST_ContextNone.h"
#include "utfconv.h"
#include "utf_winfunc.h"

#if defined(WITH_GL_EGL)
#  include "GHOST_ContextEGL.h"
#else
#  include "GHOST_ContextWGL.h"
#endif


#include <math.h>
#include <string.h>
#include <assert.h>



const wchar_t *GHOST_WindowWin32::s_windowClassName = L"GHOST_WindowClass";
const int GHOST_WindowWin32::s_maxTitleLength = 128;
<<<<<<< HEAD
=======
HGLRC GHOST_WindowWin32::s_firsthGLRc = NULL;
HDC GHOST_WindowWin32::s_firstHDC = NULL;

static int WeightPixelFormat(PIXELFORMATDESCRIPTOR &pfd);
static int EnumPixelFormats(HDC hdc);
>>>>>>> 2d84072a




/* force NVidia Optimus to used dedicated graphics */
extern "C" {
	__declspec(dllexport) DWORD NvOptimusEnablement = 0x00000001;
}

GHOST_WindowWin32::GHOST_WindowWin32(
<<<<<<< HEAD
    GHOST_SystemWin32 *system,
    const STR_String& title,
    GHOST_TInt32 left,
    GHOST_TInt32 top,
    GHOST_TUns32 width,
    GHOST_TUns32 height,
    GHOST_TWindowState state,
    GHOST_TDrawingContextType type,
    bool wantStereoVisual,
    GHOST_TUns16 wantNumOfAASamples,
    GHOST_TEmbedderWindowID parentwindowhwnd)
	:
	GHOST_Window(width, height, state,
	             wantStereoVisual, false, wantNumOfAASamples),
	m_inLiveResize(false),
	m_system(system),
	m_hDC(0),
	m_hasMouseCaptured(false),
	m_hasGrabMouse(false),
	m_nPressedButtons(0),
	m_customCursor(0),
	m_wintab(NULL),
	m_tabletData(NULL),
	m_tablet(0),
	m_maxPressure(0),
	m_normal_state(GHOST_kWindowStateNormal),
	m_parentWindowHwnd(parentwindowhwnd)
=======
        GHOST_SystemWin32 *system,
        const STR_String &title,
        GHOST_TInt32 left,
        GHOST_TInt32 top,
        GHOST_TUns32 width,
        GHOST_TUns32 height,
        GHOST_TWindowState state,
        GHOST_TDrawingContextType type,
        const bool stereoVisual,
        const GHOST_TUns16 numOfAASamples,
        GHOST_TEmbedderWindowID parentwindowhwnd,
        GHOST_TSuccess msEnabled,
        int msPixelFormat)
    : GHOST_Window(width, height, state, GHOST_kDrawingContextTypeNone,
                   stereoVisual, false, numOfAASamples),
      m_inLiveResize(false),
      m_system(system),
      m_hDC(0),
      m_hGlRc(0),
      m_hasMouseCaptured(false),
      m_hasGrabMouse(false),
      m_nPressedButtons(0),
      m_customCursor(0),
      m_wintab(NULL),
      m_tabletData(NULL),
      m_tablet(0),
      m_maxPressure(0),
      m_multisample(numOfAASamples),
      m_multisampleEnabled(msEnabled),
      m_msPixelFormat(msPixelFormat),
      //For recreation
      m_title(title),
      m_left(left),
      m_top(top),
      m_width(width),
      m_height(height),
      m_normal_state(GHOST_kWindowStateNormal),
      m_stereo(stereoVisual),
      m_nextWindow(NULL),
      m_parentWindowHwnd(parentwindowhwnd)
>>>>>>> 2d84072a
{
	OSVERSIONINFOEX versionInfo;
	bool hasMinVersionForTaskbar = false;
	
	ZeroMemory(&versionInfo, sizeof(OSVERSIONINFOEX));
	
	versionInfo.dwOSVersionInfoSize = sizeof(OSVERSIONINFOEX);
	
	if (!GetVersionEx((OSVERSIONINFO *)&versionInfo)) {
		versionInfo.dwOSVersionInfoSize = sizeof(OSVERSIONINFO);
		if (GetVersionEx((OSVERSIONINFO *)&versionInfo)) {
			if ((versionInfo.dwMajorVersion == 6 && versionInfo.dwMinorVersion >= 1) ||
			    (versionInfo.dwMajorVersion >= 7))
			{
				hasMinVersionForTaskbar = true;
			}
		}
	}
	else {
		if ((versionInfo.dwMajorVersion == 6 && versionInfo.dwMinorVersion >= 1) ||
		    (versionInfo.dwMajorVersion >= 7))
		{
			hasMinVersionForTaskbar = true;
		}
	}

	if (state != GHOST_kWindowStateFullScreen) {
		RECT rect;
		MONITORINFO monitor;
		GHOST_TUns32 tw, th; 

#if !defined(_MSC_VER) || _MSC_VER < 1700
		int cxsizeframe = GetSystemMetrics(SM_CXSIZEFRAME);
		int cysizeframe = GetSystemMetrics(SM_CYSIZEFRAME);
#else
		// MSVC 2012+ returns bogus values from GetSystemMetrics, bug in Windows
		// http://connect.microsoft.com/VisualStudio/feedback/details/753224/regression-getsystemmetrics-delivers-different-values
		RECT cxrect = {0, 0, 0, 0};
		AdjustWindowRectEx(&cxrect, WS_POPUP | WS_CLIPSIBLINGS | WS_CLIPCHILDREN | WS_THICKFRAME | WS_DLGFRAME, FALSE, 0);

		int cxsizeframe = abs(cxrect.bottom);
		int cysizeframe = abs(cxrect.left);
#endif

		width += cxsizeframe * 2;
		height += cysizeframe * 2 + GetSystemMetrics(SM_CYCAPTION);

		rect.left = left;
		rect.right = left + width;
		rect.top = top;
		rect.bottom = top + height;

		monitor.cbSize = sizeof(monitor);
		monitor.dwFlags = 0;

		// take taskbar into account
		GetMonitorInfo(MonitorFromRect(&rect, MONITOR_DEFAULTTONEAREST), &monitor);

		th = monitor.rcWork.bottom - monitor.rcWork.top;
		tw = monitor.rcWork.right - monitor.rcWork.left;

		if (tw < width) {
			width = tw;
			left = monitor.rcWork.left;
		}
		else if (monitor.rcWork.right < left + (int)width)
			left = monitor.rcWork.right - width;
		else if (left < monitor.rcWork.left)
			left = monitor.rcWork.left;

		if (th < height) {
			height = th;
			top = monitor.rcWork.top;
		}
		else if (monitor.rcWork.bottom < top + (int)height)
			top = monitor.rcWork.bottom - height;
		else if (top < monitor.rcWork.top)
			top = monitor.rcWork.top;

		int wintype = WS_OVERLAPPEDWINDOW;
		if (m_parentWindowHwnd != 0) {
			wintype = WS_CHILD;
			GetWindowRect((HWND)m_parentWindowHwnd, &rect);
			left = 0;
			top = 0;
			width = rect.right - rect.left;
			height = rect.bottom - rect.top;
		}
		
		wchar_t *title_16 = alloc_utf16_from_8((char *)(const char *)title, 0);
		m_hWnd = ::CreateWindowW(
		    s_windowClassName,          // pointer to registered class name
		    title_16,                   // pointer to window name
		    wintype,                    // window style
		    left,                       // horizontal position of window
		    top,                        // vertical position of window
		    width,                      // window width
		    height,                     // window height
		    (HWND) m_parentWindowHwnd,  // handle to parent or owner window
		    0,                          // handle to menu or child-window identifier
		    ::GetModuleHandle(0),       // handle to application instance
		    0);                         // pointer to window-creation data
		free(title_16);
	}
	else {
		wchar_t *title_16 = alloc_utf16_from_8((char *)(const char *)title, 0);
		m_hWnd = ::CreateWindowW(
		    s_windowClassName,          // pointer to registered class name
		    title_16,                   // pointer to window name
		    WS_POPUP | WS_MAXIMIZE,     // window style
		    left,                       // horizontal position of window
		    top,                        // vertical position of window
		    width,                      // window width
		    height,                     // window height
		    HWND_DESKTOP,               // handle to parent or owner window
		    0,                          // handle to menu or child-window identifier
		    ::GetModuleHandle(0),       // handle to application instance
		    0);                         // pointer to window-creation data
		free(title_16);
	}
	if (m_hWnd) {
		// Register this window as a droptarget. Requires m_hWnd to be valid.
		// Note that OleInitialize(0) has to be called prior to this. Done in GHOST_SystemWin32.
		m_dropTarget = new GHOST_DropTargetWin32(this, m_system);
		if (m_dropTarget) {
			::RegisterDragDrop(m_hWnd, m_dropTarget);
		}

		// Store a pointer to this class in the window structure
		::SetWindowLongPtr(m_hWnd, GWLP_USERDATA, (LONG_PTR) this);

		// Store the device context
		m_hDC = ::GetDC(m_hWnd);

		GHOST_TSuccess success = setDrawingContextType(type);

		if (success) {
			// Show the window
			int nCmdShow;
			switch (state) {
				case GHOST_kWindowStateMaximized:
					nCmdShow = SW_SHOWMAXIMIZED;
					break;
				case GHOST_kWindowStateMinimized:
					nCmdShow = SW_SHOWMINIMIZED;
					break;
				case GHOST_kWindowStateNormal:
				default:
					nCmdShow = SW_SHOWNORMAL;
					break;
			}

<<<<<<< HEAD
=======
		if (success) {
>>>>>>> 2d84072a
			::ShowWindow(m_hWnd, nCmdShow);
			// Force an initial paint of the window
			::UpdateWindow(m_hWnd);
		}
		else {
			//invalidate the window
			::DestroyWindow(m_hWnd);
			m_hWnd = NULL;
		}
	}

	if (parentwindowhwnd != 0) {
		RAWINPUTDEVICE device = {0};
		device.usUsagePage  = 0x01; /* usUsagePage & usUsage for keyboard*/
		device.usUsage      = 0x06; /* http://msdn.microsoft.com/en-us/windows/hardware/gg487473.aspx */
		device.dwFlags |= RIDEV_INPUTSINK; // makes WM_INPUT is visible for ghost when has parent window
		device.hwndTarget = m_hWnd;
		RegisterRawInputDevices(&device, 1, sizeof(device));
	}

	m_wintab = ::LoadLibrary("Wintab32.dll");
	if (m_wintab) {
		GHOST_WIN32_WTInfo fpWTInfo = (GHOST_WIN32_WTInfo) ::GetProcAddress(m_wintab, "WTInfoA");
		GHOST_WIN32_WTOpen fpWTOpen = (GHOST_WIN32_WTOpen) ::GetProcAddress(m_wintab, "WTOpenA");

		// let's see if we can initialize tablet here
		/* check if WinTab available. */
		if (fpWTInfo && fpWTInfo(0, 0, NULL)) {
			// Now init the tablet
			LOGCONTEXT lc;
			/* The maximum tablet size, pressure and orientation (tilt) */
			AXIS TabletX, TabletY, Pressure, Orientation[3];

			// Open a Wintab context

			// Get default context information
			fpWTInfo(WTI_DEFCONTEXT, 0, &lc);

			// Open the context
			lc.lcPktData = PACKETDATA;
			lc.lcPktMode = PACKETMODE;
			lc.lcOptions |= CXO_MESSAGES | CXO_SYSTEM;

			/* Set the entire tablet as active */
			fpWTInfo(WTI_DEVICES, DVC_X, &TabletX);
			fpWTInfo(WTI_DEVICES, DVC_Y, &TabletY);

			/* get the max pressure, to divide into a float */
			BOOL pressureSupport = fpWTInfo(WTI_DEVICES, DVC_NPRESSURE, &Pressure);
			if (pressureSupport)
				m_maxPressure = Pressure.axMax;
			else
				m_maxPressure = 0;

			/* get the max tilt axes, to divide into floats */
			BOOL tiltSupport = fpWTInfo(WTI_DEVICES, DVC_ORIENTATION, &Orientation);
			if (tiltSupport) {
				/* does the tablet support azimuth ([0]) and altitude ([1]) */
				if (Orientation[0].axResolution && Orientation[1].axResolution) {
					/* all this assumes the minimum is 0 */
					m_maxAzimuth = Orientation[0].axMax;
					m_maxAltitude = Orientation[1].axMax;
				}
				else {  /* no so dont do tilt stuff */
					m_maxAzimuth = m_maxAltitude = 0;
				}
			}

			if (fpWTOpen) {
				m_tablet = fpWTOpen(m_hWnd, &lc, TRUE);
				if (m_tablet) {
					m_tabletData = new GHOST_TabletData();
					m_tabletData->Active = GHOST_kTabletModeNone;
				}
			}
		}
	}

	if (hasMinVersionForTaskbar)
		CoCreateInstance(CLSID_TaskbarList, NULL, CLSCTX_INPROC_SERVER, IID_ITaskbarList, (LPVOID *)&m_Bar);
	else
		m_Bar = NULL;
}


GHOST_WindowWin32::~GHOST_WindowWin32()
{
	if (m_Bar) {
		m_Bar->SetProgressState(m_hWnd, TBPF_NOPROGRESS);
		m_Bar->Release();
	}

	if (m_wintab) {
		GHOST_WIN32_WTClose fpWTClose = (GHOST_WIN32_WTClose) ::GetProcAddress(m_wintab, "WTClose");
		if (fpWTClose) {
			if (m_tablet)
				fpWTClose(m_tablet);
			if (m_tabletData)
				delete m_tabletData;
			m_tabletData = NULL;
		}
	}

	if (m_customCursor) {
		DestroyCursor(m_customCursor);
		m_customCursor = NULL;
	}

<<<<<<< HEAD
	if (m_hWnd != NULL && m_hDC != NULL && releaseNativeHandles()) {
=======
	::wglMakeCurrent(NULL, NULL);
	m_multisampleEnabled = GHOST_kFailure;
	m_multisample = 0;
	setDrawingContextType(GHOST_kDrawingContextTypeNone);

	if (m_hDC && m_hDC != s_firstHDC) {
>>>>>>> 2d84072a
		::ReleaseDC(m_hWnd, m_hDC);
	}

	if (m_hWnd) {
		if (m_dropTarget) {
			// Disable DragDrop
			RevokeDragDrop(m_hWnd);
			// Release our reference of the DropTarget and it will delete itself eventually.
			m_dropTarget->Release();
		}

		::DestroyWindow(m_hWnd);
		m_hWnd = 0;
	}
}

bool GHOST_WindowWin32::getValid() const
{
	return GHOST_Window::getValid() && m_hWnd != 0 && m_hDC != 0;
}

HWND GHOST_WindowWin32::getHWND() const
{
	return m_hWnd;
}

void GHOST_WindowWin32::setTitle(const STR_String &title)
{
	wchar_t *title_16 = alloc_utf16_from_8((char *)(const char *)title, 0);
	::SetWindowTextW(m_hWnd, (wchar_t *)title_16);
	free(title_16);
}


void GHOST_WindowWin32::getTitle(STR_String &title) const
{
	char buf[s_maxTitleLength]; /*CHANGE + never used yet*/
	::GetWindowText(m_hWnd, buf, s_maxTitleLength);
	STR_String temp(buf);
	title = buf;
}


void GHOST_WindowWin32::getWindowBounds(GHOST_Rect &bounds) const
{
	RECT rect;
	::GetWindowRect(m_hWnd, &rect);
	bounds.m_b = rect.bottom;
	bounds.m_l = rect.left;
	bounds.m_r = rect.right;
	bounds.m_t = rect.top;
}


void GHOST_WindowWin32::getClientBounds(GHOST_Rect &bounds) const
{
	RECT rect;
	POINT coord;
	::GetClientRect(m_hWnd, &rect);

	coord.x = rect.left;
	coord.y = rect.top;
	::ClientToScreen(m_hWnd, &coord);

	bounds.m_l = coord.x;
	bounds.m_t = coord.y;

	coord.x = rect.right;
	coord.y = rect.bottom;
	::ClientToScreen(m_hWnd, &coord);

	bounds.m_r = coord.x;
	bounds.m_b = coord.y;
}


GHOST_TSuccess GHOST_WindowWin32::setClientWidth(GHOST_TUns32 width)
{
	GHOST_TSuccess success;
	GHOST_Rect cBnds, wBnds;
	getClientBounds(cBnds);
	if (cBnds.getWidth() != (GHOST_TInt32)width) {
		getWindowBounds(wBnds);
		int cx = wBnds.getWidth() + width - cBnds.getWidth();
		int cy = wBnds.getHeight();
		success =  ::SetWindowPos(m_hWnd, HWND_TOP, 0, 0, cx, cy, SWP_NOMOVE | SWP_NOZORDER) ?
		          GHOST_kSuccess : GHOST_kFailure;
	}
	else {
		success = GHOST_kSuccess;
	}
	return success;
}


GHOST_TSuccess GHOST_WindowWin32::setClientHeight(GHOST_TUns32 height)
{
	GHOST_TSuccess success;
	GHOST_Rect cBnds, wBnds;
	getClientBounds(cBnds);
	if (cBnds.getHeight() != (GHOST_TInt32)height) {
		getWindowBounds(wBnds);
		int cx = wBnds.getWidth();
		int cy = wBnds.getHeight() + height - cBnds.getHeight();
		success = ::SetWindowPos(m_hWnd, HWND_TOP, 0, 0, cx, cy, SWP_NOMOVE | SWP_NOZORDER) ?
		          GHOST_kSuccess : GHOST_kFailure;
	}
	else {
		success = GHOST_kSuccess;
	}
	return success;
}


GHOST_TSuccess GHOST_WindowWin32::setClientSize(GHOST_TUns32 width, GHOST_TUns32 height)
{
	GHOST_TSuccess success;
	GHOST_Rect cBnds, wBnds;
	getClientBounds(cBnds);
	if ((cBnds.getWidth() != (GHOST_TInt32)width) || (cBnds.getHeight() != (GHOST_TInt32)height)) {
		getWindowBounds(wBnds);
		int cx = wBnds.getWidth() + width - cBnds.getWidth();
		int cy = wBnds.getHeight() + height - cBnds.getHeight();
		success = ::SetWindowPos(m_hWnd, HWND_TOP, 0, 0, cx, cy, SWP_NOMOVE | SWP_NOZORDER) ?
		          GHOST_kSuccess : GHOST_kFailure;
	}
	else {
		success = GHOST_kSuccess;
	}
	return success;
}


GHOST_TWindowState GHOST_WindowWin32::getState() const
{
	GHOST_TWindowState state;

	// XXX 27.04.2011
	// we need to find a way to combine parented windows + resizing if we simply set the
	// state as GHOST_kWindowStateEmbedded we will need to check for them somewhere else.
	// It's also strange that in Windows is the only platform we need to make this separation.
	if (m_parentWindowHwnd != 0) {
		state = GHOST_kWindowStateEmbedded;
		return state;
	}

	if (::IsIconic(m_hWnd)) {
		state = GHOST_kWindowStateMinimized;
	}
	else if (::IsZoomed(m_hWnd)) {
		LONG_PTR result = ::GetWindowLongPtr(m_hWnd, GWL_STYLE);
		if ((result & (WS_POPUP | WS_MAXIMIZE)) != (WS_POPUP | WS_MAXIMIZE))
			state = GHOST_kWindowStateMaximized;
		else
			state = GHOST_kWindowStateFullScreen;
	}
	else {
		state = GHOST_kWindowStateNormal;
	}
	return state;
}


void GHOST_WindowWin32::screenToClient(
        GHOST_TInt32 inX, GHOST_TInt32 inY,
        GHOST_TInt32 &outX, GHOST_TInt32 &outY) const
{
	POINT point = {inX, inY};
	::ScreenToClient(m_hWnd, &point);
	outX = point.x;
	outY = point.y;
}


void GHOST_WindowWin32::clientToScreen(
        GHOST_TInt32 inX, GHOST_TInt32 inY,
        GHOST_TInt32 &outX, GHOST_TInt32 &outY) const
{
	POINT point = {inX, inY};
	::ClientToScreen(m_hWnd, &point);
	outX = point.x;
	outY = point.y;
}


GHOST_TSuccess GHOST_WindowWin32::setState(GHOST_TWindowState state)
{
	GHOST_TWindowState curstate = getState();
	WINDOWPLACEMENT wp;
	wp.length = sizeof(WINDOWPLACEMENT);
	::GetWindowPlacement(m_hWnd, &wp);

	if (state == GHOST_kWindowStateNormal)
		state = m_normal_state;

	switch (state) {
		case GHOST_kWindowStateMinimized:
			wp.showCmd = SW_SHOWMINIMIZED;
			break;
		case GHOST_kWindowStateMaximized:
			wp.showCmd = SW_SHOWMAXIMIZED;
			::SetWindowLongPtr(m_hWnd, GWL_STYLE, WS_OVERLAPPEDWINDOW);
			break;
		case GHOST_kWindowStateFullScreen:
			if (curstate != state && curstate != GHOST_kWindowStateMinimized)
				m_normal_state = curstate;
			wp.showCmd = SW_SHOWMAXIMIZED;
			wp.ptMaxPosition.x = 0;
			wp.ptMaxPosition.y = 0;
			::SetWindowLongPtr(m_hWnd, GWL_STYLE, WS_POPUP | WS_MAXIMIZE);
			break;
		case GHOST_kWindowStateEmbedded:
			::SetWindowLongPtr(m_hWnd, GWL_STYLE, WS_CHILD);
			break;
		case GHOST_kWindowStateNormal:
		default:
			wp.showCmd = SW_SHOWNORMAL;
			::SetWindowLongPtr(m_hWnd, GWL_STYLE, WS_OVERLAPPEDWINDOW);
			break;
	}
	/* Clears window cache for SetWindowLongPtr */
	::SetWindowPos(m_hWnd, 0, 0, 0, 0, 0, SWP_NOMOVE | SWP_NOSIZE | SWP_NOZORDER | SWP_FRAMECHANGED);

	return ::SetWindowPlacement(m_hWnd, &wp) == TRUE ? GHOST_kSuccess : GHOST_kFailure;
}


GHOST_TSuccess GHOST_WindowWin32::setOrder(GHOST_TWindowOrder order)
{
	HWND hWndInsertAfter, hWndToRaise;

	if (order == GHOST_kWindowOrderBottom) {
		hWndInsertAfter = HWND_BOTTOM;
		hWndToRaise = ::GetWindow(m_hWnd, GW_HWNDNEXT); /* the window to raise */
	}
	else {
		hWndInsertAfter = HWND_TOP;
		hWndToRaise = NULL;
	}

	if (::SetWindowPos(m_hWnd, hWndInsertAfter, 0, 0, 0, 0, SWP_NOMOVE | SWP_NOSIZE) == FALSE) {
		return GHOST_kFailure;
	}

	if (hWndToRaise && ::SetWindowPos(hWndToRaise, HWND_TOP, 0, 0, 0, 0, SWP_NOMOVE | SWP_NOSIZE) == FALSE) {
		return GHOST_kFailure;
	}
	return GHOST_kSuccess;
}


GHOST_TSuccess GHOST_WindowWin32::invalidate()
{
	GHOST_TSuccess success;
	if (m_hWnd) {
		success = ::InvalidateRect(m_hWnd, 0, FALSE) != 0 ? GHOST_kSuccess : GHOST_kFailure;
	}
	else {
		success = GHOST_kFailure;
	}
	return success;
}


<<<<<<< HEAD
=======
	if (!wglChoosePixelFormatARB) {
		m_multisampleEnabled = GHOST_kFailure;
		return GHOST_kFailure;
	}

	// iAttributes[17] is the initial multisample. If not valid try to use the closest valid value under it.
	while (iAttributes[17] > 0) {
		// See if the format is valid
		success = wglChoosePixelFormatARB(hDC, iAttributes, fAttributes, nMaxFormats, &pixelFormat, &numFormats);
		GHOST_PRINTF("WGL_SAMPLES_ARB = %i --> success = %i, %i formats\n", iAttributes[17], success, numFormats);

		if (success && numFormats >= 1 && m_multisampleEnabled == GHOST_kFailure) {
			GHOST_PRINTF("valid pixel format with %i multisamples\n", iAttributes[17]);
			m_multisampleEnabled = GHOST_kSuccess;
			m_msPixelFormat = pixelFormat;
		}
		iAttributes[17] -= 1;
		success = GHOST_kFailure;
	}
	if (m_multisampleEnabled == GHOST_kSuccess) {
		return GHOST_kSuccess;
	}
	GHOST_PRINT("no available pixel format\n");
	return GHOST_kFailure;
}
>>>>>>> 2d84072a

GHOST_Context *GHOST_WindowWin32::newDrawingContext(GHOST_TDrawingContextType type)
{
	if (type == GHOST_kDrawingContextTypeOpenGL) {
#if !defined(WITH_GL_EGL)

#if defined(WITH_GL_PROFILE_CORE)
		GHOST_Context *context = new GHOST_ContextWGL(
		        m_wantStereoVisual,
		        m_wantNumOfAASamples,
		        m_hWnd,
		        m_hDC,
		        WGL_CONTEXT_OPENGL_CORE_PROFILE_BIT,
		        3, 2,
		        GHOST_OPENGL_WGL_CONTEXT_FLAGS,
		        GHOST_OPENGL_WGL_RESET_NOTIFICATION_STRATEGY);
#elif defined(WITH_GL_PROFILE_ES20)
		GHOST_Context *context = new GHOST_ContextWGL(
		        m_wantStereoVisual,
		        m_wantNumOfAASamples,
		        m_hWnd,
		        m_hDC,
		        WGL_CONTEXT_ES2_PROFILE_BIT_EXT,
		        2, 0,
		        GHOST_OPENGL_WGL_CONTEXT_FLAGS,
		        GHOST_OPENGL_WGL_RESET_NOTIFICATION_STRATEGY);
#elif defined(WITH_GL_PROFILE_COMPAT)
		GHOST_Context *context = new GHOST_ContextWGL(
		        m_wantStereoVisual,
		        m_wantNumOfAASamples,
		        m_hWnd,
		        m_hDC,
		        0, // profile bit
		        0, 0,
		        GHOST_OPENGL_WGL_CONTEXT_FLAGS,
		        GHOST_OPENGL_WGL_RESET_NOTIFICATION_STRATEGY);
#else
#  error
#endif

#else

#if defined(WITH_GL_PROFILE_CORE)
		GHOST_Context *context = new GHOST_ContextEGL(
		        m_wantStereoVisual,
		        m_wantNumOfAASamples,
		        m_hWnd,
		        m_hDC,
		        EGL_CONTEXT_OPENGL_CORE_PROFILE_BIT,
		        3, 2,
		        GHOST_OPENGL_EGL_CONTEXT_FLAGS,
		        GHOST_OPENGL_EGL_RESET_NOTIFICATION_STRATEGY,
		        EGL_OPENGL_API);
#elif defined(WITH_GL_PROFILE_ES20)
		GHOST_Context *context = new GHOST_ContextEGL(
		        m_wantStereoVisual,
		        m_wantNumOfAASamples,
		        m_hWnd,
		        m_hDC,
		        0, // profile bit
		        2, 0,
		        GHOST_OPENGL_EGL_CONTEXT_FLAGS,
		        GHOST_OPENGL_EGL_RESET_NOTIFICATION_STRATEGY,
		        EGL_OPENGL_ES_API);
#elif defined(WITH_GL_PROFILE_COMPAT)
		GHOST_Context *context = new GHOST_ContextEGL(
		        m_wantStereoVisual,
		        m_wantNumOfAASamples,
		        m_hWnd,
		        m_hDC,
		        0, // profile bit
		        0, 0,
		        GHOST_OPENGL_EGL_CONTEXT_FLAGS,
		        GHOST_OPENGL_EGL_RESET_NOTIFICATION_STRATEGY,
		        EGL_OPENGL_API);
#else
#  error
#endif

#endif
		if (context->initializeDrawingContext())
			return context;
		else
			delete context;
	}

	return NULL;
}

void GHOST_WindowWin32::lostMouseCapture()
{
	if (m_hasMouseCaptured) {
		m_hasGrabMouse = false;
		m_nPressedButtons = 0;
		m_hasMouseCaptured = false;
	}
}

void GHOST_WindowWin32::registerMouseClickEvent(int press)
{

	switch (press) {
		case 0: m_nPressedButtons++;    break;
		case 1: if (m_nPressedButtons) m_nPressedButtons--; break;
		case 2: m_hasGrabMouse = true;    break;
		case 3: m_hasGrabMouse = false;   break;
	}

	if (!m_nPressedButtons && !m_hasGrabMouse && m_hasMouseCaptured) {
		::ReleaseCapture();
		m_hasMouseCaptured = false;
	}
	else if ((m_nPressedButtons || m_hasGrabMouse) && !m_hasMouseCaptured) {
		::SetCapture(m_hWnd);
		m_hasMouseCaptured = true;

	}
}


void GHOST_WindowWin32::loadCursor(bool visible, GHOST_TStandardCursor cursor) const
{
	if (!visible) {
		while (::ShowCursor(FALSE) >= 0) ;
	}
	else {
		while (::ShowCursor(TRUE) < 0) ;
	}

	if (cursor == GHOST_kStandardCursorCustom && m_customCursor) {
		::SetCursor(m_customCursor);
	}
	else {
		// Convert GHOST cursor to Windows OEM cursor
		bool success = true;
		LPCSTR id;
		switch (cursor) {
			case GHOST_kStandardCursorDefault:              id = IDC_ARROW;     break;
			case GHOST_kStandardCursorRightArrow:           id = IDC_ARROW;     break;
			case GHOST_kStandardCursorLeftArrow:            id = IDC_ARROW;     break;
			case GHOST_kStandardCursorInfo:                 id = IDC_SIZEALL;   break;  // Four-pointed arrow pointing north, south, east, and west
			case GHOST_kStandardCursorDestroy:              id = IDC_NO;        break;  // Slashed circle
			case GHOST_kStandardCursorHelp:                 id = IDC_HELP;      break;  // Arrow and question mark
			case GHOST_kStandardCursorCycle:                id = IDC_NO;        break;  // Slashed circle
			case GHOST_kStandardCursorSpray:                id = IDC_SIZEALL;   break;  // Four-pointed arrow pointing north, south, east, and west
			case GHOST_kStandardCursorWait:                 id = IDC_WAIT;      break;  // Hourglass
			case GHOST_kStandardCursorText:                 id = IDC_IBEAM;     break;  // I-beam
			case GHOST_kStandardCursorCrosshair:            id = IDC_CROSS;     break;  // Crosshair
			case GHOST_kStandardCursorUpDown:               id = IDC_SIZENS;    break;  // Double-pointed arrow pointing north and south
			case GHOST_kStandardCursorLeftRight:            id = IDC_SIZEWE;    break;  // Double-pointed arrow pointing west and east
			case GHOST_kStandardCursorTopSide:              id = IDC_UPARROW;   break;  // Vertical arrow
			case GHOST_kStandardCursorBottomSide:           id = IDC_SIZENS;    break;
			case GHOST_kStandardCursorLeftSide:             id = IDC_SIZEWE;    break;
			case GHOST_kStandardCursorTopLeftCorner:        id = IDC_SIZENWSE;  break;
			case GHOST_kStandardCursorTopRightCorner:       id = IDC_SIZENESW;  break;
			case GHOST_kStandardCursorBottomRightCorner:    id = IDC_SIZENWSE;  break;
			case GHOST_kStandardCursorBottomLeftCorner:     id = IDC_SIZENESW;  break;
			case GHOST_kStandardCursorPencil:               id = IDC_ARROW;     break;
			case GHOST_kStandardCursorCopy:                 id = IDC_ARROW;     break;
			default:
				success = false;
		}

		if (success) {
			::SetCursor(::LoadCursor(0, id));
		}
	}
}

GHOST_TSuccess GHOST_WindowWin32::setWindowCursorVisibility(bool visible)
{
	if (::GetForegroundWindow() == m_hWnd) {
		loadCursor(visible, getCursorShape());
	}

	return GHOST_kSuccess;
}

GHOST_TSuccess GHOST_WindowWin32::setWindowCursorGrab(GHOST_TGrabCursorMode mode)
{
	if (mode != GHOST_kGrabDisable) {
		if (mode != GHOST_kGrabNormal) {
			m_system->getCursorPosition(m_cursorGrabInitPos[0], m_cursorGrabInitPos[1]);
			setCursorGrabAccum(0, 0);

			if (mode == GHOST_kGrabHide)
				setWindowCursorVisibility(false);
		}
		registerMouseClickEvent(2);
	}
	else {
		if (m_cursorGrab == GHOST_kGrabHide) {
			m_system->setCursorPosition(m_cursorGrabInitPos[0], m_cursorGrabInitPos[1]);
			setWindowCursorVisibility(true);
		}
		if (m_cursorGrab != GHOST_kGrabNormal) {
			/* use to generate a mouse move event, otherwise the last event
			 * blender gets can be outside the screen causing menus not to show
			 * properly unless the user moves the mouse */
			GHOST_TInt32 pos[2];
			m_system->getCursorPosition(pos[0], pos[1]);
			m_system->setCursorPosition(pos[0], pos[1]);
		}

		/* Almost works without but important otherwise the mouse GHOST location can be incorrect on exit */
		setCursorGrabAccum(0, 0);
		m_cursorGrabBounds.m_l = m_cursorGrabBounds.m_r = -1; /* disable */
		registerMouseClickEvent(3);
	}
	
	return GHOST_kSuccess;
}

GHOST_TSuccess GHOST_WindowWin32::setWindowCursorShape(GHOST_TStandardCursor cursorShape)
{
	if (m_customCursor) {
		DestroyCursor(m_customCursor);
		m_customCursor = NULL;
	}

	if (::GetForegroundWindow() == m_hWnd) {
		loadCursor(getCursorVisibility(), cursorShape);
	}

	return GHOST_kSuccess;
}

void GHOST_WindowWin32::processWin32TabletInitEvent()
{
	if (m_wintab && m_tabletData) {
		GHOST_WIN32_WTInfo fpWTInfo = (GHOST_WIN32_WTInfo) ::GetProcAddress(m_wintab, "WTInfoA");

		// let's see if we can initialize tablet here
		/* check if WinTab available. */
		if (fpWTInfo) {
			AXIS Pressure, Orientation[3]; /* The maximum tablet size */

			BOOL pressureSupport = fpWTInfo(WTI_DEVICES, DVC_NPRESSURE, &Pressure);
			if (pressureSupport)
				m_maxPressure = Pressure.axMax;
			else
				m_maxPressure = 0;

			BOOL tiltSupport = fpWTInfo(WTI_DEVICES, DVC_ORIENTATION, &Orientation);
			if (tiltSupport) {
				/* does the tablet support azimuth ([0]) and altitude ([1]) */
				if (Orientation[0].axResolution && Orientation[1].axResolution) {
					m_maxAzimuth = Orientation[0].axMax;
					m_maxAltitude = Orientation[1].axMax;
				}
				else {  /* no so dont do tilt stuff */
					m_maxAzimuth = m_maxAltitude = 0;
				}
			}

			m_tabletData->Active = GHOST_kTabletModeNone;
		}
	}
}

void GHOST_WindowWin32::processWin32TabletEvent(WPARAM wParam, LPARAM lParam)
{
	PACKET pkt;
	if (m_wintab) {
		GHOST_WIN32_WTPacket fpWTPacket = (GHOST_WIN32_WTPacket) ::GetProcAddress(m_wintab, "WTPacket");
		if (fpWTPacket) {
			if (fpWTPacket((HCTX)lParam, wParam, &pkt)) {
				if (m_tabletData) {
					switch (pkt.pkCursor) {
						case 0: /* first device */
						case 3: /* second device */
							m_tabletData->Active = GHOST_kTabletModeNone; /* puck - not yet supported */
							break;
						case 1:
						case 4:
						case 7:
							m_tabletData->Active = GHOST_kTabletModeStylus; /* stylus */
							break;
						case 2:
						case 5:
						case 8:
							m_tabletData->Active = GHOST_kTabletModeEraser; /* eraser */
							break;
					}
					if (m_maxPressure > 0) {
						m_tabletData->Pressure = (float)pkt.pkNormalPressure / (float)m_maxPressure;
					}
					else {
						m_tabletData->Pressure = 1.0f;
					}

					if ((m_maxAzimuth > 0) && (m_maxAltitude > 0)) {
						ORIENTATION ort = pkt.pkOrientation;
						float vecLen;
						float altRad, azmRad;   /* in radians */

						/*
						 * from the wintab spec:
						 * orAzimuth	Specifies the clockwise rotation of the
						 * cursor about the z axis through a full circular range.
						 *
						 * orAltitude	Specifies the angle with the x-y plane
						 * through a signed, semicircular range.  Positive values
						 * specify an angle upward toward the positive z axis;
						 * negative values specify an angle downward toward the negative z axis.
						 *
						 * wintab.h defines .orAltitude as a UINT but documents .orAltitude
						 * as positive for upward angles and negative for downward angles.
						 * WACOM uses negative altitude values to show that the pen is inverted;
						 * therefore we cast .orAltitude as an (int) and then use the absolute value.
						 */

						/* convert raw fixed point data to radians */
						altRad = (float)((fabs((float)ort.orAltitude) / (float)m_maxAltitude) * M_PI / 2.0);
						azmRad = (float)(((float)ort.orAzimuth / (float)m_maxAzimuth) * M_PI * 2.0);

						/* find length of the stylus' projected vector on the XY plane */
						vecLen = cos(altRad);

						/* from there calculate X and Y components based on azimuth */
						m_tabletData->Xtilt = sin(azmRad) * vecLen;
						m_tabletData->Ytilt = (float)(sin(M_PI / 2.0 - azmRad) * vecLen);

					}
					else {
						m_tabletData->Xtilt = 0.0f;
						m_tabletData->Ytilt = 0.0f;
					}
				}
			}
		}
	}
}

void GHOST_WindowWin32::bringTabletContextToFront()
{
	if (m_wintab) {
		GHOST_WIN32_WTOverlap fpWTOverlap = (GHOST_WIN32_WTOverlap) ::GetProcAddress(m_wintab, "WTOverlap");
		if (fpWTOverlap) {
			fpWTOverlap(m_tablet, TRUE);
		}
	}
}

/** Reverse the bits in a GHOST_TUns8 */
static GHOST_TUns8 uns8ReverseBits(GHOST_TUns8 ch)
{
	ch = ((ch >> 1) & 0x55) | ((ch << 1) & 0xAA);
	ch = ((ch >> 2) & 0x33) | ((ch << 2) & 0xCC);
	ch = ((ch >> 4) & 0x0F) | ((ch << 4) & 0xF0);
	return ch;
}

#if 0  /* UNUSED */
/** Reverse the bits in a GHOST_TUns16 */
static GHOST_TUns16 uns16ReverseBits(GHOST_TUns16 shrt)
{
	shrt = ((shrt >> 1) & 0x5555) | ((shrt << 1) & 0xAAAA);
	shrt = ((shrt >> 2) & 0x3333) | ((shrt << 2) & 0xCCCC);
	shrt = ((shrt >> 4) & 0x0F0F) | ((shrt << 4) & 0xF0F0);
	shrt = ((shrt >> 8) & 0x00FF) | ((shrt << 8) & 0xFF00);
	return shrt;
}
#endif
GHOST_TSuccess GHOST_WindowWin32::setWindowCustomCursorShape(
        GHOST_TUns8 bitmap[16][2],
        GHOST_TUns8 mask[16][2],
        int hotX, int hotY)
{
	return setWindowCustomCursorShape((GHOST_TUns8 *)bitmap, (GHOST_TUns8 *)mask,
	                                  16, 16, hotX, hotY, 0, 1);
}

GHOST_TSuccess GHOST_WindowWin32::setWindowCustomCursorShape(
        GHOST_TUns8 *bitmap,
        GHOST_TUns8 *mask, int sizeX, int sizeY, int hotX, int hotY,
        int fg_color, int bg_color)
{
	GHOST_TUns32 andData[32];
	GHOST_TUns32 xorData[32];
	GHOST_TUns32 fullBitRow, fullMaskRow;
	int x, y, cols;

	cols = sizeX / 8; /* Num of whole bytes per row (width of bm/mask) */
	if (sizeX % 8) cols++;

	if (m_customCursor) {
		DestroyCursor(m_customCursor);
		m_customCursor = NULL;
	}

	memset(&andData, 0xFF, sizeof(andData));
	memset(&xorData, 0, sizeof(xorData));

	for (y = 0; y < sizeY; y++) {
		fullBitRow = 0;
		fullMaskRow = 0;
		for (x = cols - 1; x >= 0; x--) {
			fullBitRow <<= 8;
			fullMaskRow <<= 8;
			fullBitRow  |= uns8ReverseBits(bitmap[cols * y + x]);
			fullMaskRow |= uns8ReverseBits(mask[cols * y + x]);
		}
		xorData[y] = fullBitRow & fullMaskRow;
		andData[y] = ~fullMaskRow;
	}

	m_customCursor = ::CreateCursor(::GetModuleHandle(0), hotX, hotY, 32, 32, andData, xorData);
	if (!m_customCursor) {
		return GHOST_kFailure;
	}

	if (::GetForegroundWindow() == m_hWnd) {
		loadCursor(getCursorVisibility(), GHOST_kStandardCursorCustom);
	}

	return GHOST_kSuccess;
}


GHOST_TSuccess GHOST_WindowWin32::setProgressBar(float progress)
{	
	/*SetProgressValue sets state to TBPF_NORMAL automaticly*/
	if (m_Bar && S_OK == m_Bar->SetProgressValue(m_hWnd, 10000 * progress, 10000))
		return GHOST_kSuccess;

	return GHOST_kFailure;
}

GHOST_TSuccess GHOST_WindowWin32::endProgressBar()
{
	if (m_Bar && S_OK == m_Bar->SetProgressState(m_hWnd, TBPF_NOPROGRESS))
		return GHOST_kSuccess;

	return GHOST_kFailure;
}
<<<<<<< HEAD
=======

/* Ron Fosner's code for weighting pixel formats and forcing software.
 * See http://www.opengl.org/resources/faq/technical/weight.cpp */

static int WeightPixelFormat(PIXELFORMATDESCRIPTOR &pfd)
{
	int weight = 0;

	/* assume desktop color depth is 32 bits per pixel */

	/* cull unusable pixel formats */
	/* if no formats can be found, can we determine why it was rejected? */
	if (!(pfd.dwFlags & PFD_SUPPORT_OPENGL) ||
	    !(pfd.dwFlags & PFD_DRAW_TO_WINDOW) ||
	    !(pfd.dwFlags & PFD_DOUBLEBUFFER) || /* Blender _needs_ this */
	    (pfd.cDepthBits <= 8) ||
	    !(pfd.iPixelType == PFD_TYPE_RGBA))
	{
		return 0;
	}

	weight = 1;  /* it's usable */

	/* the bigger the depth buffer the better */
	/* give no weight to a 16-bit depth buffer, because those are crap */
	weight += pfd.cDepthBits - 16;

	weight += pfd.cColorBits - 8;

#ifdef GHOST_OPENGL_ALPHA
	if (pfd.cAlphaBits > 0)
		weight ++;
#endif

	/* want swap copy capability -- it matters a lot */
	if (pfd.dwFlags & PFD_SWAP_COPY) weight += 16;

	/* but if it's a generic (not accelerated) view, it's really bad */
	if (pfd.dwFlags & PFD_GENERIC_FORMAT) weight /= 10;

	return weight;
}

/* A modification of Ron Fosner's replacement for ChoosePixelFormat */
/* returns 0 on error, else returns the pixel format number to be used */
static int EnumPixelFormats(HDC hdc)
{
	int iPixelFormat;
	int i, n, w, weight = 0;
	PIXELFORMATDESCRIPTOR pfd;

	/* we need a device context to do anything */
	if (!hdc) return 0;

	iPixelFormat = 1; /* careful! PFD numbers are 1 based, not zero based */

	/* obtain detailed information about
	 * the device context's first pixel format */
	n = 1 + ::DescribePixelFormat(hdc, iPixelFormat,
	                              sizeof(PIXELFORMATDESCRIPTOR), &pfd);

	/* choose a pixel format using the useless Windows function in case
	 * we come up empty handed */
	iPixelFormat = ::ChoosePixelFormat(hdc, &sPreferredFormat);

	if (!iPixelFormat) return 0;  /* couldn't find one to use */

	for (i = 1; i <= n; i++) { /* not the idiom, but it's right */
		::DescribePixelFormat(hdc, i, sizeof(PIXELFORMATDESCRIPTOR), &pfd);
		w = WeightPixelFormat(pfd);
		// be strict on stereo
		if (!((sPreferredFormat.dwFlags ^ pfd.dwFlags) & PFD_STEREO)) {
			if (w > weight) {
				weight = w;
				iPixelFormat = i;
			}
		}
	}
	if (weight == 0) {
		// we could find the correct stereo setting, just find any suitable format
		for (i = 1; i <= n; i++) { /* not the idiom, but it's right */
			::DescribePixelFormat(hdc, i, sizeof(PIXELFORMATDESCRIPTOR), &pfd);
			w = WeightPixelFormat(pfd);
			if (w > weight) {
				weight = w;
				iPixelFormat = i;
			}
		}
	}
	return iPixelFormat;
}
>>>>>>> 2d84072a
<|MERGE_RESOLUTION|>--- conflicted
+++ resolved
@@ -53,14 +53,6 @@
 
 const wchar_t *GHOST_WindowWin32::s_windowClassName = L"GHOST_WindowClass";
 const int GHOST_WindowWin32::s_maxTitleLength = 128;
-<<<<<<< HEAD
-=======
-HGLRC GHOST_WindowWin32::s_firsthGLRc = NULL;
-HDC GHOST_WindowWin32::s_firstHDC = NULL;
-
-static int WeightPixelFormat(PIXELFORMATDESCRIPTOR &pfd);
-static int EnumPixelFormats(HDC hdc);
->>>>>>> 2d84072a
 
 
 
@@ -71,35 +63,6 @@
 }
 
 GHOST_WindowWin32::GHOST_WindowWin32(
-<<<<<<< HEAD
-    GHOST_SystemWin32 *system,
-    const STR_String& title,
-    GHOST_TInt32 left,
-    GHOST_TInt32 top,
-    GHOST_TUns32 width,
-    GHOST_TUns32 height,
-    GHOST_TWindowState state,
-    GHOST_TDrawingContextType type,
-    bool wantStereoVisual,
-    GHOST_TUns16 wantNumOfAASamples,
-    GHOST_TEmbedderWindowID parentwindowhwnd)
-	:
-	GHOST_Window(width, height, state,
-	             wantStereoVisual, false, wantNumOfAASamples),
-	m_inLiveResize(false),
-	m_system(system),
-	m_hDC(0),
-	m_hasMouseCaptured(false),
-	m_hasGrabMouse(false),
-	m_nPressedButtons(0),
-	m_customCursor(0),
-	m_wintab(NULL),
-	m_tabletData(NULL),
-	m_tablet(0),
-	m_maxPressure(0),
-	m_normal_state(GHOST_kWindowStateNormal),
-	m_parentWindowHwnd(parentwindowhwnd)
-=======
         GHOST_SystemWin32 *system,
         const STR_String &title,
         GHOST_TInt32 left,
@@ -108,17 +71,14 @@
         GHOST_TUns32 height,
         GHOST_TWindowState state,
         GHOST_TDrawingContextType type,
-        const bool stereoVisual,
-        const GHOST_TUns16 numOfAASamples,
-        GHOST_TEmbedderWindowID parentwindowhwnd,
-        GHOST_TSuccess msEnabled,
-        int msPixelFormat)
-    : GHOST_Window(width, height, state, GHOST_kDrawingContextTypeNone,
-                   stereoVisual, false, numOfAASamples),
+        bool wantStereoVisual,
+        GHOST_TUns16 wantNumOfAASamples,
+        GHOST_TEmbedderWindowID parentwindowhwnd)
+    : GHOST_Window(width, height, state,
+                   wantStereoVisual, false, wantNumOfAASamples),
       m_inLiveResize(false),
       m_system(system),
       m_hDC(0),
-      m_hGlRc(0),
       m_hasMouseCaptured(false),
       m_hasGrabMouse(false),
       m_nPressedButtons(0),
@@ -127,20 +87,8 @@
       m_tabletData(NULL),
       m_tablet(0),
       m_maxPressure(0),
-      m_multisample(numOfAASamples),
-      m_multisampleEnabled(msEnabled),
-      m_msPixelFormat(msPixelFormat),
-      //For recreation
-      m_title(title),
-      m_left(left),
-      m_top(top),
-      m_width(width),
-      m_height(height),
       m_normal_state(GHOST_kWindowStateNormal),
-      m_stereo(stereoVisual),
-      m_nextWindow(NULL),
       m_parentWindowHwnd(parentwindowhwnd)
->>>>>>> 2d84072a
 {
 	OSVERSIONINFOEX versionInfo;
 	bool hasMinVersionForTaskbar = false;
@@ -293,10 +241,6 @@
 					break;
 			}
 
-<<<<<<< HEAD
-=======
-		if (success) {
->>>>>>> 2d84072a
 			::ShowWindow(m_hWnd, nCmdShow);
 			// Force an initial paint of the window
 			::UpdateWindow(m_hWnd);
@@ -405,16 +349,7 @@
 		m_customCursor = NULL;
 	}
 
-<<<<<<< HEAD
 	if (m_hWnd != NULL && m_hDC != NULL && releaseNativeHandles()) {
-=======
-	::wglMakeCurrent(NULL, NULL);
-	m_multisampleEnabled = GHOST_kFailure;
-	m_multisample = 0;
-	setDrawingContextType(GHOST_kDrawingContextTypeNone);
-
-	if (m_hDC && m_hDC != s_firstHDC) {
->>>>>>> 2d84072a
 		::ReleaseDC(m_hWnd, m_hDC);
 	}
 
@@ -678,35 +613,6 @@
 	return success;
 }
 
-
-<<<<<<< HEAD
-=======
-	if (!wglChoosePixelFormatARB) {
-		m_multisampleEnabled = GHOST_kFailure;
-		return GHOST_kFailure;
-	}
-
-	// iAttributes[17] is the initial multisample. If not valid try to use the closest valid value under it.
-	while (iAttributes[17] > 0) {
-		// See if the format is valid
-		success = wglChoosePixelFormatARB(hDC, iAttributes, fAttributes, nMaxFormats, &pixelFormat, &numFormats);
-		GHOST_PRINTF("WGL_SAMPLES_ARB = %i --> success = %i, %i formats\n", iAttributes[17], success, numFormats);
-
-		if (success && numFormats >= 1 && m_multisampleEnabled == GHOST_kFailure) {
-			GHOST_PRINTF("valid pixel format with %i multisamples\n", iAttributes[17]);
-			m_multisampleEnabled = GHOST_kSuccess;
-			m_msPixelFormat = pixelFormat;
-		}
-		iAttributes[17] -= 1;
-		success = GHOST_kFailure;
-	}
-	if (m_multisampleEnabled == GHOST_kSuccess) {
-		return GHOST_kSuccess;
-	}
-	GHOST_PRINT("no available pixel format\n");
-	return GHOST_kFailure;
-}
->>>>>>> 2d84072a
 
 GHOST_Context *GHOST_WindowWin32::newDrawingContext(GHOST_TDrawingContextType type)
 {
@@ -1143,97 +1049,3 @@
 
 	return GHOST_kFailure;
 }
-<<<<<<< HEAD
-=======
-
-/* Ron Fosner's code for weighting pixel formats and forcing software.
- * See http://www.opengl.org/resources/faq/technical/weight.cpp */
-
-static int WeightPixelFormat(PIXELFORMATDESCRIPTOR &pfd)
-{
-	int weight = 0;
-
-	/* assume desktop color depth is 32 bits per pixel */
-
-	/* cull unusable pixel formats */
-	/* if no formats can be found, can we determine why it was rejected? */
-	if (!(pfd.dwFlags & PFD_SUPPORT_OPENGL) ||
-	    !(pfd.dwFlags & PFD_DRAW_TO_WINDOW) ||
-	    !(pfd.dwFlags & PFD_DOUBLEBUFFER) || /* Blender _needs_ this */
-	    (pfd.cDepthBits <= 8) ||
-	    !(pfd.iPixelType == PFD_TYPE_RGBA))
-	{
-		return 0;
-	}
-
-	weight = 1;  /* it's usable */
-
-	/* the bigger the depth buffer the better */
-	/* give no weight to a 16-bit depth buffer, because those are crap */
-	weight += pfd.cDepthBits - 16;
-
-	weight += pfd.cColorBits - 8;
-
-#ifdef GHOST_OPENGL_ALPHA
-	if (pfd.cAlphaBits > 0)
-		weight ++;
-#endif
-
-	/* want swap copy capability -- it matters a lot */
-	if (pfd.dwFlags & PFD_SWAP_COPY) weight += 16;
-
-	/* but if it's a generic (not accelerated) view, it's really bad */
-	if (pfd.dwFlags & PFD_GENERIC_FORMAT) weight /= 10;
-
-	return weight;
-}
-
-/* A modification of Ron Fosner's replacement for ChoosePixelFormat */
-/* returns 0 on error, else returns the pixel format number to be used */
-static int EnumPixelFormats(HDC hdc)
-{
-	int iPixelFormat;
-	int i, n, w, weight = 0;
-	PIXELFORMATDESCRIPTOR pfd;
-
-	/* we need a device context to do anything */
-	if (!hdc) return 0;
-
-	iPixelFormat = 1; /* careful! PFD numbers are 1 based, not zero based */
-
-	/* obtain detailed information about
-	 * the device context's first pixel format */
-	n = 1 + ::DescribePixelFormat(hdc, iPixelFormat,
-	                              sizeof(PIXELFORMATDESCRIPTOR), &pfd);
-
-	/* choose a pixel format using the useless Windows function in case
-	 * we come up empty handed */
-	iPixelFormat = ::ChoosePixelFormat(hdc, &sPreferredFormat);
-
-	if (!iPixelFormat) return 0;  /* couldn't find one to use */
-
-	for (i = 1; i <= n; i++) { /* not the idiom, but it's right */
-		::DescribePixelFormat(hdc, i, sizeof(PIXELFORMATDESCRIPTOR), &pfd);
-		w = WeightPixelFormat(pfd);
-		// be strict on stereo
-		if (!((sPreferredFormat.dwFlags ^ pfd.dwFlags) & PFD_STEREO)) {
-			if (w > weight) {
-				weight = w;
-				iPixelFormat = i;
-			}
-		}
-	}
-	if (weight == 0) {
-		// we could find the correct stereo setting, just find any suitable format
-		for (i = 1; i <= n; i++) { /* not the idiom, but it's right */
-			::DescribePixelFormat(hdc, i, sizeof(PIXELFORMATDESCRIPTOR), &pfd);
-			w = WeightPixelFormat(pfd);
-			if (w > weight) {
-				weight = w;
-				iPixelFormat = i;
-			}
-		}
-	}
-	return iPixelFormat;
-}
->>>>>>> 2d84072a
