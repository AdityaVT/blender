/*
 * This program is free software; you can redistribute it and/or
 * modify it under the terms of the GNU General Public License
 * as published by the Free Software Foundation; either version 2
 * of the License, or (at your option) any later version.
 *
 * This program is distributed in the hope that it will be useful,
 * but WITHOUT ANY WARRANTY; without even the implied warranty of
 * MERCHANTABILITY or FITNESS FOR A PARTICULAR PURPOSE.  See the
 * GNU General Public License for more details.
 *
 * You should have received a copy of the GNU General Public License
 * along with this program; if not, write to the Free Software Foundation,
 * Inc., 51 Franklin Street, Fifth Floor, Boston, MA 02110-1301, USA.
 */

/** \file
 * \ingroup GHOST
 */

#include <cassert>
#include <cstring>

#include "GHOST_Types.h"

#include "GHOST_XrException.h"
#include "GHOST_Xr_intern.h"

#include "GHOST_XrAction.h"

/* -------------------------------------------------------------------- */
/** \name GHOST_XrActionSpace
 *
 * \{ */

GHOST_XrActionSpace::GHOST_XrActionSpace(XrInstance instance,
                                         XrSession session,
                                         XrAction action,
                                         const GHOST_XrActionSpaceInfo &info,
                                         uint32_t subaction_idx)
{
  const char *subaction_path = info.subaction_paths[subaction_idx];
  CHECK_XR(xrStringToPath(instance, subaction_path, &m_subaction_path),
           (std::string("Failed to get user path \"") + subaction_path + "\".").data());

  XrActionSpaceCreateInfo action_space_info{XR_TYPE_ACTION_SPACE_CREATE_INFO};
  action_space_info.action = action;
  action_space_info.subactionPath = m_subaction_path;
  copy_ghost_pose_to_openxr_pose(info.poses[subaction_idx], action_space_info.poseInActionSpace);

  CHECK_XR(xrCreateActionSpace(session, &action_space_info, &m_space),
           (std::string("Failed to create space \"") + subaction_path + "\" for action \"" +
            info.action_name + "\".")
               .data());
}

GHOST_XrActionSpace::~GHOST_XrActionSpace()
{
  if (m_space != XR_NULL_HANDLE) {
    CHECK_XR_ASSERT(xrDestroySpace(m_space));
  }
}

XrSpace GHOST_XrActionSpace::getSpace() const
{
  return m_space;
}

const XrPath &GHOST_XrActionSpace::getSubactionPath() const
{
  return m_subaction_path;
}

/** \} */

/* -------------------------------------------------------------------- */
/** \name GHOST_XrActionProfile
 *
 * \{ */

GHOST_XrActionProfile::GHOST_XrActionProfile(XrInstance instance,
                                             XrAction action,
                                             const char *profile_path,
                                             const GHOST_XrActionBindingInfo &info)
{
  CHECK_XR(
      xrStringToPath(instance, profile_path, &m_profile),
      (std::string("Failed to get interaction profile path \"") + profile_path + "\".").data());

  /* Create bindings. */
  XrInteractionProfileSuggestedBinding bindings_info{
      XR_TYPE_INTERACTION_PROFILE_SUGGESTED_BINDING};
  bindings_info.interactionProfile = m_profile;
  bindings_info.countSuggestedBindings = 1;

  for (uint32_t interaction_idx = 0; interaction_idx < info.count_interaction_paths;
       ++interaction_idx) {
    const char *interaction_path = info.interaction_paths[interaction_idx];
    if (m_bindings.find(interaction_path) != m_bindings.end()) {
      continue;
    }

    XrActionSuggestedBinding sbinding;
    sbinding.action = action;
    CHECK_XR(xrStringToPath(instance, interaction_path, &sbinding.binding),
             (std::string("Failed to get interaction path \"") + interaction_path + "\".").data());
    bindings_info.suggestedBindings = &sbinding;

    /* Although the bindings will be re-suggested in GHOST_XrSession::attachActionSets(), it
     * greatly improves error checking to suggest them here first. */
    CHECK_XR(xrSuggestInteractionProfileBindings(instance, &bindings_info),
             (std::string("Failed to create binding for profile \"") + profile_path +
              "\" and action \"" + info.action_name +
              "\". Are the profile and action paths correct?")
                 .data());

    m_bindings.insert({interaction_path, sbinding.binding});
  }
}

void GHOST_XrActionProfile::getBindings(
    XrAction action, std::map<XrPath, std::vector<XrActionSuggestedBinding>> &r_bindings) const
{
  std::map<XrPath, std::vector<XrActionSuggestedBinding>>::iterator it = r_bindings.find(
      m_profile);
  if (it == r_bindings.end()) {
    it = r_bindings
             .emplace(std::piecewise_construct, std::make_tuple(m_profile), std::make_tuple())
             .first;
  }

  std::vector<XrActionSuggestedBinding> &sbindings = it->second;

  for (auto &[path, binding] : m_bindings) {
    XrActionSuggestedBinding sbinding;
    sbinding.action = action;
    sbinding.binding = binding;

    sbindings.push_back(std::move(sbinding));
  }
}

/** \} */

/* -------------------------------------------------------------------- */
/** \name GHOST_XrAction
 *
 * \{ */

GHOST_XrAction::GHOST_XrAction(XrInstance instance,
                               XrActionSet action_set,
                               const GHOST_XrActionInfo &info)
    : m_type(info.type),
      m_states(info.states),
      m_custom_data_(
          std::make_unique<GHOST_C_CustomDataWrapper>(info.customdata, info.customdata_free_fn))
{
  m_subaction_paths.resize(info.count_subaction_paths);

  for (uint32_t i = 0; i < info.count_subaction_paths; ++i) {
    const char *subaction_path_str = info.subaction_paths[i];
    CHECK_XR(xrStringToPath(instance, subaction_path_str, &m_subaction_paths[i]),
             (std::string("Failed to get user path \"") + subaction_path_str + "\".").data());
    m_subaction_indices.insert({subaction_path_str, i});
  }

  XrActionCreateInfo action_info{XR_TYPE_ACTION_CREATE_INFO};
  strcpy(action_info.actionName, info.name);
  strcpy(action_info.localizedActionName, info.name); /* Just use same name for localized. This can
                                                         be changed in the future if necessary. */

  switch (info.type) {
    case GHOST_kXrActionTypeBooleanInput:
      action_info.actionType = XR_ACTION_TYPE_BOOLEAN_INPUT;
      break;
    case GHOST_kXrActionTypeFloatInput:
      action_info.actionType = XR_ACTION_TYPE_FLOAT_INPUT;
      break;
    case GHOST_kXrActionTypeVector2fInput:
      action_info.actionType = XR_ACTION_TYPE_VECTOR2F_INPUT;
      break;
    case GHOST_kXrActionTypePoseInput:
      action_info.actionType = XR_ACTION_TYPE_POSE_INPUT;
      break;
    case GHOST_kXrActionTypeVibrationOutput:
      action_info.actionType = XR_ACTION_TYPE_VIBRATION_OUTPUT;
      break;
  }
  action_info.countSubactionPaths = info.count_subaction_paths;
  action_info.subactionPaths = m_subaction_paths.data();

  CHECK_XR(xrCreateAction(action_set, &action_info, &m_action),
           (std::string("Failed to create action \"") + info.name +
            "\". Action name and/or paths are invalid. Name must not contain upper "
            "case letters or special characters other than '-', '_', or '.'.")
               .data());
}

GHOST_XrAction::~GHOST_XrAction()
{
  if (m_action != XR_NULL_HANDLE) {
    CHECK_XR_ASSERT(xrDestroyAction(m_action));
  }
}

bool GHOST_XrAction::createSpace(XrInstance instance,
                                 XrSession session,
                                 const GHOST_XrActionSpaceInfo &info)
{
  uint32_t subaction_idx = 0;
  for (; subaction_idx < info.count_subaction_paths; ++subaction_idx) {
    if (m_spaces.find(info.subaction_paths[subaction_idx]) != m_spaces.end()) {
      return false;
    }
  }

  for (subaction_idx = 0; subaction_idx < info.count_subaction_paths; ++subaction_idx) {
    m_spaces.emplace(std::piecewise_construct,
                     std::make_tuple(info.subaction_paths[subaction_idx]),
                     std::make_tuple(instance, session, m_action, info, subaction_idx));
  }

  return true;
}

void GHOST_XrAction::destroySpace(const char *subaction_path)
{
  if (m_spaces.find(subaction_path) != m_spaces.end()) {
    m_spaces.erase(subaction_path);
  }
}

bool GHOST_XrAction::createBinding(XrInstance instance,
                                   const char *profile_path,
                                   const GHOST_XrActionBindingInfo &info)
{
  if (m_profiles.find(profile_path) != m_profiles.end()) {
    return false;
  }

  m_profiles.emplace(std::piecewise_construct,
                     std::make_tuple(profile_path),
                     std::make_tuple(instance, m_action, profile_path, info));

  return true;
}

void GHOST_XrAction::destroyBinding(const char *interaction_profile_path)
{
  if (m_profiles.find(interaction_profile_path) != m_profiles.end()) {
    m_profiles.erase(interaction_profile_path);
  }
}

void GHOST_XrAction::updateState(XrSession session,
                                 const char *action_name,
                                 XrSpace reference_space,
                                 const XrTime &predicted_display_time)
{
  XrActionStateGetInfo state_info{XR_TYPE_ACTION_STATE_GET_INFO};
  state_info.action = m_action;

  const size_t count_subaction_paths = m_subaction_paths.size();
  for (size_t subaction_idx = 0; subaction_idx < count_subaction_paths; ++subaction_idx) {
    state_info.subactionPath = m_subaction_paths[subaction_idx];

    switch (m_type) {
      case GHOST_kXrActionTypeBooleanInput: {
        XrActionStateBoolean state{XR_TYPE_ACTION_STATE_BOOLEAN};
        CHECK_XR(xrGetActionStateBoolean(session, &state_info, &state),
                 (std::string("Failed to get state for boolean action \"") + action_name + "\".")
                     .data());
        if (state.isActive) {
          ((bool *)m_states)[subaction_idx] = state.currentState;
        }
        break;
      }
      case GHOST_kXrActionTypeFloatInput: {
        XrActionStateFloat state{XR_TYPE_ACTION_STATE_FLOAT};
        CHECK_XR(
            xrGetActionStateFloat(session, &state_info, &state),
            (std::string("Failed to get state for float action \"") + action_name + "\".").data());
        if (state.isActive) {
          ((float *)m_states)[subaction_idx] = state.currentState;
        }
        break;
      }
      case GHOST_kXrActionTypeVector2fInput: {
        XrActionStateVector2f state{XR_TYPE_ACTION_STATE_VECTOR2F};
        CHECK_XR(xrGetActionStateVector2f(session, &state_info, &state),
                 (std::string("Failed to get state for vector2f action \"") + action_name + "\".")
                     .data());
        if (state.isActive) {
          memcpy(((float(*)[2])m_states)[subaction_idx], &state.currentState, sizeof(float[2]));
        }
        break;
      }
      case GHOST_kXrActionTypePoseInput: {
        XrActionStatePose state{XR_TYPE_ACTION_STATE_POSE};
        CHECK_XR(
            xrGetActionStatePose(session, &state_info, &state),
            (std::string("Failed to get state for pose action \"") + action_name + "\".").data());
        if (state.isActive) {
          XrSpace pose_space = XR_NULL_HANDLE;
          for (auto &[path, space] : m_spaces) {
            if (space.getSubactionPath() == state_info.subactionPath) {
              pose_space = space.getSpace();
              break;
            }
          }

          if (pose_space != XR_NULL_HANDLE) {
            XrSpaceLocation space_location{XR_TYPE_SPACE_LOCATION};
            CHECK_XR(
                xrLocateSpace(
                    pose_space, reference_space, predicted_display_time, &space_location),
                (std::string("Failed to query pose space for action \"") + action_name + "\".")
                    .data());
            copy_openxr_pose_to_ghost_pose(space_location.pose,
                                           ((GHOST_XrPose *)m_states)[subaction_idx]);
          }
        }
        break;
      }
      case GHOST_kXrActionTypeVibrationOutput: {
        break;
      }
    }
  }
}

void GHOST_XrAction::applyHapticFeedback(XrSession session,
                                         const char *action_name,
<<<<<<< HEAD
                                         const char **subaction_path_str,
                                         const GHOST_TInt64 &duration,
=======
                                         const int64_t &duration,
>>>>>>> 0153e997
                                         const float &frequency,
                                         const float &amplitude)
{
  XrHapticVibration vibration{XR_TYPE_HAPTIC_VIBRATION};
  vibration.duration = (duration == 0) ? XR_MIN_HAPTIC_DURATION :
                                         static_cast<XrDuration>(duration);
  vibration.frequency = frequency;
  vibration.amplitude = amplitude;

  XrHapticActionInfo haptic_info{XR_TYPE_HAPTIC_ACTION_INFO};
  haptic_info.action = m_action;

  if (subaction_path_str != nullptr) {
    std::map<std::string, uint32_t>::iterator it = m_subaction_indices.find(*subaction_path_str);
    if (it != m_subaction_indices.end()) {
      haptic_info.subactionPath = m_subaction_paths[it->second];
      CHECK_XR(
          xrApplyHapticFeedback(session, &haptic_info, (const XrHapticBaseHeader *)&vibration),
          (std::string("Failed to apply haptic action \"") + action_name + "\".").data());
    }
  }
  else {
    for (const XrPath &subaction_path : m_subaction_paths) {
      haptic_info.subactionPath = subaction_path;
      CHECK_XR(
          xrApplyHapticFeedback(session, &haptic_info, (const XrHapticBaseHeader *)&vibration),
          (std::string("Failed to apply haptic action \"") + action_name + "\".").data());
    }
  }
}

void GHOST_XrAction::stopHapticFeedback(XrSession session,
                                        const char *action_name,
                                        const char **subaction_path_str)
{
  XrHapticActionInfo haptic_info{XR_TYPE_HAPTIC_ACTION_INFO};
  haptic_info.action = m_action;

  if (subaction_path_str != nullptr) {
    std::map<std::string, uint32_t>::iterator it = m_subaction_indices.find(*subaction_path_str);
    if (it != m_subaction_indices.end()) {
      haptic_info.subactionPath = m_subaction_paths[it->second];
      CHECK_XR(xrStopHapticFeedback(session, &haptic_info),
               (std::string("Failed to stop haptic action \"") + action_name + "\".").data());
    }
  }
  else {
    for (const XrPath &subaction_path : m_subaction_paths) {
      haptic_info.subactionPath = subaction_path;
      CHECK_XR(xrStopHapticFeedback(session, &haptic_info),
               (std::string("Failed to stop haptic action \"") + action_name + "\".").data());
    }
  }
}

void *GHOST_XrAction::getCustomdata()
{
  if (m_custom_data_ == nullptr) {
    return nullptr;
  }
  return m_custom_data_->custom_data_;
}

void GHOST_XrAction::getBindings(
    std::map<XrPath, std::vector<XrActionSuggestedBinding>> &r_bindings) const
{
  for (auto &[path, profile] : m_profiles) {
    profile.getBindings(m_action, r_bindings);
  }
}

/** \} */

/* -------------------------------------------------------------------- */
/** \name GHOST_XrActionSet
 *
 * \{ */

GHOST_XrActionSet::GHOST_XrActionSet(XrInstance instance, const GHOST_XrActionSetInfo &info)
    : m_custom_data_(
          std::make_unique<GHOST_C_CustomDataWrapper>(info.customdata, info.customdata_free_fn))
{
  XrActionSetCreateInfo action_set_info{XR_TYPE_ACTION_SET_CREATE_INFO};
  strcpy(action_set_info.actionSetName, info.name);

  /* Just use same name for localized. This can be changed in the future if necessary. */
  strcpy(action_set_info.localizedActionSetName, info.name);

  action_set_info.priority = 0; /* Use same (default) priority for all action sets. */

  CHECK_XR(xrCreateActionSet(instance, &action_set_info, &m_action_set),
           (std::string("Failed to create action set \"") + info.name +
            "\". Name must not contain upper case letters or special characters "
            "other than '-', '_', or '.'.")
               .data());
}

GHOST_XrActionSet::~GHOST_XrActionSet()
{
  /* This needs to be done before xrDestroyActionSet() to avoid an assertion in the GHOST_XrAction
   * destructor (which calls xrDestroyAction()). */
  m_actions.clear();

  if (m_action_set != XR_NULL_HANDLE) {
    CHECK_XR_ASSERT(xrDestroyActionSet(m_action_set));
  }
}

bool GHOST_XrActionSet::createAction(XrInstance instance, const GHOST_XrActionInfo &info)
{
  if (m_actions.find(info.name) != m_actions.end()) {
    return false;
  }

  m_actions.emplace(std::piecewise_construct,
                    std::make_tuple(info.name),
                    std::make_tuple(instance, m_action_set, info));

  return true;
}

void GHOST_XrActionSet::destroyAction(const char *action_name)
{
  if (m_actions.find(action_name) != m_actions.end()) {
    m_actions.erase(action_name);
  }
}

GHOST_XrAction *GHOST_XrActionSet::findAction(const char *action_name)
{
  std::map<std::string, GHOST_XrAction>::iterator it = m_actions.find(action_name);
  if (it == m_actions.end()) {
    return nullptr;
  }
  return &it->second;
}

void GHOST_XrActionSet::updateStates(XrSession session,
                                     XrSpace reference_space,
                                     const XrTime &predicted_display_time)
{
  for (auto &[name, action] : m_actions) {
    action.updateState(session, name.data(), reference_space, predicted_display_time);
  }
}

XrActionSet GHOST_XrActionSet::getActionSet() const
{
  return m_action_set;
}

void *GHOST_XrActionSet::getCustomdata()
{
  if (m_custom_data_ == nullptr) {
    return nullptr;
  }
  return m_custom_data_->custom_data_;
}

uint32_t GHOST_XrActionSet::getActionCount() const
{
  return (uint32_t)m_actions.size();
}

void GHOST_XrActionSet::getActionCustomdatas(void **r_customdatas)
{
  uint32_t i = 0;
  for (auto &[name, action] : m_actions) {
    r_customdatas[i++] = action.getCustomdata();
  }
}

void GHOST_XrActionSet::getBindings(
    std::map<XrPath, std::vector<XrActionSuggestedBinding>> &r_bindings) const
{
  for (auto &[name, action] : m_actions) {
    action.getBindings(r_bindings);
  }
}

/** \} */<|MERGE_RESOLUTION|>--- conflicted
+++ resolved
@@ -331,12 +331,8 @@
 
 void GHOST_XrAction::applyHapticFeedback(XrSession session,
                                          const char *action_name,
-<<<<<<< HEAD
                                          const char **subaction_path_str,
-                                         const GHOST_TInt64 &duration,
-=======
                                          const int64_t &duration,
->>>>>>> 0153e997
                                          const float &frequency,
                                          const float &amplitude)
 {
