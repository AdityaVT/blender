--- conflicted
+++ resolved
@@ -89,13 +89,9 @@
 	    GHOST_TDrawingContextType type = GHOST_kDrawingContextTypeNone,
 	    const bool stereoVisual = false,
 	    const bool exclusive = false,
-<<<<<<< HEAD
 	    const bool alphaBackground = false,
-	    const GHOST_TUns16 numOfAASamples = 0
-=======
 	    const GHOST_TUns16 numOfAASamples = 0,
 	    const bool is_debug = false
->>>>>>> fc972047
 	    );
 
 	bool
