#!/usr/bin/python
import sys
import os

Import ('env')

window_system = env['OURPLATFORM']

sources = env.Glob('intern/*.cpp')
if window_system == 'darwin':
    sources += env.Glob('intern/*.mm')


pf = ['GHOST_DisplayManager', 'GHOST_System', 'GHOST_Window', 'GHOST_DropTarget']
defs=['_USE_MATH_DEFINES']

if window_system in ('linux2', 'openbsd3', 'sunos5', 'freebsd7', 'freebsd8', 'freebsd9', 'irix6', 'aix4', 'aix5'):
<<<<<<< HEAD
	for f in pf:
		try:
			sources.remove('intern' + os.sep + f + 'Win32.cpp')
			sources.remove('intern' + os.sep + f + 'Carbon.cpp')
		except ValueError:
			pass
=======
    for f in pf:
        try:
            sources.remove('intern' + os.sep + f + 'Win32.cpp')
            sources.remove('intern' + os.sep + f + 'Carbon.cpp')
        except ValueError:
            pass
>>>>>>> d59304e8
elif window_system in ('win32-vc', 'win32-mingw', 'cygwin', 'linuxcross', 'win64-vc'):
    for f in pf:
        try:
            sources.remove('intern' + os.sep + f + 'X11.cpp')
            sources.remove('intern' + os.sep + f + 'Carbon.cpp')
        except ValueError:
            pass
elif window_system == 'darwin':
    if env['WITH_GHOST_COCOA']:
        if env['WITH_BF_QUICKTIME']:
            defs.append('WITH_QUICKTIME')
        if env['USE_QTKIT']:
            defs.append('USE_QTKIT')
        for f in pf:
            try:
                sources.remove('intern' + os.sep + f + 'Win32.cpp')
                sources.remove('intern' + os.sep + f + 'X11.cpp')
                sources.remove('intern' + os.sep + f + 'Carbon.cpp')
            except ValueError:
                pass
    else:
        for f in pf:
            try:
                sources.remove('intern' + os.sep + f + 'Win32.cpp')
                sources.remove('intern' + os.sep + f + 'X11.cpp')
                sources.remove('intern' + os.sep + f + 'Cocoa.mm')
            except ValueError:
                pass

else:
    print "Unknown window system specified."
    Exit()

if env['BF_GHOST_DEBUG']:
    defs.append('BF_GHOST_DEBUG')

incs = '. ../string #extern/glew/include #source/blender/imbuf #source/blender/makesdna ' + env['BF_OPENGL_INC']
if window_system in ('win32-vc', 'win32-mingw', 'cygwin', 'linuxcross', 'win64-vc'):
    incs = env['BF_WINTAB_INC'] + ' ' + incs
env.BlenderLib ('bf_intern_ghost', sources, Split(incs), defines=defs, libtype=['intern','player'], priority = [40,15] ) <|MERGE_RESOLUTION|>--- conflicted
+++ resolved
@@ -15,21 +15,12 @@
 defs=['_USE_MATH_DEFINES']
 
 if window_system in ('linux2', 'openbsd3', 'sunos5', 'freebsd7', 'freebsd8', 'freebsd9', 'irix6', 'aix4', 'aix5'):
-<<<<<<< HEAD
-	for f in pf:
-		try:
-			sources.remove('intern' + os.sep + f + 'Win32.cpp')
-			sources.remove('intern' + os.sep + f + 'Carbon.cpp')
-		except ValueError:
-			pass
-=======
     for f in pf:
         try:
             sources.remove('intern' + os.sep + f + 'Win32.cpp')
             sources.remove('intern' + os.sep + f + 'Carbon.cpp')
         except ValueError:
             pass
->>>>>>> d59304e8
 elif window_system in ('win32-vc', 'win32-mingw', 'cygwin', 'linuxcross', 'win64-vc'):
     for f in pf:
         try:
