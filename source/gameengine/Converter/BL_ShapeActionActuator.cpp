/**
* $Id$
*
 * ***** BEGIN GPL LICENSE BLOCK *****
 *
 * This program is free software; you can redistribute it and/or
 * modify it under the terms of the GNU General Public License
 * as published by the Free Software Foundation; either version 2
 * of the License, or (at your option) any later version.
 *
 * This program is distributed in the hope that it will be useful,
 * but WITHOUT ANY WARRANTY; without even the implied warranty of
 * MERCHANTABILITY or FITNESS FOR A PARTICULAR PURPOSE.  See the
 * GNU General Public License for more details.
 *
 * You should have received a copy of the GNU General Public License
 * along with this program; if not, write to the Free Software Foundation,
 * Inc., 59 Temple Place - Suite 330, Boston, MA  02111-1307, USA.
 *
 * The Original Code is Copyright (C) 2001-2002 by NaN Holding BV.
 * All rights reserved.
 *
 * The Original Code is: all of this file.
 *
 * Contributor(s): none yet.
 *
 * ***** END GPL LICENSE BLOCK *****
*/

#if defined (__sgi)
#include <math.h>
#else
#include <cmath>
#endif

#include "SCA_LogicManager.h"
#include "BL_ShapeActionActuator.h"
#include "BL_ShapeDeformer.h"
#include "KX_GameObject.h"
#include "STR_HashedString.h"
#include "DNA_nla_types.h"
#include "DNA_action_types.h"
#include "BKE_action.h"
#include "DNA_armature_types.h"
#include "MEM_guardedalloc.h"
#include "BLI_blenlib.h"
#include "BLI_arithb.h"
#include "MT_Matrix4x4.h"
#include "BKE_utildefines.h"
#include "FloatValue.h"
#include "PyObjectPlus.h"
#include "blendef.h"

#ifdef HAVE_CONFIG_H
#include <config.h>
#endif

BL_ShapeActionActuator::~BL_ShapeActionActuator()
{
}

void BL_ShapeActionActuator::ProcessReplica()
{
	SCA_IActuator::ProcessReplica();
	m_localtime=m_startframe;
	m_lastUpdate=-1;
}

void BL_ShapeActionActuator::SetBlendTime (float newtime)
{
	m_blendframe = newtime;
}

CValue* BL_ShapeActionActuator::GetReplica() 
{
	BL_ShapeActionActuator* replica = new BL_ShapeActionActuator(*this);//m_float,GetName());
	replica->ProcessReplica();
	return replica;
}

bool BL_ShapeActionActuator::ClampLocalTime()
{
	if (m_startframe < m_endframe)	{
		if (m_localtime < m_startframe)
		{
			m_localtime = m_startframe;
			return true;
		} 
		else if (m_localtime > m_endframe)
		{
			m_localtime = m_endframe;
			return true;
		}
	} else {
		if (m_localtime > m_startframe)
		{
			m_localtime = m_startframe;
			return true;
		}
		else if (m_localtime < m_endframe)
		{
			m_localtime = m_endframe;
			return true;
		}
	}
	return false;
}

void BL_ShapeActionActuator::SetStartTime(float curtime)
{
	float direction = m_startframe < m_endframe ? 1.0 : -1.0;
	
	if (!(m_flag & ACT_FLAG_REVERSE))
		m_starttime = curtime - direction*(m_localtime - m_startframe)/KX_KetsjiEngine::GetAnimFrameRate();
	else
		m_starttime = curtime - direction*(m_endframe - m_localtime)/KX_KetsjiEngine::GetAnimFrameRate();
}

void BL_ShapeActionActuator::SetLocalTime(float curtime)
{
	float delta_time = (curtime - m_starttime)*KX_KetsjiEngine::GetAnimFrameRate();
	
	if (m_endframe < m_startframe)
		delta_time = -delta_time;

	if (!(m_flag & ACT_FLAG_REVERSE))
		m_localtime = m_startframe + delta_time;
	else
		m_localtime = m_endframe - delta_time;
}

void BL_ShapeActionActuator::BlendShape(Key* key, float srcweight)
{
	vector<float>::const_iterator it;
	float dstweight;
	KeyBlock *kb;
	
	dstweight = 1.0F - srcweight;

	for (it=m_blendshape.begin(), kb = (KeyBlock*)key->block.first; 
		 kb && it != m_blendshape.end(); 
		 kb = (KeyBlock*)kb->next, it++) {
		kb->curval = kb->curval * dstweight + (*it) * srcweight;
	}
}

bool BL_ShapeActionActuator::Update(double curtime, bool frame)
{
	bool bNegativeEvent = false;
	bool bPositiveEvent = false;
	bool keepgoing = true;
	bool wrap = false;
	bool apply=true;
	int	priority;
	float newweight;

	curtime -= KX_KetsjiEngine::GetSuspendedDelta();
	
	// result = true if animation has to be continued, false if animation stops
	// maybe there are events for us in the queue !
	if (frame)
	{
		bNegativeEvent = m_negevent;
		bPositiveEvent = m_posevent;
		RemoveAllEvents();
		
		if (bPositiveEvent)
			m_flag |= ACT_FLAG_ACTIVE;
		
		if (bNegativeEvent)
		{
			if (!(m_flag & ACT_FLAG_ACTIVE))
				return false;
			m_flag &= ~ACT_FLAG_ACTIVE;
		}
	}
	
	/*	This action can only be attached to a deform object */
	BL_DeformableGameObject *obj = (BL_DeformableGameObject*)GetParent();
	float length = m_endframe - m_startframe;
	
	priority = m_priority;
	
	/* Determine pre-incrementation behaviour and set appropriate flags */
	switch (m_playtype){
	case ACT_ACTION_MOTION:
		if (bNegativeEvent){
			keepgoing=false;
			apply=false;
		};
		break;
	case ACT_ACTION_FROM_PROP:
		if (bNegativeEvent){
			apply=false;
			keepgoing=false;
		}
		break;
	case ACT_ACTION_LOOP_END:
		if (bPositiveEvent){
			if (!(m_flag & ACT_FLAG_LOCKINPUT)){
				m_flag &= ~ACT_FLAG_KEYUP;
				m_flag &= ~ACT_FLAG_REVERSE;
				m_flag |= ACT_FLAG_LOCKINPUT;
				m_localtime = m_startframe;
				m_starttime = curtime;
			}
		}
		if (bNegativeEvent){
			m_flag |= ACT_FLAG_KEYUP;
		}
		break;
	case ACT_ACTION_LOOP_STOP:
		if (bPositiveEvent){
			if (!(m_flag & ACT_FLAG_LOCKINPUT)){
				m_flag &= ~ACT_FLAG_REVERSE;
				m_flag &= ~ACT_FLAG_KEYUP;
				m_flag |= ACT_FLAG_LOCKINPUT;
				SetStartTime(curtime);
			}
		}
		if (bNegativeEvent){
			m_flag |= ACT_FLAG_KEYUP;
			m_flag &= ~ACT_FLAG_LOCKINPUT;
			keepgoing=false;
			apply=false;
		}
		break;
	case ACT_ACTION_FLIPPER:
		if (bPositiveEvent){
			if (!(m_flag & ACT_FLAG_LOCKINPUT)){
				m_flag &= ~ACT_FLAG_REVERSE;
				m_flag |= ACT_FLAG_LOCKINPUT;
				SetStartTime(curtime);
			}
		}
		else if (bNegativeEvent){
			m_flag |= ACT_FLAG_REVERSE;
			m_flag &= ~ACT_FLAG_LOCKINPUT;
			SetStartTime(curtime);
		}
		break;
	case ACT_ACTION_PLAY:
		if (bPositiveEvent){
			if (!(m_flag & ACT_FLAG_LOCKINPUT)){
				m_flag &= ~ACT_FLAG_REVERSE;
				m_localtime = m_starttime;
				m_starttime = curtime;
				m_flag |= ACT_FLAG_LOCKINPUT;
			}
		}
		break;
	default:
		break;
	}
	
	/* Perform increment */
	if (keepgoing){
		if (m_playtype == ACT_ACTION_MOTION){
			MT_Point3	newpos;
			MT_Point3	deltapos;
			
			newpos = obj->NodeGetWorldPosition();
			
			/* Find displacement */
			deltapos = newpos-m_lastpos;
			m_localtime += (length/m_stridelength) * deltapos.length();
			m_lastpos = newpos;
		}
		else{
			SetLocalTime(curtime);
		}
	}
	
	/* Check if a wrapping response is needed */
	if (length){
		if (m_localtime < m_startframe || m_localtime > m_endframe)
		{
			m_localtime = m_startframe + fmod(m_localtime, length);
			wrap = true;
		}
	}
	else
		m_localtime = m_startframe;
	
	/* Perform post-increment tasks */
	switch (m_playtype){
	case ACT_ACTION_FROM_PROP:
		{
			CValue* propval = GetParent()->GetProperty(m_propname);
			if (propval)
				m_localtime = propval->GetNumber();
			
			if (bNegativeEvent){
				keepgoing=false;
			}
		}
		break;
	case ACT_ACTION_MOTION:
		break;
	case ACT_ACTION_LOOP_STOP:
		break;
	case ACT_ACTION_FLIPPER:
		if (wrap){
			if (!(m_flag & ACT_FLAG_REVERSE)){
				m_localtime=m_endframe;
				//keepgoing = false;
			}
			else {
				m_localtime=m_startframe;
				keepgoing = false;
			}
		}
		break;
	case ACT_ACTION_LOOP_END:
		if (wrap){
			if (m_flag & ACT_FLAG_KEYUP){
				keepgoing = false;
				m_localtime = m_endframe;
				m_flag &= ~ACT_FLAG_LOCKINPUT;
			}
			SetStartTime(curtime);
		}
		break;
	case ACT_ACTION_PLAY:
		if (wrap){
			m_localtime = m_endframe;
			keepgoing = false;
			m_flag &= ~ACT_FLAG_LOCKINPUT;
		}
		break;
	default:
		keepgoing = false;
		break;
	}
	
	/* Set the property if its defined */
	if (m_framepropname[0] != '\0') {
		CValue* propowner = GetParent();
		CValue* oldprop = propowner->GetProperty(m_framepropname);
		CValue* newval = new CFloatValue(m_localtime);
		if (oldprop) {
			oldprop->SetValue(newval);
		} else {
			propowner->SetProperty(m_framepropname, newval);
		}
		newval->Release();
	}
	
	if (bNegativeEvent)
		m_blendframe=0.0f;
	
	/* Apply the pose if necessary*/
	if (apply) {

		/* Priority test */
		if (obj->SetActiveAction(this, priority, curtime)){
			Key *key = obj->GetKey();

			if (!key) {
				// this could happen if the mesh was changed in the middle of an action
				// and the new mesh has no key, stop the action
				keepgoing = false;
			}
			else {
				ListBase tchanbase= {NULL, NULL};
			
				if (m_blendin && m_blendframe==0.0f){
					// this is the start of the blending, remember the startup shape
					obj->GetShape(m_blendshape);
					m_blendstart = curtime;
				}
				// only interested in shape channel
				extract_ipochannels_from_action(&tchanbase, &key->id, m_action, "Shape", m_localtime);
		
				if (!execute_ipochannels(&tchanbase)) {
					// no update, this is possible if action does not match the keys, stop the action
					keepgoing = false;
				} 
				else {
					// the key have changed, apply blending if needed
					if (m_blendin && (m_blendframe<m_blendin)){
						newweight = (m_blendframe/(float)m_blendin);

						BlendShape(key, 1.0f - newweight);

						/* Increment current blending percentage */
						m_blendframe = (curtime - m_blendstart)*KX_KetsjiEngine::GetAnimFrameRate();
						if (m_blendframe>m_blendin)
							m_blendframe = m_blendin;
					}
					m_lastUpdate = m_localtime;
				}
				BLI_freelistN(&tchanbase);
			}
		}
		else{
			m_blendframe = 0.0f;
		}
	}
	
	if (!keepgoing){
		m_blendframe = 0.0f;
	}
	return keepgoing;
};

/* ------------------------------------------------------------------------- */
/* Python functions                                                          */
/* ------------------------------------------------------------------------- */

/* Integration hooks ------------------------------------------------------- */

PyTypeObject BL_ShapeActionActuator::Type = {
<<<<<<< HEAD
	PyObject_HEAD_INIT(NULL)
		0,
=======
#if (PY_VERSION_HEX >= 0x02060000)
	PyVarObject_HEAD_INIT(NULL, 0)
#else
	/* python 2.5 and below */
	PyObject_HEAD_INIT( NULL )  /* required py macro */
	0,                          /* ob_size */
#endif
>>>>>>> 0c6ec76a
		"BL_ShapeActionActuator",
		sizeof(PyObjectPlus_Proxy),
		0,
		py_base_dealloc,
		0,
		0,
		0,
		0,
		py_base_repr,
		0,0,0,0,0,0,
		py_base_getattro,
		py_base_setattro,
		0,0,0,0,0,0,0,0,0,
		Methods
};

PyParentObject BL_ShapeActionActuator::Parents[] = {
	&BL_ShapeActionActuator::Type,
		&SCA_IActuator::Type,
		&SCA_ILogicBrick::Type,
		&CValue::Type,
		NULL
};

PyMethodDef BL_ShapeActionActuator::Methods[] = {
	{"setAction", (PyCFunction) BL_ShapeActionActuator::sPySetAction, METH_VARARGS, (PY_METHODCHAR)SetAction_doc},
	{"setStart", (PyCFunction) BL_ShapeActionActuator::sPySetStart, METH_VARARGS, (PY_METHODCHAR)SetStart_doc},
	{"setEnd", (PyCFunction) BL_ShapeActionActuator::sPySetEnd, METH_VARARGS, (PY_METHODCHAR)SetEnd_doc},
	{"setBlendin", (PyCFunction) BL_ShapeActionActuator::sPySetBlendin, METH_VARARGS, (PY_METHODCHAR)SetBlendin_doc},
	{"setPriority", (PyCFunction) BL_ShapeActionActuator::sPySetPriority, METH_VARARGS, (PY_METHODCHAR)SetPriority_doc},
	{"setFrame", (PyCFunction) BL_ShapeActionActuator::sPySetFrame, METH_VARARGS, (PY_METHODCHAR)SetFrame_doc},
	{"setProperty", (PyCFunction) BL_ShapeActionActuator::sPySetProperty, METH_VARARGS, (PY_METHODCHAR)SetProperty_doc},
	{"setFrameProperty", (PyCFunction) BL_ShapeActionActuator::sPySetFrameProperty, METH_VARARGS, (PY_METHODCHAR)SetFrameProperty_doc},
	{"setBlendtime", (PyCFunction) BL_ShapeActionActuator::sPySetBlendtime, METH_VARARGS, (PY_METHODCHAR)SetBlendtime_doc},

	{"getAction", (PyCFunction) BL_ShapeActionActuator::sPyGetAction, METH_NOARGS, (PY_METHODCHAR)GetAction_doc},
	{"getStart", (PyCFunction) BL_ShapeActionActuator::sPyGetStart, METH_NOARGS, (PY_METHODCHAR)GetStart_doc},
	{"getEnd", (PyCFunction) BL_ShapeActionActuator::sPyGetEnd, METH_NOARGS, (PY_METHODCHAR)GetEnd_doc},
	{"getBlendin", (PyCFunction) BL_ShapeActionActuator::sPyGetBlendin, METH_NOARGS, (PY_METHODCHAR)GetBlendin_doc},
	{"getPriority", (PyCFunction) BL_ShapeActionActuator::sPyGetPriority, METH_NOARGS, (PY_METHODCHAR)GetPriority_doc},
	{"getFrame", (PyCFunction) BL_ShapeActionActuator::sPyGetFrame, METH_NOARGS, (PY_METHODCHAR)GetFrame_doc},
	{"getProperty", (PyCFunction) BL_ShapeActionActuator::sPyGetProperty, METH_NOARGS, (PY_METHODCHAR)GetProperty_doc},
	{"getFrameProperty", (PyCFunction) BL_ShapeActionActuator::sPyGetFrameProperty, METH_NOARGS, (PY_METHODCHAR)GetFrameProperty_doc},
	{"getType", (PyCFunction) BL_ShapeActionActuator::sPyGetType, METH_NOARGS, (PY_METHODCHAR)GetType_doc},	
	{"setType", (PyCFunction) BL_ShapeActionActuator::sPySetType, METH_NOARGS, (PY_METHODCHAR)SetType_doc},
	{NULL,NULL} //Sentinel
};

PyAttributeDef BL_ShapeActionActuator::Attributes[] = {
	KX_PYATTRIBUTE_FLOAT_RW("start", 0, MAXFRAMEF, BL_ShapeActionActuator, m_startframe),
	KX_PYATTRIBUTE_FLOAT_RW("end", 0, MAXFRAMEF, BL_ShapeActionActuator, m_endframe),
	KX_PYATTRIBUTE_FLOAT_RW("blendin", 0, MAXFRAMEF, BL_ShapeActionActuator, m_blendin),
	KX_PYATTRIBUTE_RW_FUNCTION("action", BL_ShapeActionActuator, pyattr_get_action, pyattr_set_action),
	KX_PYATTRIBUTE_SHORT_RW("priority", 0, 100, false, BL_ShapeActionActuator, m_priority),
	KX_PYATTRIBUTE_FLOAT_RW_CHECK("frame", 0, MAXFRAMEF, BL_ShapeActionActuator, m_localtime, CheckFrame),
	KX_PYATTRIBUTE_STRING_RW("property", 0, 31, false, BL_ShapeActionActuator, m_propname),
	KX_PYATTRIBUTE_STRING_RW("frameProperty", 0, 31, false, BL_ShapeActionActuator, m_framepropname),
	KX_PYATTRIBUTE_FLOAT_RW_CHECK("blendTime", 0, MAXFRAMEF, BL_ShapeActionActuator, m_blendframe, CheckBlendTime),
	KX_PYATTRIBUTE_SHORT_RW_CHECK("type",0,100,false,BL_ShapeActionActuator,m_playtype,CheckType),
	{ NULL }	//Sentinel
};


PyObject* BL_ShapeActionActuator::py_getattro(PyObject* attr) {
<<<<<<< HEAD
	char *attr_str= PyString_AsString(attr);
	if (!strcmp(attr_str, "action"))
		return PyString_FromString(m_action->id.name+2);
	PyObject* object = py_getattro_self(Attributes, this, attr);
	if (object != NULL)
		return object;
	py_getattro_up(SCA_IActuator);
}

int BL_ShapeActionActuator::py_setattro(PyObject *attr, PyObject* value) {
	char *attr_str= PyString_AsString(attr);
	if (!strcmp(attr_str, "action"))
	{
		if (!PyString_Check(value))
		{
			PyErr_SetString(PyExc_ValueError, "expected a string");
			return 1;
		}

		STR_String val = PyString_AsString(value);
		
		if (val == "")
		{
			m_action = NULL;
			return 0;
		}

		bAction *action;
		
		action = (bAction*)SCA_ILogicBrick::m_sCurrentLogicManager->GetActionByName(val);
		

		if (!action)
		{
			PyErr_SetString(PyExc_ValueError, "action not found!");
			return 1;
		}

		m_action = action;
		return 0;
	}
	int ret = py_setattro_self(Attributes, this, attr, value);
	if (ret >= 0)
		return ret;
	return SCA_IActuator::py_setattro(attr, value);
=======
	py_getattro_up(SCA_IActuator);
}

PyObject* BL_ShapeActionActuator::py_getattro_dict() {
	py_getattro_dict_up(SCA_IActuator);
}

int BL_ShapeActionActuator::py_setattro(PyObject *attr, PyObject* value) {
	py_setattro_up(SCA_IActuator);
>>>>>>> 0c6ec76a
}

/*     setStart                                                              */
const char BL_ShapeActionActuator::GetAction_doc[] = 
"getAction()\n"
"\tReturns a string containing the name of the current action.\n";

PyObject* BL_ShapeActionActuator::PyGetAction() {
	ShowDeprecationWarning("getAction()", "the action property");
	if (m_action){
		return PyString_FromString(m_action->id.name+2);
	}
	Py_RETURN_NONE;
}

/*     getProperty                                                             */
const char BL_ShapeActionActuator::GetProperty_doc[] = 
"getProperty()\n"
"\tReturns the name of the property to be used in FromProp mode.\n";

PyObject* BL_ShapeActionActuator::PyGetProperty() {
	ShowDeprecationWarning("getProperty()", "the property property");
	PyObject *result;
	
	result = Py_BuildValue("s", (const char *)m_propname);
	
	return result;
}

/*     getFrame                                                              */
const char BL_ShapeActionActuator::GetFrame_doc[] = 
"getFrame()\n"
"\tReturns the current frame number.\n";

PyObject* BL_ShapeActionActuator::PyGetFrame() {
	ShowDeprecationWarning("getFrame()", "the frame property");
	PyObject *result;
	
	result = Py_BuildValue("f", m_localtime);
	
	return result;
}

/*     getEnd                                                                */
const char BL_ShapeActionActuator::GetEnd_doc[] = 
"getEnd()\n"
"\tReturns the last frame of the action.\n";

PyObject* BL_ShapeActionActuator::PyGetEnd() {
	ShowDeprecationWarning("getEnd()", "the end property");
	PyObject *result;
	
	result = Py_BuildValue("f", m_endframe);
	
	return result;
}

/*     getStart                                                              */
const char BL_ShapeActionActuator::GetStart_doc[] = 
"getStart()\n"
"\tReturns the starting frame of the action.\n";

PyObject* BL_ShapeActionActuator::PyGetStart() {
	ShowDeprecationWarning("getStart()", "the start property");
	PyObject *result;
	
	result = Py_BuildValue("f", m_startframe);
	
	return result;
}

/*     getBlendin                                                            */
const char BL_ShapeActionActuator::GetBlendin_doc[] = 
"getBlendin()\n"
"\tReturns the number of interpolation animation frames to be\n"
"\tgenerated when this actuator is triggered.\n";

PyObject* BL_ShapeActionActuator::PyGetBlendin() {
	ShowDeprecationWarning("getBlendin()", "the blendin property");
	PyObject *result;
	
	result = Py_BuildValue("f", m_blendin);
	
	return result;
}

/*     getPriority                                                           */
const char BL_ShapeActionActuator::GetPriority_doc[] = 
"getPriority()\n"
"\tReturns the priority for this actuator.  Actuators with lower\n"
"\tPriority numbers will override actuators with higher numbers.\n";

PyObject* BL_ShapeActionActuator::PyGetPriority() {
	ShowDeprecationWarning("getPriority()", "the priority property");
	PyObject *result;
	
	result = Py_BuildValue("i", m_priority);
	
	return result;
}

/*     setAction                                                             */
const char BL_ShapeActionActuator::SetAction_doc[] = 
"setAction(action, (reset))\n"
"\t - action    : The name of the action to set as the current action.\n"
"\t               Should be an action with Shape channels.\n"
"\t - reset     : Optional parameter indicating whether to reset the\n"
"\t               blend timer or not.  A value of 1 indicates that the\n"
"\t               timer should be reset.  A value of 0 will leave it\n"
"\t               unchanged.  If reset is not specified, the timer will"
"\t	              be reset.\n";

PyObject* BL_ShapeActionActuator::PySetAction(PyObject* args) {
	ShowDeprecationWarning("setAction()", "the action property");
	char *string;
	int	reset = 1;

	if (PyArg_ParseTuple(args,"s|i:setAction",&string, &reset))
	{
		bAction *action;
		
		action = (bAction*)SCA_ILogicBrick::m_sCurrentLogicManager->GetActionByName(STR_String(string));
		
		if (!action){
			/* NOTE!  Throw an exception or something */
			//			printf ("setAction failed: Action not found\n", string);
		}
		else{
			m_action=action;
			if (reset)
				m_blendframe = 0.f;
		}
	}
	else {
		return NULL;
	}
	
	Py_RETURN_NONE;
}

/*     setStart                                                              */
const char BL_ShapeActionActuator::SetStart_doc[] = 
"setStart(start)\n"
"\t - start     : Specifies the starting frame of the animation.\n";

PyObject* BL_ShapeActionActuator::PySetStart(PyObject* args) {
	ShowDeprecationWarning("setStart()", "the start property");
	float start;
	
	if (PyArg_ParseTuple(args,"f:setStart",&start))
	{
		m_startframe = start;
	}
	else {
		return NULL;
	}
	
	Py_RETURN_NONE;
}

/*     setEnd                                                                */
const char BL_ShapeActionActuator::SetEnd_doc[] = 
"setEnd(end)\n"
"\t - end       : Specifies the ending frame of the animation.\n";

PyObject* BL_ShapeActionActuator::PySetEnd(PyObject* args) {
	ShowDeprecationWarning("setEnd()", "the end property");
	float end;
	
	if (PyArg_ParseTuple(args,"f:setEnd",&end))
	{
		m_endframe = end;
	}
	else {
		return NULL;
	}
	
	Py_RETURN_NONE;
}

/*     setBlendin                                                            */
const char BL_ShapeActionActuator::SetBlendin_doc[] = 
"setBlendin(blendin)\n"
"\t - blendin   : Specifies the number of frames of animation to generate\n"
"\t               when making transitions between actions.\n";

PyObject* BL_ShapeActionActuator::PySetBlendin(PyObject* args) {
	ShowDeprecationWarning("setBlendin()", "the blendin property");
	float blendin;
	
	if (PyArg_ParseTuple(args,"f:setBlendin",&blendin))
	{
		m_blendin = blendin;
	}
	else {
		return NULL;
	}
	
	Py_RETURN_NONE;
}

/*     setBlendtime                                                          */
const char BL_ShapeActionActuator::SetBlendtime_doc[] = 
"setBlendtime(blendtime)\n"
"\t - blendtime : Allows the script to directly modify the internal timer\n"
"\t               used when generating transitions between actions.  This\n"
"\t               parameter must be in the range from 0.0 to 1.0.\n";

PyObject* BL_ShapeActionActuator::PySetBlendtime(PyObject* args) {
	ShowDeprecationWarning("setBlendtime()", "the blendTime property");
	float blendframe;
	
	if (PyArg_ParseTuple(args,"f:setBlendtime",&blendframe))
	{
		m_blendframe = blendframe * m_blendin;
		if (m_blendframe<0.f)
			m_blendframe = 0.f;
		if (m_blendframe>m_blendin)
			m_blendframe = m_blendin;
	}
	else {
		return NULL;
	}
	
	Py_RETURN_NONE;
}

/*     setPriority                                                           */
const char BL_ShapeActionActuator::SetPriority_doc[] = 
"setPriority(priority)\n"
"\t - priority  : Specifies the new priority.  Actuators will lower\n"
"\t               priority numbers will override actuators with higher\n"
"\t               numbers.\n";

PyObject* BL_ShapeActionActuator::PySetPriority(PyObject* args) {
	ShowDeprecationWarning("setPriority()", "the priority property");
	int priority;
	
	if (PyArg_ParseTuple(args,"i:setPriority",&priority))
	{
		m_priority = priority;
	}
	else {
		return NULL;
	}
	
	Py_RETURN_NONE;
}

/*     getProperty                                                             */
const char BL_ShapeActionActuator::GetFrameProperty_doc[] = 
"getFrameProperty()\n"
"\tReturns the name of the property, that is set to the current frame number.\n";

PyObject* BL_ShapeActionActuator::PyGetFrameProperty() {
	ShowDeprecationWarning("getFrameProperty()", "the frameProperty property");
	PyObject *result;
	
	result = Py_BuildValue("s", (const char *)m_framepropname);
	
	return result;
}


/*     setFrame                                                              */
const char BL_ShapeActionActuator::SetFrame_doc[] = 
"setFrame(frame)\n"
"\t - frame     : Specifies the new current frame for the animation\n";

PyObject* BL_ShapeActionActuator::PySetFrame(PyObject* args) {
	ShowDeprecationWarning("setFrame()", "the frame property");
	float frame;
	
	if (PyArg_ParseTuple(args,"f:setFrame",&frame))
	{
		m_localtime = frame;
		if (m_localtime<m_startframe)
			m_localtime=m_startframe;
		else if (m_localtime>m_endframe)
			m_localtime=m_endframe;
	}
	else {
		return NULL;
	}
	
	Py_RETURN_NONE;
}

/*     setProperty                                                           */
const char BL_ShapeActionActuator::SetProperty_doc[] = 
"setProperty(prop)\n"
"\t - prop      : A string specifying the property name to be used in\n"
"\t               FromProp playback mode.\n";

PyObject* BL_ShapeActionActuator::PySetProperty(PyObject* args) {
	ShowDeprecationWarning("setProperty()", "the property property");
	char *string;
	
	if (PyArg_ParseTuple(args,"s:setProperty",&string))
	{
		m_propname = string;
	}
	else {
		return NULL;
	}
	
	Py_RETURN_NONE;
}

/*     setFrameProperty                                                          */
const char BL_ShapeActionActuator::SetFrameProperty_doc[] = 
"setFrameProperty(prop)\n"
"\t - prop      : A string specifying the property of the frame set up update.\n";

PyObject* BL_ShapeActionActuator::PySetFrameProperty(PyObject* args) {
	ShowDeprecationWarning("setFrameProperty()", "the frameProperty property");
	char *string;
	
	if (PyArg_ParseTuple(args,"s:setFrameProperty",&string))
	{
		m_framepropname = string;
	}
	else {
		return NULL;
	}
	
	Py_RETURN_NONE;
}

/* getType */
const char BL_ShapeActionActuator::GetType_doc[] =
"getType()\n"
"\tReturns the operation mode of the actuator.\n";
PyObject* BL_ShapeActionActuator::PyGetType() {
	ShowDeprecationWarning("getType()", "the type property");
    return Py_BuildValue("h", m_playtype);
}

/* setType */
const char BL_ShapeActionActuator::SetType_doc[] =
"setType(mode)\n"
"\t - mode: Play (0), Flipper (2), LoopStop (3), LoopEnd (4) or Property (6)\n"
"\tSet the operation mode of the actuator.\n";
PyObject* BL_ShapeActionActuator::PySetType(PyObject* args) {
	ShowDeprecationWarning("setType()", "the type property");
	short typeArg;
                                                                                                             
    if (!PyArg_ParseTuple(args, "h:setType", &typeArg)) {
        return NULL;
    }

	switch (typeArg) {
	case ACT_ACTION_PLAY:
	case ACT_ACTION_FLIPPER:
	case ACT_ACTION_LOOP_STOP:
	case ACT_ACTION_LOOP_END:
	case ACT_ACTION_FROM_PROP:
		m_playtype = typeArg;
		break;
	default:
		printf("Invalid type for action actuator: %d\n", typeArg); /* error */
    }
	
    Py_RETURN_NONE;
}

PyObject* BL_ShapeActionActuator::pyattr_get_action(void *self_v, const KX_PYATTRIBUTE_DEF *attrdef)
{
	BL_ShapeActionActuator* self= static_cast<BL_ShapeActionActuator*>(self_v);
	return PyString_FromString(self->GetAction() ? self->GetAction()->id.name+2 : "");
}

int BL_ShapeActionActuator::pyattr_set_action(void *self_v, const KX_PYATTRIBUTE_DEF *attrdef, PyObject *value)
{
	BL_ShapeActionActuator* self= static_cast<BL_ShapeActionActuator*>(self_v);
	/* exact copy of BL_ActionActuator's function from here down */
	if (!PyString_Check(value))
	{
		PyErr_SetString(PyExc_ValueError, "actuator.action = val: Shape Action Actuator, expected the string name of the action");
		return -1;
	}

	bAction *action= NULL;
	STR_String val = PyString_AsString(value);
	
	if (val != "")
	{
		action= (bAction*)SCA_ILogicBrick::m_sCurrentLogicManager->GetActionByName(val);
		if (action==NULL)
		{
			PyErr_SetString(PyExc_ValueError, "actuator.action = val: Shape Action Actuator, action not found!");
			return 1;
		}
	}
	
	self->SetAction(action);
	return 0;

}<|MERGE_RESOLUTION|>--- conflicted
+++ resolved
@@ -411,10 +411,6 @@
 /* Integration hooks ------------------------------------------------------- */
 
 PyTypeObject BL_ShapeActionActuator::Type = {
-<<<<<<< HEAD
-	PyObject_HEAD_INIT(NULL)
-		0,
-=======
 #if (PY_VERSION_HEX >= 0x02060000)
 	PyVarObject_HEAD_INIT(NULL, 0)
 #else
@@ -422,7 +418,6 @@
 	PyObject_HEAD_INIT( NULL )  /* required py macro */
 	0,                          /* ob_size */
 #endif
->>>>>>> 0c6ec76a
 		"BL_ShapeActionActuator",
 		sizeof(PyObjectPlus_Proxy),
 		0,
@@ -487,53 +482,6 @@
 
 
 PyObject* BL_ShapeActionActuator::py_getattro(PyObject* attr) {
-<<<<<<< HEAD
-	char *attr_str= PyString_AsString(attr);
-	if (!strcmp(attr_str, "action"))
-		return PyString_FromString(m_action->id.name+2);
-	PyObject* object = py_getattro_self(Attributes, this, attr);
-	if (object != NULL)
-		return object;
-	py_getattro_up(SCA_IActuator);
-}
-
-int BL_ShapeActionActuator::py_setattro(PyObject *attr, PyObject* value) {
-	char *attr_str= PyString_AsString(attr);
-	if (!strcmp(attr_str, "action"))
-	{
-		if (!PyString_Check(value))
-		{
-			PyErr_SetString(PyExc_ValueError, "expected a string");
-			return 1;
-		}
-
-		STR_String val = PyString_AsString(value);
-		
-		if (val == "")
-		{
-			m_action = NULL;
-			return 0;
-		}
-
-		bAction *action;
-		
-		action = (bAction*)SCA_ILogicBrick::m_sCurrentLogicManager->GetActionByName(val);
-		
-
-		if (!action)
-		{
-			PyErr_SetString(PyExc_ValueError, "action not found!");
-			return 1;
-		}
-
-		m_action = action;
-		return 0;
-	}
-	int ret = py_setattro_self(Attributes, this, attr, value);
-	if (ret >= 0)
-		return ret;
-	return SCA_IActuator::py_setattro(attr, value);
-=======
 	py_getattro_up(SCA_IActuator);
 }
 
@@ -543,7 +491,6 @@
 
 int BL_ShapeActionActuator::py_setattro(PyObject *attr, PyObject* value) {
 	py_setattro_up(SCA_IActuator);
->>>>>>> 0c6ec76a
 }
 
 /*     setStart                                                              */
