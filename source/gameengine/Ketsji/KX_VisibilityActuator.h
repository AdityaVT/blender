/*
 * $Id$
 *
 * ***** BEGIN GPL LICENSE BLOCK *****
 *
 * This program is free software; you can redistribute it and/or
 * modify it under the terms of the GNU General Public License
 * as published by the Free Software Foundation; either version 2
 * of the License, or (at your option) any later version.
 *
 * This program is distributed in the hope that it will be useful,
 * but WITHOUT ANY WARRANTY; without even the implied warranty of
 * MERCHANTABILITY or FITNESS FOR A PARTICULAR PURPOSE.  See the
 * GNU General Public License for more details.
 *
 * You should have received a copy of the GNU General Public License
 * along with this program; if not, write to the Free Software Foundation,
 * Inc., 59 Temple Place - Suite 330, Boston, MA  02111-1307, USA.
 *
 * The Original Code is Copyright (C) 2001-2002 by NaN Holding BV.
 * All rights reserved.
 *
 * The Original Code is: all of this file.
 *
 * Contributor(s): none yet.
 *
 * ***** END GPL LICENSE BLOCK *****
 * Actuator to toggle visibility/invisibility of objects
 */

#ifndef __KX_VISIBILITYACTUATOR
#define __KX_VISIBILITYACTUATOR

#include "SCA_IActuator.h"

class KX_VisibilityActuator : public SCA_IActuator
{
	Py_Header;

	/** Make visible? */
	bool m_visible;
	bool m_occlusion;
	bool m_recursive;

 public:
	
	KX_VisibilityActuator(
		SCA_IObject* gameobj,
		bool visible,
		bool occlusion,
		bool recursive,
		PyTypeObject* T=&Type
		);

	virtual
		~KX_VisibilityActuator(
			void
			);

	virtual CValue*
		GetReplica(
			void
			);

	virtual bool
		Update();

	/* --------------------------------------------------------------------- */
	/* Python interface ---------------------------------------------------- */
	/* --------------------------------------------------------------------- */

	virtual PyObject* py_getattro(PyObject *attr);
<<<<<<< HEAD
=======
	virtual PyObject* py_getattro_dict();
>>>>>>> fba6a993
	virtual int py_setattro(PyObject *attr, PyObject *value);

	// Deprecated ----->
	KX_PYMETHOD_DOC_VARARGS(KX_VisibilityActuator,SetVisible);
	// <-----


};

#endif
<|MERGE_RESOLUTION|>--- conflicted
+++ resolved
@@ -70,10 +70,7 @@
 	/* --------------------------------------------------------------------- */
 
 	virtual PyObject* py_getattro(PyObject *attr);
-<<<<<<< HEAD
-=======
 	virtual PyObject* py_getattro_dict();
->>>>>>> fba6a993
 	virtual int py_setattro(PyObject *attr, PyObject *value);
 
 	// Deprecated ----->
