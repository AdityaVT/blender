/**
 * SCA_AlwaysSensor.h
 *
 * $Id$
 *
 * ***** BEGIN GPL LICENSE BLOCK *****
 *
 * This program is free software; you can redistribute it and/or
 * modify it under the terms of the GNU General Public License
 * as published by the Free Software Foundation; either version 2
 * of the License, or (at your option) any later version.
 *
 * This program is distributed in the hope that it will be useful,
 * but WITHOUT ANY WARRANTY; without even the implied warranty of
 * MERCHANTABILITY or FITNESS FOR A PARTICULAR PURPOSE.  See the
 * GNU General Public License for more details.
 *
 * You should have received a copy of the GNU General Public License
 * along with this program; if not, write to the Free Software Foundation,
 * Inc., 59 Temple Place - Suite 330, Boston, MA  02111-1307, USA.
 *
 * The Original Code is Copyright (C) 2001-2002 by NaN Holding BV.
 * All rights reserved.
 *
 * The Original Code is: all of this file.
 *
 * Contributor(s): none yet.
 *
 * ***** END GPL LICENSE BLOCK *****
 */

#ifndef __KX_ALWAYSSENSOR
#define __KX_ALWAYSSENSOR
#include "SCA_ISensor.h"

class SCA_AlwaysSensor : public SCA_ISensor
{
	Py_Header;
	bool			m_alwaysresult;
public:
	SCA_AlwaysSensor(class SCA_EventManager* eventmgr,
					SCA_IObject* gameobj,
					PyTypeObject* T =&Type);
	virtual ~SCA_AlwaysSensor();
	virtual CValue* GetReplica();
	virtual bool Evaluate();
	virtual bool IsPositiveTrigger();
	virtual void Init();


	/* --------------------------------------------------------------------- */
	/* Python interface ---------------------------------------------------- */
	/* --------------------------------------------------------------------- */
	
	virtual PyObject* py_getattro(PyObject *attr);
<<<<<<< HEAD

=======
	virtual PyObject* py_getattro_dict();
>>>>>>> 0c6ec76a
	
};

#endif //__KX_ALWAYSSENSOR
<|MERGE_RESOLUTION|>--- conflicted
+++ resolved
@@ -53,11 +53,7 @@
 	/* --------------------------------------------------------------------- */
 	
 	virtual PyObject* py_getattro(PyObject *attr);
-<<<<<<< HEAD
-
-=======
 	virtual PyObject* py_getattro_dict();
->>>>>>> 0c6ec76a
 	
 };
 
