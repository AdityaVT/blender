--- conflicted
+++ resolved
@@ -318,15 +318,12 @@
 
 	BLI_where_am_i(bprogname, argv[0]);
 	
-<<<<<<< HEAD
-=======
 	{	/* override the hard coded blender path */
 		char *blender_path_env = getenv("BLENDERPATH");
 		if(blender_path_env)
 			BLI_strncpy(blender_path, blender_path_env, sizeof(blender_path));
 	}
 	
->>>>>>> 8ea29046
 	RNA_init();
 	RE_engines_init();
 
@@ -843,10 +840,7 @@
 			
 			if (G.background) {
 				int retval = BKE_read_file(C, argv[a], NULL, NULL);
-<<<<<<< HEAD
 				FRS_initialize(C);
-=======
->>>>>>> 8ea29046
 				
 				/*we successfully loaded a blend file, get sure that
 				pointcache works */
