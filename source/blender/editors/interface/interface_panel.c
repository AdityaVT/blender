--- conflicted
+++ resolved
@@ -2409,7 +2409,6 @@
 	}
 
 	ED_region_tag_redraw(ar);
-<<<<<<< HEAD
 }
 
 PanelType *UI_paneltype_find(int space_id, int region_id, const char *idname)
@@ -2422,6 +2421,4 @@
 		}
 	}
 	return NULL;
-=======
->>>>>>> e61bbc00
 }