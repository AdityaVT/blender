/*
 * This program is free software; you can redistribute it and/or
 * modify it under the terms of the GNU General Public License
 * as published by the Free Software Foundation; either version 2
 * of the License, or (at your option) any later version.
 *
 * This program is distributed in the hope that it will be useful,
 * but WITHOUT ANY WARRANTY; without even the implied warranty of
 * MERCHANTABILITY or FITNESS FOR A PARTICULAR PURPOSE.  See the
 * GNU General Public License for more details.
 *
 * You should have received a copy of the GNU General Public License
 * along with this program; if not, write to the Free Software Foundation,
 * Inc., 51 Franklin Street, Fifth Floor, Boston, MA 02110-1301, USA.
 *
 * The Original Code is Copyright (C) 2009 Blender Foundation.
 * All rights reserved.
 */

/** \file
 * \ingroup edinterface
 */

#include <string.h>

#include "MEM_guardedalloc.h"

#include "DNA_armature_types.h"
#include "DNA_screen_types.h"
#include "DNA_text_types.h"
#include "DNA_object_types.h" /* for OB_DATA_SUPPORT_ID */

#include "BLI_blenlib.h"
#include "BLI_math_color.h"

#include "BLF_api.h"
#include "BLT_lang.h"

#include "BKE_context.h"
#include "BKE_global.h"
#include "BKE_idprop.h"
#include "BKE_layer.h"
#include "BKE_library.h"
#include "BKE_library_override.h"
#include "BKE_node.h"
#include "BKE_report.h"
#include "BKE_screen.h"
#include "BKE_text.h"

#include "IMB_colormanagement.h"

#include "DEG_depsgraph.h"

#include "RNA_access.h"
#include "RNA_define.h"
#include "RNA_types.h"

#include "UI_interface.h"

#include "interface_intern.h"

#include "WM_api.h"
#include "WM_types.h"

#include "ED_object.h"
#include "ED_paint.h"

/* for Copy As Driver */
#include "ED_keyframing.h"

/* only for UI_OT_editsource */
#include "ED_screen.h"
#include "BKE_main.h"
#include "BLI_ghash.h"

/* -------------------------------------------------------------------- */
/** \name Copy Data Path Operator
 * \{ */

static bool copy_data_path_button_poll(bContext *C)
{
  PointerRNA ptr;
  PropertyRNA *prop;
  char *path;
  int index;

  UI_context_active_but_prop_get(C, &ptr, &prop, &index);

  if (ptr.owner_id && ptr.data && prop) {
    path = RNA_path_from_ID_to_property(&ptr, prop);

    if (path) {
      MEM_freeN(path);
      return 1;
    }
  }

  return 0;
}

static int copy_data_path_button_exec(bContext *C, wmOperator *op)
{
  Main *bmain = CTX_data_main(C);
  PointerRNA ptr;
  PropertyRNA *prop;
  char *path;
  int index;
  ID *id;

  const bool full_path = RNA_boolean_get(op->ptr, "full_path");

  /* try to create driver using property retrieved from UI */
  UI_context_active_but_prop_get(C, &ptr, &prop, &index);

  if (ptr.owner_id != NULL) {
    if (full_path) {
      if (prop) {
        path = RNA_path_full_property_py_ex(bmain, &ptr, prop, index, true);
      }
      else {
        path = RNA_path_full_struct_py(bmain, &ptr);
      }
    }
    else {
      path = RNA_path_from_real_ID_to_property_index(bmain, &ptr, prop, 0, -1, &id);

      if (!path) {
        path = RNA_path_from_ID_to_property(&ptr, prop);
      }
    }

    if (path) {
      WM_clipboard_text_set(path, false);
      MEM_freeN(path);
      return OPERATOR_FINISHED;
    }
  }

  return OPERATOR_CANCELLED;
}

static void UI_OT_copy_data_path_button(wmOperatorType *ot)
{
  PropertyRNA *prop;

  /* identifiers */
  ot->name = "Copy Data Path";
  ot->idname = "UI_OT_copy_data_path_button";
  ot->description = "Copy the RNA data path for this property to the clipboard";

  /* callbacks */
  ot->exec = copy_data_path_button_exec;
  ot->poll = copy_data_path_button_poll;

  /* flags */
  ot->flag = OPTYPE_REGISTER;

  /* properties */
  prop = RNA_def_boolean(ot->srna, "full_path", false, "full_path", "Copy full data path");
  RNA_def_property_flag(prop, PROP_SKIP_SAVE);
}

/** \} */

/* -------------------------------------------------------------------- */
/** \name Copy As Driver Operator
 * \{ */

static bool copy_as_driver_button_poll(bContext *C)
{
  PointerRNA ptr;
  PropertyRNA *prop;
  char *path;
  int index;

  UI_context_active_but_prop_get(C, &ptr, &prop, &index);

  if (ptr.owner_id && ptr.data && prop &&
      ELEM(RNA_property_type(prop), PROP_BOOLEAN, PROP_INT, PROP_FLOAT, PROP_ENUM) &&
      (index >= 0 || !RNA_property_array_check(prop))) {
    path = RNA_path_from_ID_to_property(&ptr, prop);

    if (path) {
      MEM_freeN(path);
      return 1;
    }
  }

  return 0;
}

static int copy_as_driver_button_exec(bContext *C, wmOperator *op)
{
  Main *bmain = CTX_data_main(C);
  PointerRNA ptr;
  PropertyRNA *prop;
  int index;

  /* try to create driver using property retrieved from UI */
  UI_context_active_but_prop_get(C, &ptr, &prop, &index);

  if (ptr.owner_id && ptr.data && prop) {
    ID *id;
    int dim = RNA_property_array_dimension(&ptr, prop, NULL);
    char *path = RNA_path_from_real_ID_to_property_index(bmain, &ptr, prop, dim, index, &id);

    if (path) {
      ANIM_copy_as_driver(id, path, RNA_property_identifier(prop));
      MEM_freeN(path);
      return OPERATOR_FINISHED;
    }
    else {
      BKE_reportf(op->reports, RPT_ERROR, "Could not compute a valid data path");
      return OPERATOR_CANCELLED;
    }
  }

  return OPERATOR_CANCELLED;
}

static void UI_OT_copy_as_driver_button(wmOperatorType *ot)
{
  /* identifiers */
  ot->name = "Copy as New Driver";
  ot->idname = "UI_OT_copy_as_driver_button";
  ot->description =
      "Create a new driver with this property as input, and copy it to the "
      "clipboard. Use Paste Driver to add it to the target property, or Paste "
      "Driver Variables to extend an existing driver";

  /* callbacks */
  ot->exec = copy_as_driver_button_exec;
  ot->poll = copy_as_driver_button_poll;

  /* flags */
  ot->flag = OPTYPE_REGISTER;
}

/** \} */

/* -------------------------------------------------------------------- */
/** \name Copy Python Command Operator
 * \{ */

static bool copy_python_command_button_poll(bContext *C)
{
  uiBut *but = UI_context_active_but_get(C);

  if (but && (but->optype != NULL)) {
    return 1;
  }

  return 0;
}

static int copy_python_command_button_exec(bContext *C, wmOperator *UNUSED(op))
{
  uiBut *but = UI_context_active_but_get(C);

  if (but && (but->optype != NULL)) {
    PointerRNA *opptr;
    char *str;
    opptr = UI_but_operator_ptr_get(but); /* allocated when needed, the button owns it */

    str = WM_operator_pystring_ex(C, NULL, false, true, but->optype, opptr);

    WM_clipboard_text_set(str, 0);

    MEM_freeN(str);

    return OPERATOR_FINISHED;
  }

  return OPERATOR_CANCELLED;
}

static void UI_OT_copy_python_command_button(wmOperatorType *ot)
{
  /* identifiers */
  ot->name = "Copy Python Command";
  ot->idname = "UI_OT_copy_python_command_button";
  ot->description = "Copy the Python command matching this button";

  /* callbacks */
  ot->exec = copy_python_command_button_exec;
  ot->poll = copy_python_command_button_poll;

  /* flags */
  ot->flag = OPTYPE_REGISTER;
}

/** \} */

/* -------------------------------------------------------------------- */
/** \name Reset to Default Values Button Operator
 * \{ */

static int operator_button_property_finish(bContext *C, PointerRNA *ptr, PropertyRNA *prop)
{
  ID *id = ptr->owner_id;

  /* perform updates required for this property */
  RNA_property_update(C, ptr, prop);

  /* as if we pressed the button */
  UI_context_active_but_prop_handle(C);

  /* Since we don't want to undo _all_ edits to settings, eg window
   * edits on the screen or on operator settings.
   * it might be better to move undo's inline - campbell */
  if (id && ID_CHECK_UNDO(id)) {
    /* do nothing, go ahead with undo */
    return OPERATOR_FINISHED;
  }
  else {
    return OPERATOR_CANCELLED;
  }
}

static bool reset_default_button_poll(bContext *C)
{
  PointerRNA ptr;
  PropertyRNA *prop;
  int index;

  UI_context_active_but_prop_get(C, &ptr, &prop, &index);

  return (ptr.data && prop && RNA_property_editable(&ptr, prop));
}

static int reset_default_button_exec(bContext *C, wmOperator *op)
{
  PointerRNA ptr;
  PropertyRNA *prop;
  int index;
  const bool all = RNA_boolean_get(op->ptr, "all");

  /* try to reset the nominated setting to its default value */
  UI_context_active_but_prop_get(C, &ptr, &prop, &index);

  /* if there is a valid property that is editable... */
  if (ptr.data && prop && RNA_property_editable(&ptr, prop)) {
    if (RNA_property_reset(&ptr, prop, (all) ? -1 : index)) {
      return operator_button_property_finish(C, &ptr, prop);
    }
  }

  return OPERATOR_CANCELLED;
}

static void UI_OT_reset_default_button(wmOperatorType *ot)
{
  /* identifiers */
  ot->name = "Reset to Default Value";
  ot->idname = "UI_OT_reset_default_button";
  ot->description = "Reset this property's value to its default value";

  /* callbacks */
  ot->poll = reset_default_button_poll;
  ot->exec = reset_default_button_exec;

  /* flags */
  ot->flag = OPTYPE_UNDO;

  /* properties */
  RNA_def_boolean(ot->srna, "all", 1, "All", "Reset to default values all elements of the array");
}

/** \} */

/* -------------------------------------------------------------------- */
/** \name Assign Value as Default Button Operator
 * \{ */

static bool assign_default_button_poll(bContext *C)
{
  PointerRNA ptr;
  PropertyRNA *prop;
  int index;

  UI_context_active_but_prop_get(C, &ptr, &prop, &index);

  if (ptr.data && prop && RNA_property_editable(&ptr, prop)) {
    PropertyType type = RNA_property_type(prop);

    return RNA_property_is_idprop(prop) && !RNA_property_array_check(prop) &&
           ELEM(type, PROP_INT, PROP_FLOAT);
  }

  return false;
}

static int assign_default_button_exec(bContext *C, wmOperator *UNUSED(op))
{
  PointerRNA ptr;
  PropertyRNA *prop;
  int index;

  /* try to reset the nominated setting to its default value */
  UI_context_active_but_prop_get(C, &ptr, &prop, &index);

  /* if there is a valid property that is editable... */
  if (ptr.data && prop && RNA_property_editable(&ptr, prop)) {
    if (RNA_property_assign_default(&ptr, prop)) {
      return operator_button_property_finish(C, &ptr, prop);
    }
  }

  return OPERATOR_CANCELLED;
}

static void UI_OT_assign_default_button(wmOperatorType *ot)
{
  /* identifiers */
  ot->name = "Assign Value as Default";
  ot->idname = "UI_OT_assign_default_button";
  ot->description = "Set this property's current value as the new default";

  /* callbacks */
  ot->poll = assign_default_button_poll;
  ot->exec = assign_default_button_exec;

  /* flags */
  ot->flag = OPTYPE_UNDO;
}

/** \} */

/* -------------------------------------------------------------------- */
/** \name Unset Property Button Operator
 * \{ */

static int unset_property_button_exec(bContext *C, wmOperator *UNUSED(op))
{
  PointerRNA ptr;
  PropertyRNA *prop;
  int index;

  /* try to unset the nominated property */
  UI_context_active_but_prop_get(C, &ptr, &prop, &index);

  /* if there is a valid property that is editable... */
  if (ptr.data && prop && RNA_property_editable(&ptr, prop) &&
      /* RNA_property_is_idprop(prop) && */
      RNA_property_is_set(&ptr, prop)) {
    RNA_property_unset(&ptr, prop);
    return operator_button_property_finish(C, &ptr, prop);
  }

  return OPERATOR_CANCELLED;
}

static void UI_OT_unset_property_button(wmOperatorType *ot)
{
  /* identifiers */
  ot->name = "Unset Property";
  ot->idname = "UI_OT_unset_property_button";
  ot->description = "Clear the property and use default or generated value in operators";

  /* callbacks */
  ot->poll = ED_operator_regionactive;
  ot->exec = unset_property_button_exec;

  /* flags */
  ot->flag = OPTYPE_UNDO;
}

/** \} */

/* -------------------------------------------------------------------- */
/** \name Define Override Type Operator
 * \{ */

/* Note that we use different values for UI/UX than 'real' override operations, user does not care
 * whether it's added or removed for the differential operation e.g. */
enum {
  UIOverride_Type_NOOP = 0,
  UIOverride_Type_Replace = 1,
  UIOverride_Type_Difference = 2, /* Add/subtract */
  UIOverride_Type_Factor = 3,     /* Multiply */
  /* TODO: should/can we expose insert/remove ones for collections? Doubt it... */
};

static EnumPropertyItem override_type_items[] = {
    {UIOverride_Type_NOOP,
     "NOOP",
     0,
     "NoOp",
     "'No-Operation', place holder preventing automatic override to ever affect the property"},
    {UIOverride_Type_Replace,
     "REPLACE",
     0,
     "Replace",
     "Completely replace value from linked data by local one"},
    {UIOverride_Type_Difference,
     "DIFFERENCE",
     0,
     "Difference",
     "Store difference to linked data value"},
    {UIOverride_Type_Factor,
     "FACTOR",
     0,
     "Factor",
     "Store factor to linked data value (useful e.g. for scale)"},
    {0, NULL, 0, NULL, NULL},
};

static bool override_type_set_button_poll(bContext *C)
{
  PointerRNA ptr;
  PropertyRNA *prop;
  int index;

  UI_context_active_but_prop_get(C, &ptr, &prop, &index);

  const int override_status = RNA_property_override_library_status(&ptr, prop, index);

  return (ptr.data && prop && (override_status & RNA_OVERRIDE_STATUS_OVERRIDABLE));
}

static int override_type_set_button_exec(bContext *C, wmOperator *op)
{
  PointerRNA ptr;
  PropertyRNA *prop;
  int index;
  bool created;
  const bool all = RNA_boolean_get(op->ptr, "all");
  const int op_type = RNA_enum_get(op->ptr, "type");

  short operation;

  switch (op_type) {
    case UIOverride_Type_NOOP:
      operation = IDOVERRIDE_LIBRARY_OP_NOOP;
      break;
    case UIOverride_Type_Replace:
      operation = IDOVERRIDE_LIBRARY_OP_REPLACE;
      break;
    case UIOverride_Type_Difference:
      /* override code will automatically switch to subtract if needed. */
      operation = IDOVERRIDE_LIBRARY_OP_ADD;
      break;
    case UIOverride_Type_Factor:
      operation = IDOVERRIDE_LIBRARY_OP_MULTIPLY;
      break;
    default:
      operation = IDOVERRIDE_LIBRARY_OP_REPLACE;
      BLI_assert(0);
      break;
  }

  /* try to reset the nominated setting to its default value */
  UI_context_active_but_prop_get(C, &ptr, &prop, &index);

  BLI_assert(ptr.owner_id != NULL);

  if (all) {
    index = -1;
  }

  IDOverrideLibraryPropertyOperation *opop = RNA_property_override_property_operation_get(
      &ptr, prop, operation, index, true, NULL, &created);
  if (!created) {
    opop->operation = operation;
  }

  return operator_button_property_finish(C, &ptr, prop);
}

static int override_type_set_button_invoke(bContext *C,
                                           wmOperator *op,
                                           const wmEvent *UNUSED(event))
{
#if 0 /* Disabled for now */
  return WM_menu_invoke_ex(C, op, WM_OP_INVOKE_DEFAULT);
#else
  RNA_enum_set(op->ptr, "type", IDOVERRIDE_LIBRARY_OP_REPLACE);
  return override_type_set_button_exec(C, op);
#endif
}

static void UI_OT_override_type_set_button(wmOperatorType *ot)
{
  /* identifiers */
  ot->name = "Define Override Type";
  ot->idname = "UI_OT_override_type_set_button";
  ot->description = "Create an override operation, or set the type of an existing one";

  /* callbacks */
  ot->poll = override_type_set_button_poll;
  ot->exec = override_type_set_button_exec;
  ot->invoke = override_type_set_button_invoke;

  /* flags */
  ot->flag = OPTYPE_UNDO;

  /* properties */
  RNA_def_boolean(ot->srna, "all", 1, "All", "Reset to default values all elements of the array");
  ot->prop = RNA_def_enum(ot->srna,
                          "type",
                          override_type_items,
                          UIOverride_Type_Replace,
                          "Type",
                          "Type of override operation");
  /* TODO: add itemf callback, not all options are available for all data types... */
}

static bool override_remove_button_poll(bContext *C)
{
  PointerRNA ptr;
  PropertyRNA *prop;
  int index;

  UI_context_active_but_prop_get(C, &ptr, &prop, &index);

  const int override_status = RNA_property_override_library_status(&ptr, prop, index);

  return (ptr.data && ptr.owner_id && prop && (override_status & RNA_OVERRIDE_STATUS_OVERRIDDEN));
}

static int override_remove_button_exec(bContext *C, wmOperator *op)
{
  Main *bmain = CTX_data_main(C);
  PointerRNA ptr, id_refptr, src;
  PropertyRNA *prop;
  int index;
  const bool all = RNA_boolean_get(op->ptr, "all");

  /* try to reset the nominated setting to its default value */
  UI_context_active_but_prop_get(C, &ptr, &prop, &index);

  ID *id = ptr.owner_id;
  IDOverrideLibraryProperty *oprop = RNA_property_override_property_find(&ptr, prop);
  BLI_assert(oprop != NULL);
  BLI_assert(id != NULL && id->override_library != NULL);

  const bool is_template = (id->override_library->reference == NULL);

  /* We need source (i.e. linked data) to restore values of deleted overrides...
   * If this is an override template, we obviously do not need to restore anything. */
  if (!is_template) {
    PropertyRNA *src_prop;
    RNA_id_pointer_create(id->override_library->reference, &id_refptr);
    if (!RNA_path_resolve_property(&id_refptr, oprop->rna_path, &src, &src_prop)) {
      BLI_assert(0 && "Failed to create matching source (linked data) RNA pointer");
    }
  }

  if (!all && index != -1) {
    bool is_strict_find;
    /* Remove override operation for given item,
     * add singular operations for the other items as needed. */
    IDOverrideLibraryPropertyOperation *opop = BKE_override_library_property_operation_find(
        oprop, NULL, NULL, index, index, false, &is_strict_find);
    BLI_assert(opop != NULL);
    if (!is_strict_find) {
      /* No specific override operation, we have to get generic one,
       * and create item-specific override operations for all but given index,
       * before removing generic one. */
      for (int idx = RNA_property_array_length(&ptr, prop); idx--;) {
        if (idx != index) {
          BKE_override_library_property_operation_get(
              oprop, opop->operation, NULL, NULL, idx, idx, true, NULL, NULL);
        }
      }
    }
    BKE_override_library_property_operation_delete(oprop, opop);
    if (!is_template) {
      RNA_property_copy(bmain, &ptr, &src, prop, index);
    }
    if (BLI_listbase_is_empty(&oprop->operations)) {
      BKE_override_library_property_delete(id->override_library, oprop);
    }
  }
  else {
    /* Just remove whole generic override operation of this property. */
    BKE_override_library_property_delete(id->override_library, oprop);
    if (!is_template) {
      RNA_property_copy(bmain, &ptr, &src, prop, -1);
    }
  }

  return operator_button_property_finish(C, &ptr, prop);
}

static void UI_OT_override_remove_button(wmOperatorType *ot)
{
  /* identifiers */
  ot->name = "Remove Override";
  ot->idname = "UI_OT_override_remove_button";
  ot->description = "Remove an override operation";

  /* callbacks */
  ot->poll = override_remove_button_poll;
  ot->exec = override_remove_button_exec;

  /* flags */
  ot->flag = OPTYPE_UNDO;

  /* properties */
  RNA_def_boolean(ot->srna, "all", 1, "All", "Reset to default values all elements of the array");
}

/** \} */

/* -------------------------------------------------------------------- */
/** \name Copy To Selected Operator
 * \{ */

#define NOT_NULL(assignment) ((assignment) != NULL)
#define NOT_RNA_NULL(assignment) ((assignment).data != NULL)

static void ui_context_selected_bones_via_pose(bContext *C, ListBase *r_lb)
{
  ListBase lb;
  lb = CTX_data_collection_get(C, "selected_pose_bones");

  if (!BLI_listbase_is_empty(&lb)) {
    CollectionPointerLink *link;
    for (link = lb.first; link; link = link->next) {
      bPoseChannel *pchan = link->ptr.data;
      RNA_pointer_create(link->ptr.owner_id, &RNA_Bone, pchan->bone, &link->ptr);
    }
  }

  *r_lb = lb;
}

bool UI_context_copy_to_selected_list(bContext *C,
                                      PointerRNA *ptr,
                                      PropertyRNA *prop,
                                      ListBase *r_lb,
                                      bool *r_use_path_from_id,
                                      char **r_path)
{
  *r_use_path_from_id = false;
  *r_path = NULL;

  /* PropertyGroup objects don't have a reference to the struct that actually owns
   * them, so it is normally necessary to do a brute force search to find it. This
   * handles the search for non-ID owners by using the 'active' reference as a hint
   * to preserve efficiency. Only properties defined through RNA are handled, as
   * custom properties cannot be assumed to be valid for all instances.
   *
   * Properties owned by the ID are handled by the 'if (ptr->owner_id)' case below.
   */
  if (!RNA_property_is_idprop(prop) && RNA_struct_is_a(ptr->type, &RNA_PropertyGroup)) {
    PointerRNA owner_ptr;
    char *idpath = NULL;

    /* First, check the active PoseBone and PoseBone->Bone. */
    if (NOT_RNA_NULL(
            owner_ptr = CTX_data_pointer_get_type(C, "active_pose_bone", &RNA_PoseBone))) {
      if (NOT_NULL(idpath = RNA_path_from_struct_to_idproperty(&owner_ptr, ptr->data))) {
        *r_lb = CTX_data_collection_get(C, "selected_pose_bones");
      }
      else {
        bPoseChannel *pchan = owner_ptr.data;
        RNA_pointer_create(owner_ptr.owner_id, &RNA_Bone, pchan->bone, &owner_ptr);

        if (NOT_NULL(idpath = RNA_path_from_struct_to_idproperty(&owner_ptr, ptr->data))) {
          ui_context_selected_bones_via_pose(C, r_lb);
        }
      }
    }

    if (idpath == NULL) {
      /* Check the active EditBone if in edit mode. */
      if (NOT_RNA_NULL(
              owner_ptr = CTX_data_pointer_get_type_silent(C, "active_bone", &RNA_EditBone)) &&
          NOT_NULL(idpath = RNA_path_from_struct_to_idproperty(&owner_ptr, ptr->data))) {
        *r_lb = CTX_data_collection_get(C, "selected_editable_bones");
      }

      /* Add other simple cases here (Node, NodeSocket, Sequence, ViewLayer etc). */
    }

    if (idpath) {
      *r_path = BLI_sprintfN("%s.%s", idpath, RNA_property_identifier(prop));
      MEM_freeN(idpath);
      return true;
    }
  }

  if (RNA_struct_is_a(ptr->type, &RNA_EditBone)) {
    *r_lb = CTX_data_collection_get(C, "selected_editable_bones");
  }
  else if (RNA_struct_is_a(ptr->type, &RNA_PoseBone)) {
    *r_lb = CTX_data_collection_get(C, "selected_pose_bones");
  }
  else if (RNA_struct_is_a(ptr->type, &RNA_Bone)) {
    ui_context_selected_bones_via_pose(C, r_lb);
  }
  else if (RNA_struct_is_a(ptr->type, &RNA_Sequence)) {
    *r_lb = CTX_data_collection_get(C, "selected_editable_sequences");
  }
  else if (RNA_struct_is_a(ptr->type, &RNA_FCurve)) {
    *r_lb = CTX_data_collection_get(C, "selected_editable_fcurves");
  }
  else if (RNA_struct_is_a(ptr->type, &RNA_Node) || RNA_struct_is_a(ptr->type, &RNA_NodeSocket)) {
    ListBase lb = {NULL, NULL};
    char *path = NULL;
    bNode *node = NULL;

    /* Get the node we're editing */
    if (RNA_struct_is_a(ptr->type, &RNA_NodeSocket)) {
      bNodeTree *ntree = (bNodeTree *)ptr->owner_id;
      bNodeSocket *sock = ptr->data;
      if (nodeFindNode(ntree, sock, &node, NULL)) {
        if ((path = RNA_path_resolve_from_type_to_property(ptr, prop, &RNA_Node)) != NULL) {
          /* we're good! */
        }
        else {
          node = NULL;
        }
      }
    }
    else {
      node = ptr->data;
    }

    /* Now filter by type */
    if (node) {
      CollectionPointerLink *link, *link_next;
      lb = CTX_data_collection_get(C, "selected_nodes");

      for (link = lb.first; link; link = link_next) {
        bNode *node_data = link->ptr.data;
        link_next = link->next;

        if (node_data->type != node->type) {
          BLI_remlink(&lb, link);
          MEM_freeN(link);
        }
      }
    }

    *r_lb = lb;
    *r_path = path;
  }
  else if (ptr->owner_id) {
    ID *id = ptr->owner_id;

    if (GS(id->name) == ID_OB) {
      *r_lb = CTX_data_collection_get(C, "selected_editable_objects");
      *r_use_path_from_id = true;
      *r_path = RNA_path_from_ID_to_property(ptr, prop);
    }
    else if (OB_DATA_SUPPORT_ID(GS(id->name))) {
      /* check we're using the active object */
      const short id_code = GS(id->name);
      ListBase lb = CTX_data_collection_get(C, "selected_editable_objects");
      char *path = RNA_path_from_ID_to_property(ptr, prop);

      /* de-duplicate obdata */
      if (!BLI_listbase_is_empty(&lb)) {
        CollectionPointerLink *link, *link_next;

        for (link = lb.first; link; link = link->next) {
          Object *ob = (Object *)link->ptr.owner_id;
          if (ob->data) {
            ID *id_data = ob->data;
            id_data->tag |= LIB_TAG_DOIT;
          }
        }

        for (link = lb.first; link; link = link_next) {
          Object *ob = (Object *)link->ptr.owner_id;
          ID *id_data = ob->data;
          link_next = link->next;

          if ((id_data == NULL) || (id_data->tag & LIB_TAG_DOIT) == 0 || ID_IS_LINKED(id_data) ||
              (GS(id_data->name) != id_code)) {
            BLI_remlink(&lb, link);
            MEM_freeN(link);
          }
          else {
            /* avoid prepending 'data' to the path */
            RNA_id_pointer_create(id_data, &link->ptr);
          }

          if (id_data) {
            id_data->tag &= ~LIB_TAG_DOIT;
          }
        }
      }

      *r_lb = lb;
      *r_path = path;
    }
    else if (GS(id->name) == ID_SCE) {
      /* Sequencer's ID is scene :/ */
      /* Try to recursively find an RNA_Sequence ancestor,
       * to handle situations like T41062... */
      if ((*r_path = RNA_path_resolve_from_type_to_property(ptr, prop, &RNA_Sequence)) != NULL) {
        *r_lb = CTX_data_collection_get(C, "selected_editable_sequences");
      }
    }
    return (*r_path != NULL);
  }
  else {
    return false;
  }

  return true;
}

/**
 * Called from both exec & poll.
 *
 * \note Normally we wouldn't call a loop from within a poll function,
 * however this is a special case, and for regular poll calls, getting
 * the context from the button will fail early.
 */
static bool copy_to_selected_button(bContext *C, bool all, bool poll)
{
  Main *bmain = CTX_data_main(C);
  PointerRNA ptr, lptr, idptr;
  PropertyRNA *prop, *lprop;
  bool success = false;
  int index;

  /* try to reset the nominated setting to its default value */
  UI_context_active_but_prop_get(C, &ptr, &prop, &index);

  /* if there is a valid property that is editable... */
  if (ptr.data && prop) {
    char *path = NULL;
    bool use_path_from_id;
    CollectionPointerLink *link;
    ListBase lb = {NULL};

    if (UI_context_copy_to_selected_list(C, &ptr, prop, &lb, &use_path_from_id, &path) &&
        !BLI_listbase_is_empty(&lb)) {
      for (link = lb.first; link; link = link->next) {
        if (link->ptr.data != ptr.data) {
          if (use_path_from_id) {
            /* Path relative to ID. */
            lprop = NULL;
            RNA_id_pointer_create(link->ptr.owner_id, &idptr);
            RNA_path_resolve_property(&idptr, path, &lptr, &lprop);
          }
          else if (path) {
            /* Path relative to elements from list. */
            lprop = NULL;
            RNA_path_resolve_property(&link->ptr, path, &lptr, &lprop);
          }
          else {
            lptr = link->ptr;
            lprop = prop;
          }

          if (lptr.data == ptr.data) {
            /* lptr might not be the same as link->ptr! */
            continue;
          }

          if (lprop == prop) {
            if (RNA_property_editable(&lptr, lprop)) {
              if (poll) {
                success = true;
                break;
              }
              else {
                if (RNA_property_copy(bmain, &lptr, &ptr, prop, (all) ? -1 : index)) {
                  RNA_property_update(C, &lptr, prop);
                  success = true;
                }
              }
            }
          }
        }
      }
    }
    MEM_SAFE_FREE(path);
    BLI_freelistN(&lb);
  }

  return success;
}

static bool copy_to_selected_button_poll(bContext *C)
{
  return copy_to_selected_button(C, false, true);
}

static int copy_to_selected_button_exec(bContext *C, wmOperator *op)
{
  bool success;

  const bool all = RNA_boolean_get(op->ptr, "all");

  success = copy_to_selected_button(C, all, false);

  return (success) ? OPERATOR_FINISHED : OPERATOR_CANCELLED;
}

static void UI_OT_copy_to_selected_button(wmOperatorType *ot)
{
  /* identifiers */
  ot->name = "Copy to Selected";
  ot->idname = "UI_OT_copy_to_selected_button";
  ot->description = "Copy property from this object to selected objects or bones";

  /* callbacks */
  ot->poll = copy_to_selected_button_poll;
  ot->exec = copy_to_selected_button_exec;

  /* flags */
  ot->flag = OPTYPE_REGISTER | OPTYPE_UNDO;

  /* properties */
  RNA_def_boolean(ot->srna, "all", true, "All", "Copy to selected all elements of the array");
}

/** \} */

/* -------------------------------------------------------------------- */
/** \name Jump to Target Operator
 * \{ */

/** Jump to the object or bone referenced by the pointer, or check if it is possible. */
static bool jump_to_target_ptr(bContext *C, PointerRNA ptr, const bool poll)
{
  if (RNA_pointer_is_null(&ptr)) {
    return false;
  }

  /* Verify pointer type. */
  char bone_name[MAXBONENAME];
  const StructRNA *target_type = NULL;

  if (ELEM(ptr.type, &RNA_EditBone, &RNA_PoseBone, &RNA_Bone)) {
    RNA_string_get(&ptr, "name", bone_name);
    if (bone_name[0] != '\0') {
      target_type = &RNA_Bone;
    }
  }
  else if (RNA_struct_is_a(ptr.type, &RNA_Object)) {
    target_type = &RNA_Object;
  }

  if (target_type == NULL) {
    return false;
  }

  /* Find the containing Object. */
  ViewLayer *view_layer = CTX_data_view_layer(C);
  Base *base = NULL;
  const short id_type = GS(ptr.owner_id->name);
  if (id_type == ID_OB) {
    base = BKE_view_layer_base_find(view_layer, (Object *)ptr.owner_id);
  }
  else if (OB_DATA_SUPPORT_ID(id_type)) {
    base = ED_object_find_first_by_data_id(view_layer, ptr.owner_id);
  }

  bool ok = false;
  if ((base == NULL) || ((target_type == &RNA_Bone) && (base->object->type != OB_ARMATURE))) {
    /* pass */
  }
  else if (poll) {
    ok = true;
  }
  else {
    /* Make optional. */
    const bool reveal_hidden = true;
    /* Select and activate the target. */
    if (target_type == &RNA_Bone) {
      ok = ED_object_jump_to_bone(C, base->object, bone_name, reveal_hidden);
    }
    else if (target_type == &RNA_Object) {
      ok = ED_object_jump_to_object(C, base->object, reveal_hidden);
    }
    else {
      BLI_assert(0);
    }
  }
  return ok;
}

/**
 * Jump to the object or bone referred to by the current UI field value.
 *
 * \note quite heavy for a poll callback, but the operator is only
 * used as a right click menu item for certain UI field types, and
 * this will fail quickly if the context is completely unsuitable.
 */
static bool jump_to_target_button(bContext *C, bool poll)
{
  PointerRNA ptr, target_ptr;
  PropertyRNA *prop;
  int index;

  UI_context_active_but_prop_get(C, &ptr, &prop, &index);

  /* If there is a valid property... */
  if (ptr.data && prop) {
    const PropertyType type = RNA_property_type(prop);

    /* For pointer properties, use their value directly. */
    if (type == PROP_POINTER) {
      target_ptr = RNA_property_pointer_get(&ptr, prop);

      return jump_to_target_ptr(C, target_ptr, poll);
    }
    /* For string properties with prop_search, look up the search collection item. */
    else if (type == PROP_STRING) {
      const uiBut *but = UI_context_active_but_get(C);

      if (but->type == UI_BTYPE_SEARCH_MENU && but->search_func == ui_rna_collection_search_cb) {
        uiRNACollectionSearch *coll_search = but->search_arg;

        char str_buf[MAXBONENAME];
        char *str_ptr = RNA_property_string_get_alloc(&ptr, prop, str_buf, sizeof(str_buf), NULL);

        int found = RNA_property_collection_lookup_string(
            &coll_search->search_ptr, coll_search->search_prop, str_ptr, &target_ptr);

        if (str_ptr != str_buf) {
          MEM_freeN(str_ptr);
        }

        if (found) {
          return jump_to_target_ptr(C, target_ptr, poll);
        }
      }
    }
  }

  return false;
}

bool ui_jump_to_target_button_poll(bContext *C)
{
  return jump_to_target_button(C, true);
}

static int jump_to_target_button_exec(bContext *C, wmOperator *UNUSED(op))
{
  bool success = jump_to_target_button(C, false);

  return (success) ? OPERATOR_FINISHED : OPERATOR_CANCELLED;
}

static void UI_OT_jump_to_target_button(wmOperatorType *ot)
{
  /* identifiers */
  ot->name = "Jump to Target";
  ot->idname = "UI_OT_jump_to_target_button";
  ot->description = "Switch to the target object or bone";

  /* callbacks */
  ot->poll = ui_jump_to_target_button_poll;
  ot->exec = jump_to_target_button_exec;

  /* flags */
  ot->flag = OPTYPE_REGISTER | OPTYPE_UNDO;
}

/** \} */

/* -------------------------------------------------------------------- */
/** \name Edit Python Source Operator
 * \{ */

#ifdef WITH_PYTHON

/* ------------------------------------------------------------------------- */
/* EditSource Utility funcs and operator,
 * note, this includes utility functions and button matching checks */

typedef struct uiEditSourceStore {
  uiBut but_orig;
  GHash *hash;
} uiEditSourceStore;

typedef struct uiEditSourceButStore {
  char py_dbg_fn[FILE_MAX];
  int py_dbg_ln;
} uiEditSourceButStore;

/* should only ever be set while the edit source operator is running */
static struct uiEditSourceStore *ui_editsource_info = NULL;

bool UI_editsource_enable_check(void)
{
  return (ui_editsource_info != NULL);
}

static void ui_editsource_active_but_set(uiBut *but)
{
  BLI_assert(ui_editsource_info == NULL);

  ui_editsource_info = MEM_callocN(sizeof(uiEditSourceStore), __func__);
  memcpy(&ui_editsource_info->but_orig, but, sizeof(uiBut));

  ui_editsource_info->hash = BLI_ghash_ptr_new(__func__);
}

static void ui_editsource_active_but_clear(void)
{
  BLI_ghash_free(ui_editsource_info->hash, NULL, MEM_freeN);
  MEM_freeN(ui_editsource_info);
  ui_editsource_info = NULL;
}

static bool ui_editsource_uibut_match(uiBut *but_a, uiBut *but_b)
{
#  if 0
  printf("matching buttons: '%s' == '%s'\n", but_a->drawstr, but_b->drawstr);
#  endif

  /* this just needs to be a 'good-enough' comparison so we can know beyond
   * reasonable doubt that these buttons are the same between redraws.
   * if this fails it only means edit-source fails - campbell */
  if (BLI_rctf_compare(&but_a->rect, &but_b->rect, FLT_EPSILON) && (but_a->type == but_b->type) &&
      (but_a->rnaprop == but_b->rnaprop) && (but_a->optype == but_b->optype) &&
      (but_a->unit_type == but_b->unit_type) &&
      STREQLEN(but_a->drawstr, but_b->drawstr, UI_MAX_DRAW_STR)) {
    return true;
  }
  else {
    return false;
  }
}

void UI_editsource_active_but_test(uiBut *but)
{
  extern void PyC_FileAndNum_Safe(const char **filename, int *lineno);

  struct uiEditSourceButStore *but_store = MEM_callocN(sizeof(uiEditSourceButStore), __func__);

  const char *fn;
  int lineno = -1;

#  if 0
  printf("comparing buttons: '%s' == '%s'\n", but->drawstr, ui_editsource_info->but_orig.drawstr);
#  endif

  PyC_FileAndNum_Safe(&fn, &lineno);

  if (lineno != -1) {
    BLI_strncpy(but_store->py_dbg_fn, fn, sizeof(but_store->py_dbg_fn));
    but_store->py_dbg_ln = lineno;
  }
  else {
    but_store->py_dbg_fn[0] = '\0';
    but_store->py_dbg_ln = -1;
  }

  BLI_ghash_insert(ui_editsource_info->hash, but, but_store);
}

static int editsource_text_edit(bContext *C,
                                wmOperator *op,
                                const char filepath[FILE_MAX],
                                const int line)
{
  struct Main *bmain = CTX_data_main(C);
  Text *text;

  /* Developers may wish to copy-paste to an external editor. */
  printf("%s:%d\n", filepath, line);

  for (text = bmain->texts.first; text; text = text->id.next) {
    if (text->name && BLI_path_cmp(text->name, filepath) == 0) {
      break;
    }
  }

  if (text == NULL) {
    text = BKE_text_load(bmain, filepath, BKE_main_blendfile_path(bmain));
    id_us_ensure_real(&text->id);
  }

  if (text == NULL) {
    BKE_reportf(op->reports, RPT_WARNING, "File '%s' cannot be opened", filepath);
    return OPERATOR_CANCELLED;
  }
  else {
    /* naughty!, find text area to set, not good behavior
     * but since this is a dev tool lets allow it - campbell */
    ScrArea *sa = BKE_screen_find_big_area(CTX_wm_screen(C), SPACE_TEXT, 0);
    if (sa) {
      SpaceText *st = sa->spacedata.first;
      st->text = text;
    }
    else {
      BKE_reportf(op->reports, RPT_INFO, "See '%s' in the text editor", text->id.name + 2);
    }

    txt_move_toline(text, line - 1, false);
    WM_event_add_notifier(C, NC_TEXT | ND_CURSOR, text);
  }

  return OPERATOR_FINISHED;
}

static int editsource_exec(bContext *C, wmOperator *op)
{
  uiBut *but = UI_context_active_but_get(C);

  if (but) {
    GHashIterator ghi;
    struct uiEditSourceButStore *but_store = NULL;

    ARegion *ar = CTX_wm_region(C);
    int ret;

    /* needed else the active button does not get tested */
    UI_screen_free_active_but(C, CTX_wm_screen(C));

    // printf("%s: begin\n", __func__);

    /* take care not to return before calling ui_editsource_active_but_clear */
    ui_editsource_active_but_set(but);

    /* redraw and get active button python info */
    ED_region_do_layout(C, ar);
    ED_region_do_draw(C, ar);
    ar->do_draw = false;

    for (BLI_ghashIterator_init(&ghi, ui_editsource_info->hash);
         BLI_ghashIterator_done(&ghi) == false;
         BLI_ghashIterator_step(&ghi)) {
      uiBut *but_key = BLI_ghashIterator_getKey(&ghi);
      if (but_key && ui_editsource_uibut_match(&ui_editsource_info->but_orig, but_key)) {
        but_store = BLI_ghashIterator_getValue(&ghi);
        break;
      }
    }

    if (but_store) {
      if (but_store->py_dbg_ln != -1) {
        ret = editsource_text_edit(C, op, but_store->py_dbg_fn, but_store->py_dbg_ln);
      }
      else {
        BKE_report(
            op->reports, RPT_ERROR, "Active button is not from a script, cannot edit source");
        ret = OPERATOR_CANCELLED;
      }
    }
    else {
      BKE_report(op->reports, RPT_ERROR, "Active button match cannot be found");
      ret = OPERATOR_CANCELLED;
    }

    ui_editsource_active_but_clear();

    // printf("%s: end\n", __func__);

    return ret;
  }
  else {
    BKE_report(op->reports, RPT_ERROR, "Active button not found");
    return OPERATOR_CANCELLED;
  }
}

static void UI_OT_editsource(wmOperatorType *ot)
{
  /* identifiers */
  ot->name = "Edit Source";
  ot->idname = "UI_OT_editsource";
  ot->description = "Edit UI source code of the active button";

  /* callbacks */
  ot->exec = editsource_exec;
}

/** \} */

/* -------------------------------------------------------------------- */
/** \name Edit Translation Operator
 * \{ */

/**
 * EditTranslation utility funcs and operator,
 *
 * \note this includes utility functions and button matching checks.
 * this only works in conjunction with a Python operator!
 */
static void edittranslation_find_po_file(const char *root,
                                         const char *uilng,
                                         char *path,
                                         const size_t maxlen)
{
  char tstr[32]; /* Should be more than enough! */

  /* First, full lang code. */
  BLI_snprintf(tstr, sizeof(tstr), "%s.po", uilng);
  BLI_join_dirfile(path, maxlen, root, uilng);
  BLI_path_append(path, maxlen, tstr);
  if (BLI_is_file(path)) {
    return;
  }

  /* Now try without the second iso code part (_ES in es_ES). */
  {
    const char *tc = NULL;
    size_t szt = 0;
    tstr[0] = '\0';

    tc = strchr(uilng, '_');
    if (tc) {
      szt = tc - uilng;
      if (szt < sizeof(tstr)) {            /* Paranoid, should always be true! */
        BLI_strncpy(tstr, uilng, szt + 1); /* +1 for '\0' char! */
      }
    }
    if (tstr[0]) {
      /* Because of some codes like sr_SR@latin... */
      tc = strchr(uilng, '@');
      if (tc) {
        BLI_strncpy(tstr + szt, tc, sizeof(tstr) - szt);
      }

      BLI_join_dirfile(path, maxlen, root, tstr);
      strcat(tstr, ".po");
      BLI_path_append(path, maxlen, tstr);
      if (BLI_is_file(path)) {
        return;
      }
    }
  }

  /* Else no po file! */
  path[0] = '\0';
}

static int edittranslation_exec(bContext *C, wmOperator *op)
{
  uiBut *but = UI_context_active_but_get(C);
  int ret = OPERATOR_CANCELLED;

  if (but) {
    wmOperatorType *ot;
    PointerRNA ptr;
    char popath[FILE_MAX];
    const char *root = U.i18ndir;
    const char *uilng = BLT_lang_get();

    uiStringInfo but_label = {BUT_GET_LABEL, NULL};
    uiStringInfo rna_label = {BUT_GET_RNA_LABEL, NULL};
    uiStringInfo enum_label = {BUT_GET_RNAENUM_LABEL, NULL};
    uiStringInfo but_tip = {BUT_GET_TIP, NULL};
    uiStringInfo rna_tip = {BUT_GET_RNA_TIP, NULL};
    uiStringInfo enum_tip = {BUT_GET_RNAENUM_TIP, NULL};
    uiStringInfo rna_struct = {BUT_GET_RNASTRUCT_IDENTIFIER, NULL};
    uiStringInfo rna_prop = {BUT_GET_RNAPROP_IDENTIFIER, NULL};
    uiStringInfo rna_enum = {BUT_GET_RNAENUM_IDENTIFIER, NULL};
    uiStringInfo rna_ctxt = {BUT_GET_RNA_LABEL_CONTEXT, NULL};

    if (!BLI_is_dir(root)) {
      BKE_report(op->reports,
                 RPT_ERROR,
                 "Please set your Preferences' 'Translation Branches "
                 "Directory' path to a valid directory");
      return OPERATOR_CANCELLED;
    }
    ot = WM_operatortype_find(EDTSRC_I18N_OP_NAME, 0);
    if (ot == NULL) {
      BKE_reportf(op->reports,
                  RPT_ERROR,
                  "Could not find operator '%s'! Please enable ui_translate add-on "
                  "in the User Preferences",
                  EDTSRC_I18N_OP_NAME);
      return OPERATOR_CANCELLED;
    }
    /* Try to find a valid po file for current language... */
    edittranslation_find_po_file(root, uilng, popath, FILE_MAX);
    /* printf("po path: %s\n", popath); */
    if (popath[0] == '\0') {
      BKE_reportf(
          op->reports, RPT_ERROR, "No valid po found for language '%s' under %s", uilng, root);
      return OPERATOR_CANCELLED;
    }

    UI_but_string_info_get(C,
                           but,
                           &but_label,
                           &rna_label,
                           &enum_label,
                           &but_tip,
                           &rna_tip,
                           &enum_tip,
                           &rna_struct,
                           &rna_prop,
                           &rna_enum,
                           &rna_ctxt,
                           NULL);

    WM_operator_properties_create_ptr(&ptr, ot);
    RNA_string_set(&ptr, "lang", uilng);
    RNA_string_set(&ptr, "po_file", popath);
    RNA_string_set(&ptr, "but_label", but_label.strinfo);
    RNA_string_set(&ptr, "rna_label", rna_label.strinfo);
    RNA_string_set(&ptr, "enum_label", enum_label.strinfo);
    RNA_string_set(&ptr, "but_tip", but_tip.strinfo);
    RNA_string_set(&ptr, "rna_tip", rna_tip.strinfo);
    RNA_string_set(&ptr, "enum_tip", enum_tip.strinfo);
    RNA_string_set(&ptr, "rna_struct", rna_struct.strinfo);
    RNA_string_set(&ptr, "rna_prop", rna_prop.strinfo);
    RNA_string_set(&ptr, "rna_enum", rna_enum.strinfo);
    RNA_string_set(&ptr, "rna_ctxt", rna_ctxt.strinfo);
    ret = WM_operator_name_call_ptr(C, ot, WM_OP_INVOKE_DEFAULT, &ptr);

    /* Clean up */
    if (but_label.strinfo) {
      MEM_freeN(but_label.strinfo);
    }
    if (rna_label.strinfo) {
      MEM_freeN(rna_label.strinfo);
    }
    if (enum_label.strinfo) {
      MEM_freeN(enum_label.strinfo);
    }
    if (but_tip.strinfo) {
      MEM_freeN(but_tip.strinfo);
    }
    if (rna_tip.strinfo) {
      MEM_freeN(rna_tip.strinfo);
    }
    if (enum_tip.strinfo) {
      MEM_freeN(enum_tip.strinfo);
    }
    if (rna_struct.strinfo) {
      MEM_freeN(rna_struct.strinfo);
    }
    if (rna_prop.strinfo) {
      MEM_freeN(rna_prop.strinfo);
    }
    if (rna_enum.strinfo) {
      MEM_freeN(rna_enum.strinfo);
    }
    if (rna_ctxt.strinfo) {
      MEM_freeN(rna_ctxt.strinfo);
    }

    return ret;
  }
  else {
    BKE_report(op->reports, RPT_ERROR, "Active button not found");
    return OPERATOR_CANCELLED;
  }
}

static void UI_OT_edittranslation_init(wmOperatorType *ot)
{
  /* identifiers */
  ot->name = "Edit Translation";
  ot->idname = "UI_OT_edittranslation_init";
  ot->description = "Edit i18n in current language for the active button";

  /* callbacks */
  ot->exec = edittranslation_exec;
}

#endif /* WITH_PYTHON */

/** \} */

/* -------------------------------------------------------------------- */
/** \name Reload Translation Operator
 * \{ */

static int reloadtranslation_exec(bContext *UNUSED(C), wmOperator *UNUSED(op))
{
  BLT_lang_init();
  BLF_cache_clear();
  BLT_lang_set(NULL);
  UI_reinit_font();
  return OPERATOR_FINISHED;
}

static void UI_OT_reloadtranslation(wmOperatorType *ot)
{
  /* identifiers */
  ot->name = "Reload Translation";
  ot->idname = "UI_OT_reloadtranslation";
  ot->description = "Force a full reload of UI translation";

  /* callbacks */
  ot->exec = reloadtranslation_exec;
}

/** \} */

/* -------------------------------------------------------------------- */
/** \name Press Button Operator
 * \{ */

static int ui_button_press_invoke(bContext *C, wmOperator *op, const wmEvent *event)
{
  bScreen *sc = CTX_wm_screen(C);
  const bool skip_depressed = RNA_boolean_get(op->ptr, "skip_depressed");
  ARegion *ar_prev = CTX_wm_region(C);
  ARegion *ar = sc ? BKE_screen_find_region_xy(sc, RGN_TYPE_ANY, event->x, event->y) : NULL;

  if (ar == NULL) {
    ar = ar_prev;
  }

  if (ar == NULL) {
    return OPERATOR_PASS_THROUGH;
  }

  CTX_wm_region_set(C, ar);
  uiBut *but = UI_context_active_but_get(C);
  CTX_wm_region_set(C, ar_prev);

  if (but == NULL) {
    return OPERATOR_PASS_THROUGH;
  }
  if (skip_depressed && (but->flag & (UI_SELECT | UI_SELECT_DRAW))) {
    return OPERATOR_PASS_THROUGH;
  }

  /* Weak, this is a workaround for 'UI_but_is_tool', which checks the operator type,
   * having this avoids a minor drawing glitch. */
  void *but_optype = but->optype;

  UI_but_execute(C, ar, but);

  but->optype = but_optype;

  WM_event_add_mousemove(C);

  return OPERATOR_FINISHED;
}

static void UI_OT_button_execute(wmOperatorType *ot)
{
  ot->name = "Press Button";
  ot->idname = "UI_OT_button_execute";
  ot->description = "Presses active button";

  ot->invoke = ui_button_press_invoke;
  ot->flag = OPTYPE_INTERNAL;

  RNA_def_boolean(ot->srna, "skip_depressed", 0, "Skip Depressed", "");
}

/** \} */

/* -------------------------------------------------------------------- */
/** \name Text Button Clear Operator
 * \{ */

static int button_string_clear_exec(bContext *C, wmOperator *UNUSED(op))
{
  uiBut *but = UI_context_active_but_get(C);

  if (but) {
    ui_but_active_string_clear_and_exit(C, but);
  }

  return OPERATOR_FINISHED;
}

static void UI_OT_button_string_clear(wmOperatorType *ot)
{
  ot->name = "Clear Button String";
  ot->idname = "UI_OT_button_string_clear";
  ot->description = "Unsets the text of the active button";

  ot->poll = ED_operator_regionactive;
  ot->exec = button_string_clear_exec;
  ot->flag = OPTYPE_UNDO | OPTYPE_INTERNAL;
}

/** \} */

/* -------------------------------------------------------------------- */
/** \name Drop Color Operator
 * \{ */

<<<<<<< HEAD
static int drop_color_invoke(bContext *C, wmOperator *op, const wmEvent *UNUSED(event))
=======
bool UI_drop_color_poll(struct bContext *C,
                        wmDrag *drag,
                        const wmEvent *UNUSED(event),
                        const char **UNUSED(tooltip))
{
  /* should only return true for regions that include buttons, for now
   * return true always */
  if (drag->type == WM_DRAG_COLOR) {
    SpaceImage *sima = CTX_wm_space_image(C);
    ARegion *ar = CTX_wm_region(C);

    if (UI_but_active_drop_color(C)) {
      return 1;
    }

    if (sima && (sima->mode == SI_MODE_PAINT) && sima->image &&
        (ar && ar->regiontype == RGN_TYPE_WINDOW)) {
      return 1;
    }
  }

  return 0;
}

void UI_drop_color_copy(wmDrag *drag, wmDropBox *drop)
{
  uiDragColorHandle *drag_info = drag->poin;

  RNA_float_set_array(drop->ptr, "color", drag_info->color);
  RNA_boolean_set(drop->ptr, "gamma", drag_info->gamma_corrected);
}

static int drop_color_invoke(bContext *C, wmOperator *op, const wmEvent *event)
>>>>>>> 726c7ba6
{
  ARegion *ar = CTX_wm_region(C);
  uiBut *but = NULL;
  float color[4];
  bool gamma_corrected;

  RNA_float_get_array(op->ptr, "color", color);
  gamma_corrected = RNA_boolean_get(op->ptr, "gamma_corrected");

  /* find button under mouse, check if it has RNA color property and
   * if it does copy the data */
  but = ui_region_find_active_but(ar);

  if (but && but->type == UI_BTYPE_COLOR && but->rnaprop) {
    const int color_len = RNA_property_array_length(&but->rnapoin, but->rnaprop);
    BLI_assert(color_len <= 4);

    /* keep alpha channel as-is */
    if (color_len == 4) {
      color[3] = RNA_property_float_get_index(&but->rnapoin, but->rnaprop, 3);
    }

    if (RNA_property_subtype(but->rnaprop) == PROP_COLOR_GAMMA) {
      if (!gamma_corrected) {
        IMB_colormanagement_scene_linear_to_srgb_v3(color);
      }
      RNA_property_float_set_array(&but->rnapoin, but->rnaprop, color);
      RNA_property_update(C, &but->rnapoin, but->rnaprop);
    }
    else if (RNA_property_subtype(but->rnaprop) == PROP_COLOR) {
      if (gamma_corrected) {
        IMB_colormanagement_srgb_to_scene_linear_v3(color);
      }
      RNA_property_float_set_array(&but->rnapoin, but->rnaprop, color);
      RNA_property_update(C, &but->rnapoin, but->rnaprop);
    }
  }
  else {
    if (gamma_corrected) {
      srgb_to_linearrgb_v3_v3(color, color);
    }

    ED_imapaint_bucket_fill(C, color, op, event->mval);
  }

  ED_region_tag_redraw(ar);

  return OPERATOR_FINISHED;
}

static void UI_OT_drop_color(wmOperatorType *ot)
{
  ot->name = "Drop Color";
  ot->idname = "UI_OT_drop_color";
  ot->description = "Drop colors to buttons";

  ot->invoke = drop_color_invoke;
  ot->flag = OPTYPE_INTERNAL;

  RNA_def_float_color(ot->srna, "color", 3, NULL, 0.0, FLT_MAX, "Color", "Source color", 0.0, 1.0);
  RNA_def_boolean(
      ot->srna, "gamma_corrected", 0, "Gamma Corrected", "The source color is gamma corrected ");
}

/** \} */

static int drop_text_invoke(bContext *C, wmOperator *op, const wmEvent *UNUSED(event))
{
  ARegion *ar = CTX_wm_region(C);
  uiBut *but = ui_region_find_active_but(ar);
  if (!but)
    return OPERATOR_CANCELLED;
  if (!ELEM(but->type, UI_BTYPE_TEXT, UI_BTYPE_SEARCH_MENU))
    return OPERATOR_CANCELLED;

  char *text = RNA_string_get_alloc(op->ptr, "text", NULL, 0);
  ui_but_set_text(C, but, text);
  MEM_freeN(text);

  ED_region_tag_redraw(ar);

  return OPERATOR_FINISHED;
}

static void UI_OT_drop_text(wmOperatorType *ot)
{
  ot->name = "Drop Text";
  ot->idname = "UI_OT_drop_text";
  ot->description = "Drop text to buttons";

  ot->invoke = drop_text_invoke;
  ot->flag = OPTYPE_INTERNAL;

  RNA_def_string(ot->srna, "text", NULL, 0, "Text", "Text to drop");
}

static void drop_color_set_properties(wmDragData *drag_data, PointerRNA *ptr)
{
  float color[3];
  bool gamma_corrected;
  WM_drag_query_single_color(drag_data, color, &gamma_corrected);
  RNA_float_set_array(ptr, "color", color);
  RNA_boolean_set(ptr, "gamma_corrected", gamma_corrected);
}

static void drop_text_set_properies(wmDragData *drag_data, PointerRNA *ptr)
{
  ID *id = WM_drag_query_single_id(drag_data);
  RNA_string_set(ptr, "text", id->name + 2);
}

void UI_drop_target_find(bContext *C,
                         wmDropTargetFinder *finder,
                         wmDragData *drag_data,
                         const wmEvent *UNUSED(event))
{
  ARegion *ar = CTX_wm_region(C);
  if (!ar)
    return;
  uiBut *but = ui_region_find_active_but(ar);
  if (!but)
    return;

  if (but->type == UI_BTYPE_COLOR && WM_drag_query_single_color(drag_data, NULL, NULL)) {
    WM_drop_target_propose__template_1(
        finder, DROP_TARGET_SIZE_BUT, "UI_OT_drop_color", "Drop Color", drop_color_set_properties);
  }
  if (ELEM(but->type, UI_BTYPE_TEXT, UI_BTYPE_SEARCH_MENU) && WM_drag_query_single_id(drag_data)) {
    WM_drop_target_propose__template_1(
        finder, DROP_TARGET_SIZE_BUT, "UI_OT_drop_text", "Drop Text", drop_text_set_properies);
  }
}

/* -------------------------------------------------------------------- */
/** \name Operator & Keymap Registration
 * \{ */

void ED_operatortypes_ui(void)
{
  WM_operatortype_append(UI_OT_copy_data_path_button);
  WM_operatortype_append(UI_OT_copy_as_driver_button);
  WM_operatortype_append(UI_OT_copy_python_command_button);
  WM_operatortype_append(UI_OT_reset_default_button);
  WM_operatortype_append(UI_OT_assign_default_button);
  WM_operatortype_append(UI_OT_unset_property_button);
  WM_operatortype_append(UI_OT_override_type_set_button);
  WM_operatortype_append(UI_OT_override_remove_button);
  WM_operatortype_append(UI_OT_copy_to_selected_button);
  WM_operatortype_append(UI_OT_jump_to_target_button);
  WM_operatortype_append(UI_OT_drop_color);
  WM_operatortype_append(UI_OT_drop_text);
#ifdef WITH_PYTHON
  WM_operatortype_append(UI_OT_editsource);
  WM_operatortype_append(UI_OT_edittranslation_init);
#endif
  WM_operatortype_append(UI_OT_reloadtranslation);
  WM_operatortype_append(UI_OT_button_execute);
  WM_operatortype_append(UI_OT_button_string_clear);

  /* external */
  WM_operatortype_append(UI_OT_eyedropper_color);
  WM_operatortype_append(UI_OT_eyedropper_colorramp);
  WM_operatortype_append(UI_OT_eyedropper_colorramp_point);
  WM_operatortype_append(UI_OT_eyedropper_id);
  WM_operatortype_append(UI_OT_eyedropper_depth);
  WM_operatortype_append(UI_OT_eyedropper_driver);
  WM_operatortype_append(UI_OT_eyedropper_gpencil_color);
}

/**
 * \brief User Interface Keymap
 */
void ED_keymap_ui(wmKeyConfig *keyconf)
{
  WM_keymap_ensure(keyconf, "User Interface", 0, 0);

  eyedropper_modal_keymap(keyconf);
  eyedropper_colorband_modal_keymap(keyconf);
}

/** \} */<|MERGE_RESOLUTION|>--- conflicted
+++ resolved
@@ -1676,9 +1676,6 @@
 /** \name Drop Color Operator
  * \{ */
 
-<<<<<<< HEAD
-static int drop_color_invoke(bContext *C, wmOperator *op, const wmEvent *UNUSED(event))
-=======
 bool UI_drop_color_poll(struct bContext *C,
                         wmDrag *drag,
                         const wmEvent *UNUSED(event),
@@ -1712,7 +1709,6 @@
 }
 
 static int drop_color_invoke(bContext *C, wmOperator *op, const wmEvent *event)
->>>>>>> 726c7ba6
 {
   ARegion *ar = CTX_wm_region(C);
   uiBut *but = NULL;
