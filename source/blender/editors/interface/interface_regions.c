/*
 * ***** BEGIN GPL LICENSE BLOCK *****
 *
 * This program is free software; you can redistribute it and/or
 * modify it under the terms of the GNU General Public License
 * as published by the Free Software Foundation; either version 2
 * of the License, or (at your option) any later version. 
 *
 * This program is distributed in the hope that it will be useful,
 * but WITHOUT ANY WARRANTY; without even the implied warranty of
 * MERCHANTABILITY or FITNESS FOR A PARTICULAR PURPOSE.  See the
 * GNU General Public License for more details.
 *
 * You should have received a copy of the GNU General Public License
 * along with this program; if not, write to the Free Software Foundation,
 * Inc., 51 Franklin Street, Fifth Floor, Boston, MA 02110-1301, USA.
 *
 * The Original Code is Copyright (C) 2008 Blender Foundation.
 * All rights reserved.
 * 
 * Contributor(s): Blender Foundation
 *
 * ***** END GPL LICENSE BLOCK *****
 */

/** \file blender/editors/interface/interface_regions.c
 *  \ingroup edinterface
 */



#include <stdarg.h>
#include <stdlib.h>
#include <string.h>
#include <assert.h>

#include "MEM_guardedalloc.h"

#include "DNA_userdef_types.h"

#include "BLI_math.h"
#include "BLI_blenlib.h"
#include "BLI_utildefines.h"
#include "BLI_dynstr.h"
#include "BLI_ghash.h"

#include "BKE_context.h"
#include "BKE_screen.h"
#include "BKE_global.h"

#include "WM_api.h"
#include "WM_types.h"
#include "wm_draw.h"
#include "wm_subwindow.h"
#include "wm_window.h"

#include "RNA_access.h"

#include "BIF_gl.h"

#include "UI_interface.h"
#include "UI_interface_icons.h"
#include "UI_view2d.h"

#include "BLF_api.h"
#include "BLF_translation.h"

#include "PIL_time.h"

#include "ED_screen.h"

#include "IMB_colormanagement.h"

#include "interface_intern.h"

#define B_NOP               -1
#define MENU_SHADOW_SIDE    8
#define MENU_SHADOW_BOTTOM  10
#define MENU_TOP            8

/*********************** Menu Data Parsing ********************* */

typedef struct MenuEntry {
	const char *str;
	int retval;
	int icon;
	int sepr;
} MenuEntry;

typedef struct MenuData {
	const char *instr;
	const char *title;
	int titleicon;
	
	MenuEntry *items;
	int nitems, itemssize;
} MenuData;

static MenuData *menudata_new(const char *instr)
{
	MenuData *md = MEM_mallocN(sizeof(*md), "MenuData");

	md->instr = instr;
	md->title = NULL;
	md->titleicon = 0;
	md->items = NULL;
	md->nitems = md->itemssize = 0;
	
	return md;
}

static void menudata_set_title(MenuData *md, const char *title, int titleicon)
{
	if (!md->title)
		md->title = title;
	if (!md->titleicon)
		md->titleicon = titleicon;
}

static void menudata_add_item(MenuData *md, const char *str, int retval, int icon, int sepr)
{
	if (md->nitems == md->itemssize) {
		int nsize = md->itemssize ? (md->itemssize << 1) : 1;
		MenuEntry *oitems = md->items;
		
		md->items = MEM_mallocN(nsize * sizeof(*md->items), "md->items");
		if (oitems) {
			memcpy(md->items, oitems, md->nitems * sizeof(*md->items));
			MEM_freeN(oitems);
		}
		
		md->itemssize = nsize;
	}
	
	md->items[md->nitems].str = str;
	md->items[md->nitems].retval = retval;
	md->items[md->nitems].icon = icon;
	md->items[md->nitems].sepr = sepr;
	md->nitems++;
}

static void menudata_free(MenuData *md)
{
	MEM_freeN((void *)md->instr);
	if (md->items) {
		MEM_freeN(md->items);
	}
	MEM_freeN(md);
}

/**
 * Parse menu description strings, string is of the
 * form "[sss%t|]{(sss[%xNN]|), (%l|), (sss%l|)}", ssss%t indicates the
 * menu title, sss or sss%xNN indicates an option,
 * if %xNN is given then NN is the return value if
 * that option is selected otherwise the return value
 * is the index of the option (starting with 1). %l
 * indicates a seperator, sss%l indicates a label and
 * new column.
 *
 * \param str String to be parsed.
 * \retval new menudata structure, free with menudata_free()
 */
static MenuData *decompose_menu_string(const char *str)
{
	char *instr = BLI_strdup(str);
	MenuData *md = menudata_new(instr);
	const char *nitem = NULL;
	char *s = instr;
	int nicon = 0, nretval = 1, nitem_is_title = 0, nitem_is_sepr = 0;
	
	while (1) {
		char c = *s;

		if (c == '%') {
			if (s[1] == 'x') {
				nretval = atoi(s + 2);

				*s = '\0';
				s++;
			}
			else if (s[1] == 't') {
				nitem_is_title = (s != instr); /* check for empty title */

				*s = '\0';
				s++;
			}
			else if (s[1] == 'l') {
				nitem_is_sepr = 1;
				if (!nitem) nitem = "";

				*s = '\0';
				s++;
			}
			else if (s[1] == 'i') {
				nicon = atoi(s + 2);
				
				*s = '\0';
				s++;
			}
		}
		else if (c == '|' || c == '\n' || c == '\0') {
			if (nitem) {
				*s = '\0';

				if (nitem_is_title) {
					menudata_set_title(md, nitem, nicon);
					nitem_is_title = 0;
				}
				else if (nitem_is_sepr) {
					/* prevent separator to get a value */
					menudata_add_item(md, nitem, -1, nicon, 1);
					nretval = md->nitems + 1;
					nitem_is_sepr = 0;
				}
				else {
					menudata_add_item(md, nitem, nretval, nicon, 0);
					nretval = md->nitems + 1;
				} 
				
				nitem = NULL;
				nicon = 0;
			}
			
			if (c == '\0') {
				break;
			}
		}
		else if (!nitem) {
			nitem = s;
		}

		s++;
	}
	
	return md;
}

void ui_set_name_menu(uiBut *but, int value)
{
	MenuData *md;
	int i;
	
	md = decompose_menu_string(but->str);
	for (i = 0; i < md->nitems; i++) {
		if (md->items[i].retval == value) {
			BLI_strncpy(but->drawstr, md->items[i].str, sizeof(but->drawstr));
			break;
		}
	}
	
	menudata_free(md);
}

int ui_step_name_menu(uiBut *but, int step)
{
	MenuData *md;
	int value = ui_get_but_val(but);
	int i;
	
	md = decompose_menu_string(but->str);
	for (i = 0; i < md->nitems; i++)
		if (md->items[i].retval == value)
			break;
	
	if (step == 1) {
		/* skip separators */
		for (; i < md->nitems - 1; i++) {
			if (md->items[i + 1].retval != -1) {
				value = md->items[i + 1].retval;
				break;
			}
		}
	}
	else {
		if (i > 0) {
			/* skip separators */
			for (; i > 0; i--) {
				if (md->items[i - 1].retval != -1) {
					value = md->items[i - 1].retval;
					break;
				}
			}
		}
	}
	
	menudata_free(md);
		
	return value;
}


/******************** Creating Temporary regions ******************/

static ARegion *ui_add_temporary_region(bScreen *sc)
{
	ARegion *ar;

	ar = MEM_callocN(sizeof(ARegion), "area region");
	BLI_addtail(&sc->regionbase, ar);

	ar->regiontype = RGN_TYPE_TEMPORARY;
	ar->alignment = RGN_ALIGN_FLOAT;

	return ar;
}

static void ui_remove_temporary_region(bContext *C, bScreen *sc, ARegion *ar)
{
	if (CTX_wm_window(C))
		wm_draw_region_clear(CTX_wm_window(C), ar);

	ED_region_exit(C, ar);
	BKE_area_region_free(NULL, ar);     /* NULL: no spacetype */
	BLI_freelinkN(&sc->regionbase, ar);
}

/************************* Creating Tooltips **********************/

typedef enum {
	UI_TIP_LC_MAIN,
	UI_TIP_LC_NORMAL,
	UI_TIP_LC_PYTHON,
	UI_TIP_LC_ALERT,
	UI_TIP_LC_SUBMENU
} uiTooltipLineColor;
#define UI_TIP_LC_MAX 5

#define MAX_TOOLTIP_LINES 8
typedef struct uiTooltipData {
	rcti bbox;
	uiFontStyle fstyle;
	char lines[MAX_TOOLTIP_LINES][512];
	uiTooltipLineColor color_id[MAX_TOOLTIP_LINES];
	int totline;
	int toth, spaceh, lineh;
} uiTooltipData;

static void rgb_tint(float col[3],
                     float h, float h_strength,
                     float v, float v_strength)
{
	float col_hsv_from[3];
	float col_hsv_to[3];

	rgb_to_hsv_v(col, col_hsv_from);

	col_hsv_to[0] = h;
	col_hsv_to[1] = h_strength;
	col_hsv_to[2] = (col_hsv_from[2] * (1.0f - v_strength)) + (v * v_strength);

	hsv_to_rgb_v(col_hsv_to, col);
}

static void ui_tooltip_region_draw_cb(const bContext *UNUSED(C), ARegion *ar)
{
	uiTooltipData *data = ar->regiondata;
	uiWidgetColors *theme = ui_tooltip_get_theme();
	rcti bbox = data->bbox;
	float tip_colors[UI_TIP_LC_MAX][3];

	float *main_color    = tip_colors[UI_TIP_LC_MAIN]; /* the color from the theme */
	float *normal_color  = tip_colors[UI_TIP_LC_NORMAL];
	float *python_color  = tip_colors[UI_TIP_LC_PYTHON];
	float *alert_color   = tip_colors[UI_TIP_LC_ALERT];
	float *submenu_color = tip_colors[UI_TIP_LC_SUBMENU];

	float background_color[3];
	float tone_bg;
	int i;

	/* draw background */
	ui_draw_tooltip_background(UI_GetStyle(), NULL, &bbox);

	/* set background_color */
	rgb_uchar_to_float(background_color, (const unsigned char *)theme->inner);

	/* calculate normal_color */
	rgb_uchar_to_float(main_color, (const unsigned char *)theme->text);
	copy_v3_v3(normal_color, main_color);
	copy_v3_v3(python_color, main_color);
	copy_v3_v3(alert_color, main_color);
	copy_v3_v3(submenu_color, main_color);

	/* find the brightness difference between background and text colors */
	
	tone_bg = rgb_to_grayscale(background_color);
	/* tone_fg = rgb_to_grayscale(main_color); */

	rgb_tint(normal_color, 0.0f, 0.0f, tone_bg, 0.3f);   /* a shade darker (to bg) */
	rgb_tint(python_color, 0.666f, 0.25f, tone_bg, 0.3f); /* blue */
	rgb_tint(alert_color, 0.0f, 0.8f, tone_bg, 0.1f);    /* bright red */
	rgb_tint(submenu_color, 0.0f, 0.0f, tone_bg, 0.3f);  /* a shade darker (to bg) */

	/* draw text */
	uiStyleFontSet(&data->fstyle);

	bbox.ymax = bbox.ymax - 0.5f * (BLI_rcti_size_y(&bbox) - data->toth);
	bbox.ymin = bbox.ymax - data->lineh;

	for (i = 0; i < data->totline; i++) {
		glColor3fv(tip_colors[data->color_id[i]]);
		uiStyleFontDraw(&data->fstyle, &bbox, data->lines[i]);
		bbox.ymin -= data->lineh + data->spaceh;
		bbox.ymax -= data->lineh + data->spaceh;
	}
}

static void ui_tooltip_region_free_cb(ARegion *ar)
{
	uiTooltipData *data;

	data = ar->regiondata;
	MEM_freeN(data);
	ar->regiondata = NULL;
}

ARegion *ui_tooltip_create(bContext *C, ARegion *butregion, uiBut *but)
{
	uiStyle *style = UI_GetStyle();
	static ARegionType type;
	ARegion *ar;
	uiTooltipData *data;
/*	IDProperty *prop;*/
	char buf[512];
	float fonth, fontw, aspect = but->block->aspect;
	int winx, winy, ofsx, ofsy, w, h, a;
	rctf rect_fl;
	rcti rect_i;

	const int nbr_info = 6;
	uiStringInfo but_tip = {BUT_GET_TIP, NULL};
	uiStringInfo enum_label = {BUT_GET_RNAENUM_LABEL, NULL};
	uiStringInfo enum_tip = {BUT_GET_RNAENUM_TIP, NULL};
	uiStringInfo op_keymap = {BUT_GET_OP_KEYMAP, NULL};
	uiStringInfo rna_struct = {BUT_GET_RNASTRUCT_IDENTIFIER, NULL};
	uiStringInfo rna_prop = {BUT_GET_RNAPROP_IDENTIFIER, NULL};

	if (but->flag & UI_BUT_NO_TOOLTIP)
		return NULL;

	/* create tooltip data */
	data = MEM_callocN(sizeof(uiTooltipData), "uiTooltipData");

	uiButGetStrInfo(C, but, nbr_info, &but_tip, &enum_label, &enum_tip, &op_keymap, &rna_struct, &rna_prop);

	/* special case, enum rna buttons only have enum item description,
	 * use general enum description too before the specific one */
#if 0
	if (but->rnaprop && RNA_property_type(but->rnaprop) == PROP_ENUM) {
		const char *descr = RNA_property_description(but->rnaprop);
		if (descr && descr[0]) {
			BLI_strncpy(data->lines[data->totline], descr, sizeof(data->lines[0]));
			data->color_id[data->totline] = UI_TIP_LC_MAIN;
			data->totline++;
		}

		if (ELEM(but->type, ROW, MENU)) {
			EnumPropertyItem *item;
			int totitem, free;
			int value = (but->type == ROW) ? (int)but->hardmax : (int)ui_get_but_val(but);

			RNA_property_enum_items_gettexted(C, &but->rnapoin, but->rnaprop, &item, &totitem, &free);

			for (i = 0; i < totitem; i++) {
				if (item[i].identifier[0] && item[i].value == value) {
					if (item[i].description && item[i].description[0]) {
						BLI_snprintf(data->lines[data->totline], sizeof(data->lines[0]), "%s: %s",
						             item[i].name, item[i].description);
						data->color_id[data->totline] = UI_TIP_LC_SUBMENU;
						data->totline++;
					}
					break;
				}
			}

			if (free) {
				MEM_freeN(item);
			}
		}
	}
	
	if (but->tip && but->tip[0] != '\0') {
		BLI_strncpy(data->lines[data->totline], but->tip, sizeof(data->lines[0]));
		data->color_id[data->totline] = UI_TIP_LC_MAIN;
		data->totline++;
	}
#else
	/* Tip */
	if (but_tip.strinfo) {
		BLI_strncpy(data->lines[data->totline], but_tip.strinfo, sizeof(data->lines[0]));
		data->color_id[data->totline] = UI_TIP_LC_MAIN;
		data->totline++;
	}
	/* Enum item label & tip */
	if (enum_label.strinfo && enum_tip.strinfo) {
		BLI_snprintf(data->lines[data->totline], sizeof(data->lines[0]),
		             "%s: %s", enum_label.strinfo, enum_tip.strinfo);
		data->color_id[data->totline] = UI_TIP_LC_SUBMENU;
		data->totline++;
	}
#endif

#if 0
	if (but->optype && !(but->block->flag & UI_BLOCK_LOOP)) {
		/* operator keymap (not menus, they already have it) */
		prop = (but->opptr) ? but->opptr->data : NULL;

		if (WM_key_event_operator_string(C, but->optype->idname, but->opcontext, prop, TRUE,
		                                 buf, sizeof(buf)))
		{
			BLI_snprintf(data->lines[data->totline], sizeof(data->lines[0]), TIP_("Shortcut: %s"), buf);
			data->color_id[data->totline] = UI_TIP_LC_NORMAL;
			data->totline++;
		}
	}
#else
	/* Op shortcut */
	if (op_keymap.strinfo) {
		BLI_snprintf(data->lines[data->totline], sizeof(data->lines[0]), TIP_("Shortcut: %s"), op_keymap.strinfo);
		data->color_id[data->totline] = UI_TIP_LC_NORMAL;
		data->totline++;
	}
#endif

	if (ELEM3(but->type, TEX, IDPOIN, SEARCH_MENU)) {
		/* full string */
		ui_get_but_string(but, buf, sizeof(buf));
		if (buf[0]) {
			BLI_snprintf(data->lines[data->totline], sizeof(data->lines[0]), TIP_("Value: %s"), buf);
			data->color_id[data->totline] = UI_TIP_LC_NORMAL;
			data->totline++;
		}
	}

	if (but->rnaprop) {
		int unit_type = uiButGetUnitType(but);
		
		if (unit_type == PROP_UNIT_ROTATION) {
			if (RNA_property_type(but->rnaprop) == PROP_FLOAT) {
				float value = RNA_property_array_check(but->rnaprop) ?
				                  RNA_property_float_get_index(&but->rnapoin, but->rnaprop, but->rnaindex) :
				                  RNA_property_float_get(&but->rnapoin, but->rnaprop);
				BLI_snprintf(data->lines[data->totline], sizeof(data->lines[0]), TIP_("Radians: %f"), value);
				data->color_id[data->totline] = UI_TIP_LC_NORMAL;
				data->totline++;
			}
		}
		
		if (but->flag & UI_BUT_DRIVEN) {
			if (ui_but_anim_expression_get(but, buf, sizeof(buf))) {
				/* expression */
				BLI_snprintf(data->lines[data->totline], sizeof(data->lines[0]), TIP_("Expression: %s"), buf);
				data->color_id[data->totline] = UI_TIP_LC_NORMAL;
				data->totline++;
			}
		}
#if 0
		/* rna info */
		if ((U.flag & USER_TOOLTIPS_PYTHON) == 0) {
			BLI_snprintf(data->lines[data->totline], sizeof(data->lines[0]), TIP_("Python: %s.%s"),
			             RNA_struct_identifier(but->rnapoin.type), RNA_property_identifier(but->rnaprop));
			data->color_id[data->totline] = UI_TIP_LC_PYTHON;
			data->totline++;
		}
#endif
		if (but->rnapoin.id.data) {
			ID *id = but->rnapoin.id.data;
			if (id->lib && id->lib->name) {
				BLI_snprintf(data->lines[data->totline], sizeof(data->lines[0]), TIP_("Library: %s"), id->lib->name);
				data->color_id[data->totline] = UI_TIP_LC_NORMAL;
				data->totline++;
			}
		}
	}
	else if (but->optype) {
		PointerRNA *opptr;
		char *str;
		opptr = uiButGetOperatorPtrRNA(but); /* allocated when needed, the button owns it */

		/* so the context is passed to itemf functions (some py itemf functions use it) */
		WM_operator_properties_sanitize(opptr, FALSE);

		str = WM_operator_pystring(C, but->optype, opptr, 0);

		/* operator info */
		if ((U.flag & USER_TOOLTIPS_PYTHON) == 0) {
			BLI_snprintf(data->lines[data->totline], sizeof(data->lines[0]), TIP_("Python: %s"), str);
			data->color_id[data->totline] = UI_TIP_LC_PYTHON;
			data->totline++;
		}

		MEM_freeN(str);

		/* second check if we are disabled - why */
		if (but->flag & UI_BUT_DISABLED) {
			const char *poll_msg;
			CTX_wm_operator_poll_msg_set(C, NULL);
			WM_operator_poll_context(C, but->optype, but->opcontext);
			poll_msg = CTX_wm_operator_poll_msg_get(C);
			if (poll_msg) {
				BLI_snprintf(data->lines[data->totline], sizeof(data->lines[0]), TIP_("Disabled: %s"), poll_msg);
				data->color_id[data->totline] = UI_TIP_LC_ALERT; /* alert */
				data->totline++;
			}
		}
	}
#if 0
	else if (ELEM(but->type, MENU, PULLDOWN)) {
		if ((U.flag & USER_TOOLTIPS_PYTHON) == 0) {
			MenuType *mt = uiButGetMenuType(but);
			if (mt) {
				BLI_snprintf(data->lines[data->totline], sizeof(data->lines[0]), TIP_("Python: %s"), mt->idname);
				data->color_id[data->totline] = UI_TIP_LC_PYTHON;
				data->totline++;
			}
		}
	}
#else
	if ((U.flag & USER_TOOLTIPS_PYTHON) == 0 && !but->optype && rna_struct.strinfo) {
		if (rna_prop.strinfo)
			/* Struct and prop */
			BLI_snprintf(data->lines[data->totline], sizeof(data->lines[0]),
			             TIP_("Python: %s.%s"), rna_struct.strinfo, rna_prop.strinfo);
		else
			/* Only struct (e.g. menus) */
			BLI_snprintf(data->lines[data->totline], sizeof(data->lines[0]), TIP_("Python: %s"), rna_struct.strinfo);
		data->color_id[data->totline] = UI_TIP_LC_PYTHON;
		data->totline++;
	}
#endif

	/* Free strinfo's... */
	if (but_tip.strinfo)
		MEM_freeN(but_tip.strinfo);
	if (enum_label.strinfo)
		MEM_freeN(enum_label.strinfo);
	if (enum_tip.strinfo)
		MEM_freeN(enum_tip.strinfo);
	if (op_keymap.strinfo)
		MEM_freeN(op_keymap.strinfo);
	if (rna_struct.strinfo)
		MEM_freeN(rna_struct.strinfo);
	if (rna_prop.strinfo)
		MEM_freeN(rna_prop.strinfo);

	assert(data->totline < MAX_TOOLTIP_LINES);
	
	if (data->totline == 0) {
		MEM_freeN(data);
		return NULL;
	}

	/* create area region */
	ar = ui_add_temporary_region(CTX_wm_screen(C));

	memset(&type, 0, sizeof(ARegionType));
	type.draw = ui_tooltip_region_draw_cb;
	type.free = ui_tooltip_region_free_cb;
	ar->type = &type;
	
	/* set font, get bb */
	data->fstyle = style->widget; /* copy struct */
	data->fstyle.align = UI_STYLE_TEXT_CENTER;
	uiStyleFontSet(&data->fstyle);

	/* these defines may need to be tweaked depending on font */
#define TIP_MARGIN_Y 2
#define TIP_BORDER_X 16.0f
#define TIP_BORDER_Y 6.0f

	h = BLF_height_max(data->fstyle.uifont_id);

	for (a = 0, fontw = 0, fonth = 0; a < data->totline; a++) {
		w = BLF_width(data->fstyle.uifont_id, data->lines[a]);
		fontw = MAX2(fontw, w);
		fonth += (a == 0) ? h : h + TIP_MARGIN_Y;
	}

	fontw *= aspect;

	ar->regiondata = data;

	data->toth = fonth;
	data->lineh = h;
	data->spaceh = TIP_MARGIN_Y;


	/* compute position */
	ofsx = (but->block->panel) ? but->block->panel->ofsx : 0;
	ofsy = (but->block->panel) ? but->block->panel->ofsy : 0;

	rect_fl.xmin = (but->rect.xmin + but->rect.xmax) * 0.5f + ofsx - (TIP_BORDER_X * aspect);
	rect_fl.xmax = rect_fl.xmin + fontw + (TIP_BORDER_X * aspect);
	rect_fl.ymax = but->rect.ymin + ofsy - (TIP_BORDER_Y * aspect);
	rect_fl.ymin = rect_fl.ymax - fonth * aspect - (TIP_BORDER_Y * aspect);
	
#undef TIP_MARGIN_Y
#undef TIP_BORDER_X
#undef TIP_BORDER_Y

	/* copy to int, gets projected if possible too */
	BLI_rcti_rctf_copy(&rect_i, &rect_fl);
	
	if (butregion) {
		/* XXX temp, region v2ds can be empty still */
		if (butregion->v2d.cur.xmin != butregion->v2d.cur.xmax) {
			UI_view2d_to_region_no_clip(&butregion->v2d, rect_fl.xmin, rect_fl.ymin, &rect_i.xmin, &rect_i.ymin);
			UI_view2d_to_region_no_clip(&butregion->v2d, rect_fl.xmax, rect_fl.ymax, &rect_i.xmax, &rect_i.ymax);
		}

		BLI_rcti_translate(&rect_i, butregion->winrct.xmin, butregion->winrct.ymin);
	}

	wm_window_get_size(CTX_wm_window(C), &winx, &winy);

	if (rect_i.xmax > winx) {
		/* super size */
		if (rect_i.xmax > winx + rect_i.xmin) {
			rect_i.xmax = winx;
			rect_i.xmin = 0;
		}
		else {
			rect_i.xmin -= rect_i.xmax - winx;
			rect_i.xmax = winx;
		}
	}
	/* ensure at least 5 px above screen bounds
	 * 25 is just a guess to be above the menu item */
	if (rect_i.ymin < 5) {
		rect_i.ymax += (-rect_i.ymin) + 30;
		rect_i.ymin = 30;
	}

	/* widget rect, in region coords */
	data->bbox.xmin = MENU_SHADOW_SIDE;
	data->bbox.xmax = BLI_rcti_size_x(&rect_i) + MENU_SHADOW_SIDE;
	data->bbox.ymin = MENU_SHADOW_BOTTOM;
	data->bbox.ymax = BLI_rcti_size_y(&rect_i) + MENU_SHADOW_BOTTOM;
	
	/* region bigger for shadow */
	ar->winrct.xmin = rect_i.xmin - MENU_SHADOW_SIDE;
	ar->winrct.xmax = rect_i.xmax + MENU_SHADOW_SIDE;
	ar->winrct.ymin = rect_i.ymin - MENU_SHADOW_BOTTOM;
	ar->winrct.ymax = rect_i.ymax + MENU_TOP;

	/* adds subwindow */
	ED_region_init(C, ar);
	
	/* notify change and redraw */
	ED_region_tag_redraw(ar);

	return ar;
}

void ui_tooltip_free(bContext *C, ARegion *ar)
{
	G.last_tooltip_close = PIL_check_seconds_timer();

	ui_remove_temporary_region(C, CTX_wm_screen(C), ar);
}


/************************* Creating Search Box **********************/

struct uiSearchItems {
	int maxitem, totitem, maxstrlen;
	
	int offset, offset_i; /* offset for inserting in array */
	int more;  /* flag indicating there are more items */
	
	char **names;
	void **pointers;
	int *icons;
	wmOperatorType **unlink_operators;

	AutoComplete *autocpl;
	void *active;
};

typedef struct uiSearchboxData {
	rcti bbox;
	uiFontStyle fstyle;
	uiSearchItems items;
	int active;     /* index in items array */
	int delete_active;	/* the mouse is over the delete button instead of the item text */
	int noback;     /* when menu opened with enough space for this */
	int preview;    /* draw thumbnail previews, rather than list */
	int prv_rows, prv_cols;
} uiSearchboxData;

#define SEARCH_ITEMS    10

/* exported for use by search callbacks */
/* returns zero if nothing to add */
int uiSearchItemAdd(uiSearchItems *items, const char *name, void *poin, int iconid, const char *unlink_operator)
{
	/* hijack for autocomplete */
	if (items->autocpl) {
		autocomplete_do_name(items->autocpl, name);
		return 1;
	}
	
	/* hijack for finding active item */
	if (items->active) {
		if (poin == items->active)
			items->offset_i = items->totitem;
		items->totitem++;
		return 1;
	}
	
	if (items->totitem >= items->maxitem) {
		items->more = 1;
		return 0;
	}
	
	/* skip first items in list */
	if (items->offset_i > 0) {
		items->offset_i--;
		return 1;
	}
	
	if (items->names)
		BLI_strncpy(items->names[items->totitem], name, items->maxstrlen);
	if (items->pointers)
		items->pointers[items->totitem] = poin;
	if (items->icons)
		items->icons[items->totitem] = iconid;
	if (items->unlink_operators && unlink_operator) {
		wmOperatorType *wm = WM_operatortype_find(unlink_operator, 0);
		PropertyRNA *prna = RNA_struct_type_find_property(wm->srna, "index");

		/* Only add an delete "X" button if the unlink operator has an "index" property, so the "X" doesn't show up for operators that don't support it. */
		if (prna) {
			items->unlink_operators[items->totitem] = wm;
		}
	}
	
	items->totitem++;
	
	return 1;
}

int uiSearchBoxhHeight(void)
{
	return SEARCH_ITEMS * UI_UNIT_Y + 2 * MENU_TOP;
}

/* ar is the search box itself */
static void ui_searchbox_select(bContext *C, ARegion *ar, uiBut *but, int step)
{
	uiSearchboxData *data = ar->regiondata;
	
	/* apply step */
	data->active += step;
	
	if (data->items.totitem == 0)
		data->active = 0;
	else if (data->active > data->items.totitem) {
		if (data->items.more) {
			data->items.offset++;
			data->active = data->items.totitem;
			ui_searchbox_update(C, ar, but, 0);
		}
		else
			data->active = data->items.totitem;
	}
	else if (data->active < 1) {
		if (data->items.offset) {
			data->items.offset--;
			data->active = 1;
			ui_searchbox_update(C, ar, but, 0);
		}
		else if (data->active < 0)
			data->active = 0;
	}
	
	ED_region_tag_redraw(ar);
}

static void ui_searchbox_butrect(rcti *rect, uiSearchboxData *data, int itemnr)
{
	/* thumbnail preview */
	if (data->preview) {
		int butw =  BLI_rcti_size_x(&data->bbox)                 / data->prv_cols;
		int buth = (BLI_rcti_size_y(&data->bbox) - 2 * MENU_TOP) / data->prv_rows;
		int row, col;
		
		*rect = data->bbox;
		
		col = itemnr % data->prv_cols;
		row = itemnr / data->prv_cols;
		
		rect->xmin += col * butw;
		rect->xmax = rect->xmin + butw;
		
		rect->ymax = data->bbox.ymax - MENU_TOP - (row * buth);
		rect->ymin = rect->ymax - buth;
	}
	/* list view */
	else {
		int buth = (BLI_rcti_size_y(&data->bbox) - 2 * MENU_TOP) / SEARCH_ITEMS;
		
		*rect = data->bbox;
		rect->xmin = data->bbox.xmin + 3.0f;
		rect->xmax = data->bbox.xmax - 3.0f;
		
		rect->ymax = data->bbox.ymax - MENU_TOP - itemnr * buth;
		rect->ymin = rect->ymax - buth;
	}
	
}

/* x and y in screencoords */
int ui_searchbox_inside(ARegion *ar, int x, int y)
{
	uiSearchboxData *data = ar->regiondata;
	
	return(BLI_rcti_isect_pt(&data->bbox, x - ar->winrct.xmin, y - ar->winrct.ymin));
}

/* string validated to be of correct length (but->hardmax) */
void ui_searchbox_apply(uiBut *but, ARegion *ar)
{
	uiSearchboxData *data = ar->regiondata;

	but->func_arg2 = NULL;
	but->optype = NULL;
	
	if (data->active) {
		if (data->delete_active) {
			but->optype = data->items.unlink_operators[data->active - 1];

			if (but->opptr) {
				WM_operator_properties_free(but->opptr);
				MEM_freeN(but->opptr);
			}

			but->opptr = MEM_callocN(sizeof(PointerRNA), "uiButOpPtr");

			WM_operator_properties_create(but->opptr, but->optype->idname);
			RNA_int_set(but->opptr, "index", data->active - 1);
		}
		else {
			char *name = data->items.names[data->active - 1];
			char *cpoin = strchr(name, '|');
		
			if (cpoin) cpoin[0] = 0;
			BLI_strncpy(but->editstr, name, data->items.maxstrlen);
			if (cpoin) cpoin[0] = '|';
		
			but->func_arg2 = data->items.pointers[data->active - 1];
		}
	}
}

void ui_searchbox_event(bContext *C, ARegion *ar, uiBut *but, wmEvent *event)
{
	uiSearchboxData *data = ar->regiondata;
	
	switch (event->type) {
		case WHEELUPMOUSE:
		case UPARROWKEY:
			ui_searchbox_select(C, ar, but, -1);
			break;
		case WHEELDOWNMOUSE:
		case DOWNARROWKEY:
			ui_searchbox_select(C, ar, but, 1);
			break;
		case MOUSEMOVE:
			if (BLI_rcti_isect_pt(&ar->winrct, event->x, event->y)) {
				rcti rect;
				int a;
				
				for (a = 0; a < data->items.totitem; a++) {
					ui_searchbox_butrect(&rect, data, a);
					if (BLI_rcti_isect_pt(&rect, event->x - ar->winrct.xmin, event->y - ar->winrct.ymin)) {
						int old_delete_active = data->delete_active;
						if (data->items.unlink_operators[a]) {
							rcti delete_rect = rect;
							delete_rect.xmin = delete_rect.xmax - (ICON_DEFAULT_HEIGHT + 6);
							data->delete_active = !!BLI_rctf_isect_pt(&delete_rect, event->x - ar->winrct.xmin, event->y - ar->winrct.ymin);
						}
						else {
							data->delete_active = 0;
						}

						if (data->active != a + 1 || old_delete_active != data->delete_active) {
							data->active = a + 1;
							ui_searchbox_select(C, ar, but, 0);
							break;
						}
					}
				}
			}
			break;
	}
}

/* ar is the search box itself */
void ui_searchbox_update(bContext *C, ARegion *ar, uiBut *but, int reset)
{
	uiSearchboxData *data = ar->regiondata;
	
	/* reset vars */
	data->items.totitem = 0;
	data->items.more = 0;
	if (reset == 0) {
		data->items.offset_i = data->items.offset;
	}
	else {
		data->items.offset_i = data->items.offset = 0;
		data->active = 0;
		
		/* handle active */
		if (but->search_func && but->func_arg2) {
			data->items.active = but->func_arg2;
			but->search_func(C, but->search_arg, but->editstr, &data->items);
			data->items.active = NULL;
			
			/* found active item, calculate real offset by centering it */
			if (data->items.totitem) {
				/* first case, begin of list */
				if (data->items.offset_i < data->items.maxitem) {
					data->active = data->items.offset_i + 1;
					data->items.offset_i = 0;
				}
				else {
					/* second case, end of list */
					if (data->items.totitem - data->items.offset_i <= data->items.maxitem) {
						data->active = 1 + data->items.offset_i - data->items.totitem + data->items.maxitem;
						data->items.offset_i = data->items.totitem - data->items.maxitem;
					}
					else {
						/* center active item */
						data->items.offset_i -= data->items.maxitem / 2;
						data->active = 1 + data->items.maxitem / 2;
					}
				}
			}
			data->items.offset = data->items.offset_i;
			data->items.totitem = 0;
		}
	}
	
	/* callback */
	if (but->search_func)
		but->search_func(C, but->search_arg, but->editstr, &data->items);
	
	/* handle case where editstr is equal to one of items */
	if (reset && data->active == 0) {
		int a;
		
		for (a = 0; a < data->items.totitem; a++) {
			char *cpoin = strchr(data->items.names[a], '|');
			
			if (cpoin) cpoin[0] = 0;
			if (0 == strcmp(but->editstr, data->items.names[a]))
				data->active = a + 1;
			if (cpoin) cpoin[0] = '|';
		}
		if (data->items.totitem == 1 && but->editstr[0])
			data->active = 1;
	}

	/* validate selected item */
	ui_searchbox_select(C, ar, but, 0);
	
	ED_region_tag_redraw(ar);
}

void ui_searchbox_autocomplete(bContext *C, ARegion *ar, uiBut *but, char *str)
{
	uiSearchboxData *data = ar->regiondata;

	if (str[0]) {
		data->items.autocpl = autocomplete_begin(str, ui_get_but_string_max_length(but));

		but->search_func(C, but->search_arg, but->editstr, &data->items);

		autocomplete_end(data->items.autocpl, str);
		data->items.autocpl = NULL;
	}
}

static void ui_searchbox_region_draw_cb(const bContext *UNUSED(C), ARegion *ar)
{
	uiSearchboxData *data = ar->regiondata;
	
	/* pixel space */
	wmOrtho2(-0.01f, ar->winx - 0.01f, -0.01f, ar->winy - 0.01f);

	if (!data->noback)
		ui_draw_search_back(NULL, NULL, &data->bbox);  /* style not used yet */
	
	/* draw text */
	if (data->items.totitem) {
		rcti rect;
		int a;
		
		if (data->preview) {
			/* draw items */
			for (a = 0; a < data->items.totitem; a++) {
				ui_searchbox_butrect(&rect, data, a);
				
				/* widget itself */
				if (data->preview)
					ui_draw_preview_item(&data->fstyle, &rect, data->items.names[a], data->items.icons[a], (a + 1) == data->active ? UI_ACTIVE : 0);
				else 
					ui_draw_menu_item(&data->fstyle, &rect, data->items.names[a], data->items.icons[a], data->items.unlink_operators[a], (a + 1) == data->active ? UI_ACTIVE : 0);
			}
			
			/* indicate more */
			if (data->items.more) {
				ui_searchbox_butrect(&rect, data, data->items.maxitem - 1);
				glEnable(GL_BLEND);
				UI_icon_draw(rect.xmax - 18, rect.ymin - 7, ICON_TRIA_DOWN);
				glDisable(GL_BLEND);
			}
			if (data->items.offset) {
				ui_searchbox_butrect(&rect, data, 0);
				glEnable(GL_BLEND);
				UI_icon_draw(rect.xmin, rect.ymax - 9, ICON_TRIA_UP);
				glDisable(GL_BLEND);
			}
			
		}
		else {
			/* draw items */
			for (a = 0; a < data->items.totitem; a++) {
				int state = (a + 1) == data->active ? UI_ACTIVE : 0;
				if (data->delete_active)
					state |= UI_BUT_ALIGN_RIGHT;	// Means the delete button is active. I'm overloading it.

				ui_searchbox_butrect(&rect, data, a);
				
				/* widget itself */
				ui_draw_menu_item(&data->fstyle, &rect, data->items.names[a], data->items.icons[a], data->items.unlink_operators[a], state);
			}
			/* indicate more */
			if (data->items.more) {
				ui_searchbox_butrect(&rect, data, data->items.maxitem - 1);
				glEnable(GL_BLEND);
				UI_icon_draw((BLI_rcti_size_x(&rect)) / 2, rect.ymin - 9, ICON_TRIA_DOWN);
				glDisable(GL_BLEND);
			}
			if (data->items.offset) {
				ui_searchbox_butrect(&rect, data, 0);
				glEnable(GL_BLEND);
				UI_icon_draw((BLI_rcti_size_x(&rect)) / 2, rect.ymax - 7, ICON_TRIA_UP);
				glDisable(GL_BLEND);
			}
		}
	}
}

static void ui_searchbox_region_free_cb(ARegion *ar)
{
	uiSearchboxData *data = ar->regiondata;
	int a;

	/* free search data */
	for (a = 0; a < data->items.maxitem; a++) {
		MEM_freeN(data->items.names[a]);
	}
	MEM_freeN(data->items.names);
	MEM_freeN(data->items.pointers);
	MEM_freeN(data->items.icons);
	MEM_freeN(data->items.unlink_operators);
	
	MEM_freeN(data);
	ar->regiondata = NULL;
}

ARegion *ui_searchbox_create(bContext *C, ARegion *butregion, uiBut *but)
{
	uiStyle *style = UI_GetStyle();
	static ARegionType type;
	ARegion *ar;
	uiSearchboxData *data;
	float aspect = but->block->aspect;
	rctf rect_fl;
	rcti rect_i;
	int winx, winy, ofsx, ofsy;
	int i;
	
	/* create area region */
	ar = ui_add_temporary_region(CTX_wm_screen(C));
	
	memset(&type, 0, sizeof(ARegionType));
	type.draw = ui_searchbox_region_draw_cb;
	type.free = ui_searchbox_region_free_cb;
	ar->type = &type;
	
	/* create searchbox data */
	data = MEM_callocN(sizeof(uiSearchboxData), "uiSearchboxData");

	/* set font, get bb */
	data->fstyle = style->widget; /* copy struct */
	data->fstyle.align = UI_STYLE_TEXT_CENTER;
	ui_fontscale(&data->fstyle.points, aspect);
	uiStyleFontSet(&data->fstyle);
	
	ar->regiondata = data;
	
	/* special case, hardcoded feature, not draw backdrop when called from menus,
	 * assume for design that popup already added it */
	if (but->block->flag & UI_BLOCK_LOOP)
		data->noback = 1;
	
	if (but->a1 > 0 && but->a2 > 0) {
		data->preview = 1;
		data->prv_rows = but->a1;
		data->prv_cols = but->a2;
	}
	
	/* compute position */
	if (but->block->flag & UI_BLOCK_LOOP) {
		/* this case is search menu inside other menu */
		/* we copy region size */

		ar->winrct = butregion->winrct;
		
		/* widget rect, in region coords */
		data->bbox.xmin = MENU_SHADOW_SIDE;
		data->bbox.xmax = BLI_rcti_size_x(&ar->winrct) - MENU_SHADOW_SIDE;
		data->bbox.ymin = MENU_SHADOW_BOTTOM;
		data->bbox.ymax = BLI_rcti_size_y(&ar->winrct) - MENU_SHADOW_BOTTOM;
		
		/* check if button is lower half */
		if (but->rect.ymax < BLI_rctf_cent_y(&but->block->rect)) {
			data->bbox.ymin += BLI_rctf_size_y(&but->rect);
		}
		else {
			data->bbox.ymax -= BLI_rctf_size_y(&but->rect);
		}
	}
	else {
		rect_fl.xmin = but->rect.xmin - 5;   /* align text with button */
		rect_fl.xmax = but->rect.xmax + 5;   /* symmetrical */
		rect_fl.ymax = but->rect.ymin;
		rect_fl.ymin = rect_fl.ymax - uiSearchBoxhHeight();

		ofsx = (but->block->panel) ? but->block->panel->ofsx : 0;
		ofsy = (but->block->panel) ? but->block->panel->ofsy : 0;

		BLI_rctf_translate(&rect_fl, ofsx, ofsy);
	
		/* minimal width */
		if (BLI_rctf_size_x(&rect_fl) < 150) {
			rect_fl.xmax = rect_fl.xmin + 150;  /* XXX arbitrary */
		}
		
		/* copy to int, gets projected if possible too */
		BLI_rcti_rctf_copy(&rect_i, &rect_fl);
		
		if (butregion->v2d.cur.xmin != butregion->v2d.cur.xmax) {
			UI_view2d_to_region_no_clip(&butregion->v2d, rect_fl.xmin, rect_fl.ymin, &rect_i.xmin, &rect_i.ymin);
			UI_view2d_to_region_no_clip(&butregion->v2d, rect_fl.xmax, rect_fl.ymax, &rect_i.xmax, &rect_i.ymax);
		}

		BLI_rcti_translate(&rect_i, butregion->winrct.xmin, butregion->winrct.ymin);

		wm_window_get_size(CTX_wm_window(C), &winx, &winy);
		
		if (rect_i.xmax > winx) {
			/* super size */
			if (rect_i.xmax > winx + rect_i.xmin) {
				rect_i.xmax = winx;
				rect_i.xmin = 0;
			}
			else {
				rect_i.xmin -= rect_i.xmax - winx;
				rect_i.xmax = winx;
			}
		}

		if (rect_i.ymin < 0) {
			int newy1;
			UI_view2d_to_region_no_clip(&butregion->v2d, 0, but->rect.ymax + ofsy, NULL, &newy1);
			newy1 += butregion->winrct.ymin;

			rect_i.ymax = BLI_rcti_size_y(&rect_i) + newy1;
			rect_i.ymin = newy1;
		}

		/* widget rect, in region coords */
		data->bbox.xmin = MENU_SHADOW_SIDE;
		data->bbox.xmax = BLI_rcti_size_x(&rect_i) + MENU_SHADOW_SIDE;
		data->bbox.ymin = MENU_SHADOW_BOTTOM;
		data->bbox.ymax = BLI_rcti_size_y(&rect_i) + MENU_SHADOW_BOTTOM;
		
		/* region bigger for shadow */
		ar->winrct.xmin = rect_i.xmin - MENU_SHADOW_SIDE;
		ar->winrct.xmax = rect_i.xmax + MENU_SHADOW_SIDE;
		ar->winrct.ymin = rect_i.ymin - MENU_SHADOW_BOTTOM;
		ar->winrct.ymax = rect_i.ymax;
	}
	
	/* adds subwindow */
	ED_region_init(C, ar);
	
	/* notify change and redraw */
	ED_region_tag_redraw(ar);
	
	/* prepare search data */
	if (data->preview) {
		data->items.maxitem = data->prv_rows * data->prv_cols;
	}
	else {
		data->items.maxitem = SEARCH_ITEMS;
	}
	data->items.maxstrlen = but->hardmax;
	data->items.totitem = 0;
	data->items.names = MEM_callocN(data->items.maxitem * sizeof(void *), "search names");
	data->items.pointers = MEM_callocN(data->items.maxitem * sizeof(void *), "search pointers");
	data->items.icons = MEM_callocN(data->items.maxitem * sizeof(int), "search icons");
	data->items.unlink_operators = MEM_callocN(data->items.maxitem * sizeof(void *), "delete buttons");
	for (i = 0; i < data->items.maxitem; i++)
		data->items.names[i] = MEM_callocN(but->hardmax + 1, "search pointers");
	
	return ar;
}

void ui_searchbox_free(bContext *C, ARegion *ar)
{
	ui_remove_temporary_region(C, CTX_wm_screen(C), ar);
}

/* sets red alert if button holds a string it can't find */
/* XXX weak: search_func adds all partial matches... */
void ui_but_search_test(uiBut *but)
{
	uiSearchItems *items;
	int x1;

	/* possibly very large lists (such as ID datablocks) only
	 * only validate string RNA buts (not pointers) */
	if (but->rnaprop && RNA_property_type(but->rnaprop) != PROP_STRING) {
		return;
	}

	items = MEM_callocN(sizeof(uiSearchItems), "search items");

	/* setup search struct */
	items->maxitem = 10;
	items->maxstrlen = 256;
	items->names = MEM_callocN(items->maxitem * sizeof(void *), "search names");
	for (x1 = 0; x1 < items->maxitem; x1++)
		items->names[x1] = MEM_callocN(but->hardmax + 1, "search names");
	
	but->search_func(but->block->evil_C, but->search_arg, but->drawstr, items);
	
	/* only redalert when we are sure of it, this can miss cases when >10 matches */
	if (items->totitem == 0)
		uiButSetFlag(but, UI_BUT_REDALERT);
	else if (items->more == 0) {
		for (x1 = 0; x1 < items->totitem; x1++)
			if (strcmp(but->drawstr, items->names[x1]) == 0)
				break;
		if (x1 == items->totitem)
			uiButSetFlag(but, UI_BUT_REDALERT);
	}
	
	for (x1 = 0; x1 < items->maxitem; x1++) {
		MEM_freeN(items->names[x1]);
	}
	MEM_freeN(items->names);
	MEM_freeN(items);
}


/************************* Creating Menu Blocks **********************/

/* position block relative to but, result is in window space */
static void ui_block_position(wmWindow *window, ARegion *butregion, uiBut *but, uiBlock *block)
{
	uiBut *bt;
	uiSafetyRct *saferct;
	rctf butrct;
	/*float aspect;*/ /*UNUSED*/
	int xsize, ysize, xof = 0, yof = 0, center;
	short dir1 = 0, dir2 = 0;
	
	/* transform to window coordinates, using the source button region/block */
	butrct = but->rect;

	ui_block_to_window_fl(butregion, but->block, &butrct.xmin, &butrct.ymin);
	ui_block_to_window_fl(butregion, but->block, &butrct.xmax, &butrct.ymax);

	/* calc block rect */
	if (block->rect.xmin == 0.0f && block->rect.xmax == 0.0f) {
		if (block->buttons.first) {
			BLI_rctf_init_minmax(&block->rect);

			for (bt = block->buttons.first; bt; bt = bt->next) {
				BLI_rctf_union(&block->rect, &bt->rect);
			}
		}
		else {
			/* we're nice and allow empty blocks too */
			block->rect.xmin = block->rect.ymin = 0;
			block->rect.xmax = block->rect.ymax = 20;
		}
	}
	
	/* aspect = (float)(BLI_rcti_size_x(&block->rect) + 4);*/ /*UNUSED*/
	ui_block_to_window_fl(butregion, but->block, &block->rect.xmin, &block->rect.ymin);
	ui_block_to_window_fl(butregion, but->block, &block->rect.xmax, &block->rect.ymax);

	//block->rect.xmin -= 2.0; block->rect.ymin -= 2.0;
	//block->rect.xmax += 2.0; block->rect.ymax += 2.0;
	
	xsize = BLI_rctf_size_x(&block->rect) + 4;  /* 4 for shadow */
	ysize = BLI_rctf_size_y(&block->rect) + 4;
	/* aspect /= (float)xsize;*/ /*UNUSED*/

	{
		int left = 0, right = 0, top = 0, down = 0;
		int winx, winy;
		// int offscreen;

		wm_window_get_size(window, &winx, &winy);

		if (block->direction & UI_CENTER) center = ysize / 2;
		else center = 0;
		
		/* check if there's space at all */
		if (butrct.xmin - xsize > 0.0f) left = 1;
		if (butrct.xmax + xsize < winx) right = 1;
		if (butrct.ymin - ysize + center > 0.0f) down = 1;
		if (butrct.ymax + ysize - center < winy) top = 1;

		if (top == 0 && down == 0) {
			if (butrct.ymin - ysize < winy - butrct.ymax - ysize)
				top = 1;
			else
				down = 1;
		}
		
		dir1 = block->direction & UI_DIRECTION;

		/* secundary directions */
		if (dir1 & (UI_TOP | UI_DOWN)) {
			if (dir1 & UI_LEFT) dir2 = UI_LEFT;
			else if (dir1 & UI_RIGHT) dir2 = UI_RIGHT;
			dir1 &= (UI_TOP | UI_DOWN);
		}

		if (dir2 == 0) if (dir1 == UI_LEFT || dir1 == UI_RIGHT) dir2 = UI_DOWN;
		if (dir2 == 0) if (dir1 == UI_TOP || dir1 == UI_DOWN) dir2 = UI_LEFT;
		
		/* no space at all? don't change */
		if (left || right) {
			if (dir1 == UI_LEFT && left == 0) dir1 = UI_RIGHT;
			if (dir1 == UI_RIGHT && right == 0) dir1 = UI_LEFT;
			/* this is aligning, not append! */
			if (dir2 == UI_LEFT && right == 0) dir2 = UI_RIGHT;
			if (dir2 == UI_RIGHT && left == 0) dir2 = UI_LEFT;
		}
		if (down || top) {
			if (dir1 == UI_TOP && top == 0) dir1 = UI_DOWN;
			if (dir1 == UI_DOWN && down == 0) dir1 = UI_TOP;
			if (dir2 == UI_TOP && top == 0) dir2 = UI_DOWN;
			if (dir2 == UI_DOWN && down == 0) dir2 = UI_TOP;
		}

		if (dir1 == UI_LEFT) {
			xof = butrct.xmin - block->rect.xmax;
			if (dir2 == UI_TOP) yof = butrct.ymin - block->rect.ymin - center;
			else yof = butrct.ymax - block->rect.ymax + center;
		}
		else if (dir1 == UI_RIGHT) {
			xof = butrct.xmax - block->rect.xmin;
			if (dir2 == UI_TOP) yof = butrct.ymin - block->rect.ymin - center;
			else yof = butrct.ymax - block->rect.ymax + center;
		}
		else if (dir1 == UI_TOP) {
			yof = butrct.ymax - block->rect.ymin;
			if (dir2 == UI_RIGHT) xof = butrct.xmax - block->rect.xmax;
			else xof = butrct.xmin - block->rect.xmin;
			/* changed direction? */
			if ((dir1 & block->direction) == 0) {
				if (block->direction & UI_SHIFT_FLIPPED)
					xof += dir2 == UI_LEFT ? 25 : -25;
				uiBlockFlipOrder(block);
			}
		}
		else if (dir1 == UI_DOWN) {
			yof = butrct.ymin - block->rect.ymax;
			if (dir2 == UI_RIGHT) xof = butrct.xmax - block->rect.xmax;
			else xof = butrct.xmin - block->rect.xmin;
			/* changed direction? */
			if ((dir1 & block->direction) == 0) {
				if (block->direction & UI_SHIFT_FLIPPED)
					xof += dir2 == UI_LEFT ? 25 : -25;
				uiBlockFlipOrder(block);
			}
		}

		/* and now we handle the exception; no space below or to top */
		if (top == 0 && down == 0) {
			if (dir1 == UI_LEFT || dir1 == UI_RIGHT) {
				/* align with bottom of screen */
				// yof= ysize; (not with menu scrolls)
			}
		}
		
		/* or no space left or right */
		if (left == 0 && right == 0) {
			if (dir1 == UI_TOP || dir1 == UI_DOWN) {
				/* align with left size of screen */
				xof = -block->rect.xmin + 5;
			}
		}
		
		/* apply requested offset in the block */
		xof += block->xofs / block->aspect;
		yof += block->yofs / block->aspect;
#if 0
		/* clamp to window bounds, could be made into an option if its ever annoying */
		if (     (offscreen = (block->rect.ymin + yof)) < 0) yof -= offscreen;   /* bottom */
		else if ((offscreen = (block->rect.ymax + yof) - winy) > 0) yof -= offscreen;  /* top */
		if (     (offscreen = (block->rect.xmin + xof)) < 0) xof -= offscreen;   /* left */
		else if ((offscreen = (block->rect.xmax + xof) - winx) > 0) xof -= offscreen;  /* right */
#endif
	}
	
	/* apply offset, buttons in window coords */
	
	for (bt = block->buttons.first; bt; bt = bt->next) {
		ui_block_to_window_fl(butregion, but->block, &bt->rect.xmin, &bt->rect.ymin);
		ui_block_to_window_fl(butregion, but->block, &bt->rect.xmax, &bt->rect.ymax);

		BLI_rctf_translate(&bt->rect, xof, yof);

		bt->aspect = 1.0f;
		/* ui_check_but recalculates drawstring size in pixels */
		ui_check_but(bt);
	}
	
	BLI_rctf_translate(&block->rect, xof, yof);

	/* safety calculus */
	{
		const float midx = BLI_rctf_cent_x(&butrct);
		const float midy = BLI_rctf_cent_y(&butrct);
		
		/* when you are outside parent button, safety there should be smaller */
		
		/* parent button to left */
		if (midx < block->rect.xmin) block->safety.xmin = block->rect.xmin - 3;
		else block->safety.xmin = block->rect.xmin - 40;
		/* parent button to right */
		if (midx > block->rect.xmax) block->safety.xmax = block->rect.xmax + 3;
		else block->safety.xmax = block->rect.xmax + 40;

		/* parent button on bottom */
		if (midy < block->rect.ymin) block->safety.ymin = block->rect.ymin - 3;
		else block->safety.ymin = block->rect.ymin - 40;
		/* parent button on top */
		if (midy > block->rect.ymax) block->safety.ymax = block->rect.ymax + 3;
		else block->safety.ymax = block->rect.ymax + 40;

		/* exception for switched pulldowns... */
		if (dir1 && (dir1 & block->direction) == 0) {
			if (dir2 == UI_RIGHT) block->safety.xmax = block->rect.xmax + 3;
			if (dir2 == UI_LEFT) block->safety.xmin = block->rect.xmin - 3;
		}
		block->direction = dir1;
	}

	/* keep a list of these, needed for pulldown menus */
	saferct = MEM_callocN(sizeof(uiSafetyRct), "uiSafetyRct");
	saferct->parent = butrct;
	saferct->safety = block->safety;
	BLI_freelistN(&block->saferct);
	BLI_duplicatelist(&block->saferct, &but->block->saferct);
	BLI_addhead(&block->saferct, saferct);
}

static void ui_block_region_draw(const bContext *C, ARegion *ar)
{
	uiBlock *block;

	for (block = ar->uiblocks.first; block; block = block->next)
		uiDrawBlock(C, block);
}

static void ui_popup_block_clip(wmWindow *window, uiBlock *block)
{
	int winx, winy;
	
	wm_window_get_size(window, &winx, &winy);
	
	if (block->rect.xmin < MENU_SHADOW_SIDE)
		block->rect.xmin = MENU_SHADOW_SIDE;
	if (block->rect.xmax > winx - MENU_SHADOW_SIDE)
		block->rect.xmax = winx - MENU_SHADOW_SIDE;
	
	if (block->rect.ymin < MENU_SHADOW_BOTTOM)
		block->rect.ymin = MENU_SHADOW_BOTTOM;
	if (block->rect.ymax > winy - MENU_TOP)
		block->rect.ymax = winy - MENU_TOP;
}

void ui_popup_block_scrolltest(uiBlock *block)
{
	uiBut *bt;
	/* Knowing direction is necessary for multi-column menus... */
	int is_flip = (block->direction & UI_TOP) && !(block->flag & UI_BLOCK_NO_FLIP);
	
	block->flag &= ~(UI_BLOCK_CLIPBOTTOM | UI_BLOCK_CLIPTOP);
	
	for (bt = block->buttons.first; bt; bt = bt->next)
		bt->flag &= ~UI_SCROLLED;
	
	if (block->buttons.first == block->buttons.last)
		return;
	
	/* mark buttons that are outside boundary and the ones next to it for arrow(s) */
	for (bt = block->buttons.first; bt; bt = bt->next) {
		if (bt->rect.ymin < block->rect.ymin) {
			bt->flag |= UI_SCROLLED;
			block->flag |= UI_BLOCK_CLIPBOTTOM;
			/* make space for arrow */
			if (bt->rect.ymax < block->rect.ymin + 10) {
				if (is_flip && bt->next && bt->next->rect.ymin > bt->rect.ymin)
					bt->next->flag |= UI_SCROLLED;
				else if (!is_flip && bt->prev && bt->prev->rect.ymin > bt->rect.ymin)
					bt->prev->flag |= UI_SCROLLED;
			}
		}
		if (bt->rect.ymax > block->rect.ymax) {
			bt->flag |= UI_SCROLLED;
			block->flag |= UI_BLOCK_CLIPTOP;
			/* make space for arrow */
			if (bt->rect.ymin > block->rect.ymax - 10) {
				if (!is_flip && bt->next && bt->next->rect.ymax < bt->rect.ymax)
					bt->next->flag |= UI_SCROLLED;
				else if (is_flip && bt->prev && bt->prev->rect.ymax < bt->rect.ymax)
					bt->prev->flag |= UI_SCROLLED;
			}
		}
	}
}

uiPopupBlockHandle *ui_popup_block_create(bContext *C, ARegion *butregion, uiBut *but,
                                          uiBlockCreateFunc create_func, uiBlockHandleCreateFunc handle_create_func,
                                          void *arg)
{
	wmWindow *window = CTX_wm_window(C);
	static ARegionType type;
	ARegion *ar;
	uiBlock *block;
	uiPopupBlockHandle *handle;
	uiSafetyRct *saferct;

	/* create handle */
	handle = MEM_callocN(sizeof(uiPopupBlockHandle), "uiPopupBlockHandle");

	/* store context for operator */
	handle->ctx_area = CTX_wm_area(C);
	handle->ctx_region = CTX_wm_region(C);
	
	/* create area region */
	ar = ui_add_temporary_region(CTX_wm_screen(C));
	handle->region = ar;

	memset(&type, 0, sizeof(ARegionType));
	type.draw = ui_block_region_draw;
	ar->type = &type;

	UI_add_region_handlers(&ar->handlers);

	/* create ui block */
	if (create_func)
		block = create_func(C, handle->region, arg);
	else
		block = handle_create_func(C, handle, arg);
	
	if (block->handle) {
		memcpy(block->handle, handle, sizeof(uiPopupBlockHandle));
		MEM_freeN(handle);
		handle = block->handle;
	}
	else
		block->handle = handle;

	ar->regiondata = handle;

	/* set UI_BLOCK_NUMSELECT before uiEndBlock() so we get alphanumeric keys assigned */
	if (but) {
		if (but->type == PULLDOWN) {
			block->flag |= UI_BLOCK_NUMSELECT;
		}
	}
	else {
		block->flag |= UI_BLOCK_POPUP | UI_BLOCK_NUMSELECT;
	}

	block->flag |= UI_BLOCK_LOOP;

	if (!block->endblock)
		uiEndBlock(C, block);

	/* if this is being created from a button */
	if (but) {
		if (ELEM(but->type, BLOCK, PULLDOWN))
			block->xofs = -2;   /* for proper alignment */

		block->aspect = but->block->aspect;

		ui_block_position(window, butregion, but, block);
	}
	else {
		/* keep a list of these, needed for pulldown menus */
		saferct = MEM_callocN(sizeof(uiSafetyRct), "uiSafetyRct");
		saferct->safety = block->safety;
		BLI_addhead(&block->saferct, saferct);
	}

	/* clip block with window boundary */
	ui_popup_block_clip(window, block);
	
	/* the block and buttons were positioned in window space as in 2.4x, now
	 * these menu blocks are regions so we bring it back to region space.
	 * additionally we add some padding for the menu shadow or rounded menus */
	ar->winrct.xmin = block->rect.xmin - MENU_SHADOW_SIDE;
	ar->winrct.xmax = block->rect.xmax + MENU_SHADOW_SIDE;
	ar->winrct.ymin = block->rect.ymin - MENU_SHADOW_BOTTOM;
	ar->winrct.ymax = block->rect.ymax + MENU_TOP;
	
	ui_block_translate(block, -ar->winrct.xmin, -ar->winrct.ymin);

	/* adds subwindow */
	ED_region_init(C, ar);

	/* checks which buttons are visible, sets flags to prevent draw (do after region init) */
	ui_popup_block_scrolltest(block);
	
	/* get winmat now that we actually have the subwindow */
	wmSubWindowSet(window, ar->swinid);
	
	wm_subwindow_getmatrix(window, ar->swinid, block->winmat);
	
	/* notify change and redraw */
	ED_region_tag_redraw(ar);

	return handle;
}

void ui_popup_block_free(bContext *C, uiPopupBlockHandle *handle)
{
	ui_remove_temporary_region(C, CTX_wm_screen(C), handle->region);
	
	if (handle->scrolltimer)
		WM_event_remove_timer(CTX_wm_manager(C), CTX_wm_window(C), handle->scrolltimer);
	
	MEM_freeN(handle);
}

/***************************** Menu Button ***************************/

static void ui_block_func_MENUSTR(bContext *UNUSED(C), uiLayout *layout, void *arg_str)
{
	uiBlock *block = uiLayoutGetBlock(layout);
	uiPopupBlockHandle *handle = block->handle;
	uiLayout *split, *column = NULL;
	uiBut *bt;
	MenuData *md;
	MenuEntry *entry;
	const char *instr = arg_str;
	int columns, rows, a, b;
	int column_start = 0, column_end = 0;

	uiBlockSetFlag(block, UI_BLOCK_MOVEMOUSE_QUIT);
	
	/* compute menu data */
	md = decompose_menu_string(instr);

	/* columns and row estimation */
	columns = (md->nitems + 20) / 20;
	if (columns < 1)
		columns = 1;
	if (columns > 8)
		columns = (md->nitems + 25) / 25;

	rows = md->nitems / columns;
	if (rows < 1)
		rows = 1;
	while (rows * columns < md->nitems)
		rows++;

	/* create title */
	if (md->title) {
		if (md->titleicon) {
			uiItemL(layout, md->title, md->titleicon);
		}
		else {
			uiItemL(layout, md->title, ICON_NONE);
			bt = block->buttons.last;
			bt->flag = UI_TEXT_LEFT;
		}
	}

	/* inconsistent, but menus with labels do not look good flipped */
	entry = md->items;
	for (a = 0; a < md->nitems; a++, entry++) {
		if (entry->sepr && entry->str[0]) {
			block->flag |= UI_BLOCK_NO_FLIP;
			break;
		}
	}

	/* create items */
	split = uiLayoutSplit(layout, 0.0f, FALSE);

	for (a = 0; a < md->nitems; a++) {
		if (a == column_end) {
			/* start new column, and find out where it ends in advance, so we
			 * can flip the order of items properly per column */
			column_start = a;
			column_end = md->nitems;

			for (b = a + 1; b < md->nitems; b++) {
				entry = &md->items[b];

				/* new column on N rows or on separation label */
				if (((b - a) % rows == 0) || (entry->sepr && entry->str[0])) {
					column_end = b;
					break;
				}
			}

			column = uiLayoutColumn(split, FALSE);
		}

		if (block->flag & UI_BLOCK_NO_FLIP)
			entry = &md->items[a];
		else
			entry = &md->items[column_start + column_end - 1 - a];

		if (entry->sepr) {
			uiItemL(column, entry->str, entry->icon);
			bt = block->buttons.last;
			bt->flag = UI_TEXT_LEFT;
		}
		else if (entry->icon) {
			uiDefIconTextButF(block, BUTM, B_NOP, entry->icon, entry->str, 0, 0,
			                  UI_UNIT_X * 5, UI_UNIT_Y, &handle->retvalue, (float) entry->retval, 0.0, 0, 0, "");
		}
		else {
			uiDefButF(block, BUTM, B_NOP, entry->str, 0, 0,
			          UI_UNIT_X * 5, UI_UNIT_X, &handle->retvalue, (float) entry->retval, 0.0, 0, 0, "");
		}
	}
	
	menudata_free(md);
}

void ui_block_func_ICONROW(bContext *UNUSED(C), uiLayout *layout, void *arg_but)
{
	uiBlock *block = uiLayoutGetBlock(layout);
	uiPopupBlockHandle *handle = block->handle;
	uiBut *but = arg_but;
	int a;
	
	uiBlockSetFlag(block, UI_BLOCK_MOVEMOUSE_QUIT);
	
	for (a = (int)but->hardmin; a <= (int)but->hardmax; a++)
		uiDefIconButF(block, BUTM, B_NOP, but->icon + (a - but->hardmin), 0, 0, UI_UNIT_X * 5, UI_UNIT_Y,
		              &handle->retvalue, (float)a, 0.0, 0, 0, "");
}

void ui_block_func_ICONTEXTROW(bContext *UNUSED(C), uiLayout *layout, void *arg_but)
{
	uiBlock *block = uiLayoutGetBlock(layout);
	uiPopupBlockHandle *handle = block->handle;
	uiBut *but = arg_but, *bt;
	MenuData *md;
	MenuEntry *entry;
	int a;
	
	uiBlockSetFlag(block, UI_BLOCK_MOVEMOUSE_QUIT);

	md = decompose_menu_string(but->str);

	/* title */
	if (md->title) {
		bt = uiDefBut(block, LABEL, 0, md->title, 0, 0, UI_UNIT_X * 5, UI_UNIT_Y, NULL, 0.0, 0.0, 0, 0, "");
		bt->flag = UI_TEXT_LEFT;
	}

	/* loop through the menu options and draw them out with icons & text labels */
	for (a = 0; a < md->nitems; a++) {
		entry = &md->items[md->nitems - a - 1];

		if (entry->sepr)
			uiItemS(layout);
		else
			uiDefIconTextButF(block, BUTM, B_NOP, (short)((but->icon) + (entry->retval - but->hardmin)), entry->str,
			                  0, 0, UI_UNIT_X * 5, UI_UNIT_Y, &handle->retvalue, (float) entry->retval, 0.0, 0, 0, "");
	}

	menudata_free(md);
}

#if 0
static void ui_warp_pointer(int x, int y)
{
	/* XXX 2.50 which function to use for this? */
	/* OSX has very poor mouse-warp support, it sends events;
	 * this causes a menu being pressed immediately ... */
#  ifndef __APPLE__
	warp_pointer(x, y);
#  endif
}
#endif

/********************* Color Button ****************/

/* for picker, while editing hsv */
void ui_set_but_hsv(uiBut *but)
{
	float col[3];
	float *hsv = ui_block_hsv_get(but->block);
	
	hsv_to_rgb_v(hsv, col);
	ui_set_but_vectorf(but, col);
}

/* also used by small picker, be careful with name checks below... */
static void ui_update_block_buts_rgb(uiBlock *block, const float rgb[3])
{
	uiBut *bt;
	float *hsv = ui_block_hsv_get(block);
	struct ColorManagedDisplay *display = NULL;
	
	/* this is to keep the H and S value when V is equal to zero
	 * and we are working in HSV mode, of course!
	 */
	rgb_to_hsv_compat_v(rgb, hsv);

	if (block->color_profile)
		display = ui_block_display_get(block);
	
	/* this updates button strings, is hackish... but button pointers are on stack of caller function */
	for (bt = block->buttons.first; bt; bt = bt->next) {
		if (bt->rnaprop) {
			
			ui_set_but_vectorf(bt, rgb);
			
		}
		else if (strcmp(bt->str, "Hex: ") == 0) {
			float rgb_gamma[3];
			double intpart;
			char col[16];
			
			/* Hex code is assumed to be in sRGB space (coming from other applications, web, etc) */
			
			copy_v3_v3(rgb_gamma, rgb);

			if (display) {
				/* make a display version, for Hex code */
				IMB_colormanagement_scene_linear_to_display_v3(rgb_gamma, display);
			}
			
			if (rgb_gamma[0] > 1.0f) rgb_gamma[0] = modf(rgb_gamma[0], &intpart);
			if (rgb_gamma[1] > 1.0f) rgb_gamma[1] = modf(rgb_gamma[1], &intpart);
			if (rgb_gamma[2] > 1.0f) rgb_gamma[2] = modf(rgb_gamma[2], &intpart);

			BLI_snprintf(col, sizeof(col), "%02X%02X%02X",
			             FTOCHAR(rgb_gamma[0]), FTOCHAR(rgb_gamma[1]), FTOCHAR(rgb_gamma[2]));
			
			strcpy(bt->poin, col);
		}
		else if (bt->str[1] == ' ') {
			if (bt->str[0] == 'R') {
				ui_set_but_val(bt, rgb[0]);
			}
			else if (bt->str[0] == 'G') {
				ui_set_but_val(bt, rgb[1]);
			}
			else if (bt->str[0] == 'B') {
				ui_set_but_val(bt, rgb[2]);
			}
			else if (bt->str[0] == 'H') {
				ui_set_but_val(bt, hsv[0]);
			}
			else if (bt->str[0] == 'S') {
				ui_set_but_val(bt, hsv[1]);
			}
			else if (bt->str[0] == 'V') {
				ui_set_but_val(bt, hsv[2]);
			}
		}		

		ui_check_but(bt);
	}
}

static void do_picker_rna_cb(bContext *UNUSED(C), void *bt1, void *UNUSED(arg))
{
	uiBut *but = (uiBut *)bt1;
	uiPopupBlockHandle *popup = but->block->handle;
	PropertyRNA *prop = but->rnaprop;
	PointerRNA ptr = but->rnapoin;
	float rgb[4];
	
	if (prop) {
		RNA_property_float_get_array(&ptr, prop, rgb);
		ui_update_block_buts_rgb(but->block, rgb);
	}
	
	if (popup)
		popup->menuretval = UI_RETURN_UPDATE;
}

static void do_hsv_rna_cb(bContext *UNUSED(C), void *bt1, void *UNUSED(arg))
{
	uiBut *but = (uiBut *)bt1;
	uiPopupBlockHandle *popup = but->block->handle;
	float rgb[3];
	float *hsv = ui_block_hsv_get(but->block);
	
	hsv_to_rgb_v(hsv, rgb);
	
	ui_update_block_buts_rgb(but->block, rgb);
	
	if (popup)
		popup->menuretval = UI_RETURN_UPDATE;
}

static void do_hex_rna_cb(bContext *UNUSED(C), void *bt1, void *hexcl)
{
	uiBut *but = (uiBut *)bt1;
	uiPopupBlockHandle *popup = but->block->handle;
	char *hexcol = (char *)hexcl;
	float rgb[3];
	
	hex_to_rgb(hexcol, rgb, rgb + 1, rgb + 2);
	
	/* Hex code is assumed to be in sRGB space (coming from other applications, web, etc) */
	if (but->block->color_profile) {
		/* so we need to linearise it for Blender */
		ui_block_to_scene_linear_v3(but->block, rgb);
	}
	
	ui_update_block_buts_rgb(but->block, rgb);
	
	if (popup)
		popup->menuretval = UI_RETURN_UPDATE;
}

static void close_popup_cb(bContext *UNUSED(C), void *bt1, void *UNUSED(arg))
{
	uiBut *but = (uiBut *)bt1;
	uiPopupBlockHandle *popup = but->block->handle;
	
	if (popup)
		popup->menuretval = UI_RETURN_OK;
}

static void do_white_cb(bContext *UNUSED(C), void *bt1, void *UNUSED(arg))
{
	uiBut *but = (uiBut *)bt1;
	uiPopupBlockHandle *popup = but->block->handle;
	PropertyRNA *prop = but->rnaprop;
	PointerRNA ptr = but->rnapoin;
	float rgb[3] = {1.0f, 1.0f, 1.0f};

	RNA_property_float_set_array(&ptr, prop, rgb);
	ui_update_block_buts_rgb(but->block, rgb);

	if (popup)
		popup->menuretval = UI_RETURN_UPDATE;
}

static void do_black_cb(bContext *UNUSED(C), void *bt1, void *UNUSED(arg))
{
	uiBut *but = (uiBut *)bt1;
	uiPopupBlockHandle *popup = but->block->handle;
	PropertyRNA *prop = but->rnaprop;
	PointerRNA ptr = but->rnapoin;
	float rgb[3] = {0.0f, 0.0f, 0.0f};

	RNA_property_float_set_array(&ptr, prop, rgb);
	ui_update_block_buts_rgb(but->block, rgb);

	if (popup)
		popup->menuretval = UI_RETURN_UPDATE;
}

static void picker_new_hide_reveal(uiBlock *block, short colormode)
{
	uiBut *bt;
	
	/* tag buttons */
	for (bt = block->buttons.first; bt; bt = bt->next) {
		if (bt->func == do_picker_rna_cb && bt->type == NUMSLI && bt->rnaindex != 3) {
			/* RGB sliders (color circle and alpha are always shown) */
			if (colormode == 0) bt->flag &= ~UI_HIDDEN;
			else bt->flag |= UI_HIDDEN;
		}
		else if (bt->func == do_hsv_rna_cb) {
			/* HSV sliders */
			if (colormode == 1) bt->flag &= ~UI_HIDDEN;
			else bt->flag |= UI_HIDDEN;
		}
		else if (bt->func == do_hex_rna_cb || bt->type == LABEL) {
			/* hex input or gamma correction status label */
			if (colormode == 2) bt->flag &= ~UI_HIDDEN;
			else bt->flag |= UI_HIDDEN;
		}
	}
}

static void do_picker_new_mode_cb(bContext *UNUSED(C), void *bt1, void *UNUSED(arg))
{
	uiBut *bt = bt1;
	short colormode = ui_get_but_val(bt);
	picker_new_hide_reveal(bt->block, colormode);
}

#define PICKER_H    150
#define PICKER_W    150
#define PICKER_SPACE    6
#define PICKER_BAR      14

#define PICKER_TOTAL_W  (PICKER_W + PICKER_SPACE + PICKER_BAR)

static void circle_picker(uiBlock *block, PointerRNA *ptr, PropertyRNA *prop)
{
	uiBut *bt;
	
	/* HS circle */
	bt = uiDefButR_prop(block, HSVCIRCLE, 0, "", 0, 0, PICKER_H, PICKER_W, ptr, prop, 0, 0.0, 0.0, 0, 0, "Color");
	uiButSetFunc(bt, do_picker_rna_cb, bt, NULL);
	
	/* value */
	bt = uiDefButR_prop(block, HSVCUBE, 0, "", PICKER_W + PICKER_SPACE, 0, PICKER_BAR, PICKER_H, ptr, prop, 0, 0.0, 0.0, UI_GRAD_V_ALT, 0, "Value");
	uiButSetFunc(bt, do_picker_rna_cb, bt, NULL);
}


static void square_picker(uiBlock *block, PointerRNA *ptr, PropertyRNA *prop, int type)
{
	uiBut *bt;
	int bartype = type + 3;
	
	/* HS square */
	bt = uiDefButR_prop(block, HSVCUBE, 0, "",   0, PICKER_BAR + PICKER_SPACE, PICKER_TOTAL_W, PICKER_H, ptr, prop, 0, 0.0, 0.0, type, 0, "Color");
	uiButSetFunc(bt, do_picker_rna_cb, bt, NULL);
	
	/* value */
	bt = uiDefButR_prop(block, HSVCUBE, 0, "",       0, 0, PICKER_TOTAL_W, PICKER_BAR, ptr, prop, 0, 0.0, 0.0, bartype, 0, "Value");
	uiButSetFunc(bt, do_picker_rna_cb, bt, NULL);
}


/* a HS circle, V slider, rgb/hsv/hex sliders */
static void uiBlockPicker(uiBlock *block, float rgba[4], PointerRNA *ptr, PropertyRNA *prop, int show_picker)
{
	static short colormode = 0;  /* temp? 0=rgb, 1=hsv, 2=hex */
	uiBut *bt;
	int width, butwidth;
	static char tip[50];
	static char hexcol[128];
	float rgb_gamma[3];
	float min, max, step, precision;
	float *hsv = ui_block_hsv_get(block);
	
	ui_block_hsv_get(block);
	
	width = PICKER_TOTAL_W;
	butwidth = width - UI_UNIT_X - 10;
	
	/* existence of profile means storage is in linear color space, with display correction */
	/* XXX That tip message is not use anywhere! */
	if (!block->color_profile) {
		BLI_strncpy(tip, N_("Value in Display Color Space"), sizeof(tip));
		copy_v3_v3(rgb_gamma, rgba);
	}
	else {
		BLI_strncpy(tip, N_("Value in Linear RGB Color Space"), sizeof(tip));

		/* make a display version, for Hex code */
		copy_v3_v3(rgb_gamma, rgba);
		ui_block_to_display_space_v3(block, rgb_gamma);
	}
	
	/* sneaky way to check for alpha */
	rgba[3] = FLT_MAX;

	RNA_property_float_ui_range(ptr, prop, &min, &max, &step, &precision);
	RNA_property_float_get_array(ptr, prop, rgba);

	switch (U.color_picker_type) {
		case USER_CP_CIRCLE:
			circle_picker(block, ptr, prop);
			break;
		case USER_CP_SQUARE_SV:
			square_picker(block, ptr, prop, UI_GRAD_SV);
			break;
		case USER_CP_SQUARE_HS:
			square_picker(block, ptr, prop, UI_GRAD_HS);
			break;
		case USER_CP_SQUARE_HV:
			square_picker(block, ptr, prop, UI_GRAD_HV);
			break;
	}
	
	/* mode */
	uiBlockBeginAlign(block);
	bt = uiDefButS(block, ROW, 0, IFACE_("RGB"), 0, -30, width / 3, UI_UNIT_Y, &colormode, 0.0, 0.0, 0, 0, "");
	uiButSetFunc(bt, do_picker_new_mode_cb, bt, NULL);
	bt = uiDefButS(block, ROW, 0, IFACE_("HSV"), width / 3, -30, width / 3, UI_UNIT_Y, &colormode, 0.0, 1.0, 0, 0, "");
	uiButSetFunc(bt, do_picker_new_mode_cb, bt, NULL);
	bt = uiDefButS(block, ROW, 0, IFACE_("Hex"), 2 * width / 3, -30, width / 3, UI_UNIT_Y, &colormode, 0.0, 2.0, 0, 0, "");
	uiButSetFunc(bt, do_picker_new_mode_cb, bt, NULL);
	uiBlockEndAlign(block);

<<<<<<< HEAD
	bt = uiDefIconButO(block, BUT, "UI_OT_eyedropper", WM_OP_INVOKE_DEFAULT, ICON_EYEDROPPER, butwidth + 10, -60, UI_UNIT_X, UI_UNIT_Y, NULL);
	uiButSetFunc(bt, close_popup_cb, bt, NULL);

	bt = uiDefButR_prop(block, BUT, 0, "", butwidth + 10, -80, UI_UNIT_X, UI_UNIT_Y, ptr, prop, 0, 0.0, 0.0, 0, 0, TIP_("Set to white"));
	uiButSetFunc(bt, do_white_cb, bt, NULL);
	uiButSetColorOverride(bt, 255, 255, 255);
	bt = uiDefButR_prop(block, BUT, 0, "", butwidth + 10, -100, UI_UNIT_X, UI_UNIT_Y, ptr, prop, 0, 0.0, 0.0, 0, 0, TIP_("Set to black"));
	uiButSetFunc(bt, do_black_cb, bt, NULL);
	uiButSetColorOverride(bt, 0, 0, 0);
=======
	if (show_picker) {
		bt = uiDefIconButO(block, BUT, "UI_OT_eyedropper", WM_OP_INVOKE_DEFAULT, ICON_EYEDROPPER, butwidth + 10, -60, UI_UNIT_X, UI_UNIT_Y, NULL);
		uiButSetFunc(bt, close_popup_cb, bt, NULL);
	}
>>>>>>> 433816ea
	
	/* RGB values */
	uiBlockBeginAlign(block);
	bt = uiDefButR_prop(block, NUMSLI, 0, IFACE_("R "),  0, -60, butwidth, UI_UNIT_Y, ptr, prop, 0, 0.0, 0.0, 0, 3, TIP_("Red"));
	uiButSetFunc(bt, do_picker_rna_cb, bt, NULL);
	bt = uiDefButR_prop(block, NUMSLI, 0, IFACE_("G "),  0, -80, butwidth, UI_UNIT_Y, ptr, prop, 1, 0.0, 0.0, 0, 3, TIP_("Green"));
	uiButSetFunc(bt, do_picker_rna_cb, bt, NULL);
	bt = uiDefButR_prop(block, NUMSLI, 0, IFACE_("B "),  0, -100, butwidth, UI_UNIT_Y, ptr, prop, 2, 0.0, 0.0, 0, 3, TIP_("Blue"));
	uiButSetFunc(bt, do_picker_rna_cb, bt, NULL);

	/* could use uiItemFullR(col, ptr, prop, -1, 0, UI_ITEM_R_EXPAND|UI_ITEM_R_SLIDER, "", ICON_NONE);
	 * but need to use uiButSetFunc for updating other fake buttons */
	
	/* HSV values */
	uiBlockBeginAlign(block);
	bt = uiDefButF(block, NUMSLI, 0, IFACE_("H "),   0, -60, butwidth, UI_UNIT_Y, hsv, 0.0, 1.0, 10, 3, TIP_("Hue"));
	uiButSetFunc(bt, do_hsv_rna_cb, bt, hsv);
	bt = uiDefButF(block, NUMSLI, 0, IFACE_("S "),   0, -80, butwidth, UI_UNIT_Y, hsv + 1, 0.0, 1.0, 10, 3, TIP_("Saturation"));
	uiButSetFunc(bt, do_hsv_rna_cb, bt, hsv);
	bt = uiDefButF(block, NUMSLI, 0, IFACE_("V "),   0, -100, butwidth, UI_UNIT_Y, hsv + 2, 0.0, max, 10, 3, TIP_("Value"));
	uiButSetFunc(bt, do_hsv_rna_cb, bt, hsv);
	uiBlockEndAlign(block);

	if (rgba[3] != FLT_MAX) {
		bt = uiDefButR_prop(block, NUMSLI, 0, IFACE_("A "),  0, -120, butwidth, UI_UNIT_Y, ptr, prop, 3, 0.0, 0.0, 0, 0, TIP_("Alpha"));
		uiButSetFunc(bt, do_picker_rna_cb, bt, NULL);
	}
	else {
		rgba[3] = 1.0f;
	}

	BLI_snprintf(hexcol, sizeof(hexcol), "%02X%02X%02X", FTOCHAR(rgb_gamma[0]), FTOCHAR(rgb_gamma[1]), FTOCHAR(rgb_gamma[2]));

	bt = uiDefBut(block, TEX, 0, IFACE_("Hex: "), 0, -60, butwidth, UI_UNIT_Y, hexcol, 0, 8, 0, 0, TIP_("Hex triplet for color (#RRGGBB)"));
	uiButSetFunc(bt, do_hex_rna_cb, bt, hexcol);
	uiDefBut(block, LABEL, 0, IFACE_("(Gamma Corrected)"), 0, -80, butwidth, UI_UNIT_Y, NULL, 0.0, 0.0, 0, 0, "");

	rgb_to_hsv_v(rgba, hsv);

	picker_new_hide_reveal(block, colormode);
}


static int ui_picker_small_wheel_cb(const bContext *UNUSED(C), uiBlock *block, wmEvent *event)
{
	float add = 0.0f;
	
	if (event->type == WHEELUPMOUSE)
		add = 0.05f;
	else if (event->type == WHEELDOWNMOUSE)
		add = -0.05f;
	
	if (add != 0.0f) {
		uiBut *but;
		
		for (but = block->buttons.first; but; but = but->next) {
			if (but->type == HSVCUBE && but->active == NULL) {
				uiPopupBlockHandle *popup = block->handle;
				float rgb[3];
				float *hsv = ui_block_hsv_get(block);
				
				ui_get_but_vectorf(but, rgb);
				
				rgb_to_hsv_compat_v(rgb, hsv);
				hsv[2] = CLAMPIS(hsv[2] + add, 0.0f, 1.0f);
				hsv_to_rgb_v(hsv, rgb);

				ui_set_but_vectorf(but, rgb);
				
				ui_update_block_buts_rgb(block, rgb);
				if (popup)
					popup->menuretval = UI_RETURN_UPDATE;
				
				return 1;
			}
		}
	}
	return 0;
}

uiBlock *ui_block_func_COLOR(bContext *C, uiPopupBlockHandle *handle, void *arg_but)
{
	uiBut *but = arg_but;
	uiBlock *block;
	int show_picker = TRUE;
	
	block = uiBeginBlock(C, handle->region, __func__, UI_EMBOSS);
	
	if (but->rnaprop) {
		if (RNA_property_subtype(but->rnaprop) == PROP_COLOR_GAMMA) {
			block->color_profile = FALSE;
		}
	}

	if (but->block) {
		/* if color block is invoked from a popup we wouldn't be able to set color properly
		 * this is because color picker will close popups first and then will try to figure
		 * out active button RNA, and of course it'll fail
		 */
		show_picker = (but->block->flag & UI_BLOCK_POPUP) == 0;
	}
	
	uiBlockSetFlag(block, UI_BLOCK_MOVEMOUSE_QUIT | UI_BLOCK_REDRAW | UI_BLOCK_KEEP_OPEN | UI_BLOCK_OUT_1);
	
	copy_v3_v3(handle->retvec, but->editvec);
	
	uiBlockPicker(block, handle->retvec, &but->rnapoin, but->rnaprop, show_picker);
	
	uiBoundsBlock(block, 10);
	
	block->block_event_func = ui_picker_small_wheel_cb;
	
	/* and lets go */
	block->direction = UI_TOP;
	
	return block;
}

/************************ Popup Menu Memory ****************************/

static int ui_popup_string_hash(char *str)
{
	/* sometimes button contains hotkey, sometimes not, strip for proper compare */
	int hash;
	char *delimit = strchr(str, '|');

	if (delimit) *delimit = 0;
	hash = BLI_ghashutil_strhash(str);
	if (delimit) *delimit = '|';

	return hash;
}

static int ui_popup_menu_hash(const char *str)
{
	return BLI_ghashutil_strhash(str);
}

/* but == NULL read, otherwise set */
uiBut *ui_popup_menu_memory(uiBlock *block, uiBut *but)
{
	static int mem[256], first = 1;
	int hash = block->puphash;
	
	if (first) {
		/* init */
		memset(mem, -1, sizeof(mem));
		first = 0;
	}

	if (but) {
		/* set */
		mem[hash & 255] = ui_popup_string_hash(but->str);
		return NULL;
	}
	else {
		/* get */
		for (but = block->buttons.first; but; but = but->next)
			if (ui_popup_string_hash(but->str) == mem[hash & 255])
				return but;

		return NULL;
	}
}

/******************** Popup Menu with callback or string **********************/

struct uiPopupMenu {
	uiBlock *block;
	uiLayout *layout;
	uiBut *but;

	int mx, my, popup, slideout;
	int startx, starty, maxrow;

	uiMenuCreateFunc menu_func;
	void *menu_arg;
};

static uiBlock *ui_block_func_POPUP(bContext *C, uiPopupBlockHandle *handle, void *arg_pup)
{
	uiBlock *block;
	uiBut *bt;
	uiPopupMenu *pup = arg_pup;
	int offset[2], direction, minwidth, width, height, flip;

	if (pup->menu_func) {
		pup->block->handle = handle;
		pup->menu_func(C, pup->layout, pup->menu_arg);
		pup->block->handle = NULL;
	}

	if (pup->but) {
		/* minimum width to enforece */
		minwidth = BLI_rctf_size_x(&pup->but->rect);

		if (pup->but->type == PULLDOWN || pup->but->menu_create_func) {
			direction = UI_DOWN;
			flip = 1;
		}
		else {
			direction = UI_TOP;
			flip = 0;
		}
	}
	else {
		minwidth = 50;
		direction = UI_DOWN;
		flip = 1;
	}

	block = pup->block;
	
	/* in some cases we create the block before the region,
	 * so we set it delayed here if necessary */
	if (BLI_findindex(&handle->region->uiblocks, block) == -1)
		uiBlockSetRegion(block, handle->region);

	block->direction = direction;

	uiBlockLayoutResolve(block, &width, &height);

	uiBlockSetFlag(block, UI_BLOCK_MOVEMOUSE_QUIT);
	
	if (pup->popup) {
		uiBlockSetFlag(block, UI_BLOCK_LOOP | UI_BLOCK_REDRAW | UI_BLOCK_NUMSELECT | UI_BLOCK_RET_1);
		uiBlockSetDirection(block, direction);

		/* offset the mouse position, possibly based on earlier selection */
		if ((block->flag & UI_BLOCK_POPUP_MEMORY) &&
		    (bt = ui_popup_menu_memory(block, NULL)))
		{
			/* position mouse on last clicked item, at 0.8*width of the
			 * button, so it doesn't overlap the text too much, also note
			 * the offset is negative because we are inverse moving the
			 * block to be under the mouse */
			offset[0] = -(bt->rect.xmin + 0.8f * BLI_rctf_size_x(&bt->rect));
			offset[1] = -(bt->rect.ymin + 0.5f * UI_UNIT_Y);
		}
		else {
			/* position mouse at 0.8*width of the button and below the tile
			 * on the first item */
			offset[0] = 0;
			for (bt = block->buttons.first; bt; bt = bt->next)
				offset[0] = mini(offset[0], -(bt->rect.xmin + 0.8f * BLI_rctf_size_x(&bt->rect)));

			offset[1] = 1.5 * UI_UNIT_Y;
		}

		block->minbounds = minwidth;
		uiMenuPopupBoundsBlock(block, 1, offset[0], offset[1]);
	}
	else {
		/* for a header menu we set the direction automatic */
		if (!pup->slideout && flip) {
			ScrArea *sa = CTX_wm_area(C);
			if (sa && sa->headertype == HEADERDOWN) {
				ARegion *ar = CTX_wm_region(C);
				if (ar && ar->regiontype == RGN_TYPE_HEADER) {
					uiBlockSetDirection(block, UI_TOP);
					uiBlockFlipOrder(block);
				}
			}
		}

		block->minbounds = minwidth;
		uiTextBoundsBlock(block, 50);
	}

	/* if menu slides out of other menu, override direction */
	if (pup->slideout)
		uiBlockSetDirection(block, UI_RIGHT);

	uiEndBlock(C, block);

	return pup->block;
}

uiPopupBlockHandle *ui_popup_menu_create(bContext *C, ARegion *butregion, uiBut *but,
                                         uiMenuCreateFunc menu_func, void *arg, char *str)
{
	wmWindow *window = CTX_wm_window(C);
	uiStyle *style = UI_GetStyle();
	uiPopupBlockHandle *handle;
	uiPopupMenu *pup;
	pup = MEM_callocN(sizeof(uiPopupMenu), __func__);
	pup->block = uiBeginBlock(C, NULL, __func__, UI_EMBOSSP);
	pup->block->flag |= UI_BLOCK_NUMSELECT;  /* default menus to numselect */
	pup->layout = uiBlockLayout(pup->block, UI_LAYOUT_VERTICAL, UI_LAYOUT_MENU, 0, 0, 200, 0, style);
	pup->slideout = (but && (but->block->flag & UI_BLOCK_LOOP));
	pup->but = but;
	uiLayoutSetOperatorContext(pup->layout, WM_OP_INVOKE_REGION_WIN);

	if (!but) {
		/* no button to start from, means we are a popup */
		pup->mx = window->eventstate->x;
		pup->my = window->eventstate->y;
		pup->popup = 1;
		pup->block->flag |= UI_BLOCK_NO_FLIP;
	}
	/* some enums reversing is strange, currently we have no good way to
	 * reverse some enum's but not others, so reverse all so the first menu
	 * items are always close to the mouse cursor */
	else {
#if 0
		/* if this is an rna button then we can assume its an enum
		 * flipping enums is generally not good since the order can be
		 * important [#28786] */
		if (but->rnaprop && RNA_property_type(but->rnaprop) == PROP_ENUM) {
			pup->block->flag |= UI_BLOCK_NO_FLIP;
		}
#endif
		if (but->context)
			uiLayoutContextCopy(pup->layout, but->context);
	}

	if (str) {
		/* menu is created from a string */
		pup->menu_func = ui_block_func_MENUSTR;
		pup->menu_arg = str;
	}
	else {
		/* menu is created from a callback */
		pup->menu_func = menu_func;
		pup->menu_arg = arg;
	}
	
	handle = ui_popup_block_create(C, butregion, but, NULL, ui_block_func_POPUP, pup);

	if (!but) {
		handle->popup = 1;

		UI_add_popup_handlers(C, &window->modalhandlers, handle);
		WM_event_add_mousemove(C);
	}
	
	MEM_freeN(pup);

	return handle;
}

/******************** Popup Menu API with begin and end ***********************/

/* only return handler, and set optional title */
uiPopupMenu *uiPupMenuBegin(bContext *C, const char *title, int icon)
{
	uiStyle *style = UI_GetStyle();
	uiPopupMenu *pup = MEM_callocN(sizeof(uiPopupMenu), "popup menu");
	uiBut *but;
	
	pup->block = uiBeginBlock(C, NULL, __func__, UI_EMBOSSP);
	pup->block->flag |= UI_BLOCK_POPUP_MEMORY;
	pup->block->puphash = ui_popup_menu_hash(title);
	pup->layout = uiBlockLayout(pup->block, UI_LAYOUT_VERTICAL, UI_LAYOUT_MENU, 0, 0, 200, 0, style);
	uiLayoutSetOperatorContext(pup->layout, WM_OP_EXEC_REGION_WIN);

	/* create in advance so we can let buttons point to retval already */
	pup->block->handle = MEM_callocN(sizeof(uiPopupBlockHandle), "uiPopupBlockHandle");
	
	/* create title button */
	if (title && title[0]) {
		char titlestr[256];
		
		if (icon) {
			BLI_snprintf(titlestr, sizeof(titlestr), " %s", title);
			uiDefIconTextBut(pup->block, LABEL, 0, icon, titlestr, 0, 0, 200, UI_UNIT_Y, NULL, 0.0, 0.0, 0, 0, "");
		}
		else {
			but = uiDefBut(pup->block, LABEL, 0, title, 0, 0, 200, UI_UNIT_Y, NULL, 0.0, 0.0, 0, 0, "");
			but->flag = UI_TEXT_LEFT;
		}
	}

	return pup;
}

/* set the whole structure to work */
void uiPupMenuEnd(bContext *C, uiPopupMenu *pup)
{
	wmWindow *window = CTX_wm_window(C);
	uiPopupBlockHandle *menu;
	
	pup->popup = 1;
	pup->mx = window->eventstate->x;
	pup->my = window->eventstate->y;
	
	menu = ui_popup_block_create(C, NULL, NULL, NULL, ui_block_func_POPUP, pup);
	menu->popup = 1;
	
	UI_add_popup_handlers(C, &window->modalhandlers, menu);
	WM_event_add_mousemove(C);
	
	MEM_freeN(pup);
}

uiLayout *uiPupMenuLayout(uiPopupMenu *pup)
{
	return pup->layout;
}

/*************************** Standard Popup Menus ****************************/

static void operator_name_cb(bContext *C, void *arg, int retval)
{
	const char *opname = arg;

	if (opname && retval > 0)
		WM_operator_name_call(C, opname, WM_OP_EXEC_DEFAULT, NULL);
}

static void operator_cb(bContext *C, void *arg, int retval)
{
	wmOperator *op = arg;
	
	if (op && retval > 0)
		WM_operator_call(C, op);
	else
		WM_operator_free(op);
}

static void confirm_cancel_operator(void *opv)
{
	WM_operator_free(opv);
}

static void vconfirm_opname(bContext *C, const char *opname, const char *title, const char *itemfmt, va_list ap)
#ifdef __GNUC__
__attribute__ ((format(printf, 4, 0)))
#endif
;
static void vconfirm_opname(bContext *C, const char *opname, const char *title, const char *itemfmt, va_list ap)
{
	uiPopupBlockHandle *handle;
	char *s, buf[512];

	s = buf;
	if (title) s += sprintf(s, "%s%%t|", title);
	vsnprintf(s, sizeof(buf) - (s - buf), itemfmt, ap);
	buf[sizeof(buf) - 1] = '\0';

	handle = ui_popup_menu_create(C, NULL, NULL, NULL, NULL, buf);

	handle->popup_func = operator_name_cb;
	handle->popup_arg = (void *)opname;
}

static void confirm_operator(bContext *C, wmOperator *op, const char *title, const char *item)
{
	uiPopupBlockHandle *handle;
	char *s, buf[512];
	
	s = buf;
	if (title) s += BLI_snprintf(s, sizeof(buf), "%s%%t|%s", title, item);
	(void)s;
	
	handle = ui_popup_menu_create(C, NULL, NULL, NULL, NULL, buf);

	handle->popup_func = operator_cb;
	handle->popup_arg = op;
	handle->cancel_func = confirm_cancel_operator;
}

void uiPupMenuOkee(bContext *C, const char *opname, const char *str, ...)
{
	va_list ap;
	char titlestr[256];

	BLI_snprintf(titlestr, sizeof(titlestr), "OK? %%i%d", ICON_QUESTION);

	va_start(ap, str);
	vconfirm_opname(C, opname, titlestr, str, ap);
	va_end(ap);
}

/* note, only call this is the file exists,
 * the case where the file does not exist so can be saved without a
 * popup must be checked for already, since saving from here
 * will free the operator which will break invoke().
 * The operator state for this is implicitly OPERATOR_RUNNING_MODAL */
void uiPupMenuSaveOver(bContext *C, wmOperator *op, const char *filename)
{
	confirm_operator(C, op, "Save Over?", filename);
}

void uiPupMenuNotice(bContext *C, const char *str, ...)
{
	va_list ap;

	va_start(ap, str);
	vconfirm_opname(C, NULL, NULL, str, ap);
	va_end(ap);
}

void uiPupMenuError(bContext *C, const char *str, ...)
{
	va_list ap;
	char nfmt[256];
	char titlestr[256];

	BLI_snprintf(titlestr, sizeof(titlestr), "Error %%i%d", ICON_ERROR);

	BLI_strncpy(nfmt, str, sizeof(nfmt));

	va_start(ap, str);
	vconfirm_opname(C, NULL, titlestr, nfmt, ap);
	va_end(ap);
}

void uiPupMenuReports(bContext *C, ReportList *reports)
{
	Report *report;
	DynStr *ds;
	char *str;

	if (!reports || !reports->list.first)
		return;
	if (!CTX_wm_window(C))
		return;

	ds = BLI_dynstr_new();

	for (report = reports->list.first; report; report = report->next) {
		if (report->type < reports->printlevel)
			;  /* pass */
		else if (report->type >= RPT_ERROR)
			BLI_dynstr_appendf(ds, "Error %%i%d%%t|%s", ICON_ERROR, report->message);
		else if (report->type >= RPT_WARNING)
			BLI_dynstr_appendf(ds, "Warning %%i%d%%t|%s", ICON_ERROR, report->message);
		else if (report->type >= RPT_INFO)
			BLI_dynstr_appendf(ds, "Info %%i%d%%t|%s", ICON_INFO, report->message);
	}

	str = BLI_dynstr_get_cstring(ds);
	if (str[0] != '\0')
		ui_popup_menu_create(C, NULL, NULL, NULL, NULL, str);
	MEM_freeN(str);

	BLI_dynstr_free(ds);
}

void uiPupMenuInvoke(bContext *C, const char *idname)
{
	uiPopupMenu *pup;
	uiLayout *layout;
	Menu menu;
	MenuType *mt = WM_menutype_find(idname, TRUE);

	if (mt == NULL) {
		printf("%s: named menu \"%s\" not found\n", __func__, idname);
		return;
	}

	if (mt->poll && mt->poll(C, mt) == 0)
		return;

	pup = uiPupMenuBegin(C, IFACE_(mt->label), ICON_NONE);
	layout = uiPupMenuLayout(pup);

	menu.layout = layout;
	menu.type = mt;

	mt->draw(C, &menu);

	uiPupMenuEnd(C, pup);
}


/*************************** Popup Block API **************************/

void uiPupBlockO(bContext *C, uiBlockCreateFunc func, void *arg, const char *opname, int opcontext)
{
	wmWindow *window = CTX_wm_window(C);
	uiPopupBlockHandle *handle;
	
	handle = ui_popup_block_create(C, NULL, NULL, func, NULL, arg);
	handle->popup = 1;
	handle->optype = (opname) ? WM_operatortype_find(opname, 0) : NULL;
	handle->opcontext = opcontext;
	
	UI_add_popup_handlers(C, &window->modalhandlers, handle);
	WM_event_add_mousemove(C);
}

void uiPupBlock(bContext *C, uiBlockCreateFunc func, void *arg)
{
	uiPupBlockO(C, func, arg, NULL, 0);
}

void uiPupBlockEx(bContext *C, uiBlockCreateFunc func, uiBlockHandleFunc popup_func, uiBlockCancelFunc cancel_func, void *arg)
{
	wmWindow *window = CTX_wm_window(C);
	uiPopupBlockHandle *handle;
	
	handle = ui_popup_block_create(C, NULL, NULL, func, NULL, arg);
	handle->popup = 1;
	handle->retvalue = 1;

	handle->popup_arg = arg;
	handle->popup_func = popup_func;
	handle->cancel_func = cancel_func;
	// handle->opcontext = opcontext;
	
	UI_add_popup_handlers(C, &window->modalhandlers, handle);
	WM_event_add_mousemove(C);
}

#if 0 /* UNUSED */
void uiPupBlockOperator(bContext *C, uiBlockCreateFunc func, wmOperator *op, int opcontext)
{
	wmWindow *window = CTX_wm_window(C);
	uiPopupBlockHandle *handle;
	
	handle = ui_popup_block_create(C, NULL, NULL, func, NULL, op);
	handle->popup = 1;
	handle->retvalue = 1;

	handle->popup_arg = op;
	handle->popup_func = operator_cb;
	handle->cancel_func = confirm_cancel_operator;
	handle->opcontext = opcontext;
	
	UI_add_popup_handlers(C, &window->modalhandlers, handle);
	WM_event_add_mousemove(C);
}
#endif

void uiPupBlockClose(bContext *C, uiBlock *block)
{
	if (block->handle) {
		wmWindow *win = CTX_wm_window(C);

		/* if loading new .blend while popup is open, window will be NULL */
		if (win) {
			UI_remove_popup_handlers(&win->modalhandlers, block->handle);
			ui_popup_block_free(C, block->handle);
		}
	}
}

float *ui_block_hsv_get(uiBlock *block)
{
	return block->_hsv;
}<|MERGE_RESOLUTION|>--- conflicted
+++ resolved
@@ -2221,9 +2221,10 @@
 	uiButSetFunc(bt, do_picker_new_mode_cb, bt, NULL);
 	uiBlockEndAlign(block);
 
-<<<<<<< HEAD
-	bt = uiDefIconButO(block, BUT, "UI_OT_eyedropper", WM_OP_INVOKE_DEFAULT, ICON_EYEDROPPER, butwidth + 10, -60, UI_UNIT_X, UI_UNIT_Y, NULL);
-	uiButSetFunc(bt, close_popup_cb, bt, NULL);
+	if (show_picker) {
+		bt = uiDefIconButO(block, BUT, "UI_OT_eyedropper", WM_OP_INVOKE_DEFAULT, ICON_EYEDROPPER, butwidth + 10, -60, UI_UNIT_X, UI_UNIT_Y, NULL);
+		uiButSetFunc(bt, close_popup_cb, bt, NULL);
+	}
 
 	bt = uiDefButR_prop(block, BUT, 0, "", butwidth + 10, -80, UI_UNIT_X, UI_UNIT_Y, ptr, prop, 0, 0.0, 0.0, 0, 0, TIP_("Set to white"));
 	uiButSetFunc(bt, do_white_cb, bt, NULL);
@@ -2231,12 +2232,6 @@
 	bt = uiDefButR_prop(block, BUT, 0, "", butwidth + 10, -100, UI_UNIT_X, UI_UNIT_Y, ptr, prop, 0, 0.0, 0.0, 0, 0, TIP_("Set to black"));
 	uiButSetFunc(bt, do_black_cb, bt, NULL);
 	uiButSetColorOverride(bt, 0, 0, 0);
-=======
-	if (show_picker) {
-		bt = uiDefIconButO(block, BUT, "UI_OT_eyedropper", WM_OP_INVOKE_DEFAULT, ICON_EYEDROPPER, butwidth + 10, -60, UI_UNIT_X, UI_UNIT_Y, NULL);
-		uiButSetFunc(bt, close_popup_cb, bt, NULL);
-	}
->>>>>>> 433816ea
 	
 	/* RGB values */
 	uiBlockBeginAlign(block);
