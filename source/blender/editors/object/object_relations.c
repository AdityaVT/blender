--- conflicted
+++ resolved
@@ -1333,13 +1333,8 @@
 
 static int make_links_scene_exec(bContext *C, wmOperator *op)
 {
-<<<<<<< HEAD
 	Main *bmain = CTX_data_main(C);
 	Scene *scene_to = BLI_findlink(&bmain->scene, RNA_enum_get(op->ptr, "scene"));
-=======
-	Scene *scene_to = BLI_findlink(&CTX_data_main(C)->scene, RNA_enum_get(op->ptr, "scene"));
-	Scene *scene_from = CTX_data_scene(C);
->>>>>>> 16b07fb0
 
 	if (scene_to == NULL) {
 		BKE_report(op->reports, RPT_ERROR, "Could not find scene");
@@ -1359,15 +1354,7 @@
 	Collection *collection_to = BKE_collection_master(scene_to);
 	CTX_DATA_BEGIN (C, Base *, base, selected_bases)
 	{
-<<<<<<< HEAD
 		BKE_collection_object_add(bmain, collection_to, base->object);
-=======
-		/* in case we link rigidbodies, copy the world of them as well (or we experience a crash if we try to access it */
-		if (scene_from->rigidbody_world != NULL && scene_to->rigidbody_world == NULL) {
-			scene_to->rigidbody_world = BKE_rigidbody_world_copy(scene_from->rigidbody_world);
-		}
-		ED_object_scene_link(scene_to, base->object);
->>>>>>> 16b07fb0
 	}
 	CTX_DATA_END;
 
@@ -1958,13 +1945,6 @@
 			IDP_RelinkProperty(scene->world->id.properties);
 		}
 
-<<<<<<< HEAD
-=======
-		if (scene->world) {
-			IDP_RelinkProperty(scene->world->id.properties);
-		}
-
->>>>>>> 16b07fb0
 		if (scene->clip) {
 			IDP_RelinkProperty(scene->clip->id.properties);
 		}
