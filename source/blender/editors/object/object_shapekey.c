--- conflicted
+++ resolved
@@ -93,100 +93,16 @@
 
 static bool object_shapekey_remove(Main *bmain, Object *ob)
 {
-<<<<<<< HEAD
-	Key *key;
-	
-	key = BKE_key_from_object(ob);
-	if (key == NULL)
-		return false;
-	
-	if (key->from) {
-		switch (key->fromtype) {
-			case KEY_OWNER_MESH: ((Mesh *)key->from)->key       = NULL; break;
-			case KEY_OWNER_CURVE: ((Curve *)key->from)->key     = NULL; break;
-			case KEY_OWNER_LATTICE: ((Lattice *)key->from)->key = NULL; break;
-		}
-	}
-	
-	BKE_libblock_free_us(bmain, key);
-	
-	return true;
-}
-
-static bool ED_object_shape_key_remove(Main *bmain, Object *ob)
-{
-	KeyBlock *kb, *rkb;
-	Key *key;
-
-	key = BKE_key_from_object(ob);
-	if (key == NULL)
-		return false;
-=======
 	KeyBlock *kb;
 	Key *key = BKE_key_from_object(ob);
 
 	if (key == NULL) {
 		return false;
 	}
->>>>>>> bcfe38aa
 
 	kb = BLI_findlink(&key->block, ob->shapenr - 1);
 	if (kb) {
-<<<<<<< HEAD
-		for (rkb = key->block.first; rkb; rkb = rkb->next) {
-			if (rkb->relative == ob->shapenr - 1) {
-				/* remap to the 'Basis' */
-				rkb->relative = 0;
-			}
-			else if (rkb->relative >= ob->shapenr) {
-				/* Fix positional shift of the keys when kb is deleted from the list */
-				rkb->relative -= 1;
-			}
-		}
-
-		BLI_remlink(&key->block, kb);
-		key->totkey--;
-		if (key->refkey == kb) {
-			key->refkey = key->block.first;
-
-			if (key->refkey) {
-				/* apply new basis key on original data */
-				switch (ob->type) {
-					case OB_MESH:
-						BKE_keyblock_convert_to_mesh(key->refkey, ob->data);
-						break;
-					case OB_CURVE:
-					case OB_SURF:
-						BKE_keyblock_convert_to_curve(key->refkey, ob->data, BKE_curve_nurbs_get(ob->data));
-						break;
-					case OB_LATTICE:
-						BKE_keyblock_convert_to_lattice(key->refkey, ob->data);
-						break;
-				}
-			}
-		}
-			
-		if (kb->data) MEM_freeN(kb->data);
-		MEM_freeN(kb);
-
-		if (ob->shapenr > 1) {
-			ob->shapenr--;
-		}
-	}
-	
-	if (key->totkey == 0) {
-		if (key->from) {
-			switch (key->fromtype) {
-				case KEY_OWNER_MESH: ((Mesh *)key->from)->key    = NULL; break;
-				case KEY_OWNER_CURVE: ((Curve *)key->from)->key   = NULL; break;
-				case KEY_OWNER_LATTICE: ((Lattice *)key->from)->key = NULL; break;
-			}
-		}
-
-		BKE_libblock_free_us(bmain, key);
-=======
 		return BKE_object_shapekey_remove(bmain, ob, kb);
->>>>>>> bcfe38aa
 	}
 
 	return false;
