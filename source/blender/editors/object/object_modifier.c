/*
* ***** BEGIN GPL LICENSE BLOCK *****
*
* This program is free software; you can redistribute it and/or
* modify it under the terms of the GNU General Public License
* as published by the Free Software Foundation; either version 2
* of the License, or (at your option) any later version.
*
* This program is distributed in the hope that it will be useful,
* but WITHOUT ANY WARRANTY; without even the implied warranty of
* MERCHANTABILITY or FITNESS FOR A PARTICULAR PURPOSE.  See the
* GNU General Public License for more details.
*
* You should have received a copy of the GNU General Public License
* along with this program; if not, write to the Free Software Foundation,
* Inc., 51 Franklin Street, Fifth Floor, Boston, MA 02110-1301, USA.
*
* The Original Code is Copyright (C) 2001-2002 by NaN Holding BV.
* All rights reserved.
*
* Contributor(s): Blender Foundation, 2009
*
* ***** END GPL LICENSE BLOCK *****
*/

/** \file blender/editors/object/object_modifier.c
*  \ingroup edobj
*/


#include <math.h>
#include <stdio.h>
#include <stdlib.h>

#include "MEM_guardedalloc.h"

#include "DNA_anim_types.h"
#include "DNA_armature_types.h"
#include "DNA_curve_types.h"
#include "DNA_key_types.h"
#include "DNA_mesh_types.h"
#include "DNA_meshdata_types.h"
#include "DNA_object_force_types.h"
#include "DNA_scene_types.h"
#include "DNA_rigidbody_types.h"
#include "DNA_fracture_types.h"
#include "DNA_group_types.h"

#include "BLI_bitmap.h"
#include "BLI_math.h"
#include "BLI_listbase.h"
#include "BLI_string.h"
#include "BLI_string_utf8.h"
#include "BLI_path_util.h"
#include "BLI_utildefines.h"
#include "BLI_kdtree.h"

#include "BKE_animsys.h"
#include "BKE_curve.h"
#include "BKE_context.h"
#include "BKE_displist.h"
#include "BKE_DerivedMesh.h"
#include "BKE_effect.h"
#include "BKE_fracture.h"
#include "BKE_global.h"
#include "BKE_key.h"
#include "BKE_lattice.h"
#include "BKE_library_remap.h"
#include "BKE_main.h"
#include "BKE_mesh.h"
#include "BKE_mesh_mapping.h"
#include "BKE_mesh_runtime.h"
#include "BKE_modifier.h"
#include "BKE_multires.h"
#include "BKE_report.h"
#include "BKE_object.h"
#include "BKE_object_deform.h"
#include "BKE_ocean.h"
#include "BKE_paint.h"
#include "BKE_particle.h"
#include "BKE_pointcache.h"
#include "BKE_report.h"
#include "BKE_softbody.h"
#include "BKE_editmesh.h"
#include "BKE_scene.h"
#include "BKE_material.h"
#include "BKE_library.h"
#include "BKE_rigidbody.h"
#include "BKE_group.h"

#include "DEG_depsgraph.h"
#include "DEG_depsgraph_build.h"
#include "DEG_depsgraph_query.h"

#include "RNA_access.h"
#include "RNA_define.h"
#include "RNA_enum_types.h"

#include "ED_armature.h"
#include "ED_object.h"
#include "ED_screen.h"
#include "ED_mesh.h"
#include "ED_physics.h"
#include "ED_keyframing.h"
#include "ED_anim_api.h" //clean keyframes

#include "UI_interface.h"

#include "WM_api.h"
#include "WM_types.h"

#include "object_intern.h"

#include "PIL_time.h"

static void modifier_skin_customdata_delete(struct Object *ob);
static void apply_loc_rot_scale(struct Object* ob, struct Scene *scene);

/******************************** API ****************************/

ModifierData *ED_object_modifier_add(ReportList *reports, Main *bmain, Scene *scene, Object *ob, const char *name, int type)
{
	ModifierData *md = NULL, *new_md = NULL;
	const ModifierTypeInfo *mti = modifierType_getInfo(type);

	/* Check compatibility of modifier [T25291, T50373]. */
	if (!BKE_object_support_modifier_type_check(ob, type)) {
		BKE_reportf(reports, RPT_WARNING, "Modifiers cannot be added to object '%s'", ob->id.name + 2);
		return NULL;
	}

	if (mti->flags & eModifierTypeFlag_Single) {
		if (modifiers_findByType(ob, type)) {
			BKE_report(reports, RPT_WARNING, "Only one modifier of this type is allowed");
			return NULL;
		}
	}

	if (type == eModifierType_ParticleSystem) {
		/* don't need to worry about the new modifier's name, since that is set to the number
		* of particle systems which shouldn't have too many duplicates
		*/
		new_md = object_add_particle_system(bmain, scene, ob, name);
	}
	else {
		/* get new modifier data to add */
		new_md = modifier_new(type);

		if (mti->flags & eModifierTypeFlag_RequiresOriginalData) {
			md = ob->modifiers.first;

			while (md && modifierType_getInfo(md->type)->type == eModifierTypeType_OnlyDeform)
				md = md->next;

			BLI_insertlinkbefore(&ob->modifiers, md, new_md);
		}
		else
			BLI_addtail(&ob->modifiers, new_md);

		if (name) {
			BLI_strncpy_utf8(new_md->name, name, sizeof(new_md->name));
		}

		/* make sure modifier data has unique name */

		modifier_unique_name(&ob->modifiers, new_md);

		/* special cases */
		if (type == eModifierType_Softbody) {
			if (!ob->soft) {
				ob->soft = sbNew(scene);
				ob->softflag |= OB_SB_GOAL | OB_SB_EDGES;
			}
		}
		else if (type == eModifierType_Collision) {
			if (!ob->pd)
				ob->pd = object_add_collision_fields(0);

			ob->pd->deflect = 1;
		}
		else if (type == eModifierType_Surface) {
			/* pass */
		}
		else if (type == eModifierType_Multires) {
			/* set totlvl from existing MDISPS layer if object already had it */
			multiresModifier_set_levels_from_disps((MultiresModifierData *)new_md, ob);

			if (ob->mode & OB_MODE_SCULPT) {
				/* ensure that grid paint mask layer is created */
				BKE_sculpt_mask_layers_ensure(ob, (MultiresModifierData *)new_md);
			}
		}
		else if (type == eModifierType_Skin) {
			/* ensure skin-node customdata exists */
			BKE_mesh_ensure_skin_customdata(ob->data);
		}
	}

	DEG_id_tag_update(&ob->id, OB_RECALC_DATA);
	DEG_relations_tag_update(bmain);

	return new_md;
}

/* Return true if the object has a modifier of type 'type' other than
* the modifier pointed to be 'exclude', otherwise returns false. */
static bool object_has_modifier(const Object *ob, const ModifierData *exclude,
	ModifierType type)
{
	ModifierData *md;

	for (md = ob->modifiers.first; md; md = md->next) {
		if ((md != exclude) && (md->type == type))
			return true;
	}

	return false;
}

/* If the object data of 'orig_ob' has other users, run 'callback' on
* each of them.
*
* If include_orig is true, the callback will run on 'orig_ob' too.
*
* If the callback ever returns true, iteration will stop and the
* function value will be true. Otherwise the function returns false.
*/
bool ED_object_iter_other(
        Main *bmain, Object *orig_ob, const bool include_orig,
        bool (*callback)(Object *ob, void *callback_data),
        void *callback_data)
{
	ID *ob_data_id = orig_ob->data;
	int users = ob_data_id->us;

	if (ob_data_id->flag & LIB_FAKEUSER)
		users--;

	/* First check that the object's data has multiple users */
	if (users > 1) {
		Object *ob;
		int totfound = include_orig ? 0 : 1;

		for (ob = bmain->object.first; ob && totfound < users;
		     ob = ob->id.next)
		{
			if (((ob != orig_ob) || include_orig) &&
			    (ob->data == orig_ob->data))
			{
				if (callback(ob, callback_data))
					return true;

				totfound++;
			}
		}
	}
	else if (include_orig) {
		return callback(orig_ob, callback_data);
	}

	return false;
}

static bool object_has_modifier_cb(Object *ob, void *data)
{
	ModifierType type = *((ModifierType *)data);

	return object_has_modifier(ob, NULL, type);
}

/* Use with ED_object_iter_other(). Sets the total number of levels
* for any multires modifiers on the object to the int pointed to by
* callback_data. */
bool ED_object_multires_update_totlevels_cb(Object *ob, void *totlevel_v)
{
	ModifierData *md;
	int totlevel = *((char *)totlevel_v);

	for (md = ob->modifiers.first; md; md = md->next) {
		if (md->type == eModifierType_Multires) {
			multires_set_tot_level(ob, (MultiresModifierData *)md, totlevel);
			DEG_id_tag_update(&ob->id, OB_RECALC_DATA);
		}
	}
	return false;
}

/* Return true if no modifier of type 'type' other than 'exclude' */
static bool object_modifier_safe_to_delete(Main *bmain, Object *ob,
	ModifierData *exclude,
	ModifierType type)
{
	return (!object_has_modifier(ob, exclude, type) &&
		!ED_object_iter_other(bmain, ob, false,
			object_has_modifier_cb, &type));
}

static bool object_modifier_remove(Main *bmain, Object *ob, ModifierData *md,
	bool *r_sort_depsgraph)
{
	/* keep some data from modifier which is necessary for the afterwards cleanup */
	bool do_rigidbody_cleanup = (md->type == eModifierType_Fracture);
	Scene *scene = md->scene;

	/* It seems on rapid delete it is possible to
	* get called twice on same modifier, so make
	* sure it is in list. */
	if (BLI_findindex(&ob->modifiers, md) == -1) {
		return 0;
	}

	/* special cases */
	if (md->type == eModifierType_ParticleSystem) {
		ParticleSystemModifierData *psmd = (ParticleSystemModifierData *)md;

		BLI_remlink(&ob->particlesystem, psmd->psys);
		psys_free(ob, psmd->psys);
		psmd->psys = NULL;
	}
	else if (md->type == eModifierType_Softbody) {
		if (ob->soft) {
			sbFree(ob);
			ob->softflag = 0;  /* TODO(Sybren): this should probably be moved into sbFree() */
		}
	}
	else if (md->type == eModifierType_Collision) {
		if (ob->pd)
			ob->pd->deflect = 0;

		*r_sort_depsgraph = true;
	}
	else if (md->type == eModifierType_Surface) {
		*r_sort_depsgraph = true;
	}
	else if (md->type == eModifierType_Multires) {
		/* Delete MDisps layer if not used by another multires modifier */
		if (object_modifier_safe_to_delete(bmain, ob, md, eModifierType_Multires))
			multires_customdata_delete(ob->data);
	}
	else if (md->type == eModifierType_Skin) {
		/* Delete MVertSkin layer if not used by another skin modifier */
		if (object_modifier_safe_to_delete(bmain, ob, md, eModifierType_Skin))
			modifier_skin_customdata_delete(ob);
	}

	if (ELEM(md->type, eModifierType_Softbody, eModifierType_Cloth) &&
	    BLI_listbase_is_empty(&ob->particlesystem))
	{
		ob->mode &= ~OB_MODE_PARTICLE_EDIT;
	}

	BLI_remlink(&ob->modifiers, md);
	modifier_free(md);
	BKE_object_free_derived_caches(ob);

	if (do_rigidbody_cleanup && scene)
	{
		/* need to clean up modifier remainders inside the rigidbody world
		 * AFTER the modifier is gone...  but only from the operator ?*/
		if (scene->rigidbody_world)
		{
			BKE_rigidbody_rebuild_world(scene, -1, false);
		}
		BKE_scene_frame_set(scene, 1.0);
	}

	return 1;
}

bool ED_object_modifier_remove(ReportList *reports, Main *bmain, Object *ob, ModifierData *md)
{
	bool sort_depsgraph = false;
	bool ok;

	ok = object_modifier_remove(bmain, ob, md, &sort_depsgraph);

	if (!ok) {
		BKE_reportf(reports, RPT_ERROR, "Modifier '%s' not in object '%s'", md->name, ob->id.name);
		return 0;
	}

	DEG_id_tag_update(&ob->id, OB_RECALC_DATA);
	DEG_relations_tag_update(bmain);

	return 1;
}

void ED_object_modifier_clear(Main *bmain, Object *ob)
{
	ModifierData *md = ob->modifiers.first;
	bool sort_depsgraph = false;

	if (!md)
		return;

	while (md) {
		ModifierData *next_md;

		next_md = md->next;

		object_modifier_remove(bmain, ob, md, &sort_depsgraph);

		md = next_md;
	}

	DEG_id_tag_update(&ob->id, OB_RECALC_DATA);
	DEG_relations_tag_update(bmain);
}

int ED_object_modifier_move_up(ReportList *reports, Object *ob, ModifierData *md)
{
	if (md->prev) {
		const ModifierTypeInfo *mti = modifierType_getInfo(md->type);

		if (mti->type != eModifierTypeType_OnlyDeform) {
			const ModifierTypeInfo *nmti = modifierType_getInfo(md->prev->type);

			if (nmti->flags & eModifierTypeFlag_RequiresOriginalData) {
				BKE_report(reports, RPT_WARNING, "Cannot move above a modifier requiring original data");
				return 0;
			}
		}

		BLI_remlink(&ob->modifiers, md);
		BLI_insertlinkbefore(&ob->modifiers, md->prev, md);
	}

	return 1;
}

int ED_object_modifier_move_down(ReportList *reports, Object *ob, ModifierData *md)
{
	if (md->next) {
		const ModifierTypeInfo *mti = modifierType_getInfo(md->type);

		if (mti->flags & eModifierTypeFlag_RequiresOriginalData) {
			const ModifierTypeInfo *nmti = modifierType_getInfo(md->next->type);

			/*make an exception here for fluidsim, in case: it is beyond a fracture modifier and this may have some other mods above it*/
			if ((nmti->type != eModifierTypeType_OnlyDeform) && (md->type != eModifierType_Fluidsim)) {
				BKE_report(reports, RPT_WARNING, "Cannot move beyond a non-deforming modifier");
				return 0;
			}
		}

		BLI_remlink(&ob->modifiers, md);
		BLI_insertlinkafter(&ob->modifiers, md->next, md);
	}

	return 1;
}

int ED_object_modifier_convert(ReportList *UNUSED(reports), Main *bmain, Scene *scene, ViewLayer *view_layer, Object *ob, ModifierData *md)
{
	Object *obn;
	ParticleSystem *psys;
	ParticleCacheKey *key, **cache;
	ParticleSettings *part;
	Mesh *me;
	MVert *mvert;
	MEdge *medge;
	int a, k, kmax;
	int totvert = 0, totedge = 0, cvert = 0;
	int totpart = 0, totchild = 0;

	if (md->type != eModifierType_ParticleSystem) return 0;
	if (ob && ob->mode & OB_MODE_PARTICLE_EDIT) return 0;

	psys = ((ParticleSystemModifierData *)md)->psys;
	part = psys->part;

	if (part->ren_as != PART_DRAW_PATH || psys->pathcache == NULL)
		return 0;

	totpart = psys->totcached;
	totchild = psys->totchildcache;

	if (totchild && (part->draw & PART_DRAW_PARENT) == 0)
		totpart = 0;

	/* count */
	cache = psys->pathcache;
	for (a = 0; a < totpart; a++) {
		key = cache[a];

		if (key->segments > 0) {
			totvert += key->segments + 1;
			totedge += key->segments;
		}
	}

	cache = psys->childcache;
	for (a = 0; a < totchild; a++) {
		key = cache[a];

		if (key->segments > 0) {
			totvert += key->segments + 1;
			totedge += key->segments;
		}
	}

	if (totvert == 0) return 0;

	/* add new mesh */
	obn = BKE_object_add(bmain, scene, view_layer, OB_MESH, NULL);
	me = obn->data;

	me->totvert = totvert;
	me->totedge = totedge;

	me->mvert = CustomData_add_layer(&me->vdata, CD_MVERT, CD_CALLOC, NULL, totvert);
	me->medge = CustomData_add_layer(&me->edata, CD_MEDGE, CD_CALLOC, NULL, totedge);
	me->mface = CustomData_add_layer(&me->fdata, CD_MFACE, CD_CALLOC, NULL, 0);

	mvert = me->mvert;
	medge = me->medge;

	/* copy coordinates */
	cache = psys->pathcache;
	for (a = 0; a < totpart; a++) {
		key = cache[a];
		kmax = key->segments;
		for (k = 0; k <= kmax; k++, key++, cvert++, mvert++) {
			copy_v3_v3(mvert->co, key->co);
			if (k) {
				medge->v1 = cvert - 1;
				medge->v2 = cvert;
				medge->flag = ME_EDGEDRAW | ME_EDGERENDER | ME_LOOSEEDGE;
				medge++;
			}
			else {
				/* cheap trick to select the roots */
				mvert->flag |= SELECT;
			}
		}
	}

	cache = psys->childcache;
	for (a = 0; a < totchild; a++) {
		key = cache[a];
		kmax = key->segments;
		for (k = 0; k <= kmax; k++, key++, cvert++, mvert++) {
			copy_v3_v3(mvert->co, key->co);
			if (k) {
				medge->v1 = cvert - 1;
				medge->v2 = cvert;
				medge->flag = ME_EDGEDRAW | ME_EDGERENDER | ME_LOOSEEDGE;
				medge++;
			}
			else {
				/* cheap trick to select the roots */
				mvert->flag |= SELECT;
			}
		}
	}

	DEG_relations_tag_update(bmain);

	return 1;
}

static int modifier_apply_shape(
	Main *bmain, ReportList *reports, Depsgraph *depsgraph, Scene *scene, Object *ob, ModifierData *md)
{
	const ModifierTypeInfo *mti = modifierType_getInfo(md->type);

	if (mti->isDisabled && mti->isDisabled(scene, md, 0)) {
		BKE_report(reports, RPT_ERROR, "Modifier is disabled, skipping apply");
		return 0;
	}

	/*
	* It should be ridiculously easy to extract the original verts that we want
	* and form the shape data.  We can probably use the CD KEYINDEX layer (or
	* whatever I ended up calling it, too tired to check now), though this would
	* by necessity have to make some potentially ugly assumptions about the order
	* of the mesh data :-/  you can probably assume in 99% of cases that the first
	* element of a given index is the original, and any subsequent duplicates are
	* copies/interpolates, but that's an assumption that would need to be tested
	* and then predominantly stated in comments in a half dozen headers.
	*/

	if (ob->type == OB_MESH) {
		Mesh *mesh_applied;
		Mesh *me = ob->data;
		Key *key = me->key;
		KeyBlock *kb;

		if (!modifier_isSameTopology(md) || mti->type == eModifierTypeType_NonGeometrical) {
			BKE_report(reports, RPT_ERROR, "Only deforming modifiers can be applied to shapes");
			return 0;
		}

		mesh_applied = BKE_mesh_create_derived_for_modifier(depsgraph, scene, ob, md, 0);
		if (!mesh_applied) {
			BKE_report(reports, RPT_ERROR, "Modifier is disabled or returned error, skipping apply");
			return 0;
		}

		if (key == NULL) {
			key = me->key = BKE_key_add(bmain, (ID *)me);
			key->type = KEY_RELATIVE;
			/* if that was the first key block added, then it was the basis.
			* Initialize it with the mesh, and add another for the modifier */
			kb = BKE_keyblock_add(key, NULL);
			BKE_keyblock_convert_from_mesh(me, key, kb);
		}

		kb = BKE_keyblock_add(key, md->name);
		BKE_mesh_nomain_to_meshkey(mesh_applied, me, kb);

		BKE_id_free(NULL, mesh_applied);
	}
	else {
		BKE_report(reports, RPT_ERROR, "Cannot apply modifier for this object type");
		return 0;
	}
	return 1;
}

static int modifier_apply_obdata(ReportList *reports, Depsgraph *depsgraph, Scene *scene, Object *ob, ModifierData *md)
{
	const ModifierTypeInfo *mti = modifierType_getInfo(md->type);

	if (mti->isDisabled && mti->isDisabled(scene, md, 0)) {
		BKE_report(reports, RPT_ERROR, "Modifier is disabled, skipping apply");
		return 0;
	}

	if (ob->type == OB_MESH) {
		Mesh *mesh_applied;
		Mesh *me = ob->data;
		MultiresModifierData *mmd = find_multires_modifier_before(scene, md);

		if (me->key && mti->type != eModifierTypeType_NonGeometrical) {
			BKE_report(reports, RPT_ERROR, "Modifier cannot be applied to a mesh with shape keys");
			return 0;
		}

		/* Multires: ensure that recent sculpting is applied */
		if (md->type == eModifierType_Multires)
			multires_force_update(ob);

		if (mmd && mmd->totlvl && mti->type == eModifierTypeType_OnlyDeform) {
			if (!multiresModifier_reshapeFromDeformMod(depsgraph, scene, mmd, ob, md)) {
				BKE_report(reports, RPT_ERROR, "Multires modifier returned error, skipping apply");
				return 0;
			}
		}
		else {
			mesh_applied = BKE_mesh_create_derived_for_modifier(depsgraph, scene, ob, md, 1);
			if (!mesh_applied) {
				BKE_report(reports, RPT_ERROR, "Modifier returned error, skipping apply");
				return 0;
			}

			BKE_mesh_nomain_to_mesh(mesh_applied, me, ob, CD_MASK_MESH, true);

			if (md->type == eModifierType_Multires)
				multires_customdata_delete(me);
		}
	}
	else if (ELEM(ob->type, OB_CURVE, OB_SURF)) {
		Curve *cu;
		int numVerts;
		float (*vertexCos)[3];
		ModifierEvalContext mectx = {depsgraph, ob, 0};

		if (ELEM(mti->type, eModifierTypeType_Constructive, eModifierTypeType_Nonconstructive)) {
			BKE_report(reports, RPT_ERROR, "Cannot apply constructive modifiers on curve");
			return 0;
		}

		cu = ob->data;
		BKE_report(reports, RPT_INFO, "Applied modifier only changed CV points, not tessellated/bevel vertices");

		vertexCos = BKE_curve_nurbs_vertexCos_get(&cu->nurb, &numVerts);
		modifier_deformVerts(md, &mectx, NULL, vertexCos, numVerts);
		BK_curve_nurbs_vertexCos_apply(&cu->nurb, vertexCos);

		MEM_freeN(vertexCos);

		DEG_id_tag_update(&ob->id, OB_RECALC_DATA);
	}
	else {
		BKE_report(reports, RPT_ERROR, "Cannot apply modifier for this object type");
		return 0;
	}

	/* lattice modifier can be applied to particle system too */
	if (ob->particlesystem.first) {

		ParticleSystem *psys = ob->particlesystem.first;

		for (; psys; psys = psys->next) {

			if (psys->part->type != PART_HAIR)
				continue;

			psys_apply_hair_lattice(depsgraph, scene, ob, psys);
		}
	}

	return 1;
}

int ED_object_modifier_apply(
	Main *bmain, ReportList *reports, Depsgraph *depsgraph,
	Scene *scene, Object *ob, ModifierData *md, int mode)
{
	int prev_mode;

	if (BKE_object_is_in_editmode(ob)) {
		BKE_report(reports, RPT_ERROR, "Modifiers cannot be applied in edit mode");
		return 0;
	}
	else if (((ID *) ob->data)->us > 1) {
		BKE_report(reports, RPT_ERROR, "Modifiers cannot be applied to multi-user data");
		return 0;
	}
	else if ((ob->mode & OB_MODE_SCULPT) &&
	         (find_multires_modifier_before(scene, md)) &&
	         (modifier_isSameTopology(md) == false))
	{
		BKE_report(reports, RPT_ERROR, "Constructive modifier cannot be applied to multi-res data in sculpt mode");
		return 0;
	}

	if (md != ob->modifiers.first)
		BKE_report(reports, RPT_INFO, "Applied modifier was not first, result may not be as expected");

	/* Get evaluated modifier, so object links pointer to evaluated data,
	* but still use original object it is applied to the original mesh. */
	Object *ob_eval = DEG_get_evaluated_object(depsgraph, ob);
	ModifierData *md_eval = (ob_eval) ? modifiers_findByName(ob_eval, md->name) : md;

	/* allow apply of a not-realtime modifier, by first re-enabling realtime. */
	prev_mode = md_eval->mode;
	md_eval->mode |= eModifierMode_Realtime;

	if (mode == MODIFIER_APPLY_SHAPE) {
		if (!modifier_apply_shape(bmain, reports, depsgraph, scene, ob, md_eval)) {
			md_eval->mode = prev_mode;
			return 0;
		}
	}
	else {
		if (!modifier_apply_obdata(reports, depsgraph, scene, ob, md_eval)) {
			md_eval->mode = prev_mode;
			return 0;
		}
	}

	md_eval->mode = prev_mode;
	BLI_remlink(&ob->modifiers, md);
	modifier_free(md);

	BKE_object_free_derived_caches(ob);

	return 1;
}

int ED_object_modifier_copy(ReportList *UNUSED(reports), Object *ob, ModifierData *md)
{
	ModifierData *nmd;

	nmd = modifier_new(md->type);
	modifier_copyData(md, nmd);
	BLI_insertlinkafter(&ob->modifiers, md, nmd);
	modifier_unique_name(&ob->modifiers, nmd);

	return 1;
}

/************************ add modifier operator *********************/

static int modifier_add_exec(bContext *C, wmOperator *op)
{
	Main *bmain = CTX_data_main(C);
	Scene *scene = CTX_data_scene(C);
	Object *ob = ED_object_active_context(C);
	int type = RNA_enum_get(op->ptr, "type");

	if (!ED_object_modifier_add(op->reports, bmain, scene, ob, NULL, type))
		return OPERATOR_CANCELLED;

	WM_event_add_notifier(C, NC_OBJECT | ND_MODIFIER, ob);

	return OPERATOR_FINISHED;
}

static const EnumPropertyItem *modifier_add_itemf(
	bContext *C, PointerRNA *UNUSED(ptr), PropertyRNA *UNUSED(prop), bool *r_free)
{
	Object *ob = ED_object_active_context(C);
	EnumPropertyItem *item = NULL;
	const EnumPropertyItem *md_item, *group_item = NULL;
	const ModifierTypeInfo *mti;
	int totitem = 0, a;

	if (!ob)
		return rna_enum_object_modifier_type_items;

	for (a = 0; rna_enum_object_modifier_type_items[a].identifier; a++) {
		md_item = &rna_enum_object_modifier_type_items[a];

		if (md_item->identifier[0]) {
			mti = modifierType_getInfo(md_item->value);

			if (mti->flags & eModifierTypeFlag_NoUserAdd)
				continue;

			if (!BKE_object_support_modifier_type_check(ob, md_item->value))
				continue;
		}
		else {
			group_item = md_item;
			md_item = NULL;

			continue;
		}

		if (group_item) {
			RNA_enum_item_add(&item, &totitem, group_item);
			group_item = NULL;
		}

		RNA_enum_item_add(&item, &totitem, md_item);
	}

	RNA_enum_item_end(&item, &totitem);
	*r_free = true;

	return item;
}

void OBJECT_OT_modifier_add(wmOperatorType *ot)
{
	PropertyRNA *prop;

	/* identifiers */
	ot->name = "Add Modifier";
	ot->description = "Add a procedural operation/effect to the active object";
	ot->idname = "OBJECT_OT_modifier_add";

	/* api callbacks */
	ot->invoke = WM_menu_invoke;
	ot->exec = modifier_add_exec;
	ot->poll = ED_operator_object_active_editable;

	/* flags */
	ot->flag = OPTYPE_REGISTER | OPTYPE_UNDO;

	/* properties */
	prop = RNA_def_enum(ot->srna, "type", rna_enum_object_modifier_type_items, eModifierType_Subsurf, "Type", "");
	RNA_def_enum_funcs(prop, modifier_add_itemf);
	ot->prop = prop;
}

/************************ generic functions for operators using mod names and data context *********************/

bool edit_modifier_poll_generic(bContext *C, StructRNA *rna_type, int obtype_flag)
{
	PointerRNA ptr = CTX_data_pointer_get_type(C, "modifier", rna_type);
	Object *ob = (ptr.id.data) ? ptr.id.data : ED_object_active_context(C);

	if (!ptr.data) {
		CTX_wm_operator_poll_msg_set(C, "Context missing 'modifier'");
		return 0;
	}

	if (!ob || ID_IS_LINKED(ob)) return 0;
	if (obtype_flag && ((1 << ob->type) & obtype_flag) == 0) return 0;
	if (ptr.id.data && ID_IS_LINKED(ptr.id.data)) return 0;

	if (ID_IS_STATIC_OVERRIDE(ob)) {
		CTX_wm_operator_poll_msg_set(C, "Cannot edit modifiers comming from static override");
		return (((ModifierData *)ptr.data)->flag & eModifierFlag_StaticOverride_Local) != 0;
	}

	return 1;
}

bool edit_modifier_poll(bContext *C)
{
	return edit_modifier_poll_generic(C, &RNA_Modifier, 0);
}

void edit_modifier_properties(wmOperatorType *ot)
{
	RNA_def_string(ot->srna, "modifier", NULL, MAX_NAME, "Modifier", "Name of the modifier to edit");
}

int edit_modifier_invoke_properties(bContext *C, wmOperator *op)
{
	ModifierData *md;

	if (RNA_struct_property_is_set(op->ptr, "modifier")) {
		return true;
	}
	else {
		PointerRNA ptr = CTX_data_pointer_get_type(C, "modifier", &RNA_Modifier);
		if (ptr.data) {
			md = ptr.data;
			RNA_string_set(op->ptr, "modifier", md->name);
			return true;
		}
	}

	return false;
}

ModifierData *edit_modifier_property_get(wmOperator *op, Object *ob, int type)
{
	char modifier_name[MAX_NAME];
	ModifierData *md;
	RNA_string_get(op->ptr, "modifier", modifier_name);

	md = modifiers_findByName(ob, modifier_name);

	if (md && type != 0 && md->type != type)
		md = NULL;

	return md;
}

/************************ remove modifier operator *********************/

static int modifier_remove_exec(bContext *C, wmOperator *op)
{
	Main *bmain = CTX_data_main(C);
	ViewLayer *view_layer = CTX_data_view_layer(C);
	Object *ob = ED_object_active_context(C);
	ModifierData *md = edit_modifier_property_get(op, ob, 0);
	int mode_orig = ob->mode;

<<<<<<< HEAD
=======
	//if we have a running fracture job, dont remove the modifier
	/*if (md && md->type == eModifierType_Fracture)
	{
		FractureModifierData* fmd = (FractureModifierData*)md;
		if (fmd->execute_threaded && fmd->frac_mesh && fmd->frac_mesh->running == 1)
		{
			return OPERATOR_CANCELLED;
		}
	}*/
	
>>>>>>> 16b07fb0
	if (!md || !ED_object_modifier_remove(op->reports, bmain, ob, md))
		return OPERATOR_CANCELLED;

	WM_event_add_notifier(C, NC_OBJECT | ND_MODIFIER, ob);

	/* if cloth/softbody was removed, particle mode could be cleared */
	if (mode_orig & OB_MODE_PARTICLE_EDIT) {
		if ((ob->mode & OB_MODE_PARTICLE_EDIT) == 0) {
			if (ob == OBACT(view_layer)) {
				WM_event_add_notifier(C, NC_SCENE | ND_MODE | NS_MODE_OBJECT, NULL);
			}
		}
	}
	return OPERATOR_FINISHED;
}

static int modifier_remove_invoke(bContext *C, wmOperator *op, const wmEvent *UNUSED(event))
{
	if (edit_modifier_invoke_properties(C, op))
		return modifier_remove_exec(C, op);
	else
		return OPERATOR_CANCELLED;
}

void OBJECT_OT_modifier_remove(wmOperatorType *ot)
{
	ot->name = "Remove Modifier";
	ot->description = "Remove a modifier from the active object";
	ot->idname = "OBJECT_OT_modifier_remove";

	ot->invoke = modifier_remove_invoke;
	ot->exec = modifier_remove_exec;
	ot->poll = edit_modifier_poll;

	/* flags */
	ot->flag = OPTYPE_REGISTER | OPTYPE_UNDO | OPTYPE_INTERNAL;
	edit_modifier_properties(ot);
}

/************************ move up modifier operator *********************/

static int modifier_move_up_exec(bContext *C, wmOperator *op)
{
	Object *ob = ED_object_active_context(C);
	ModifierData *md = edit_modifier_property_get(op, ob, 0);

	if (!md || !ED_object_modifier_move_up(op->reports, ob, md))
		return OPERATOR_CANCELLED;

	DEG_id_tag_update(&ob->id, OB_RECALC_DATA);
	WM_event_add_notifier(C, NC_OBJECT | ND_MODIFIER, ob);

	return OPERATOR_FINISHED;
}

static int modifier_move_up_invoke(bContext *C, wmOperator *op, const wmEvent *UNUSED(event))
{
	if (edit_modifier_invoke_properties(C, op))
		return modifier_move_up_exec(C, op);
	else
		return OPERATOR_CANCELLED;
}

void OBJECT_OT_modifier_move_up(wmOperatorType *ot)
{
	ot->name = "Move Up Modifier";
	ot->description = "Move modifier up in the stack";
	ot->idname = "OBJECT_OT_modifier_move_up";

	ot->invoke = modifier_move_up_invoke;
	ot->exec = modifier_move_up_exec;
	ot->poll = edit_modifier_poll;

	/* flags */
	ot->flag = OPTYPE_REGISTER | OPTYPE_UNDO | OPTYPE_INTERNAL;
	edit_modifier_properties(ot);
}

/************************ move down modifier operator *********************/

static int modifier_move_down_exec(bContext *C, wmOperator *op)
{
	Object *ob = ED_object_active_context(C);
	ModifierData *md = edit_modifier_property_get(op, ob, 0);

	if (!md || !ED_object_modifier_move_down(op->reports, ob, md))
		return OPERATOR_CANCELLED;

	DEG_id_tag_update(&ob->id, OB_RECALC_DATA);
	WM_event_add_notifier(C, NC_OBJECT | ND_MODIFIER, ob);

	return OPERATOR_FINISHED;
}

static int modifier_move_down_invoke(bContext *C, wmOperator *op, const wmEvent *UNUSED(event))
{
	if (edit_modifier_invoke_properties(C, op))
		return modifier_move_down_exec(C, op);
	else
		return OPERATOR_CANCELLED;
}

void OBJECT_OT_modifier_move_down(wmOperatorType *ot)
{
	ot->name = "Move Down Modifier";
	ot->description = "Move modifier down in the stack";
	ot->idname = "OBJECT_OT_modifier_move_down";

	ot->invoke = modifier_move_down_invoke;
	ot->exec = modifier_move_down_exec;
	ot->poll = edit_modifier_poll;

	/* flags */
	ot->flag = OPTYPE_REGISTER | OPTYPE_UNDO | OPTYPE_INTERNAL;
	edit_modifier_properties(ot);
}

/************************ apply modifier operator *********************/

static int modifier_apply_exec(bContext *C, wmOperator *op)
{
	Main *bmain = CTX_data_main(C);
	Depsgraph *depsgraph = CTX_data_depsgraph(C);
	Scene *scene = CTX_data_scene(C);
	Object *ob = ED_object_active_context(C);
	ModifierData *md = edit_modifier_property_get(op, ob, 0);
	int apply_as = RNA_enum_get(op->ptr, "apply_as");

	if (!md || !ED_object_modifier_apply(bmain, op->reports, depsgraph, scene, ob, md, apply_as)) {
		return OPERATOR_CANCELLED;
	}

	DEG_id_tag_update(&ob->id, OB_RECALC_DATA);
	WM_event_add_notifier(C, NC_OBJECT | ND_MODIFIER, ob);

	return OPERATOR_FINISHED;
}

static int modifier_apply_invoke(bContext *C, wmOperator *op, const wmEvent *UNUSED(event))
{
	if (edit_modifier_invoke_properties(C, op))
		return modifier_apply_exec(C, op);
	else
		return OPERATOR_CANCELLED;
}

static const EnumPropertyItem modifier_apply_as_items[] = {
	{MODIFIER_APPLY_DATA, "DATA", 0, "Object Data", "Apply modifier to the object's data"},
	{MODIFIER_APPLY_SHAPE, "SHAPE", 0, "New Shape", "Apply deform-only modifier to a new shape on this object"},
	{0, NULL, 0, NULL, NULL}
};

void OBJECT_OT_modifier_apply(wmOperatorType *ot)
{
	ot->name = "Apply Modifier";
	ot->description = "Apply modifier and remove from the stack";
	ot->idname = "OBJECT_OT_modifier_apply";

	ot->invoke = modifier_apply_invoke;
	ot->exec = modifier_apply_exec;
	ot->poll = edit_modifier_poll;

	/* flags */
	ot->flag = OPTYPE_REGISTER | OPTYPE_UNDO | OPTYPE_INTERNAL;

	RNA_def_enum(ot->srna, "apply_as", modifier_apply_as_items, MODIFIER_APPLY_DATA, "Apply as", "How to apply the modifier to the geometry");
	edit_modifier_properties(ot);
}

/************************ convert modifier operator *********************/

static int modifier_convert_exec(bContext *C, wmOperator *op)
{
	Main *bmain = CTX_data_main(C);
	Scene *scene = CTX_data_scene(C);
	ViewLayer *view_layer = CTX_data_view_layer(C);
	Object *ob = ED_object_active_context(C);
	ModifierData *md = edit_modifier_property_get(op, ob, 0);

	if (!md || !ED_object_modifier_convert(op->reports, bmain, scene, view_layer, ob, md))
		return OPERATOR_CANCELLED;

	DEG_id_tag_update(&ob->id, OB_RECALC_DATA);
	WM_event_add_notifier(C, NC_OBJECT | ND_MODIFIER, ob);

	return OPERATOR_FINISHED;
}

static int modifier_convert_invoke(bContext *C, wmOperator *op, const wmEvent *UNUSED(event))
{
	if (edit_modifier_invoke_properties(C, op))
		return modifier_convert_exec(C, op);
	else
		return OPERATOR_CANCELLED;
}

void OBJECT_OT_modifier_convert(wmOperatorType *ot)
{
	ot->name = "Convert Modifier";
	ot->description = "Convert particles to a mesh object";
	ot->idname = "OBJECT_OT_modifier_convert";

	ot->invoke = modifier_convert_invoke;
	ot->exec = modifier_convert_exec;
	ot->poll = edit_modifier_poll;

	/* flags */
	ot->flag = OPTYPE_REGISTER | OPTYPE_UNDO | OPTYPE_INTERNAL;
	edit_modifier_properties(ot);
}

/************************ copy modifier operator *********************/

static int modifier_copy_exec(bContext *C, wmOperator *op)
{
	Object *ob = ED_object_active_context(C);
	ModifierData *md = edit_modifier_property_get(op, ob, 0);

	if (!md || !ED_object_modifier_copy(op->reports, ob, md))
		return OPERATOR_CANCELLED;

	DEG_id_tag_update(&ob->id, OB_RECALC_DATA);
	WM_event_add_notifier(C, NC_OBJECT | ND_MODIFIER, ob);

	return OPERATOR_FINISHED;
}

static int modifier_copy_invoke(bContext *C, wmOperator *op, const wmEvent *UNUSED(event))
{
	if (edit_modifier_invoke_properties(C, op))
		return modifier_copy_exec(C, op);
	else
		return OPERATOR_CANCELLED;
}

void OBJECT_OT_modifier_copy(wmOperatorType *ot)
{
	ot->name = "Copy Modifier";
	ot->description = "Duplicate modifier at the same position in the stack";
	ot->idname = "OBJECT_OT_modifier_copy";

	ot->invoke = modifier_copy_invoke;
	ot->exec = modifier_copy_exec;
	ot->poll = edit_modifier_poll;

	/* flags */
	ot->flag = OPTYPE_REGISTER | OPTYPE_UNDO | OPTYPE_INTERNAL;
	edit_modifier_properties(ot);
}

/************* multires delete higher levels operator ****************/

static bool multires_poll(bContext *C)
{
	return edit_modifier_poll_generic(C, &RNA_MultiresModifier, (1 << OB_MESH));
}

static int multires_higher_levels_delete_exec(bContext *C, wmOperator *op)
{
	Scene *scene = CTX_data_scene(C);
	Object *ob = ED_object_active_context(C);
	MultiresModifierData *mmd = (MultiresModifierData *)edit_modifier_property_get(op, ob, eModifierType_Multires);

	if (!mmd)
		return OPERATOR_CANCELLED;

	multiresModifier_del_levels(mmd, scene, ob, 1);

	ED_object_iter_other(CTX_data_main(C), ob, true,
		ED_object_multires_update_totlevels_cb,
		&mmd->totlvl);

	WM_event_add_notifier(C, NC_OBJECT | ND_MODIFIER, ob);

	return OPERATOR_FINISHED;
}

static int multires_higher_levels_delete_invoke(bContext *C, wmOperator *op, const wmEvent *UNUSED(event))
{
	if (edit_modifier_invoke_properties(C, op))
		return multires_higher_levels_delete_exec(C, op);
	else
		return OPERATOR_CANCELLED;
}

void OBJECT_OT_multires_higher_levels_delete(wmOperatorType *ot)
{
	ot->name = "Delete Higher Levels";
	ot->description = "Deletes the higher resolution mesh, potential loss of detail";
	ot->idname = "OBJECT_OT_multires_higher_levels_delete";

	ot->poll = multires_poll;
	ot->invoke = multires_higher_levels_delete_invoke;
	ot->exec = multires_higher_levels_delete_exec;

	/* flags */
	ot->flag = OPTYPE_REGISTER | OPTYPE_UNDO | OPTYPE_INTERNAL;
	edit_modifier_properties(ot);
}

/****************** multires subdivide operator *********************/

static int multires_subdivide_exec(bContext *C, wmOperator *op)
{
	Scene *scene = CTX_data_scene(C);
	Object *ob = ED_object_active_context(C);
	MultiresModifierData *mmd = (MultiresModifierData *)edit_modifier_property_get(op, ob, eModifierType_Multires);

	if (!mmd)
		return OPERATOR_CANCELLED;

	multiresModifier_subdivide(mmd, scene, ob, 0, mmd->simple);

	ED_object_iter_other(CTX_data_main(C), ob, true,
		ED_object_multires_update_totlevels_cb,
		&mmd->totlvl);

	DEG_id_tag_update(&ob->id, OB_RECALC_DATA);
	WM_event_add_notifier(C, NC_OBJECT | ND_MODIFIER, ob);

	if (ob->mode & OB_MODE_SCULPT) {
		/* ensure that grid paint mask layer is created */
		BKE_sculpt_mask_layers_ensure(ob, mmd);
	}

	return OPERATOR_FINISHED;
}

static int multires_subdivide_invoke(bContext *C, wmOperator *op, const wmEvent *UNUSED(event))
{
	if (edit_modifier_invoke_properties(C, op))
		return multires_subdivide_exec(C, op);
	else
		return OPERATOR_CANCELLED;
}

void OBJECT_OT_multires_subdivide(wmOperatorType *ot)
{
	ot->name = "Multires Subdivide";
	ot->description = "Add a new level of subdivision";
	ot->idname = "OBJECT_OT_multires_subdivide";

	ot->poll = multires_poll;
	ot->invoke = multires_subdivide_invoke;
	ot->exec = multires_subdivide_exec;

	/* flags */
	ot->flag = OPTYPE_REGISTER | OPTYPE_UNDO | OPTYPE_INTERNAL;
	edit_modifier_properties(ot);
}

/****************** multires reshape operator *********************/

static int multires_reshape_exec(bContext *C, wmOperator *op)
{
	Depsgraph *depsgraph = CTX_data_depsgraph(C);
	Object *ob = ED_object_active_context(C), *secondob = NULL;
	Scene *scene = CTX_data_scene(C);
	MultiresModifierData *mmd = (MultiresModifierData *)edit_modifier_property_get(op, ob, eModifierType_Multires);

	if (!mmd)
		return OPERATOR_CANCELLED;

	if (mmd->lvl == 0) {
		BKE_report(op->reports, RPT_ERROR, "Reshape can work only with higher levels of subdivisions");
		return OPERATOR_CANCELLED;
	}

	CTX_DATA_BEGIN(C, Object *, selob, selected_editable_objects)
	{
		if (selob->type == OB_MESH && selob != ob) {
			secondob = selob;
			break;
		}
	}
	CTX_DATA_END;

	if (!secondob) {
		BKE_report(op->reports, RPT_ERROR, "Second selected mesh object required to copy shape from");
		return OPERATOR_CANCELLED;
	}

	if (!multiresModifier_reshape(depsgraph, scene, mmd, ob, secondob)) {
		BKE_report(op->reports, RPT_ERROR, "Objects do not have the same number of vertices");
		return OPERATOR_CANCELLED;
	}

	DEG_id_tag_update(&ob->id, OB_RECALC_DATA);
	WM_event_add_notifier(C, NC_OBJECT | ND_MODIFIER, ob);

	return OPERATOR_FINISHED;
}

static int multires_reshape_invoke(bContext *C, wmOperator *op, const wmEvent *UNUSED(event))
{
	if (edit_modifier_invoke_properties(C, op))
		return multires_reshape_exec(C, op);
	else
		return OPERATOR_CANCELLED;
}

void OBJECT_OT_multires_reshape(wmOperatorType *ot)
{
	ot->name = "Multires Reshape";
	ot->description = "Copy vertex coordinates from other object";
	ot->idname = "OBJECT_OT_multires_reshape";

	ot->poll = multires_poll;
	ot->invoke = multires_reshape_invoke;
	ot->exec = multires_reshape_exec;

	/* flags */
	ot->flag = OPTYPE_REGISTER | OPTYPE_UNDO | OPTYPE_INTERNAL;
	edit_modifier_properties(ot);
}



/****************** multires save external operator *********************/

static int multires_external_save_exec(bContext *C, wmOperator *op)
{
	Main *bmain = CTX_data_main(C);
	Object *ob = ED_object_active_context(C);
	Mesh *me = (ob) ? ob->data : op->customdata;
	char path[FILE_MAX];
	const bool relative = RNA_boolean_get(op->ptr, "relative_path");

	if (!me)
		return OPERATOR_CANCELLED;

	if (CustomData_external_test(&me->ldata, CD_MDISPS))
		return OPERATOR_CANCELLED;

	RNA_string_get(op->ptr, "filepath", path);

	if (relative)
		BLI_path_rel(path, BKE_main_blendfile_path(bmain));

	CustomData_external_add(&me->ldata, &me->id, CD_MDISPS, me->totloop, path);
	CustomData_external_write(&me->ldata, &me->id, CD_MASK_MESH, me->totloop, 0);

	return OPERATOR_FINISHED;
}

static int multires_external_save_invoke(bContext *C, wmOperator *op, const wmEvent *UNUSED(event))
{
	Object *ob = ED_object_active_context(C);
	MultiresModifierData *mmd;
	Mesh *me = ob->data;
	char path[FILE_MAX];

	if (!edit_modifier_invoke_properties(C, op))
		return OPERATOR_CANCELLED;

	mmd = (MultiresModifierData *)edit_modifier_property_get(op, ob, eModifierType_Multires);

	if (!mmd)
		return OPERATOR_CANCELLED;

	if (CustomData_external_test(&me->ldata, CD_MDISPS))
		return OPERATOR_CANCELLED;

	if (RNA_struct_property_is_set(op->ptr, "filepath"))
		return multires_external_save_exec(C, op);

	op->customdata = me;

	BLI_snprintf(path, sizeof(path), "//%s.btx", me->id.name + 2);
	RNA_string_set(op->ptr, "filepath", path);

	WM_event_add_fileselect(C, op);

	return OPERATOR_RUNNING_MODAL;
}

void OBJECT_OT_multires_external_save(wmOperatorType *ot)
{
	ot->name = "Multires Save External";
	ot->description = "Save displacements to an external file";
	ot->idname = "OBJECT_OT_multires_external_save";

	/* XXX modifier no longer in context after file browser .. ot->poll = multires_poll; */
	ot->exec = multires_external_save_exec;
	ot->invoke = multires_external_save_invoke;
	ot->poll = multires_poll;

	/* flags */
	ot->flag = OPTYPE_REGISTER | OPTYPE_UNDO | OPTYPE_INTERNAL;

	WM_operator_properties_filesel(
		ot, FILE_TYPE_FOLDER | FILE_TYPE_BTX, FILE_SPECIAL, FILE_SAVE,
		WM_FILESEL_FILEPATH | WM_FILESEL_RELPATH, FILE_DEFAULTDISPLAY, FILE_SORT_ALPHA);
	edit_modifier_properties(ot);
}

/****************** multires pack operator *********************/

static int multires_external_pack_exec(bContext *C, wmOperator *UNUSED(op))
{
	Object *ob = ED_object_active_context(C);
	Mesh *me = ob->data;

	if (!CustomData_external_test(&me->ldata, CD_MDISPS))
		return OPERATOR_CANCELLED;

	/* XXX don't remove.. */
	CustomData_external_remove(&me->ldata, &me->id, CD_MDISPS, me->totloop);

	return OPERATOR_FINISHED;
}

void OBJECT_OT_multires_external_pack(wmOperatorType *ot)
{
	ot->name = "Multires Pack External";
	ot->description = "Pack displacements from an external file";
	ot->idname = "OBJECT_OT_multires_external_pack";

	ot->poll = multires_poll;
	ot->exec = multires_external_pack_exec;

	/* flags */
	ot->flag = OPTYPE_REGISTER | OPTYPE_UNDO;
}

/********************* multires apply base ***********************/
static int multires_base_apply_exec(bContext *C, wmOperator *op)
{
	Scene *scene = CTX_data_scene(C);
	Object *ob = ED_object_active_context(C);
	MultiresModifierData *mmd = (MultiresModifierData *)edit_modifier_property_get(op, ob, eModifierType_Multires);

	if (!mmd)
		return OPERATOR_CANCELLED;

	multiresModifier_base_apply(mmd, scene, ob);

	DEG_id_tag_update(&ob->id, OB_RECALC_DATA);
	WM_event_add_notifier(C, NC_OBJECT | ND_MODIFIER, ob);

	return OPERATOR_FINISHED;
}

static int multires_base_apply_invoke(bContext *C, wmOperator *op, const wmEvent *UNUSED(event))
{
	if (edit_modifier_invoke_properties(C, op))
		return multires_base_apply_exec(C, op);
	else
		return OPERATOR_CANCELLED;
}


void OBJECT_OT_multires_base_apply(wmOperatorType *ot)
{
	ot->name = "Multires Apply Base";
	ot->description = "Modify the base mesh to conform to the displaced mesh";
	ot->idname = "OBJECT_OT_multires_base_apply";

	ot->poll = multires_poll;
	ot->invoke = multires_base_apply_invoke;
	ot->exec = multires_base_apply_exec;

	/* flags */
	ot->flag = OPTYPE_REGISTER | OPTYPE_UNDO | OPTYPE_INTERNAL;
	edit_modifier_properties(ot);
}


/************************** skin modifier ***********************/

static void modifier_skin_customdata_delete(Object *ob)
{
	Mesh *me = ob->data;
	BMEditMesh *em = me->edit_btmesh;

	if (em)
		BM_data_layer_free(em->bm, &em->bm->vdata, CD_MVERT_SKIN);
	else
		CustomData_free_layer_active(&me->vdata, CD_MVERT_SKIN, me->totvert);
}

static bool skin_poll(bContext *C)
{
	return (!CTX_data_edit_object(C) &&
		edit_modifier_poll_generic(C, &RNA_SkinModifier, (1 << OB_MESH)));
}

static bool skin_edit_poll(bContext *C)
{
	return (CTX_data_edit_object(C) &&
		edit_modifier_poll_generic(C, &RNA_SkinModifier, (1 << OB_MESH)));
}

static void skin_root_clear(BMVert *bm_vert, GSet *visited, const int cd_vert_skin_offset)
{
	BMEdge *bm_edge;
	BMIter bm_iter;

	BM_ITER_ELEM (bm_edge, &bm_iter, bm_vert, BM_EDGES_OF_VERT) {
		BMVert *v2 = BM_edge_other_vert(bm_edge, bm_vert);

		if (BLI_gset_add(visited, v2)) {
			MVertSkin *vs = BM_ELEM_CD_GET_VOID_P(v2, cd_vert_skin_offset);

			/* clear vertex root flag and add to visited set */
			vs->flag &= ~MVERT_SKIN_ROOT;

			skin_root_clear(v2, visited, cd_vert_skin_offset);
		}
	}
}

static int skin_root_mark_exec(bContext *C, wmOperator *UNUSED(op))
{
	Object *ob = CTX_data_edit_object(C);
	BMEditMesh *em = BKE_editmesh_from_object(ob);
	BMesh *bm = em->bm;
	BMVert *bm_vert;
	BMIter bm_iter;
	GSet *visited;

	visited = BLI_gset_ptr_new(__func__);

	BKE_mesh_ensure_skin_customdata(ob->data);

	const int cd_vert_skin_offset = CustomData_get_offset(&bm->vdata, CD_MVERT_SKIN);

	BM_ITER_MESH (bm_vert, &bm_iter, bm, BM_VERTS_OF_MESH) {
		if (BM_elem_flag_test(bm_vert, BM_ELEM_SELECT) &&
		    BLI_gset_add(visited, bm_vert))
		{
			MVertSkin *vs = BM_ELEM_CD_GET_VOID_P(bm_vert, cd_vert_skin_offset);

			/* mark vertex as root and add to visited set */
			vs->flag |= MVERT_SKIN_ROOT;

			/* clear root flag from all connected vertices (recursively) */
			skin_root_clear(bm_vert, visited, cd_vert_skin_offset);
		}
	}

	BLI_gset_free(visited, NULL);

	DEG_id_tag_update(&ob->id, OB_RECALC_DATA);
	WM_event_add_notifier(C, NC_OBJECT | ND_MODIFIER, ob);

	return OPERATOR_FINISHED;
}

void OBJECT_OT_skin_root_mark(wmOperatorType *ot)
{
	ot->name = "Skin Root Mark";
	ot->description = "Mark selected vertices as roots";
	ot->idname = "OBJECT_OT_skin_root_mark";

	ot->poll = skin_edit_poll;
	ot->exec = skin_root_mark_exec;

	/* flags */
	ot->flag = OPTYPE_REGISTER | OPTYPE_UNDO;
}

typedef enum {
	SKIN_LOOSE_MARK,
	SKIN_LOOSE_CLEAR
} SkinLooseAction;

static int skin_loose_mark_clear_exec(bContext *C, wmOperator *op)
{
	Object *ob = CTX_data_edit_object(C);
	BMEditMesh *em = BKE_editmesh_from_object(ob);
	BMesh *bm = em->bm;
	BMVert *bm_vert;
	BMIter bm_iter;
	SkinLooseAction action = RNA_enum_get(op->ptr, "action");

	if (!CustomData_has_layer(&bm->vdata, CD_MVERT_SKIN)) {
		return OPERATOR_CANCELLED;
	}

	BM_ITER_MESH (bm_vert, &bm_iter, bm, BM_VERTS_OF_MESH) {
		if (BM_elem_flag_test(bm_vert, BM_ELEM_SELECT)) {
			MVertSkin *vs = CustomData_bmesh_get(&bm->vdata,
				bm_vert->head.data,
				CD_MVERT_SKIN);


			switch (action) {
				case SKIN_LOOSE_MARK:
					vs->flag |= MVERT_SKIN_LOOSE;
					break;
				case SKIN_LOOSE_CLEAR:
					vs->flag &= ~MVERT_SKIN_LOOSE;
					break;
			}
		}
	}

	DEG_id_tag_update(&ob->id, OB_RECALC_DATA);
	WM_event_add_notifier(C, NC_OBJECT | ND_MODIFIER, ob);

	return OPERATOR_FINISHED;
}

void OBJECT_OT_skin_loose_mark_clear(wmOperatorType *ot)
{
	static const EnumPropertyItem action_items[] = {
		{SKIN_LOOSE_MARK, "MARK", 0, "Mark", "Mark selected vertices as loose"},
		{SKIN_LOOSE_CLEAR, "CLEAR", 0, "Clear", "Set selected vertices as not loose"},
		{0, NULL, 0, NULL, NULL}
	};

	ot->name = "Skin Mark/Clear Loose";
	ot->description = "Mark/clear selected vertices as loose";
	ot->idname = "OBJECT_OT_skin_loose_mark_clear";

	ot->poll = skin_edit_poll;
	ot->exec = skin_loose_mark_clear_exec;

	/* flags */
	ot->flag = OPTYPE_REGISTER | OPTYPE_UNDO;

	RNA_def_enum(ot->srna, "action", action_items, SKIN_LOOSE_MARK, "Action", NULL);
}

static int skin_radii_equalize_exec(bContext *C, wmOperator *UNUSED(op))
{
	Object *ob = CTX_data_edit_object(C);
	BMEditMesh *em = BKE_editmesh_from_object(ob);
	BMesh *bm = em->bm;
	BMVert *bm_vert;
	BMIter bm_iter;

	if (!CustomData_has_layer(&bm->vdata, CD_MVERT_SKIN)) {
		return OPERATOR_CANCELLED;
	}

	BM_ITER_MESH (bm_vert, &bm_iter, bm, BM_VERTS_OF_MESH) {
		if (BM_elem_flag_test(bm_vert, BM_ELEM_SELECT)) {
			MVertSkin *vs = CustomData_bmesh_get(&bm->vdata,
				bm_vert->head.data,
				CD_MVERT_SKIN);
			float avg = (vs->radius[0] + vs->radius[1]) * 0.5f;

			vs->radius[0] = vs->radius[1] = avg;
		}
	}

	DEG_id_tag_update(&ob->id, OB_RECALC_DATA);
	WM_event_add_notifier(C, NC_OBJECT | ND_MODIFIER, ob);

	return OPERATOR_FINISHED;
}

void OBJECT_OT_skin_radii_equalize(wmOperatorType *ot)
{
	ot->name = "Skin Radii Equalize";
	ot->description = "Make skin radii of selected vertices equal on each axis";
	ot->idname = "OBJECT_OT_skin_radii_equalize";

	ot->poll = skin_edit_poll;
	ot->exec = skin_radii_equalize_exec;

	/* flags */
	ot->flag = OPTYPE_REGISTER | OPTYPE_UNDO;
}

static void skin_armature_bone_create(Object *skin_ob,
	MVert *mvert, MEdge *medge,
	bArmature *arm,
	BLI_bitmap *edges_visited,
	const MeshElemMap *emap,
	EditBone *parent_bone,
	int parent_v)
{
	int i;

	for (i = 0; i < emap[parent_v].count; i++) {
		int endx = emap[parent_v].indices[i];
		const MEdge *e = &medge[endx];
		EditBone *bone;
		bDeformGroup *dg;
		int v;

		/* ignore edge if already visited */
		if (BLI_BITMAP_TEST(edges_visited, endx))
			continue;
		BLI_BITMAP_ENABLE(edges_visited, endx);

		v = (e->v1 == parent_v ? e->v2 : e->v1);

		bone = ED_armature_ebone_add(arm, "Bone");

		bone->parent = parent_bone;
		bone->flag |= BONE_CONNECTED;

		copy_v3_v3(bone->head, mvert[parent_v].co);
		copy_v3_v3(bone->tail, mvert[v].co);
		bone->rad_head = bone->rad_tail = 0.25;
		BLI_snprintf(bone->name, sizeof(bone->name), "Bone.%.2d", endx);

		/* add bDeformGroup */
		if ((dg = BKE_object_defgroup_add_name(skin_ob, bone->name))) {
			ED_vgroup_vert_add(skin_ob, dg, parent_v, 1, WEIGHT_REPLACE);
			ED_vgroup_vert_add(skin_ob, dg, v, 1, WEIGHT_REPLACE);
		}

		skin_armature_bone_create(skin_ob,
			mvert, medge,
			arm,
			edges_visited,
			emap,
			bone,
			v);
	}
}

static Object *modifier_skin_armature_create(Depsgraph *depsgraph, Main *bmain, Scene *scene, Object *skin_ob)
{
	BLI_bitmap *edges_visited;
	DerivedMesh *deform_dm;
	MVert *mvert;
	Mesh *me = skin_ob->data;
	Object *arm_ob;
	bArmature *arm;
	MVertSkin *mvert_skin;
	MeshElemMap *emap;
	int *emap_mem;
	int v;

	deform_dm = mesh_get_derived_deform(depsgraph, scene, skin_ob, CD_MASK_BAREMESH);
	mvert = deform_dm->getVertArray(deform_dm);

	/* add vertex weights to original mesh */
	CustomData_add_layer(&me->vdata,
		CD_MDEFORMVERT,
		CD_CALLOC,
		NULL,
		me->totvert);

	ViewLayer *view_layer = DEG_get_input_view_layer(depsgraph);
	arm_ob = BKE_object_add(bmain, scene, view_layer, OB_ARMATURE, NULL);
	BKE_object_transform_copy(arm_ob, skin_ob);
	arm = arm_ob->data;
	arm->layer = 1;
	arm_ob->dtx |= OB_DRAWXRAY;
	arm->drawtype = ARM_LINE;
	arm->edbo = MEM_callocN(sizeof(ListBase), "edbo armature");

	mvert_skin = CustomData_get_layer(&me->vdata, CD_MVERT_SKIN);
	BKE_mesh_vert_edge_map_create(&emap, &emap_mem,
		me->medge, me->totvert, me->totedge);

	edges_visited = BLI_BITMAP_NEW(me->totedge, "edge_visited");

	/* note: we use EditBones here, easier to set them up and use
	* edit-armature functions to convert back to regular bones */
	for (v = 0; v < me->totvert; v++) {
		if (mvert_skin[v].flag & MVERT_SKIN_ROOT) {
			EditBone *bone = NULL;

			/* Unless the skin root has just one adjacent edge, create
			* a fake root bone (have it going off in the Y direction
			* (arbitrary) */
			if (emap[v].count > 1) {
				bone = ED_armature_ebone_add(arm, "Bone");

				copy_v3_v3(bone->head, me->mvert[v].co);
				copy_v3_v3(bone->tail, me->mvert[v].co);

				bone->head[1] = 1.0f;
				bone->rad_head = bone->rad_tail = 0.25;
			}

			if (emap[v].count >= 1) {
				skin_armature_bone_create(skin_ob,
					mvert, me->medge,
					arm,
					edges_visited,
					emap,
					bone,
					v);
			}
		}
	}

	MEM_freeN(edges_visited);
	MEM_freeN(emap);
	MEM_freeN(emap_mem);

	ED_armature_from_edit(bmain, arm);
	ED_armature_edit_free(arm);

	return arm_ob;
}

static int skin_armature_create_exec(bContext *C, wmOperator *op)
{
	Main *bmain = CTX_data_main(C);
	Depsgraph *depsgraph = CTX_data_depsgraph(C);
	Scene *scene = CTX_data_scene(C);
	Object *ob = CTX_data_active_object(C), *arm_ob;
	Mesh *me = ob->data;
	ModifierData *skin_md;
	ArmatureModifierData *arm_md;

	if (!CustomData_has_layer(&me->vdata, CD_MVERT_SKIN)) {
		BKE_reportf(op->reports, RPT_WARNING, "Mesh '%s' has no skin vertex data", me->id.name + 2);
		return OPERATOR_CANCELLED;
	}

	/* create new armature */
	arm_ob = modifier_skin_armature_create(depsgraph, bmain, scene, ob);

	/* add a modifier to connect the new armature to the mesh */
	arm_md = (ArmatureModifierData *)modifier_new(eModifierType_Armature);
	if (arm_md) {
		skin_md = edit_modifier_property_get(op, ob, eModifierType_Skin);
		BLI_insertlinkafter(&ob->modifiers, skin_md, arm_md);

		arm_md->object = arm_ob;
		arm_md->deformflag = ARM_DEF_VGROUP | ARM_DEF_QUATERNION;
		DEG_relations_tag_update(bmain);
		DEG_id_tag_update(&ob->id, OB_RECALC_DATA);
	}

	WM_event_add_notifier(C, NC_OBJECT | ND_MODIFIER, ob);

	return OPERATOR_FINISHED;
}

static int skin_armature_create_invoke(bContext *C, wmOperator *op, const wmEvent *UNUSED(event))
{
	if (edit_modifier_invoke_properties(C, op))
		return skin_armature_create_exec(C, op);
	else
		return OPERATOR_CANCELLED;
}

void OBJECT_OT_skin_armature_create(wmOperatorType *ot)
{
	ot->name = "Skin Armature Create";
	ot->description = "Create an armature that parallels the skin layout";
	ot->idname = "OBJECT_OT_skin_armature_create";

	ot->poll = skin_poll;
	ot->invoke = skin_armature_create_invoke;
	ot->exec = skin_armature_create_exec;

	/* flags */
	ot->flag = OPTYPE_REGISTER | OPTYPE_UNDO | OPTYPE_INTERNAL;
	edit_modifier_properties(ot);
}
/************************ delta mush bind operator *********************/

static bool correctivesmooth_poll(bContext *C)
{
	return edit_modifier_poll_generic(C, &RNA_CorrectiveSmoothModifier, 0);
}

static int correctivesmooth_bind_exec(bContext *C, wmOperator *op)
{
	Scene *scene = CTX_data_scene(C);
	Object *ob = ED_object_active_context(C);
	CorrectiveSmoothModifierData *csmd = (CorrectiveSmoothModifierData *)edit_modifier_property_get(op, ob, eModifierType_CorrectiveSmooth);
	bool is_bind;

	if (!csmd) {
		return OPERATOR_CANCELLED;
	}

	if (!modifier_isEnabled(scene, &csmd->modifier, eModifierMode_Realtime)) {
		BKE_report(op->reports, RPT_ERROR, "Modifier is disabled");
		return OPERATOR_CANCELLED;
	}

	is_bind = (csmd->bind_coords != NULL);

	MEM_SAFE_FREE(csmd->bind_coords);
	MEM_SAFE_FREE(csmd->delta_cache);

	if (is_bind) {
		/* toggle off */
		csmd->bind_coords_num = 0;
	}
	else {
		/* signal to modifier to recalculate */
		csmd->bind_coords_num = (unsigned int)-1;
	}

	DEG_id_tag_update(&ob->id, OB_RECALC_DATA);
	WM_event_add_notifier(C, NC_OBJECT | ND_MODIFIER, ob);

	return OPERATOR_FINISHED;
}

static int correctivesmooth_bind_invoke(bContext *C, wmOperator *op, const wmEvent *UNUSED(event))
{
	if (edit_modifier_invoke_properties(C, op))
		return correctivesmooth_bind_exec(C, op);
	else
		return OPERATOR_CANCELLED;
}

void OBJECT_OT_correctivesmooth_bind(wmOperatorType *ot)
{
	/* identifiers */
	ot->name = "Corrective Smooth Bind";
	ot->description = "Bind base pose in Corrective Smooth modifier";
	ot->idname = "OBJECT_OT_correctivesmooth_bind";

	/* api callbacks */
	ot->poll = correctivesmooth_poll;
	ot->invoke = correctivesmooth_bind_invoke;
	ot->exec = correctivesmooth_bind_exec;

	/* flags */
	ot->flag = OPTYPE_REGISTER | OPTYPE_UNDO | OPTYPE_INTERNAL;
	edit_modifier_properties(ot);
}

/************************ mdef bind operator *********************/

static bool meshdeform_poll(bContext *C)
{
	return edit_modifier_poll_generic(C, &RNA_MeshDeformModifier, 0);
}

static int meshdeform_bind_exec(bContext *C, wmOperator *op)
{
	Scene *scene = CTX_data_scene(C);
	Object *ob = ED_object_active_context(C);
	Depsgraph *depsgraph = CTX_data_depsgraph(C);
	MeshDeformModifierData *mmd = (MeshDeformModifierData *)edit_modifier_property_get(op, ob, eModifierType_MeshDeform);

	if (!mmd)
		return OPERATOR_CANCELLED;

	if (mmd->bindcagecos) {
		MEM_freeN(mmd->bindcagecos);
		if (mmd->dyngrid) MEM_freeN(mmd->dyngrid);
		if (mmd->dyninfluences) MEM_freeN(mmd->dyninfluences);
		if (mmd->bindinfluences) MEM_freeN(mmd->bindinfluences);
		if (mmd->bindoffsets) MEM_freeN(mmd->bindoffsets);
		if (mmd->dynverts) MEM_freeN(mmd->dynverts);
		if (mmd->bindweights) MEM_freeN(mmd->bindweights);  /* deprecated */
		if (mmd->bindcos) MEM_freeN(mmd->bindcos);  /* deprecated */

		mmd->bindcagecos = NULL;
		mmd->dyngrid = NULL;
		mmd->dyninfluences = NULL;
		mmd->bindinfluences = NULL;
		mmd->bindoffsets = NULL;
		mmd->dynverts = NULL;
		mmd->bindweights = NULL; /* deprecated */
		mmd->bindcos = NULL; /* deprecated */
		mmd->totvert = 0;
		mmd->totcagevert = 0;
		mmd->totinfluence = 0;

		DEG_id_tag_update(&ob->id, OB_RECALC_DATA);
		WM_event_add_notifier(C, NC_OBJECT | ND_MODIFIER, ob);
	}
	else {
		DerivedMesh *dm;
		int mode = mmd->modifier.mode;

		/* force modifier to run, it will call binding routine */
		mmd->bindfunc = ED_mesh_deform_bind_callback;
		mmd->modifier.mode |= eModifierMode_Realtime;

		if (ob->type == OB_MESH) {
			dm = mesh_create_derived_view(depsgraph, scene, ob, 0);
			dm->release(dm);
		}
		else if (ob->type == OB_LATTICE) {
			BKE_lattice_modifiers_calc(depsgraph, scene, ob);
		}
		else if (ob->type == OB_MBALL) {
			BKE_displist_make_mball(depsgraph, scene, ob);
		}
		else if (ELEM(ob->type, OB_CURVE, OB_SURF, OB_FONT)) {
			BKE_displist_make_curveTypes(depsgraph, scene, ob, 0);
		}

		mmd->bindfunc = NULL;
		mmd->modifier.mode = mode;
	}

	return OPERATOR_FINISHED;
}

static int meshdeform_bind_invoke(bContext *C, wmOperator *op, const wmEvent *UNUSED(event))
{
	if (edit_modifier_invoke_properties(C, op))
		return meshdeform_bind_exec(C, op);
	else
		return OPERATOR_CANCELLED;
}

void OBJECT_OT_meshdeform_bind(wmOperatorType *ot)
{
	/* identifiers */
	ot->name = "Mesh Deform Bind";
	ot->description = "Bind mesh to cage in mesh deform modifier";
	ot->idname = "OBJECT_OT_meshdeform_bind";

	/* api callbacks */
	ot->poll = meshdeform_poll;
	ot->invoke = meshdeform_bind_invoke;
	ot->exec = meshdeform_bind_exec;

	/* flags */
	ot->flag = OPTYPE_REGISTER | OPTYPE_UNDO | OPTYPE_INTERNAL;
	edit_modifier_properties(ot);
}

/****************** explode refresh operator *********************/

static bool explode_poll(bContext *C)
{
	return edit_modifier_poll_generic(C, &RNA_ExplodeModifier, 0);
}

static int explode_refresh_exec(bContext *C, wmOperator *op)
{
	Object *ob = ED_object_active_context(C);
	ExplodeModifierData *emd = (ExplodeModifierData *)edit_modifier_property_get(op, ob, eModifierType_Explode);

	if (!emd)
		return OPERATOR_CANCELLED;

	emd->flag |= eExplodeFlag_CalcFaces;

	DEG_id_tag_update(&ob->id, OB_RECALC_DATA);
	WM_event_add_notifier(C, NC_OBJECT | ND_MODIFIER, ob);

	return OPERATOR_FINISHED;
}

static int explode_refresh_invoke(bContext *C, wmOperator *op, const wmEvent *UNUSED(event))
{
	if (edit_modifier_invoke_properties(C, op))
		return explode_refresh_exec(C, op);
	else
		return OPERATOR_CANCELLED;
}


void OBJECT_OT_explode_refresh(wmOperatorType *ot)
{
	ot->name = "Explode Refresh";
	ot->description = "Refresh data in the Explode modifier";
	ot->idname = "OBJECT_OT_explode_refresh";

	ot->poll = explode_poll;
	ot->invoke = explode_refresh_invoke;
	ot->exec = explode_refresh_exec;

	/* flags */
	ot->flag = OPTYPE_REGISTER | OPTYPE_UNDO | OPTYPE_INTERNAL;
	edit_modifier_properties(ot);
}


/****************** ocean bake operator *********************/

static bool ocean_bake_poll(bContext *C)
{
	return edit_modifier_poll_generic(C, &RNA_OceanModifier, 0);
}

typedef struct OceanBakeJob {
	/* from wmJob */
	struct Object *owner;
	short *stop, *do_update;
	float *progress;
	int current_frame;
	struct OceanCache *och;
	struct Ocean *ocean;
	struct OceanModifierData *omd;
} OceanBakeJob;

static void oceanbake_free(void *customdata)
{
	OceanBakeJob *oj = customdata;
	MEM_freeN(oj);
}

/* called by oceanbake, only to check job 'stop' value */
static int oceanbake_breakjob(void *UNUSED(customdata))
{
	//OceanBakeJob *ob = (OceanBakeJob *)customdata;
	//return *(ob->stop);

	/* this is not nice yet, need to make the jobs list template better
	* for identifying/acting upon various different jobs */
	/* but for now we'll reuse the render break... */
	return (G.is_break);
}

/* called by oceanbake, wmJob sends notifier */
static void oceanbake_update(void *customdata, float progress, int *cancel)
{
	OceanBakeJob *oj = customdata;

	if (oceanbake_breakjob(oj))
		*cancel = 1;

	*(oj->do_update) = true;
	*(oj->progress) = progress;
}

static void oceanbake_startjob(void *customdata, short *stop, short *do_update, float *progress)
{
	OceanBakeJob *oj = customdata;

	oj->stop = stop;
	oj->do_update = do_update;
	oj->progress = progress;

	G.is_break = false;   /* XXX shared with render - replace with job 'stop' switch */

	BKE_ocean_bake(oj->ocean, oj->och, oceanbake_update, (void *)oj);

	*do_update = true;
	*stop = 0;
}

static void oceanbake_endjob(void *customdata)
{
	OceanBakeJob *oj = customdata;

	if (oj->ocean) {
		BKE_ocean_free(oj->ocean);
		oj->ocean = NULL;
	}

	oj->omd->oceancache = oj->och;
	oj->omd->cached = true;

	Object *ob = oj->owner;
	DEG_id_tag_update(&ob->id, DEG_TAG_COPY_ON_WRITE);
}

static int ocean_bake_exec(bContext *C, wmOperator *op)
{
	Main *bmain = CTX_data_main(C);
	Object *ob = ED_object_active_context(C);
	OceanModifierData *omd = (OceanModifierData *)edit_modifier_property_get(op, ob, eModifierType_Ocean);
	Scene *scene = CTX_data_scene(C);
	OceanCache *och;
	struct Ocean *ocean;
	int f, cfra, i = 0;
	const bool free = RNA_boolean_get(op->ptr, "free");

	wmJob *wm_job;
	OceanBakeJob *oj;

	if (!omd)
		return OPERATOR_CANCELLED;

	if (free) {
		BKE_ocean_free_modifier_cache(omd);
		DEG_id_tag_update(&ob->id, OB_RECALC_DATA | DEG_TAG_COPY_ON_WRITE);
		WM_event_add_notifier(C, NC_OBJECT | ND_MODIFIER, ob);
		return OPERATOR_FINISHED;
	}

	och = BKE_ocean_init_cache(omd->cachepath, modifier_path_relbase(bmain, ob),
		omd->bakestart, omd->bakeend, omd->wave_scale,
		omd->chop_amount, omd->foam_coverage, omd->foam_fade, omd->resolution);

	och->time = MEM_mallocN(och->duration * sizeof(float), "foam bake time");

	cfra = scene->r.cfra;

	/* precalculate time variable before baking */
	for (f = omd->bakestart; f <= omd->bakeend; f++) {
		/* from physics_fluid.c:
		*
		* XXX: This can't be used due to an anim sys optimization that ignores recalc object animation,
		* leaving it for the depgraph (this ignores object animation such as modifier properties though... :/ )
		* --> BKE_animsys_evaluate_all_animation(bmain, eval_time);
		* This doesn't work with drivers:
		* --> BKE_animsys_evaluate_animdata(&fsDomain->id, fsDomain->adt, eval_time, ADT_RECALC_ALL);
		*/

		/* Modifying the global scene isn't nice, but we can do it in
		* this part of the process before a threaded job is created */

		//scene->r.cfra = f;
		//ED_update_for_newframe(bmain, scene);

		/* ok, this doesn't work with drivers, but is way faster.
		* let's use this for now and hope nobody wants to drive the time value... */
		BKE_animsys_evaluate_animdata(CTX_data_depsgraph(C), scene, (ID *)ob, ob->adt, f, ADT_RECALC_ANIM);

		och->time[i] = omd->time;
		i++;
	}

	/* make a copy of ocean to use for baking - threadsafety */
	ocean = BKE_ocean_add();
	BKE_ocean_init_from_modifier(ocean, omd);

#if 0
	BKE_ocean_bake(ocean, och);

	omd->oceancache = och;
	omd->cached = true;

	scene->r.cfra = cfra;

	DEG_id_tag_update(&ob->id, OB_RECALC_DATA);
	WM_event_add_notifier(C, NC_OBJECT | ND_MODIFIER, ob);
#endif

	/* job stuff */

	scene->r.cfra = cfra;

	/* setup job */
	wm_job = WM_jobs_get(CTX_wm_manager(C), CTX_wm_window(C), scene, "Ocean Simulation",
		WM_JOB_PROGRESS, WM_JOB_TYPE_OBJECT_SIM_OCEAN);
	oj = MEM_callocN(sizeof(OceanBakeJob), "ocean bake job");
	oj->owner = ob;
	oj->ocean = ocean;
	oj->och = och;
	oj->omd = omd;

	WM_jobs_customdata_set(wm_job, oj, oceanbake_free);
	WM_jobs_timer(wm_job, 0.1, NC_OBJECT | ND_MODIFIER, NC_OBJECT | ND_MODIFIER);
	WM_jobs_callbacks(wm_job, oceanbake_startjob, NULL, NULL, oceanbake_endjob);

	WM_jobs_start(CTX_wm_manager(C), wm_job);



	return OPERATOR_FINISHED;
}

static int ocean_bake_invoke(bContext *C, wmOperator *op, const wmEvent *UNUSED(event))
{
	if (edit_modifier_invoke_properties(C, op))
		return ocean_bake_exec(C, op);
	else
		return OPERATOR_CANCELLED;
}


void OBJECT_OT_ocean_bake(wmOperatorType *ot)
{
	ot->name = "Bake Ocean";
	ot->description = "Bake an image sequence of ocean data";
	ot->idname = "OBJECT_OT_ocean_bake";

	ot->poll = ocean_bake_poll;
	ot->invoke = ocean_bake_invoke;
	ot->exec = ocean_bake_exec;

	/* flags */
	ot->flag = OPTYPE_REGISTER | OPTYPE_UNDO | OPTYPE_INTERNAL;
	edit_modifier_properties(ot);

	RNA_def_boolean(ot->srna, "free", false, "Free", "Free the bake, rather than generating it");
}

/************************ LaplacianDeform bind operator *********************/

static bool laplaciandeform_poll(bContext *C)
{
	return edit_modifier_poll_generic(C, &RNA_LaplacianDeformModifier, 0);
}

static int laplaciandeform_bind_exec(bContext *C, wmOperator *op)
{
	Scene *scene = CTX_data_scene(C);
	Object *ob = ED_object_active_context(C);
	Depsgraph *depsgraph = CTX_data_depsgraph(C);
	LaplacianDeformModifierData *lmd = (LaplacianDeformModifierData *)edit_modifier_property_get(op, ob, eModifierType_LaplacianDeform);

	if (!lmd)
		return OPERATOR_CANCELLED;
	if (lmd->flag & MOD_LAPLACIANDEFORM_BIND) {
		/* Un-binding happens inside the modifier when it's evaluated. */
		lmd->flag &= ~MOD_LAPLACIANDEFORM_BIND;
	}
	else {
		DerivedMesh *dm;
		int mode = lmd->modifier.mode;

		/* Force modifier to run, it will call binding routine. */
		/* TODO(Sybren): deduplicate the code below, it's used multiple times here. */
		lmd->modifier.mode |= eModifierMode_Realtime;
		lmd->flag |= MOD_LAPLACIANDEFORM_BIND;

		if (ob->type == OB_MESH) {
			dm = mesh_create_derived_view(depsgraph, scene, ob, 0);
			dm->release(dm);
		}
		else if (ob->type == OB_LATTICE) {
			BKE_lattice_modifiers_calc(depsgraph, scene, ob);
		}
		else if (ob->type == OB_MBALL) {
			BKE_displist_make_mball(depsgraph, scene, ob);
		}
		else if (ELEM(ob->type, OB_CURVE, OB_SURF, OB_FONT)) {
			BKE_displist_make_curveTypes(depsgraph, scene, ob, 0);
		}

		lmd->modifier.mode = mode;
	}

	DEG_id_tag_update(&ob->id, OB_RECALC_DATA);
	WM_event_add_notifier(C, NC_OBJECT | ND_MODIFIER, ob);
	return OPERATOR_FINISHED;
}

static int laplaciandeform_bind_invoke(bContext *C, wmOperator *op, const wmEvent *UNUSED(event))
{
	if (edit_modifier_invoke_properties(C, op))
		return laplaciandeform_bind_exec(C, op);
	else
		return OPERATOR_CANCELLED;
}

void OBJECT_OT_laplaciandeform_bind(wmOperatorType *ot)
{
	/* identifiers */
	ot->name = "Laplacian Deform Bind";
	ot->description = "Bind mesh to system in laplacian deform modifier";
	ot->idname = "OBJECT_OT_laplaciandeform_bind";

	/* api callbacks */
	ot->poll = laplaciandeform_poll;
	ot->invoke = laplaciandeform_bind_invoke;
	ot->exec = laplaciandeform_bind_exec;

	/* flags */
	ot->flag = OPTYPE_REGISTER | OPTYPE_UNDO | OPTYPE_INTERNAL;
	edit_modifier_properties(ot);
}

/************************ sdef bind operator *********************/

static bool surfacedeform_bind_poll(bContext *C)
{
	return edit_modifier_poll_generic(C, &RNA_SurfaceDeformModifier, 0);
}

static int surfacedeform_bind_exec(bContext *C, wmOperator *op)
{
	Scene *scene = CTX_data_scene(C);
	Object *ob = ED_object_active_context(C);
	Depsgraph *depsgraph = CTX_data_depsgraph(C);
	SurfaceDeformModifierData *smd = (SurfaceDeformModifierData *)edit_modifier_property_get(op, ob, eModifierType_SurfaceDeform);

	if (!smd)
		return OPERATOR_CANCELLED;

	if (smd->flags & MOD_SDEF_BIND) {
		/* Un-binding happens inside the modifier when it's evaluated. */
		smd->flags &= ~MOD_SDEF_BIND;
	}
	else if (smd->target) {
		DerivedMesh *dm;
		int mode = smd->modifier.mode;

		/* Force modifier to run, it will call binding routine. */
		smd->modifier.mode |= eModifierMode_Realtime;
		smd->flags |= MOD_SDEF_BIND;

		if (ob->type == OB_MESH) {
			dm = mesh_create_derived_view(depsgraph, scene, ob, 0);
			dm->release(dm);
		}
		else if (ob->type == OB_LATTICE) {
			BKE_lattice_modifiers_calc(depsgraph, scene, ob);
		}
		else if (ob->type == OB_MBALL) {
			BKE_displist_make_mball(depsgraph, scene, ob);
		}
		else if (ELEM(ob->type, OB_CURVE, OB_SURF, OB_FONT)) {
			BKE_displist_make_curveTypes(depsgraph, scene, ob, 0);
		}

		smd->modifier.mode = mode;
	}

	DEG_id_tag_update(&ob->id, OB_RECALC_DATA);
	WM_event_add_notifier(C, NC_OBJECT | ND_MODIFIER, ob);

	return OPERATOR_FINISHED;
}

static int surfacedeform_bind_invoke(bContext *C, wmOperator *op, const wmEvent *UNUSED(event))
{
	if (edit_modifier_invoke_properties(C, op))
		return surfacedeform_bind_exec(C, op);
	else
		return OPERATOR_CANCELLED;
}

void OBJECT_OT_surfacedeform_bind(wmOperatorType *ot)
{
	/* identifiers */
	ot->name = "Surface Deform Bind";
	ot->description = "Bind mesh to target in surface deform modifier";
	ot->idname = "OBJECT_OT_surfacedeform_bind";

	/* api callbacks */
	ot->poll = surfacedeform_bind_poll;
	ot->invoke = surfacedeform_bind_invoke;
	ot->exec = surfacedeform_bind_exec;

	/* flags */
	ot->flag = OPTYPE_REGISTER | OPTYPE_UNDO | OPTYPE_INTERNAL;
	edit_modifier_properties(ot);
}

static int fracture_poll(bContext *C)
{
	return edit_modifier_poll_generic(C, &RNA_FractureModifier, 0);
}

static int fracture_refresh_exec(bContext *C, wmOperator *op)
{
	Object *obact = ED_object_active_context(C);
	Scene *scene = CTX_data_scene(C);
	float cfra = BKE_scene_frame_get(scene);
	double start = 1.0;
	FractureModifierData *rmd;

	rmd = (FractureModifierData *)modifiers_findByType(obact, eModifierType_Fracture);
	if (!rmd)
		return OPERATOR_CANCELLED;

	if (scene->rigidbody_world && scene->rigidbody_world->pointcache)
	{
		RigidBodyWorld *rbw = scene->rigidbody_world;
		if (BKE_rigidbody_check_sim_running(rbw, cfra) &&
		   (rbw->ltime > rbw->pointcache->startframe || rbw->ltime == rbw->pointcache->endframe))
		{
			BKE_report(op->reports, RPT_WARNING, "Please jump back to cache start frame in order to refracture");
			return OPERATOR_CANCELLED;
		}
	}

	rmd->reset_shards = RNA_boolean_get(op->ptr, "reset");

	if (rmd->fracture_mode == MOD_FRACTURE_EXTERNAL)
	{
		DerivedMesh *dm = rmd->visible_mesh_cached;
		if (dm)
		{
			dm->needsFree = 1;
			dm->release(dm);
			dm = rmd->visible_mesh_cached = NULL;
		}

		BKE_fracture_update_visual_mesh(rmd, obact, true);
	}

	if (scene->rigidbody_world != NULL)
	{
		start = (double)scene->rigidbody_world->pointcache->startframe;
		//free a possible bake...
		scene->rigidbody_world->pointcache->flag &= ~PTCACHE_BAKED;
	}

	if (!rmd || (rmd && rmd->refresh)) {
		rmd->refresh = false;
		return OPERATOR_CANCELLED;
	}

#if 0
	if (rmd->fracture_mode == MOD_FRACTURE_DYNAMIC) {
		//apply rot and loc here too
		copy_m4_m4(rmd->origmat, obact->obmat);
		zero_m4(rmd->passive_parent_mat);

		apply_loc_rot_scale(obact, scene);
	}
#endif

	if (rmd->anim_bind) {
		MEM_freeN(rmd->anim_bind);
		rmd->anim_bind = NULL;
		rmd->anim_bind_len = 0;
	}

	BKE_scene_frame_set(scene, start);
	DAG_relations_tag_update(G.main);
	WM_event_add_notifier(C, NC_OBJECT | ND_TRANSFORM, NULL);
	WM_event_add_notifier(C, NC_OBJECT | ND_PARENT, NULL);
	WM_event_add_notifier(C, NC_SCENE | ND_FRAME, NULL);
	
	rmd->refresh = true;
	rmd->last_frame = INT_MAX; // delete dynamic data as well
	DAG_id_tag_update(&obact->id, OB_RECALC_DATA);
	WM_event_add_notifier(C, NC_OBJECT | ND_MODIFIER, obact);

	return OPERATOR_FINISHED;
}

static void apply_transform(Object* ob, Scene* scene, float smat[3][3]) {

	float mat[4][4];

	copy_m4_m3(mat, smat);

	/* apply to object data */
	if (ob->type == OB_MESH) {
		Mesh *me = ob->data;

		multiresModifier_scale_disp(scene, ob);

		/* adjust data */
		BKE_mesh_transform(me, mat, true);

		/* update normals */
		BKE_mesh_calc_normals(me);
	}
	else if (ELEM(ob->type, OB_CURVE, OB_SURF)) {
		float scale = 1.0f;
		Curve *cu = ob->data;

		scale = mat3_to_scale(smat);
		BKE_curve_transform_ex(cu, mat, true, scale);
	}
	else if (ob->type == OB_FONT) {
		Curve *cu = ob->data;
		int i;
		float scale;

		scale = mat3_to_scale(smat);

		for (i = 0; i < cu->totbox; i++) {
			TextBox *tb = &cu->tb[i];
			tb->x *= scale;
			tb->y *= scale;
			tb->w *= scale;
			tb->h *= scale;
		}

		cu->fsize *= scale;
	}
}

static void apply_loc_rot_scale(Object* ob, Scene* scene)
{
	float rsmat[3][3];

	//determine matrix
	BKE_object_to_mat3(ob, rsmat);
	copy_v3_v3(rsmat[3], ob->loc);

	//apply to object data
	apply_transform(ob, scene, rsmat);

	//reset object values
	zero_v3(ob->loc);
	ob->size[0] = ob->size[1] = ob->size[2] = 1.0f;
	zero_v3(ob->rot);
	unit_qt(ob->quat);
	unit_axis_angle(ob->rotAxis, &ob->rotAngle);
}

static void apply_scale(Object* ob, Scene* scene)
{
	float smat[3][3];
	/*better apply scale prior to fracture, else shards get distorted*/
	BKE_object_scale_to_mat3(ob, smat);

	/* apply to object data */
	apply_transform(ob, scene, smat);

	/*clear scale too*/
	ob->size[0] = ob->size[1] = ob->size[2] = 1.0f;
}

static int fracture_refresh_invoke(bContext *C, wmOperator *op, const wmEvent *UNUSED(event))
{
	Scene* scene = CTX_data_scene(C);
	Object* ob = CTX_data_active_object(C);

	if (edit_modifier_invoke_properties(C, op))
	{
		apply_scale(ob, scene);
		return fracture_refresh_exec(C, op);
	}

	return OPERATOR_CANCELLED;
}

static int fracture_anim_bind_exec(bContext *C, wmOperator *op)
{
	Object *obact = ED_object_active_context(C);
	Scene* scene = CTX_data_scene(C);
	FractureModifierData *rmd;

	rmd = (FractureModifierData *)modifiers_findByType(obact, eModifierType_Fracture);
	if (!rmd)
		return OPERATOR_CANCELLED;

	//restore kinematic here, before bind (and not afterwards !)
	if (scene && scene->rigidbody_world) {
		BKE_restoreKinematic(scene->rigidbody_world, true);
		BKE_rigidbody_rebuild_world(scene, scene->rigidbody_world->pointcache->startframe, true);
	}
	BKE_read_animated_loc_rot(rmd, obact, true);

	DAG_relations_tag_update(G.main);
	WM_event_add_notifier(C, NC_OBJECT | ND_TRANSFORM, NULL);
	WM_event_add_notifier(C, NC_OBJECT | ND_PARENT, NULL);
	WM_event_add_notifier(C, NC_SCENE | ND_FRAME, NULL);

	DAG_id_tag_update(&obact->id, OB_RECALC_DATA);
	WM_event_add_notifier(C, NC_OBJECT | ND_MODIFIER, obact);

	return OPERATOR_FINISHED;
}


static int fracture_anim_bind_invoke(bContext *C, wmOperator *op, const wmEvent *UNUSED(event))
{
	if (edit_modifier_invoke_properties(C, op))
	{
		return fracture_anim_bind_exec(C, op);
	}

	return OPERATOR_CANCELLED;
}


void OBJECT_OT_fracture_refresh(wmOperatorType *ot)
{
	ot->name = "Fracture Refresh";
	ot->description = "Refresh data in the Fracture modifier";
	ot->idname = "OBJECT_OT_fracture_refresh";

	ot->poll = fracture_poll;
	ot->invoke = fracture_refresh_invoke;
	ot->exec = fracture_refresh_exec;

	/* flags */
	ot->flag = OPTYPE_REGISTER | OPTYPE_UNDO | OPTYPE_INTERNAL;
	edit_modifier_properties(ot);

	RNA_def_boolean(ot->srna, "reset", false, "Reset Shards", "Reset all shards in next refracture, instead of keeping similar ones");
}

static void do_add_group_unchecked(Group* group, Object *ob, Base *bas)
{
	GroupObject *go;

	go = MEM_callocN(sizeof(GroupObject), "groupobject");
	BLI_addtail(&group->gobject, go);
	go->ob = ob;

	ob->flag |= OB_FROMGROUP;
	bas->flag |= OB_FROMGROUP;
}

static bool do_unchecked_constraint_add(Scene *scene, Object *ob, RigidBodyShardCon *con, ReportList *reports, Base* base)
{
	RigidBodyWorld *rbw = BKE_rigidbody_get_world(scene);

	/* check that object doesn't already have a constraint */
	if (ob->rigidbody_constraint) {
		BKE_reportf(reports, RPT_INFO, "Object '%s' already has a Rigid Body Constraint", ob->id.name + 2);
		return false;
	}
	/* create constraint group if it doesn't already exits */
	if (rbw->constraints == NULL) {
		rbw->constraints = BKE_group_add(G.main, "RigidBodyConstraints");
	}
	/* make rigidbody constraint settings */
	ob->rigidbody_constraint = BKE_rigidbody_create_constraint(scene, ob, con->type, con);
	ob->rigidbody_constraint->flag |= RBC_FLAG_NEEDS_VALIDATE;

	/* add constraint to rigid body constraint group */
	//BKE_group_object_add(rbw->constraints, ob, scene, NULL);
	do_add_group_unchecked(rbw->constraints, ob, base);

	DAG_id_tag_update(&ob->id, OB_RECALC_OB);
	return true;
}

static Object* do_convert_meshisland_to_object(MeshIsland *mi, Scene* scene, Group* g, Object* ob,
                                            RigidBodyWorld *rbw, int i, Object*** objs, KDTree **objtree, Base** base,
                                             FractureModifierData *fmd)
{
	float cent[3];
	Mesh* me;
	ModifierData *md;
	bool foundFracture = false;
	Object* ob_new = NULL;
	bool mode = fmd->fracture_mode == MOD_FRACTURE_EXTERNAL;

	char *name = mode ? BLI_strdupn(mi->name, MAX_ID_NAME) : BLI_strdupcat(ob->id.name + 2, "_shard");

	/* create separate objects for meshislands */
#if 0
	if (ob->type == OB_MESH) {
		base_new = ED_object_add_duplicate(G.main, scene, base_old, USER_DUP_MESH);
		ob_new = base_new->object;
	}
	else {
#endif

	ob_new = BKE_object_add(G.main, scene, OB_MESH, name);
	/*set by BKE_object_add ! */
	*base = scene->basact;

	if (!mode)
	{	//TODO, this still necessary ?
		copy_m4_m4(ob_new->obmat, ob->obmat);
		copy_v3_v3(ob_new->rot, ob->rot);
		copy_qt_qt(ob_new->quat, ob->quat);
		copy_v3_v3(ob_new->rotAxis, ob->rotAxis);
		ob_new->rotAngle = ob->rotAngle;
		copy_v3_v3(ob_new->size, ob->size);
	}

	if (rbw) {
		rbw->pointcache->flag |= PTCACHE_OUTDATED;
		/* make rigidbody object settings */
		if (ob_new->rigidbody_object == NULL) {
			ob_new->rigidbody_object = BKE_rigidbody_create_object(scene, ob_new, RBO_TYPE_ACTIVE, mi);
		}
		//ob_new->rigidbody_object->type = RBO_TYPE_ACTIVE;
		ob_new->rigidbody_object->flag |= RBO_FLAG_NEEDS_VALIDATE;

		/* add object to rigid body group */
		//BKE_group_object_add(rbw->group, ob_new, scene, NULL);
		do_add_group_unchecked(rbw->group, ob_new, *base);

		DAG_id_tag_update(&ob_new->id, OB_RECALC_ALL);
	}
//}

	//BKE_group_object_add(g, ob_new, scene, NULL);
	do_add_group_unchecked(g, ob_new, *base);

	/* throw away all modifiers before fracture, result is stored inside it */
	while (ob_new->modifiers.first != NULL) {
		md = ob_new->modifiers.first;
		if (md->type == eModifierType_Fracture) {
			/*remove fracture itself too*/
			foundFracture = true;
			BLI_remlink(&ob_new->modifiers, md);
			modifier_free(md);
			md = NULL;
		}
		else if (!foundFracture) {
			BLI_remlink(&ob_new->modifiers, md);
			modifier_free(md);
			md = NULL;
		}
		/* XXX else keep following modifiers, or apply them ? */
	}

	assign_matarar(ob_new, give_matarar(ob), *give_totcolp(ob));

	me = (Mesh*)ob_new->data;
	me->edit_btmesh = NULL;

	DM_to_mesh(mi->physics_mesh, me, ob_new, CD_MASK_MESH, false);

	if (fmd->fracture_mode != MOD_FRACTURE_EXTERNAL)
	{
		/*set origin to centroid*/
		copy_v3_v3(cent, mi->centroid);
		mul_m4_v3(ob_new->obmat, cent);
		copy_v3_v3(ob_new->loc, cent);
	}
	else
	{
		//int j;
		Shard *s = BLI_findlink(&fmd->frac_mesh->shard_map, mi->id);
		if (s)
		{
			float loc[3], rot[4], mat[4][4], size[3] = {1.0f, 1.0f, 1.0f};
			//float inv_size[3] = {1.0f, 1.0f, 1.0f};

			mat4_to_loc_quat(loc, rot, ob->obmat);
			add_v3_v3(loc, mi->rigidbody->pos);
			copy_v3_v3(size, s->impact_size);

			if (mode) {
				mul_qt_qtqt(rot, rot, mi->rot);
			}

			copy_v3_v3(ob_new->size, size);
			copy_v3_v3(ob_new->loc, loc);
			copy_qt_qt(ob_new->quat, rot);
			quat_to_eulO(ob_new->rot, ob_new->rotmode, rot);
			quat_to_axis_angle(ob_new->rotAxis, &ob_new->rotAngle, rot);

			loc_quat_size_to_mat4(mat, loc, rot, size);
			copy_m4_m4(ob_new->obmat, mat);
			invert_m4_m4(ob_new->imat, ob_new->obmat);

#if 0
			inv_size[0] = 1.0f / s->impact_size[0];
			inv_size[1] = 1.0f / s->impact_size[1];
			inv_size[2] = 1.0f / s->impact_size[2];


			//compensate for rot, size
			for (j = 0; j < me->totvert; j++)
			{
				//extra compensate the scale factor ?
				mul_v3_v3(me->mvert[j].co, inv_size);
			}
#endif
		}
	}

	/*set mass*/
	//ob_new->rigidbody_object->mass = mi->rigidbody->mass;

	/*store obj indexes in kdtree and objs in array*/
	BLI_kdtree_insert(*objtree, i, mi->centroid);
	(*objs)[i] = ob_new;
	//i++;

	BKE_rigidbody_remove_shard(scene, mi);

	return ob_new;
}

static void do_relink_scene(Object* obj, Scene* scene, Scene* bgscene, Base ***basarray, int i, int count, int *j, Base ***basarray_old)
{
	/* add link to 2nd scene as well */
	Base *bas = BKE_scene_base_add(bgscene, obj);
	(*basarray)[i] = bas;

	if (((i > 0) && ((i % 10) == 0)) || i == count-1) {
		/*only add 10 objects to scene, then delete them in current scene (keep links being set to another scene,
		 *so the scene is empty again -> way faster */
		int k = 0;
		for (k = (*j); k < i+1; k++)
		{
			/* keep rigidbody settings ! -> dont use BKE_scene_base_unlink() */
			Base *b = (*basarray_old)[k];
			//Base *ba = BKE_scene_base_find(scene, b->object);
			BLI_remlink(&scene->base, b);
			MEM_freeN(b);
			(*basarray_old)[k] = NULL;
		}
		(*j) = i+1;
	}
}

static void do_restore_scene_link(Scene* scene, int count, Scene **bgscene, Base ***basarray, Base ***basarray_old)
{
	int i = 0;
	/*after conversion link all from second scene back to first one*/
	for (i = 0; i < count; i++) {
		Base *bas = (*basarray)[i];
		Base *b = NULL;

		/* keep rigidbody settings ! -> dont use BKE_scene_base_unlink() */
		BLI_remlink(&(*bgscene)->base, bas);
		b = BKE_scene_base_add(scene, bas->object);
		ED_base_object_select(b, BA_SELECT);
		scene->basact = b;
		MEM_freeN(bas);
		(*basarray)[i] = NULL;

		//DAG_id_tag_update(&b->object->id, OB_RECALC_DATA);
	}

	/*delete 2nd scene and basarrays*/
	MEM_freeN(*basarray);
	*basarray = NULL;

	MEM_freeN(*basarray_old);
	*basarray_old = NULL;

	BKE_libblock_remap(G.main, *bgscene, scene, ID_REMAP_SKIP_INDIRECT_USAGE | ID_REMAP_SKIP_NEVER_NULL_USAGE);
	BKE_libblock_free(G.main, *bgscene);

	*bgscene = NULL;
}

static Object* do_convert_constraints(FractureModifierData *fmd, RigidBodyShardCon* con, Scene* scene, Object* ob,
                                   KDTree *objtree, Object **objs, float max_con_mass, ReportList* reports, Base **base)
{
	int index1 = BLI_kdtree_find_nearest(objtree, con->mi1->centroid, NULL);
	int index2 =  BLI_kdtree_find_nearest(objtree, con->mi2->centroid, NULL);
	Object* ob1 = objs[index1];
	Object* ob2 = objs[index2];
	char *name;
	Object* rbcon;
	int iterations;

	if (fmd->fracture_mode == MOD_FRACTURE_EXTERNAL)
	{
		name = BLI_strdupn(con->name, MAX_ID_NAME);
	}
	else
	{
		name = BLI_strdupcat(ob->id.name + 2, "_con");
	}

	rbcon = BKE_object_add(G.main, scene, OB_EMPTY, name);
	if (fmd->fracture_mode == MOD_FRACTURE_EXTERNAL)
	{
		rbcon->rotmode = ROT_MODE_QUAT;
	}

	*base = scene->basact;

	if (fmd->solver_iterations_override == 0) {
		iterations = fmd->modifier.scene->rigidbody_world->num_solver_iterations;
	}
	else {
		iterations = fmd->solver_iterations_override;
	}

	if (iterations > 0 && fmd->fracture_mode != MOD_FRACTURE_EXTERNAL) {
		con->flag |= RBC_FLAG_OVERRIDE_SOLVER_ITERATIONS;
		con->num_solver_iterations = iterations;
	}

	if ((fmd->use_mass_dependent_thresholds)) {
		BKE_rigidbody_calc_threshold(max_con_mass, fmd, con);
	}

	if (fmd->fracture_mode == MOD_FRACTURE_EXTERNAL)
	{
		/*TODO XXX, take own transform into account too*/
		float loc[3], rot[4], mat[4][4], size[3] = {1.0f, 1.0f, 1.0f};

		mat4_to_quat(rot, ob->obmat);
		mul_v3_m4v3(loc, ob->obmat, con->pos);
		mul_qt_qtqt(rot, rot, con->orn);

		copy_v3_v3(rbcon->loc, loc);
		copy_qt_qt(rbcon->quat, rot);
		quat_to_eulO(rbcon->rot, rbcon->rotmode, rot);
		quat_to_axis_angle(rbcon->rotAxis, &rbcon->rotAngle, rot);

		loc_quat_size_to_mat4(mat, loc, rot, size);
		copy_m4_m4(rbcon->obmat, mat);
	}
	else
	{
		if ((fmd->use_mass_dependent_thresholds)) {
			BKE_rigidbody_calc_threshold(max_con_mass, fmd, con);
		}

		/*use same settings as in modifier
		 *XXX Maybe use the CENTER between objects ? Might be correct for Non fixed constraints*/
		/* location for fixed constraints doesnt matter, so keep old setting */
		/* keep in sync with rigidbody.c, BKE_rigidbody_validate_sim_shard_constraint() */
		if (con->type == RBC_TYPE_FIXED) {
			copy_v3_v3(rbcon->loc, ob1->loc);
		}
		else {
			/* else set location to center */
			add_v3_v3v3(rbcon->loc, ob1->loc, ob2->loc);
			mul_v3_fl(rbcon->loc, 0.5f);
		}
	}

	/*omit check for existing objects in group, since this seems very slow, and should not be necessary in this internal function*/
	do_unchecked_constraint_add(scene, rbcon, con, reports, *base);

	rbcon->rigidbody_constraint->ob1 = ob1;
	rbcon->rigidbody_constraint->ob2 = ob2;
	//rbcon->rigidbody_constraint->breaking_threshold = con->breaking_threshold;
	//rbcon->rigidbody_constraint->flag |= RBC_FLAG_USE_BREAKING;

	if (con->flag & RBC_FLAG_OVERRIDE_SOLVER_ITERATIONS) {
		rbcon->rigidbody_constraint->flag |= RBC_FLAG_OVERRIDE_SOLVER_ITERATIONS;
		rbcon->rigidbody_constraint->num_solver_iterations = iterations;
	}

	BKE_rigidbody_remove_shard_con(scene, con);

	return rbcon;
}

static void convert_modifier_to_objects(ReportList *reports, Scene* scene, Object* ob, FractureModifierData *rmd)
{
//	Base *base_new, *base_old = BKE_scene_base_find(scene, ob);
	MeshIsland *mi;
	RigidBodyShardCon* con;
	int i = 0, j = 0;
	RigidBodyWorld *rbw = scene->rigidbody_world;
	const char *name = BLI_strdupcat(ob->id.name, "_conv");
	Group *g = BKE_group_add(G.main, name);

	int count = BLI_listbase_count(&rmd->meshIslands);
	int count_con = BLI_listbase_count(&rmd->meshConstraints);
	KDTree* objtree = BLI_kdtree_new(count);
	Object** objs = MEM_callocN(sizeof(Object*) * count, "convert_objs");
	float max_con_mass = 0;

	/*use a common array for both constraints and objects ! */
	Scene *bgscene = BKE_scene_add(G.main, "Conversion");
	Base** basarray = MEM_mallocN(sizeof(Base*) * (count + count_con), "conversion_tempbases_island_object");
	Base** basarray_old = MEM_mallocN(sizeof(Base*) * (count + count_con), "conversion_tempbases_island_object_old");
	double start;

	rmd->refresh = false;
	MEM_freeN((void*)name);

	if (rbw)
		rbw->pointcache->flag |= PTCACHE_OUTDATED;

	start = PIL_check_seconds_timer();

	for (mi = rmd->meshIslands.first; mi; mi = mi->next) {
		Object* obj = do_convert_meshisland_to_object(mi, scene, g, ob, rbw, i, &objs, &objtree, &basarray_old[i], rmd);
		if (!obj) {
			return;
		}
		else {
			do_relink_scene(obj, scene, bgscene, &basarray, i, count + count_con, &j, &basarray_old);
		}
		i++;
	}

	//do_restore_scene_link(scene, count, &bgscene, &basarray);

	printf("Converting Islands to Objects done, %g\n", PIL_check_seconds_timer() - start);

	BLI_kdtree_balance(objtree);

	/* go through constraints and find objects by position
	 * constrain them with regular constraints */

	if (rmd->use_mass_dependent_thresholds) {
		max_con_mass = BKE_rigidbody_calc_max_con_mass(ob);
	}

	/* now do scene trick again for constraints */

	start = PIL_check_seconds_timer();

	//i = 0;
	//j = 0;
	//count = BLI_listbase_count(&rmd->meshConstraints);
	//bgscene = BKE_scene_add(G.main, "Conversion");
	//basarray = MEM_mallocN(sizeof(Base*) * count, "conversion_tempbases_island_constraints");

	if (rmd->use_constraints || rmd->fracture_mode == MOD_FRACTURE_EXTERNAL)
	{
		for (con = rmd->meshConstraints.first; con; con = con->next) {
			Object* obj = do_convert_constraints(rmd, con, scene, ob, objtree, objs, max_con_mass, reports, &basarray_old[i]);
			if (!obj) {
				return;
			}
			else {
				do_relink_scene(obj, scene, bgscene, &basarray, i, count + count_con, &j, &basarray_old);
			}
			i++;
		}
	}

	/*clean up scenes again */
	do_restore_scene_link(scene, count + count_con, &bgscene, &basarray, &basarray_old);

	printf("Converting Constraints to Objects done, %g\n", PIL_check_seconds_timer() - start);

	/* free array and kdtree*/
	MEM_freeN(objs);
	BLI_kdtree_free(objtree);



	/*argh, need to trigger a world rebuild, by all means */
	/*if (rbw)
		BKE_rigidbody_rebuild_world(scene, rbw->pointcache->startframe+1);*/
}

static int rigidbody_convert_exec(bContext *C, wmOperator *op)
{
	Object *obact = ED_object_active_context(C);
	Scene *scene = CTX_data_scene(C);
	Main* bmain = CTX_data_main(C);
	wmWindowManager *wm = CTX_wm_manager(C);
	wmWindow *win;
	float cfra = BKE_scene_frame_get(scene);
	FractureModifierData *rmd;
	RigidBodyWorld *rbw = scene->rigidbody_world;
	
	rmd = (FractureModifierData *)modifiers_findByType(obact, eModifierType_Fracture);
	if (rmd && rmd->refresh) {
		return OPERATOR_CANCELLED;
	}

	if (!rmd || (scene->rigidbody_world && cfra != scene->rigidbody_world->pointcache->startframe))
	{
		BKE_report(op->reports, RPT_WARNING, "Unable to convert to objects, either no Fracture Modifier present or not on startframe" );
		return OPERATOR_CANCELLED;
	}

	convert_modifier_to_objects(op->reports, scene, obact, rmd);

	if (rbw) {
		/* flatten the cache and throw away all traces of the modifiers */
		short steps_per_second = rbw->steps_per_second;
		short num_solver_iterations = rbw->num_solver_iterations;
		int flag = rbw->flag;
		float time_scale = rbw->time_scale;
		struct Group* constraints = rbw->constraints;
		struct Group* group = rbw->group;
		RigidBodyWorld *rbwn = NULL;
		
		BKE_rigidbody_cache_reset(rbw);
		BKE_rigidbody_free_world(rbw);
		scene->rigidbody_world = NULL;
		rbwn = BKE_rigidbody_create_world(scene);
		rbwn->time_scale = time_scale;
		rbwn->flag = flag | RBW_FLAG_NEEDS_REBUILD;
		rbwn->num_solver_iterations = num_solver_iterations;
		rbwn->steps_per_second = steps_per_second;
		rbwn->group = group;
		rbwn->constraints = constraints;
		
		scene->rigidbody_world = rbwn;
	}

	if (rmd->fracture_mode == MOD_FRACTURE_EXTERNAL)
	{
		Base *bas = BKE_scene_base_find(scene, obact);
		bas->object->flag &= ~SELECT;
		ED_base_object_free_and_unlink(bmain, scene, bas);

		/* delete has to handle all open scenes, copied from delete operator */
		BKE_main_id_flag_listbase(&bmain->scene, LIB_TAG_DOIT, 1);
		for (win = wm->windows.first; win; win = win->next) {
			Scene* sc = win->screen->scene;

			if (sc->id.flag & LIB_TAG_DOIT) {
				sc->id.flag &= ~LIB_TAG_DOIT;

				DAG_relations_tag_update(bmain);

				WM_event_add_notifier(C, NC_SCENE | ND_OB_ACTIVE, sc);
				WM_event_add_notifier(C, NC_SCENE | ND_LAYER_CONTENT, sc);
			}
		}
	}

	DAG_relations_tag_update(bmain);
	WM_event_add_notifier(C, NC_SCENE | ND_OB_ACTIVE, scene);
	WM_event_add_notifier(C, NC_SCENE | ND_LAYER_CONTENT, scene);
	
	return OPERATOR_FINISHED;
}

static int rigidbody_convert_invoke(bContext *C, wmOperator *op, wmEvent *UNUSED(event))
{
	
	if (edit_modifier_invoke_properties(C, op))
		return rigidbody_convert_exec(C, op);
	else
		return OPERATOR_CANCELLED;
}


void OBJECT_OT_rigidbody_convert_to_objects(wmOperatorType *ot)
{
	ot->name = "RigidBody Convert To Objects";
	ot->description = "Convert the Rigid Body modifier shards to real objects";
	ot->idname = "OBJECT_OT_rigidbody_convert_to_objects";

	ot->poll = fracture_poll;
	ot->invoke = rigidbody_convert_invoke;
	ot->exec = rigidbody_convert_exec;

	/* flags */
	ot->flag = OPTYPE_REGISTER | OPTYPE_UNDO | OPTYPE_INTERNAL;
	edit_modifier_properties(ot);
}

static bAnimContext* make_anim_context(Scene* scene, Object* ob)
{
	bAnimContext *ac = MEM_callocN(sizeof(bAnimContext), "make_anim_context");

	/* craft a dummy animcontext here, sigh... why cant we just pass the object and action ? */
	ac->scene = scene;
	if (scene) {
		ac->markers = &scene->markers;
		ac->obact = ob;
	}

	ac->sa = NULL;
	ac->ar = NULL;
	ac->sl = NULL;
	ac->spacetype = 0;
	ac->regiontype = 0;

	if (ob->adt)
	{
		ac->data = ob->adt->action;
		ac->datatype = ANIMCONT_ACTION;
		ac->mode = SACTCONT_ACTION;
	}

	return ac;
}

MINLINE void div_v3_v3(float r[3], const float a[3], const float b[3])
{
	if (b[0] != 0)
		r[0] = a[0] / b[0];
	else
		r[0] = a[0];

	if (b[1] != 0)
		r[1] = a[1] / b[1];
	else
		r[1] = a[1];

	if (b[2] != 0)
		r[2] = a[2] / b[2];
	else
		r[2] = a[2];
}

MINLINE void div_v4_v4(float r[4], const float a[4], const float b[4])
{
	if (b[0] != 0)
		r[0] = a[0] / b[0];
	else
		r[0] = a[0];

	if (b[1] != 0)
		r[1] = a[1] / b[1];
	else
		r[1] = a[1];

	if (b[2] != 0)
		r[2] = a[2] / b[2];
	else
		r[2] = a[2];

	if (b[3] != 0)
		r[3] = a[3] / b[3];
	else
		r[3] = a[3];
}

MINLINE void compare_v3_fl(bool r[3], const float a[3], const float b)
{
	r[0] = fabsf(1.0f - a[0]) > b;
	r[1] = fabsf(1.0f - a[1]) > b;
	r[2] = fabsf(1.0f - a[2]) > b;
}

MINLINE void compare_v4_fl(bool r[4], const float a[4], const float b)
{
	r[0] = fabsf(1.0f - a[0]) > b;
	r[1] = fabsf(1.0f - a[1]) > b;
	r[2] = fabsf(1.0f - a[2]) > b;
	r[3] = fabsf(1.0f - a[3]) > b;
}

static Object* do_convert_meshIsland(FractureModifierData* fmd, MeshIsland *mi, Group* gr, Object* ob, Scene* scene,
                                  int start, int end, int count, Object* parent, bool is_baked,
                                  PTCacheID* pid, PointCache *cache, float obloc[3], float diff[3], int *j, Base **base,
                                  float threshold, int step, bool calc_handles, ReportList* reports)
{
	int i = 0;
	Object* ob_new = NULL;
	Mesh* me;
	float cent[3];
	float prevloc[3] = {0, 0, 0};
	float prevploc[3] = {0, 0, 0};
	float prevrot[4] = {0, 0, 0, 0};
	float prevprot[4] = {0, 0, 0, 0};
	bool adaptive = threshold > 0;

	char *name = BLI_strdupcat(ob->id.name + 2, "_key");

	if (fmd->frac_mesh->cancel == 1)
	{
		fmd->frac_mesh->cancel = 0;
		fmd->frac_mesh->running = 0;
		return NULL;
	}

	ob_new = BKE_object_add(G.main, scene, OB_MESH, name);
	*base = scene->basact;

	//this and keyframing quats hopefully solves the sudden rotation / gimbal lock (?) issue
	ob_new->rotmode = ROT_MODE_QUAT;

	//MEM_freeN((void*)name);

	ED_object_parent_set(NULL, G.main, scene, ob_new, parent, PAR_OBJECT, false, false, NULL);

	assign_matarar(ob_new, give_matarar(ob), *give_totcolp(ob));

	do_add_group_unchecked(gr, ob_new, *base);
	//bas = BKE_scene_base_find(scene, ob_new);
	//BKE_group_object_add(gr, ob_new, scene, bas);
	//scene->basact = bas;

	//old
	//ED_base_object_select(bas, BA_SELECT);

	me = (Mesh*)ob_new->data;
	me->edit_btmesh = NULL;

	DM_to_mesh(mi->physics_mesh, me, ob_new, CD_MASK_MESH, false);

	//last parameter here means deferring removing the bake after all has been converted.
	ED_rigidbody_object_add(G.main, scene, ob_new, RBO_TYPE_ACTIVE, reports, true);
	ob_new->rigidbody_object->flag |= RBO_FLAG_KINEMATIC;
	ob_new->rigidbody_object->mass = mi->rigidbody->mass;

	/*set origin to centroid*/
	copy_v3_v3(cent, mi->centroid);
	mul_m4_v3(ob_new->obmat, cent);
	copy_v3_v3(ob_new->loc, cent);

	/*if (mi->frame_count > 0)*/ {
		if (start < mi->start_frame) {
			start = mi->start_frame;
		}

		if (end > (mi->start_frame + mi->frame_count)) {
			end = mi->start_frame + mi->frame_count;
		}
	}

	if (mi->rigidbody->type == RBO_TYPE_ACTIVE)
	{
		//bAnimContext *ac;
		int stepp = adaptive ? 1 : step;
		short flag = calc_handles ? 0 : INSERTKEY_FAST | INSERTKEY_NO_USERPREF | INSERTKEY_NEEDED;
		for (i = start; i < end; i += stepp)
		{
			char handle = U.keyhandles_new;
			char interp = U.ipo_new;
			bool dostep = adaptive ? (((i + start) % step == 0) || i == start || i == end) : true;
			float size[3] = {1, 1, 1};
			bool locset[3] = {true, true, true};
			bool rotset[4] = {true, true, true, true};

			if (dostep) {
				//if adaptive and step is on same frame, prefer adaptive vector handle
				U.keyhandles_new = adaptive ? HD_VECT : HD_AUTO;
				U.ipo_new = BEZT_IPO_BEZ;
			}
			else if (adaptive && !dostep) {
				U.keyhandles_new = HD_VECT;
				U.ipo_new = BEZT_IPO_BEZ;
			}

			//adaptive optimization, only try to insert necessary frames... but doesnt INSERT_NEEDED do the same ?!
			if (adaptive || !dostep)
			{
				locset[0] = false;
				locset[1] = false;
				locset[2] = false;

				rotset[0] = false;
				rotset[1] = false;
				rotset[2] = false;
				rotset[3] = false;
			}

			copy_v3_v3(size, ob->size);

			//BKE_scene_frame_set(scene, (double)i);
			if (adaptive || dostep)
			{
				float loc[3] = {0.0f, 0.0f, 0.0f}, rot[4] = {0.0f, 0.0f, 0.0f, 0.0f};
				float mat[4][4];

				//is there a bake, if yes... use that (disabled for now, odd probs...)
				if (is_baked)
				{
					//BKE_ptcache_id_time(pid, scene, (float)i, NULL, NULL, NULL);
					//if (BKE_ptcache_read(pid, (float)i, false))
					{
						//BKE_ptcache_validate(cache, i);
						//copy_v3_v3(loc, mi->rigidbody->pos);
						//copy_qt_qt(rot, mi->rigidbody->orn);
						int x = i - start;

						loc[0] = mi->locs[x*3];
						loc[1] = mi->locs[x*3+1];
						loc[2] = mi->locs[x*3+2];

						rot[0] = mi->rots[x*4];
						rot[1] = mi->rots[x*4+1];
						rot[2] = mi->rots[x*4+2];
						rot[3] = mi->rots[x*4+3];

						if (fmd->fracture_mode == MOD_FRACTURE_EXTERNAL) {
							mul_qt_qtqt(rot, rot, mi->rot);
						}

						if (i >= start + 1)
						{
							//taken from rigidbody.py
							// make quaternion compatible with the previous one
							//if q1.dot(q2) < 0.0:
							//	obj.rotation_quaternion = -q2
							//else:
							//	obj.rotation_quaternion = q2

							if (dot_qtqt(prevrot, rot) < 0.0) {
								negate_v4(rot);
							}
						}

						if (adaptive)
						{
							float diffloc[3], diffploc[3], diffrot[4], diffprot[4], difflq[3], diffrq[4];
							if (i >= start + 2)
							{
								sub_v3_v3v3(diffploc, prevploc, prevloc);
								sub_v3_v3v3(diffloc, prevloc, loc);
								div_v3_v3(difflq, diffploc, diffloc);
								compare_v3_fl(locset, difflq, threshold);

								sub_v4_v4v4(diffprot, prevprot, prevrot);
								sub_v4_v4v4(diffrot, prevrot, rot);
								div_v4_v4(diffrq, diffprot, diffrot);
								compare_v4_fl(rotset, diffrq, threshold);
							}

							if (i >= start + 1)
							{
								copy_v3_v3(prevploc, prevloc);
								copy_v4_v4(prevprot, prevrot);
							}

							copy_v3_v3(prevloc, loc);
							copy_v4_v4(prevrot, rot);
						}

						if (dostep)
						{
							locset[0] = true;
							locset[1] = true;
							locset[2] = true;

							rotset[0] = true;
							rotset[1] = true;
							rotset[2] = true;
							rotset[3] = true;
						}
					}
				}
				/*else //should not happen anymore, because baking is required now
				{
					loc[0] = mi->locs[i*3];
					loc[1] = mi->locs[i*3+1];
					loc[2] = mi->locs[i*3+2];

					rot[0] = mi->rots[i*4];
					rot[1] = mi->rots[i*4+1];
					rot[2] = mi->rots[i*4+2];
					rot[3] = mi->rots[i*4+3];
				}*/

				sub_v3_v3(loc, obloc);
				add_v3_v3(loc, diff);

				loc_quat_size_to_mat4(mat, loc, rot, size);

				if (locset[0] || locset[1] || locset[2] || rotset[0] || rotset[1] || rotset[2] || rotset[3]) {
					BKE_scene_frame_set(scene, (double)i);
				}

				copy_m4_m4(ob_new->obmat, mat);

				copy_v3_v3(ob_new->loc, loc);
				copy_qt_qt(ob_new->quat, rot);

				quat_to_compatible_eul(ob_new->rot, ob_new->rot, rot);
				copy_v3_v3(ob_new->size, size);
			}

			if (locset[0])
				insert_keyframe(NULL, (ID*)ob_new, NULL, "Location", "location", 0, i, BEZT_KEYTYPE_KEYFRAME, flag);

			if (locset[1])
				insert_keyframe(NULL, (ID*)ob_new, NULL, "Location", "location", 1, i, BEZT_KEYTYPE_KEYFRAME, flag);

			if (locset[2])
				insert_keyframe(NULL, (ID*)ob_new, NULL, "Location", "location", 2, i, BEZT_KEYTYPE_KEYFRAME, flag);

			if (rotset[0])
				insert_keyframe(NULL, (ID*)ob_new, NULL, "Rotation", "rotation_quaternion", 0, i, BEZT_KEYTYPE_KEYFRAME, flag);

			if (rotset[1])
				insert_keyframe(NULL, (ID*)ob_new, NULL, "Rotation", "rotation_quaternion", 1, i, BEZT_KEYTYPE_KEYFRAME, flag);

			if (rotset[2])
				insert_keyframe(NULL, (ID*)ob_new, NULL, "Rotation", "rotation_quaternion", 2, i, BEZT_KEYTYPE_KEYFRAME, flag);

			if (rotset[3])
				insert_keyframe(NULL, (ID*)ob_new, NULL, "Rotation", "rotation_quaternion", 3, i, BEZT_KEYTYPE_KEYFRAME, flag);

			//insert_keyframe(NULL, (ID*)ob_new, NULL, "Scale", "scale", 0, i, BEZT_KEYTYPE_KEYFRAME, flag);
			//insert_keyframe(NULL, (ID*)ob_new, NULL, "Scale", "scale", 1, i, BEZT_KEYTYPE_KEYFRAME, flag);
			//insert_keyframe(NULL, (ID*)ob_new, NULL, "Scale", "scale", 2, i, BEZT_KEYTYPE_KEYFRAME, flag);

			//restore values
			U.keyhandles_new = handle;
			U.ipo_new = interp;
		}

		if (mi->locs)
		{
			MEM_freeN(mi->locs);
			mi->locs = NULL;
		}

		if (mi->rots)
		{
			MEM_freeN(mi->rots);
			mi->rots = NULL;
		}

		mi->frame_count = 0;
		mi->start_frame = cache->startframe;

		/*if (i + step > end || i == end)
		{
			ac = make_anim_context(scene, ob_new);
			clean_action_keys(ac, threshold, false);
			MEM_freeN(ac);
		}*/
	}
	else
	{
		printf("Skipping keyframing for passive shard...\n");

		mul_m4_v3(ob->obmat, ob_new->loc);
		sub_v3_v3(ob_new->loc, obloc);
		add_v3_v3(ob_new->loc, diff);

		copy_qt_qt(ob_new->quat, ob->quat);

		if (fmd->fracture_mode == MOD_FRACTURE_EXTERNAL) {
			mul_qt_qtqt(ob_new->quat, ob_new->quat, mi->rot);
		}

		copy_v3_v3(ob_new->rot, ob->rot);
		copy_v3_v3(ob_new->size, ob->size);
	}

	(*j)++;
	printf("Converted %d from %d objects....\n", *j, count);

	return ob_new;
}

static bool convert_modifier_to_keyframes(FractureModifierData* fmd, Group* gr, Object* ob, Scene* scene, int start, int end,
                                          float threshold, int step, bool calc_handles, ReportList *reports)
{
	bool is_baked = false;
	PointCache* cache = NULL;
	PTCacheID pid;
	MeshIsland *mi = NULL;
	Object *parent = NULL;
	int count = BLI_listbase_count(&fmd->meshIslands);
	char *name = BLI_strdupcat(ob->id.name + 2, "_p_key");
	float diff[3] = {0.0f, 0.0f, 0.0f};
	float obloc[3];
	int i = 0, j = 0, k = 0;
	Scene *bgscene = BKE_scene_add(G.main, "Conversion");
	Base** basarray = MEM_mallocN(sizeof(Base*) * count, "conversion_tempbases");
	Base** basarray_old = MEM_mallocN(sizeof(Base*) * count, "conversion_tempbases_old");
	double starttime;

	is_baked = true;

	if (scene && scene->rigidbody_world)
	{
		cache = scene->rigidbody_world->pointcache;
	}

#if 0
	if (cache && (!(cache->flag & PTCACHE_OUTDATED) || cache->flag & PTCACHE_BAKED))
	{
		//start = cache->startframe;
		//end = cache->endframe;
		/* need to "fill" the rigidbody world by doing 1 sim step, else bake cant be read properly */
		//BKE_rigidbody_do_simulation(scene, (float)(start+1));
		BKE_ptcache_id_from_rigidbody(&pid, NULL, scene->rigidbody_world);
		is_baked = true;
	}
	else {
		return false;
	}
#endif

	parent = BKE_object_add(G.main, scene, OB_EMPTY, name);
	BKE_mesh_center_of_surface(ob->data, obloc);
	copy_v3_v3(parent->loc, ob->loc);
	sub_v3_v3v3(diff, obloc, parent->loc);
	//MEM_freeN((void*)name);

	starttime = PIL_check_seconds_timer();
	for (mi = fmd->meshIslands.first; mi; mi = mi->next)
	{
		Object *obj = do_convert_meshIsland(fmd, mi, gr, ob, scene, start, end, count,
		                                    parent, is_baked, &pid, cache, obloc, diff, &k, &basarray_old[i],
		                                    threshold, step, calc_handles, reports);
		if (!obj) {
			return false;
		}
		else
		{
			do_relink_scene(obj, scene, bgscene, &basarray, i, count, &j, &basarray_old);
		}
		i++;
	}

	do_restore_scene_link(scene, count, &bgscene, &basarray, &basarray_old);
	printf("Converting Islands to Keyframed Objects done, %g\n", PIL_check_seconds_timer() - starttime);

	BKE_scene_frame_set(scene, (double)start);

	//select / make FM object active
	/*bas = BKE_scene_base_find(scene, ob);
	scene->basact = bas;
	ED_base_object_select(bas, BA_SELECT);*/

	return true;
}

static int rigidbody_convert_keyframes_exec(bContext *C, wmOperator *op)
{
	Scene *scene = CTX_data_scene(C);
	Group *gr = NULL;
	FractureModifierData* rmd = NULL;
	bool convertable = false;
	PointCache* cache = NULL;

	if (scene && scene->rigidbody_world)
	{
		cache = scene->rigidbody_world->pointcache;
		/*if (cache->flag & PTCACHE_BAKED)
		{
			//nudge the sim once, because the internal structures may still be not initialized after loading

		}*/
#if 0
		if (cache /*&& (cache->flag & PTCACHE_OUTDATED)*/ && (!(cache->flag & PTCACHE_BAKED)))
		{
			BKE_report(op->reports, RPT_WARNING, "No valid cache data found, please bake a simulation first");
			return OPERATOR_CANCELLED;
		}
#endif
	}

	//if (convertable)
	if (cache)
	{
		float threshold = RNA_float_get(op->ptr, "threshold");
		int start = RNA_int_get(op->ptr, "start_frame");
		int end = RNA_int_get(op->ptr, "end_frame");
		int step = RNA_int_get(op->ptr, "step");
		bool calc_handles = RNA_boolean_get(op->ptr, "calc_handles");
		int frame = 0;

		//fill conversion array cache
		if (cache->startframe > start)
		{
			start = cache->startframe;
		}

		if (cache->endframe < end)
		{
			end = cache->endframe;
		}

		CTX_DATA_BEGIN(C, Object *, selob, selected_objects)
		{
			rmd = (FractureModifierData *)modifiers_findByType(selob, eModifierType_Fracture);
			if (rmd && rmd->refresh) {
				return OPERATOR_CANCELLED;
			}

			//force a transform sync, gah
			if (cache->flag & PTCACHE_BAKED || !(cache->flag & PTCACHE_OUTDATED))
			{
				for (frame = start; frame < end; frame++)
				{
					BKE_scene_frame_set(scene, (float)frame);
					BKE_rigidbody_do_simulation(scene, (float)frame);
					BKE_object_where_is_calc_time(scene, selob, (float)frame);
				}
			}

#if 0
			//this check might be wrong in case a passive shard (no sim data then) is first
			if (rmd && (rmd->fracture_mode != MOD_FRACTURE_DYNAMIC) && rmd->meshIslands.first)
			{
				MeshIsland* mi = rmd->meshIslands.first;
				convertable = mi->frame_count > 0;
			}
#endif

			if (rmd /*&& convertable*/) {
				int count = BLI_listbase_count(&rmd->meshIslands);

				if (count == 0)
				{
					//gaaah, undo frees sim data, rebuild....
					rmd->refresh = true;
					makeDerivedMesh(scene, selob, NULL, scene->customdata_mask | CD_MASK_BAREMESH, 0);
					count = BLI_listbase_count(&rmd->meshIslands);

					if (count == 0)
					{
						BKE_report(op->reports, RPT_WARNING, "No meshislands found, please execute fracture and simulate first");
						return OPERATOR_CANCELLED;
					}
				}

				gr = BKE_group_add(G.main, "Converted");
				convert_modifier_to_keyframes(rmd, gr, selob, scene, start, end, threshold, step, calc_handles, op->reports);
			}
		}

		CTX_DATA_END;

		//free a possible bake... because we added new rigidbodies, and this would mess up the mesh
		if (scene->rigidbody_world && scene->rigidbody_world->pointcache) {
			scene->rigidbody_world->pointcache->flag &= ~PTCACHE_BAKED;
		}

		DAG_relations_tag_update(G.main);
		WM_event_add_notifier(C, NC_OBJECT | ND_TRANSFORM, NULL);
		WM_event_add_notifier(C, NC_OBJECT | ND_PARENT, NULL);
		WM_event_add_notifier(C, NC_SCENE | ND_FRAME, NULL);
	}

#if 0
	if (!convertable)
	{
		BKE_report(op->reports, RPT_WARNING, "No valid cache data found, please run a simulation first");
		return OPERATOR_CANCELLED;
	}
#endif

	return OPERATOR_FINISHED;
}

static int rigidbody_convert_keyframes_invoke(bContext *C, wmOperator *op, const wmEvent *UNUSED(event))
{
	return WM_operator_props_dialog_popup(C, op, 10 * UI_UNIT_X, 5 * UI_UNIT_Y);
}

void OBJECT_OT_rigidbody_convert_to_keyframes(wmOperatorType *ot)
{

	ot->name = "Convert To Keyframed Objects";
	ot->description = "Convert the Rigid Body modifier shards to keyframed real objects";
	ot->idname = "OBJECT_OT_rigidbody_convert_to_keyframes";

	ot->poll = fracture_poll;
	ot->exec = rigidbody_convert_keyframes_exec;
	ot->invoke = rigidbody_convert_keyframes_invoke;

	RNA_def_int(ot->srna, "start_frame", 1,  0, 300000, "Start Frame", "", 0, 300000);
	RNA_def_int(ot->srna, "end_frame", 250, 0, 300000, "End Frame", "", 0, 300000);
	RNA_def_int(ot->srna, "step", 1, 1, 10000, "Step", "", 1, 10000);
	RNA_def_float(ot->srna, "threshold", 0.2f, 0.0f, FLT_MAX, "Threshold", "Ratio of change in location or rotation which has to be exceeded to set a keyframe",
	              0.0f, 1000.0f);
	RNA_def_boolean(ot->srna, "calc_handles", false, "Handles",
	                "Smoothes step handles and makes adaptive handles vector, useful in conjunction with large step size, very slow with small step size");

	/* flags */
	ot->flag = OPTYPE_REGISTER | OPTYPE_UNDO | OPTYPE_INTERNAL;
	//edit_modifier_properties(ot);
}

void OBJECT_OT_fracture_anim_bind(wmOperatorType *ot)
{
	ot->name = "Fracture Animated Mesh Bind";
	ot->description = "Bind animated mesh vertices to mesh islands in Fracture Modifier";
	ot->idname = "OBJECT_OT_fracture_anim_bind";

	ot->poll = fracture_poll;
	ot->invoke = fracture_anim_bind_invoke;
	ot->exec = fracture_anim_bind_exec;

	/* flags */
	ot->flag = OPTYPE_REGISTER | OPTYPE_UNDO | OPTYPE_INTERNAL;
	edit_modifier_properties(ot);
}<|MERGE_RESOLUTION|>--- conflicted
+++ resolved
@@ -57,6 +57,7 @@
 
 #include "BKE_animsys.h"
 #include "BKE_curve.h"
+#include "BKE_collection.h"
 #include "BKE_context.h"
 #include "BKE_displist.h"
 #include "BKE_DerivedMesh.h"
@@ -86,7 +87,6 @@
 #include "BKE_material.h"
 #include "BKE_library.h"
 #include "BKE_rigidbody.h"
-#include "BKE_group.h"
 
 #include "DEG_depsgraph.h"
 #include "DEG_depsgraph_build.h"
@@ -114,7 +114,6 @@
 #include "PIL_time.h"
 
 static void modifier_skin_customdata_delete(struct Object *ob);
-static void apply_loc_rot_scale(struct Object* ob, struct Scene *scene);
 
 /******************************** API ****************************/
 
@@ -298,9 +297,6 @@
 static bool object_modifier_remove(Main *bmain, Object *ob, ModifierData *md,
 	bool *r_sort_depsgraph)
 {
-	/* keep some data from modifier which is necessary for the afterwards cleanup */
-	bool do_rigidbody_cleanup = (md->type == eModifierType_Fracture);
-	Scene *scene = md->scene;
 
 	/* It seems on rapid delete it is possible to
 	* get called twice on same modifier, so make
@@ -352,17 +348,6 @@
 	BLI_remlink(&ob->modifiers, md);
 	modifier_free(md);
 	BKE_object_free_derived_caches(ob);
-
-	if (do_rigidbody_cleanup && scene)
-	{
-		/* need to clean up modifier remainders inside the rigidbody world
-		 * AFTER the modifier is gone...  but only from the operator ?*/
-		if (scene->rigidbody_world)
-		{
-			BKE_rigidbody_rebuild_world(scene, -1, false);
-		}
-		BKE_scene_frame_set(scene, 1.0);
-	}
 
 	return 1;
 }
@@ -934,19 +919,6 @@
 	ModifierData *md = edit_modifier_property_get(op, ob, 0);
 	int mode_orig = ob->mode;
 
-<<<<<<< HEAD
-=======
-	//if we have a running fracture job, dont remove the modifier
-	/*if (md && md->type == eModifierType_Fracture)
-	{
-		FractureModifierData* fmd = (FractureModifierData*)md;
-		if (fmd->execute_threaded && fmd->frac_mesh && fmd->frac_mesh->running == 1)
-		{
-			return OPERATOR_CANCELLED;
-		}
-	}*/
-	
->>>>>>> 16b07fb0
 	if (!md || !ED_object_modifier_remove(op->reports, bmain, ob, md))
 		return OPERATOR_CANCELLED;
 
@@ -2477,6 +2449,7 @@
 {
 	Object *obact = ED_object_active_context(C);
 	Scene *scene = CTX_data_scene(C);
+    Main *bmain = CTX_data_main(C);
 	float cfra = BKE_scene_frame_get(scene);
 	double start = 1.0;
 	FractureModifierData *rmd;
@@ -2485,11 +2458,11 @@
 	if (!rmd)
 		return OPERATOR_CANCELLED;
 
-	if (scene->rigidbody_world && scene->rigidbody_world->pointcache)
+    if (scene->rigidbody_world && scene->rigidbody_world->shared->pointcache)
 	{
 		RigidBodyWorld *rbw = scene->rigidbody_world;
 		if (BKE_rigidbody_check_sim_running(rbw, cfra) &&
-		   (rbw->ltime > rbw->pointcache->startframe || rbw->ltime == rbw->pointcache->endframe))
+           (rbw->ltime > rbw->shared->pointcache->startframe || rbw->ltime == rbw->shared->pointcache->endframe))
 		{
 			BKE_report(op->reports, RPT_WARNING, "Please jump back to cache start frame in order to refracture");
 			return OPERATOR_CANCELLED;
@@ -2523,16 +2496,6 @@
 		return OPERATOR_CANCELLED;
 	}
 
-#if 0
-	if (rmd->fracture_mode == MOD_FRACTURE_DYNAMIC) {
-		//apply rot and loc here too
-		copy_m4_m4(rmd->origmat, obact->obmat);
-		zero_m4(rmd->passive_parent_mat);
-
-		apply_loc_rot_scale(obact, scene);
-	}
-#endif
-
 	if (rmd->anim_bind) {
 		MEM_freeN(rmd->anim_bind);
 		rmd->anim_bind = NULL;
@@ -2540,20 +2503,20 @@
 	}
 
 	BKE_scene_frame_set(scene, start);
-	DAG_relations_tag_update(G.main);
+    DEG_relations_tag_update(bmain);
 	WM_event_add_notifier(C, NC_OBJECT | ND_TRANSFORM, NULL);
 	WM_event_add_notifier(C, NC_OBJECT | ND_PARENT, NULL);
 	WM_event_add_notifier(C, NC_SCENE | ND_FRAME, NULL);
 	
 	rmd->refresh = true;
 	rmd->last_frame = INT_MAX; // delete dynamic data as well
-	DAG_id_tag_update(&obact->id, OB_RECALC_DATA);
+    DEG_id_tag_update(&obact->id, OB_RECALC_DATA);
 	WM_event_add_notifier(C, NC_OBJECT | ND_MODIFIER, obact);
 
 	return OPERATOR_FINISHED;
 }
 
-static void apply_transform(Object* ob, Scene* scene, float smat[3][3]) {
+static void apply_transform(Depsgraph *depsgraph, Object* ob, Scene* scene, float smat[3][3]) {
 
 	float mat[4][4];
 
@@ -2563,7 +2526,7 @@
 	if (ob->type == OB_MESH) {
 		Mesh *me = ob->data;
 
-		multiresModifier_scale_disp(scene, ob);
+        multiresModifier_scale_disp(depsgraph, scene, ob);
 
 		/* adjust data */
 		BKE_mesh_transform(me, mat, true);
@@ -2576,7 +2539,7 @@
 		Curve *cu = ob->data;
 
 		scale = mat3_to_scale(smat);
-		BKE_curve_transform_ex(cu, mat, true, scale);
+        BKE_curve_transform_ex(cu, mat, true, true, scale);
 	}
 	else if (ob->type == OB_FONT) {
 		Curve *cu = ob->data;
@@ -2597,33 +2560,14 @@
 	}
 }
 
-static void apply_loc_rot_scale(Object* ob, Scene* scene)
-{
-	float rsmat[3][3];
-
-	//determine matrix
-	BKE_object_to_mat3(ob, rsmat);
-	copy_v3_v3(rsmat[3], ob->loc);
-
-	//apply to object data
-	apply_transform(ob, scene, rsmat);
-
-	//reset object values
-	zero_v3(ob->loc);
-	ob->size[0] = ob->size[1] = ob->size[2] = 1.0f;
-	zero_v3(ob->rot);
-	unit_qt(ob->quat);
-	unit_axis_angle(ob->rotAxis, &ob->rotAngle);
-}
-
-static void apply_scale(Object* ob, Scene* scene)
+static void apply_scale(Depsgraph *depsgraph, Object* ob, Scene* scene)
 {
 	float smat[3][3];
 	/*better apply scale prior to fracture, else shards get distorted*/
 	BKE_object_scale_to_mat3(ob, smat);
 
 	/* apply to object data */
-	apply_transform(ob, scene, smat);
+    apply_transform(depsgraph, ob, scene, smat);
 
 	/*clear scale too*/
 	ob->size[0] = ob->size[1] = ob->size[2] = 1.0f;
@@ -2633,20 +2577,23 @@
 {
 	Scene* scene = CTX_data_scene(C);
 	Object* ob = CTX_data_active_object(C);
+    Depsgraph* depsgraph = CTX_data_depsgraph(C);
 
 	if (edit_modifier_invoke_properties(C, op))
 	{
-		apply_scale(ob, scene);
+        apply_scale(depsgraph, ob, scene);
 		return fracture_refresh_exec(C, op);
 	}
 
 	return OPERATOR_CANCELLED;
 }
 
-static int fracture_anim_bind_exec(bContext *C, wmOperator *op)
+static int fracture_anim_bind_exec(bContext *C, wmOperator *UNUSED(op))
 {
 	Object *obact = ED_object_active_context(C);
 	Scene* scene = CTX_data_scene(C);
+    Main *bmain = CTX_data_main(C);
+    Depsgraph *depsgraph = CTX_data_depsgraph(C);
 	FractureModifierData *rmd;
 
 	rmd = (FractureModifierData *)modifiers_findByType(obact, eModifierType_Fracture);
@@ -2656,16 +2603,16 @@
 	//restore kinematic here, before bind (and not afterwards !)
 	if (scene && scene->rigidbody_world) {
 		BKE_restoreKinematic(scene->rigidbody_world, true);
-		BKE_rigidbody_rebuild_world(scene, scene->rigidbody_world->pointcache->startframe, true);
-	}
-	BKE_read_animated_loc_rot(rmd, obact, true);
-
-	DAG_relations_tag_update(G.main);
+        BKE_rigidbody_rebuild_world(depsgraph, scene, scene->rigidbody_world->shared->pointcache->startframe);
+	}
+    BKE_read_animated_loc_rot(rmd, obact, true, depsgraph);
+
+    DEG_relations_tag_update(bmain);
 	WM_event_add_notifier(C, NC_OBJECT | ND_TRANSFORM, NULL);
 	WM_event_add_notifier(C, NC_OBJECT | ND_PARENT, NULL);
 	WM_event_add_notifier(C, NC_SCENE | ND_FRAME, NULL);
 
-	DAG_id_tag_update(&obact->id, OB_RECALC_DATA);
+    DEG_id_tag_update(&obact->id, OB_RECALC_DATA);
 	WM_event_add_notifier(C, NC_OBJECT | ND_MODIFIER, obact);
 
 	return OPERATOR_FINISHED;
@@ -2700,19 +2647,16 @@
 	RNA_def_boolean(ot->srna, "reset", false, "Reset Shards", "Reset all shards in next refracture, instead of keeping similar ones");
 }
 
-static void do_add_group_unchecked(Group* group, Object *ob, Base *bas)
-{
-	GroupObject *go;
-
-	go = MEM_callocN(sizeof(GroupObject), "groupobject");
+static void do_add_group_unchecked(Collection* group, Object *ob)
+{
+    CollectionObject *go;
+
+    go = MEM_callocN(sizeof(CollectionObject), "groupobject");
 	BLI_addtail(&group->gobject, go);
 	go->ob = ob;
-
-	ob->flag |= OB_FROMGROUP;
-	bas->flag |= OB_FROMGROUP;
-}
-
-static bool do_unchecked_constraint_add(Scene *scene, Object *ob, RigidBodyShardCon *con, ReportList *reports, Base* base)
+}
+
+static bool do_unchecked_constraint_add(Main *bmain, Scene *scene, Object *ob, RigidBodyShardCon *con, ReportList *reports)
 {
 	RigidBodyWorld *rbw = BKE_rigidbody_get_world(scene);
 
@@ -2723,23 +2667,22 @@
 	}
 	/* create constraint group if it doesn't already exits */
 	if (rbw->constraints == NULL) {
-		rbw->constraints = BKE_group_add(G.main, "RigidBodyConstraints");
+        rbw->constraints = BKE_collection_add(bmain, NULL, "RigidBodyConstraints");
 	}
 	/* make rigidbody constraint settings */
 	ob->rigidbody_constraint = BKE_rigidbody_create_constraint(scene, ob, con->type, con);
 	ob->rigidbody_constraint->flag |= RBC_FLAG_NEEDS_VALIDATE;
 
 	/* add constraint to rigid body constraint group */
-	//BKE_group_object_add(rbw->constraints, ob, scene, NULL);
-	do_add_group_unchecked(rbw->constraints, ob, base);
-
-	DAG_id_tag_update(&ob->id, OB_RECALC_OB);
+    do_add_group_unchecked(rbw->constraints, ob);
+
+    DEG_id_tag_update(&ob->id, OB_RECALC_OB);
 	return true;
 }
 
-static Object* do_convert_meshisland_to_object(MeshIsland *mi, Scene* scene, Group* g, Object* ob,
-                                            RigidBodyWorld *rbw, int i, Object*** objs, KDTree **objtree, Base** base,
-                                             FractureModifierData *fmd)
+static Object* do_convert_meshisland_to_object(Main* bmain, MeshIsland *mi, Scene* scene, Collection* g, Object* ob,
+                                               RigidBodyWorld *rbw, int i, Object*** objs, KDTree **objtree,
+                                               FractureModifierData *fmd, ViewLayer *layer)
 {
 	float cent[3];
 	Mesh* me;
@@ -2750,18 +2693,7 @@
 
 	char *name = mode ? BLI_strdupn(mi->name, MAX_ID_NAME) : BLI_strdupcat(ob->id.name + 2, "_shard");
 
-	/* create separate objects for meshislands */
-#if 0
-	if (ob->type == OB_MESH) {
-		base_new = ED_object_add_duplicate(G.main, scene, base_old, USER_DUP_MESH);
-		ob_new = base_new->object;
-	}
-	else {
-#endif
-
-	ob_new = BKE_object_add(G.main, scene, OB_MESH, name);
-	/*set by BKE_object_add ! */
-	*base = scene->basact;
+    ob_new = BKE_object_add(bmain, scene, layer, OB_MESH, name);
 
 	if (!mode)
 	{	//TODO, this still necessary ?
@@ -2774,7 +2706,7 @@
 	}
 
 	if (rbw) {
-		rbw->pointcache->flag |= PTCACHE_OUTDATED;
+        rbw->shared->pointcache->flag |= PTCACHE_OUTDATED;
 		/* make rigidbody object settings */
 		if (ob_new->rigidbody_object == NULL) {
 			ob_new->rigidbody_object = BKE_rigidbody_create_object(scene, ob_new, RBO_TYPE_ACTIVE, mi);
@@ -2783,15 +2715,12 @@
 		ob_new->rigidbody_object->flag |= RBO_FLAG_NEEDS_VALIDATE;
 
 		/* add object to rigid body group */
-		//BKE_group_object_add(rbw->group, ob_new, scene, NULL);
-		do_add_group_unchecked(rbw->group, ob_new, *base);
-
-		DAG_id_tag_update(&ob_new->id, OB_RECALC_ALL);
-	}
-//}
-
-	//BKE_group_object_add(g, ob_new, scene, NULL);
-	do_add_group_unchecked(g, ob_new, *base);
+        do_add_group_unchecked(rbw->group, ob_new);
+
+        DEG_id_tag_update(&ob_new->id, OB_RECALC_ALL);
+	}
+
+    do_add_group_unchecked(g, ob_new);
 
 	/* throw away all modifiers before fracture, result is stored inside it */
 	while (ob_new->modifiers.first != NULL) {
@@ -2811,7 +2740,7 @@
 		/* XXX else keep following modifiers, or apply them ? */
 	}
 
-	assign_matarar(ob_new, give_matarar(ob), *give_totcolp(ob));
+    assign_matarar(bmain, ob_new, give_matarar(ob), *give_totcolp(ob));
 
 	me = (Mesh*)ob_new->data;
 	me->edit_btmesh = NULL;
@@ -2827,12 +2756,10 @@
 	}
 	else
 	{
-		//int j;
 		Shard *s = BLI_findlink(&fmd->frac_mesh->shard_map, mi->id);
 		if (s)
 		{
 			float loc[3], rot[4], mat[4][4], size[3] = {1.0f, 1.0f, 1.0f};
-			//float inv_size[3] = {1.0f, 1.0f, 1.0f};
 
 			mat4_to_loc_quat(loc, rot, ob->obmat);
 			add_v3_v3(loc, mi->rigidbody->pos);
@@ -2851,93 +2778,21 @@
 			loc_quat_size_to_mat4(mat, loc, rot, size);
 			copy_m4_m4(ob_new->obmat, mat);
 			invert_m4_m4(ob_new->imat, ob_new->obmat);
-
-#if 0
-			inv_size[0] = 1.0f / s->impact_size[0];
-			inv_size[1] = 1.0f / s->impact_size[1];
-			inv_size[2] = 1.0f / s->impact_size[2];
-
-
-			//compensate for rot, size
-			for (j = 0; j < me->totvert; j++)
-			{
-				//extra compensate the scale factor ?
-				mul_v3_v3(me->mvert[j].co, inv_size);
-			}
-#endif
-		}
-	}
-
-	/*set mass*/
-	//ob_new->rigidbody_object->mass = mi->rigidbody->mass;
+		}
+	}
 
 	/*store obj indexes in kdtree and objs in array*/
 	BLI_kdtree_insert(*objtree, i, mi->centroid);
 	(*objs)[i] = ob_new;
-	//i++;
 
 	BKE_rigidbody_remove_shard(scene, mi);
 
 	return ob_new;
 }
 
-static void do_relink_scene(Object* obj, Scene* scene, Scene* bgscene, Base ***basarray, int i, int count, int *j, Base ***basarray_old)
-{
-	/* add link to 2nd scene as well */
-	Base *bas = BKE_scene_base_add(bgscene, obj);
-	(*basarray)[i] = bas;
-
-	if (((i > 0) && ((i % 10) == 0)) || i == count-1) {
-		/*only add 10 objects to scene, then delete them in current scene (keep links being set to another scene,
-		 *so the scene is empty again -> way faster */
-		int k = 0;
-		for (k = (*j); k < i+1; k++)
-		{
-			/* keep rigidbody settings ! -> dont use BKE_scene_base_unlink() */
-			Base *b = (*basarray_old)[k];
-			//Base *ba = BKE_scene_base_find(scene, b->object);
-			BLI_remlink(&scene->base, b);
-			MEM_freeN(b);
-			(*basarray_old)[k] = NULL;
-		}
-		(*j) = i+1;
-	}
-}
-
-static void do_restore_scene_link(Scene* scene, int count, Scene **bgscene, Base ***basarray, Base ***basarray_old)
-{
-	int i = 0;
-	/*after conversion link all from second scene back to first one*/
-	for (i = 0; i < count; i++) {
-		Base *bas = (*basarray)[i];
-		Base *b = NULL;
-
-		/* keep rigidbody settings ! -> dont use BKE_scene_base_unlink() */
-		BLI_remlink(&(*bgscene)->base, bas);
-		b = BKE_scene_base_add(scene, bas->object);
-		ED_base_object_select(b, BA_SELECT);
-		scene->basact = b;
-		MEM_freeN(bas);
-		(*basarray)[i] = NULL;
-
-		//DAG_id_tag_update(&b->object->id, OB_RECALC_DATA);
-	}
-
-	/*delete 2nd scene and basarrays*/
-	MEM_freeN(*basarray);
-	*basarray = NULL;
-
-	MEM_freeN(*basarray_old);
-	*basarray_old = NULL;
-
-	BKE_libblock_remap(G.main, *bgscene, scene, ID_REMAP_SKIP_INDIRECT_USAGE | ID_REMAP_SKIP_NEVER_NULL_USAGE);
-	BKE_libblock_free(G.main, *bgscene);
-
-	*bgscene = NULL;
-}
-
-static Object* do_convert_constraints(FractureModifierData *fmd, RigidBodyShardCon* con, Scene* scene, Object* ob,
-                                   KDTree *objtree, Object **objs, float max_con_mass, ReportList* reports, Base **base)
+static Object* do_convert_constraints(Main* bmain, FractureModifierData *fmd, RigidBodyShardCon* con,
+                                      Scene* scene, Object* ob, KDTree *objtree, Object **objs,
+                                      float max_con_mass, ReportList* reports, ViewLayer *layer)
 {
 	int index1 = BLI_kdtree_find_nearest(objtree, con->mi1->centroid, NULL);
 	int index2 =  BLI_kdtree_find_nearest(objtree, con->mi2->centroid, NULL);
@@ -2956,16 +2811,14 @@
 		name = BLI_strdupcat(ob->id.name + 2, "_con");
 	}
 
-	rbcon = BKE_object_add(G.main, scene, OB_EMPTY, name);
+    rbcon = BKE_object_add(bmain, scene, layer, OB_EMPTY, name);
 	if (fmd->fracture_mode == MOD_FRACTURE_EXTERNAL)
 	{
 		rbcon->rotmode = ROT_MODE_QUAT;
 	}
 
-	*base = scene->basact;
-
 	if (fmd->solver_iterations_override == 0) {
-		iterations = fmd->modifier.scene->rigidbody_world->num_solver_iterations;
+        iterations = scene->rigidbody_world->num_solver_iterations;
 	}
 	else {
 		iterations = fmd->solver_iterations_override;
@@ -3018,12 +2871,10 @@
 	}
 
 	/*omit check for existing objects in group, since this seems very slow, and should not be necessary in this internal function*/
-	do_unchecked_constraint_add(scene, rbcon, con, reports, *base);
+    do_unchecked_constraint_add(bmain, scene, rbcon, con, reports);
 
 	rbcon->rigidbody_constraint->ob1 = ob1;
 	rbcon->rigidbody_constraint->ob2 = ob2;
-	//rbcon->rigidbody_constraint->breaking_threshold = con->breaking_threshold;
-	//rbcon->rigidbody_constraint->flag |= RBC_FLAG_USE_BREAKING;
 
 	if (con->flag & RBC_FLAG_OVERRIDE_SOLVER_ITERATIONS) {
 		rbcon->rigidbody_constraint->flag |= RBC_FLAG_OVERRIDE_SOLVER_ITERATIONS;
@@ -3035,15 +2886,15 @@
 	return rbcon;
 }
 
-static void convert_modifier_to_objects(ReportList *reports, Scene* scene, Object* ob, FractureModifierData *rmd)
-{
-//	Base *base_new, *base_old = BKE_scene_base_find(scene, ob);
+static void convert_modifier_to_objects(Main* bmain, ReportList *reports, Scene* scene, Object* ob,
+                                        FractureModifierData *rmd, ViewLayer *layer)
+{
 	MeshIsland *mi;
 	RigidBodyShardCon* con;
 	int i = 0, j = 0;
 	RigidBodyWorld *rbw = scene->rigidbody_world;
 	const char *name = BLI_strdupcat(ob->id.name, "_conv");
-	Group *g = BKE_group_add(G.main, name);
+    Collection *g = BKE_collection_add(bmain, NULL, name);
 
 	int count = BLI_listbase_count(&rmd->meshIslands);
 	int count_con = BLI_listbase_count(&rmd->meshConstraints);
@@ -3052,31 +2903,20 @@
 	float max_con_mass = 0;
 
 	/*use a common array for both constraints and objects ! */
-	Scene *bgscene = BKE_scene_add(G.main, "Conversion");
-	Base** basarray = MEM_mallocN(sizeof(Base*) * (count + count_con), "conversion_tempbases_island_object");
-	Base** basarray_old = MEM_mallocN(sizeof(Base*) * (count + count_con), "conversion_tempbases_island_object_old");
 	double start;
 
 	rmd->refresh = false;
 	MEM_freeN((void*)name);
 
 	if (rbw)
-		rbw->pointcache->flag |= PTCACHE_OUTDATED;
+        rbw->shared->pointcache->flag |= PTCACHE_OUTDATED;
 
 	start = PIL_check_seconds_timer();
 
 	for (mi = rmd->meshIslands.first; mi; mi = mi->next) {
-		Object* obj = do_convert_meshisland_to_object(mi, scene, g, ob, rbw, i, &objs, &objtree, &basarray_old[i], rmd);
-		if (!obj) {
-			return;
-		}
-		else {
-			do_relink_scene(obj, scene, bgscene, &basarray, i, count + count_con, &j, &basarray_old);
-		}
-		i++;
-	}
-
-	//do_restore_scene_link(scene, count, &bgscene, &basarray);
+        do_convert_meshisland_to_object(bmain, mi, scene, g, ob, rbw, i, &objs, &objtree, rmd, layer);
+        i++;
+	}
 
 	printf("Converting Islands to Objects done, %g\n", PIL_check_seconds_timer() - start);
 
@@ -3092,41 +2932,20 @@
 	/* now do scene trick again for constraints */
 
 	start = PIL_check_seconds_timer();
-
-	//i = 0;
-	//j = 0;
-	//count = BLI_listbase_count(&rmd->meshConstraints);
-	//bgscene = BKE_scene_add(G.main, "Conversion");
-	//basarray = MEM_mallocN(sizeof(Base*) * count, "conversion_tempbases_island_constraints");
 
 	if (rmd->use_constraints || rmd->fracture_mode == MOD_FRACTURE_EXTERNAL)
 	{
 		for (con = rmd->meshConstraints.first; con; con = con->next) {
-			Object* obj = do_convert_constraints(rmd, con, scene, ob, objtree, objs, max_con_mass, reports, &basarray_old[i]);
-			if (!obj) {
-				return;
-			}
-			else {
-				do_relink_scene(obj, scene, bgscene, &basarray, i, count + count_con, &j, &basarray_old);
-			}
-			i++;
-		}
-	}
-
-	/*clean up scenes again */
-	do_restore_scene_link(scene, count + count_con, &bgscene, &basarray, &basarray_old);
+            Object* obj = do_convert_constraints(bmain, rmd, con, scene, ob, objtree, objs, max_con_mass, reports, layer);
+            i++;
+        }
+	}
 
 	printf("Converting Constraints to Objects done, %g\n", PIL_check_seconds_timer() - start);
 
 	/* free array and kdtree*/
 	MEM_freeN(objs);
-	BLI_kdtree_free(objtree);
-
-
-
-	/*argh, need to trigger a world rebuild, by all means */
-	/*if (rbw)
-		BKE_rigidbody_rebuild_world(scene, rbw->pointcache->startframe+1);*/
+    BLI_kdtree_free(objtree);
 }
 
 static int rigidbody_convert_exec(bContext *C, wmOperator *op)
@@ -3134,6 +2953,7 @@
 	Object *obact = ED_object_active_context(C);
 	Scene *scene = CTX_data_scene(C);
 	Main* bmain = CTX_data_main(C);
+    ViewLayer *layer = CTX_data_view_layer(C);
 	wmWindowManager *wm = CTX_wm_manager(C);
 	wmWindow *win;
 	float cfra = BKE_scene_frame_get(scene);
@@ -3145,13 +2965,13 @@
 		return OPERATOR_CANCELLED;
 	}
 
-	if (!rmd || (scene->rigidbody_world && cfra != scene->rigidbody_world->pointcache->startframe))
+    if (!rmd || (scene->rigidbody_world && cfra != scene->rigidbody_world->shared->pointcache->startframe))
 	{
 		BKE_report(op->reports, RPT_WARNING, "Unable to convert to objects, either no Fracture Modifier present or not on startframe" );
 		return OPERATOR_CANCELLED;
 	}
 
-	convert_modifier_to_objects(op->reports, scene, obact, rmd);
+    convert_modifier_to_objects(bmain, op->reports, scene, obact, rmd, layer);
 
 	if (rbw) {
 		/* flatten the cache and throw away all traces of the modifiers */
@@ -3179,27 +2999,10 @@
 
 	if (rmd->fracture_mode == MOD_FRACTURE_EXTERNAL)
 	{
-		Base *bas = BKE_scene_base_find(scene, obact);
-		bas->object->flag &= ~SELECT;
-		ED_base_object_free_and_unlink(bmain, scene, bas);
-
-		/* delete has to handle all open scenes, copied from delete operator */
-		BKE_main_id_flag_listbase(&bmain->scene, LIB_TAG_DOIT, 1);
-		for (win = wm->windows.first; win; win = win->next) {
-			Scene* sc = win->screen->scene;
-
-			if (sc->id.flag & LIB_TAG_DOIT) {
-				sc->id.flag &= ~LIB_TAG_DOIT;
-
-				DAG_relations_tag_update(bmain);
-
-				WM_event_add_notifier(C, NC_SCENE | ND_OB_ACTIVE, sc);
-				WM_event_add_notifier(C, NC_SCENE | ND_LAYER_CONTENT, sc);
-			}
-		}
-	}
-
-	DAG_relations_tag_update(bmain);
+        ED_object_base_free_and_unlink(bmain, scene, obact);
+	}
+
+    DEG_relations_tag_update(bmain);
 	WM_event_add_notifier(C, NC_SCENE | ND_OB_ACTIVE, scene);
 	WM_event_add_notifier(C, NC_SCENE | ND_LAYER_CONTENT, scene);
 	
@@ -3314,10 +3117,11 @@
 	r[3] = fabsf(1.0f - a[3]) > b;
 }
 
-static Object* do_convert_meshIsland(FractureModifierData* fmd, MeshIsland *mi, Group* gr, Object* ob, Scene* scene,
-                                  int start, int end, int count, Object* parent, bool is_baked,
-                                  PTCacheID* pid, PointCache *cache, float obloc[3], float diff[3], int *j, Base **base,
-                                  float threshold, int step, bool calc_handles, ReportList* reports)
+static Object* do_convert_meshIsland(Main* bmain, Depsgraph *depsgraph, FractureModifierData* fmd, MeshIsland *mi,
+                                     Collection* gr, Object* ob, Scene* scene, int start, int end, int count,
+                                     Object* parent,bool is_baked, PTCacheID* pid, PointCache *cache, float obloc[3],
+                                     float diff[3], int *j, float threshold, int step, bool calc_handles,
+                                     ReportList* reports, ViewLayer* layer, bContext* C)
 {
 	int i = 0;
 	Object* ob_new = NULL;
@@ -3338,25 +3142,16 @@
 		return NULL;
 	}
 
-	ob_new = BKE_object_add(G.main, scene, OB_MESH, name);
-	*base = scene->basact;
+    ob_new = BKE_object_add(bmain, scene, layer, OB_MESH, name);
 
 	//this and keyframing quats hopefully solves the sudden rotation / gimbal lock (?) issue
 	ob_new->rotmode = ROT_MODE_QUAT;
 
-	//MEM_freeN((void*)name);
-
-	ED_object_parent_set(NULL, G.main, scene, ob_new, parent, PAR_OBJECT, false, false, NULL);
-
-	assign_matarar(ob_new, give_matarar(ob), *give_totcolp(ob));
-
-	do_add_group_unchecked(gr, ob_new, *base);
-	//bas = BKE_scene_base_find(scene, ob_new);
-	//BKE_group_object_add(gr, ob_new, scene, bas);
-	//scene->basact = bas;
-
-	//old
-	//ED_base_object_select(bas, BA_SELECT);
+    ED_object_parent_set(NULL, C, scene, ob_new, parent, PAR_OBJECT, false, false, NULL);
+
+    assign_matarar(bmain, ob_new, give_matarar(ob), *give_totcolp(ob));
+
+    do_add_group_unchecked(gr, ob_new);
 
 	me = (Mesh*)ob_new->data;
 	me->edit_btmesh = NULL;
@@ -3373,7 +3168,7 @@
 	mul_m4_v3(ob_new->obmat, cent);
 	copy_v3_v3(ob_new->loc, cent);
 
-	/*if (mi->frame_count > 0)*/ {
+    {
 		if (start < mi->start_frame) {
 			start = mi->start_frame;
 		}
@@ -3422,7 +3217,6 @@
 
 			copy_v3_v3(size, ob->size);
 
-			//BKE_scene_frame_set(scene, (double)i);
 			if (adaptive || dostep)
 			{
 				float loc[3] = {0.0f, 0.0f, 0.0f}, rot[4] = {0.0f, 0.0f, 0.0f, 0.0f};
@@ -3431,12 +3225,7 @@
 				//is there a bake, if yes... use that (disabled for now, odd probs...)
 				if (is_baked)
 				{
-					//BKE_ptcache_id_time(pid, scene, (float)i, NULL, NULL, NULL);
-					//if (BKE_ptcache_read(pid, (float)i, false))
 					{
-						//BKE_ptcache_validate(cache, i);
-						//copy_v3_v3(loc, mi->rigidbody->pos);
-						//copy_qt_qt(rot, mi->rigidbody->orn);
 						int x = i - start;
 
 						loc[0] = mi->locs[x*3];
@@ -3505,17 +3294,6 @@
 						}
 					}
 				}
-				/*else //should not happen anymore, because baking is required now
-				{
-					loc[0] = mi->locs[i*3];
-					loc[1] = mi->locs[i*3+1];
-					loc[2] = mi->locs[i*3+2];
-
-					rot[0] = mi->rots[i*4];
-					rot[1] = mi->rots[i*4+1];
-					rot[2] = mi->rots[i*4+2];
-					rot[3] = mi->rots[i*4+3];
-				}*/
 
 				sub_v3_v3(loc, obloc);
 				add_v3_v3(loc, diff);
@@ -3536,29 +3314,25 @@
 			}
 
 			if (locset[0])
-				insert_keyframe(NULL, (ID*)ob_new, NULL, "Location", "location", 0, i, BEZT_KEYTYPE_KEYFRAME, flag);
+                insert_keyframe(bmain, depsgraph, NULL, (ID*)ob_new, NULL, "Location", "location", 0, i, BEZT_KEYTYPE_KEYFRAME, flag);
 
 			if (locset[1])
-				insert_keyframe(NULL, (ID*)ob_new, NULL, "Location", "location", 1, i, BEZT_KEYTYPE_KEYFRAME, flag);
+                insert_keyframe(bmain, depsgraph, NULL, (ID*)ob_new, NULL, "Location", "location", 1, i, BEZT_KEYTYPE_KEYFRAME, flag);
 
 			if (locset[2])
-				insert_keyframe(NULL, (ID*)ob_new, NULL, "Location", "location", 2, i, BEZT_KEYTYPE_KEYFRAME, flag);
+                insert_keyframe(bmain, depsgraph, NULL, (ID*)ob_new, NULL, "Location", "location", 2, i, BEZT_KEYTYPE_KEYFRAME, flag);
 
 			if (rotset[0])
-				insert_keyframe(NULL, (ID*)ob_new, NULL, "Rotation", "rotation_quaternion", 0, i, BEZT_KEYTYPE_KEYFRAME, flag);
+                insert_keyframe(bmain, depsgraph, NULL, (ID*)ob_new, NULL, "Rotation", "rotation_quaternion", 0, i, BEZT_KEYTYPE_KEYFRAME, flag);
 
 			if (rotset[1])
-				insert_keyframe(NULL, (ID*)ob_new, NULL, "Rotation", "rotation_quaternion", 1, i, BEZT_KEYTYPE_KEYFRAME, flag);
+                insert_keyframe(bmain, depsgraph, NULL, (ID*)ob_new, NULL, "Rotation", "rotation_quaternion", 1, i, BEZT_KEYTYPE_KEYFRAME, flag);
 
 			if (rotset[2])
-				insert_keyframe(NULL, (ID*)ob_new, NULL, "Rotation", "rotation_quaternion", 2, i, BEZT_KEYTYPE_KEYFRAME, flag);
+                insert_keyframe(bmain, depsgraph, NULL, (ID*)ob_new, NULL, "Rotation", "rotation_quaternion", 2, i, BEZT_KEYTYPE_KEYFRAME, flag);
 
 			if (rotset[3])
-				insert_keyframe(NULL, (ID*)ob_new, NULL, "Rotation", "rotation_quaternion", 3, i, BEZT_KEYTYPE_KEYFRAME, flag);
-
-			//insert_keyframe(NULL, (ID*)ob_new, NULL, "Scale", "scale", 0, i, BEZT_KEYTYPE_KEYFRAME, flag);
-			//insert_keyframe(NULL, (ID*)ob_new, NULL, "Scale", "scale", 1, i, BEZT_KEYTYPE_KEYFRAME, flag);
-			//insert_keyframe(NULL, (ID*)ob_new, NULL, "Scale", "scale", 2, i, BEZT_KEYTYPE_KEYFRAME, flag);
+                insert_keyframe(bmain, depsgraph, NULL, (ID*)ob_new, NULL, "Rotation", "rotation_quaternion", 3, i, BEZT_KEYTYPE_KEYFRAME, flag);
 
 			//restore values
 			U.keyhandles_new = handle;
@@ -3611,9 +3385,14 @@
 	return ob_new;
 }
 
-static bool convert_modifier_to_keyframes(FractureModifierData* fmd, Group* gr, Object* ob, Scene* scene, int start, int end,
-                                          float threshold, int step, bool calc_handles, ReportList *reports)
-{
+static bool convert_modifier_to_keyframes(bContext *C, FractureModifierData* fmd, Collection* gr, Object* ob, Scene* scene,
+                                          int start, int end, float threshold, int step, bool calc_handles,
+                                          ReportList *reports)
+{
+    ViewLayer *layer = CTX_data_view_layer(C);
+    Main* bmain = CTX_data_main(C);
+    Depsgraph *depsgraph = CTX_data_depsgraph(C);
+
 	bool is_baked = false;
 	PointCache* cache = NULL;
 	PTCacheID pid;
@@ -3623,95 +3402,49 @@
 	char *name = BLI_strdupcat(ob->id.name + 2, "_p_key");
 	float diff[3] = {0.0f, 0.0f, 0.0f};
 	float obloc[3];
-	int i = 0, j = 0, k = 0;
-	Scene *bgscene = BKE_scene_add(G.main, "Conversion");
-	Base** basarray = MEM_mallocN(sizeof(Base*) * count, "conversion_tempbases");
-	Base** basarray_old = MEM_mallocN(sizeof(Base*) * count, "conversion_tempbases_old");
+    int k = 0;
 	double starttime;
 
 	is_baked = true;
 
 	if (scene && scene->rigidbody_world)
 	{
-		cache = scene->rigidbody_world->pointcache;
-	}
-
-#if 0
-	if (cache && (!(cache->flag & PTCACHE_OUTDATED) || cache->flag & PTCACHE_BAKED))
-	{
-		//start = cache->startframe;
-		//end = cache->endframe;
-		/* need to "fill" the rigidbody world by doing 1 sim step, else bake cant be read properly */
-		//BKE_rigidbody_do_simulation(scene, (float)(start+1));
-		BKE_ptcache_id_from_rigidbody(&pid, NULL, scene->rigidbody_world);
-		is_baked = true;
-	}
-	else {
-		return false;
-	}
-#endif
-
-	parent = BKE_object_add(G.main, scene, OB_EMPTY, name);
+        cache = scene->rigidbody_world->shared->pointcache;
+	}
+
+    parent = BKE_object_add(bmain, scene, layer, OB_EMPTY, name);
 	BKE_mesh_center_of_surface(ob->data, obloc);
 	copy_v3_v3(parent->loc, ob->loc);
 	sub_v3_v3v3(diff, obloc, parent->loc);
-	//MEM_freeN((void*)name);
 
 	starttime = PIL_check_seconds_timer();
 	for (mi = fmd->meshIslands.first; mi; mi = mi->next)
 	{
-		Object *obj = do_convert_meshIsland(fmd, mi, gr, ob, scene, start, end, count,
-		                                    parent, is_baked, &pid, cache, obloc, diff, &k, &basarray_old[i],
-		                                    threshold, step, calc_handles, reports);
-		if (!obj) {
-			return false;
-		}
-		else
-		{
-			do_relink_scene(obj, scene, bgscene, &basarray, i, count, &j, &basarray_old);
-		}
-		i++;
-	}
-
-	do_restore_scene_link(scene, count, &bgscene, &basarray, &basarray_old);
+        Object *obj = do_convert_meshIsland(bmain, depsgraph, fmd, mi, gr, ob, scene, start, end, count,
+                                            parent, is_baked, &pid, cache, obloc, diff, &k,
+                                            threshold, step, calc_handles, reports, layer, C);
+	}
 	printf("Converting Islands to Keyframed Objects done, %g\n", PIL_check_seconds_timer() - starttime);
 
 	BKE_scene_frame_set(scene, (double)start);
 
-	//select / make FM object active
-	/*bas = BKE_scene_base_find(scene, ob);
-	scene->basact = bas;
-	ED_base_object_select(bas, BA_SELECT);*/
-
 	return true;
 }
 
 static int rigidbody_convert_keyframes_exec(bContext *C, wmOperator *op)
 {
 	Scene *scene = CTX_data_scene(C);
-	Group *gr = NULL;
+    Depsgraph *depsgraph = CTX_data_depsgraph(C);
+    Main *bmain = CTX_data_main(C);
+    Collection *gr = NULL;
 	FractureModifierData* rmd = NULL;
-	bool convertable = false;
 	PointCache* cache = NULL;
 
 	if (scene && scene->rigidbody_world)
 	{
-		cache = scene->rigidbody_world->pointcache;
-		/*if (cache->flag & PTCACHE_BAKED)
-		{
-			//nudge the sim once, because the internal structures may still be not initialized after loading
-
-		}*/
-#if 0
-		if (cache /*&& (cache->flag & PTCACHE_OUTDATED)*/ && (!(cache->flag & PTCACHE_BAKED)))
-		{
-			BKE_report(op->reports, RPT_WARNING, "No valid cache data found, please bake a simulation first");
-			return OPERATOR_CANCELLED;
-		}
-#endif
-	}
-
-	//if (convertable)
+        cache = scene->rigidbody_world->shared->pointcache;
+    }
+
 	if (cache)
 	{
 		float threshold = RNA_float_get(op->ptr, "threshold");
@@ -3745,28 +3478,19 @@
 				for (frame = start; frame < end; frame++)
 				{
 					BKE_scene_frame_set(scene, (float)frame);
-					BKE_rigidbody_do_simulation(scene, (float)frame);
-					BKE_object_where_is_calc_time(scene, selob, (float)frame);
+                    BKE_rigidbody_do_simulation(depsgraph, scene, (float)frame);
+                    BKE_object_where_is_calc_time(depsgraph, scene, selob, (float)frame);
 				}
 			}
 
-#if 0
-			//this check might be wrong in case a passive shard (no sim data then) is first
-			if (rmd && (rmd->fracture_mode != MOD_FRACTURE_DYNAMIC) && rmd->meshIslands.first)
-			{
-				MeshIsland* mi = rmd->meshIslands.first;
-				convertable = mi->frame_count > 0;
-			}
-#endif
-
-			if (rmd /*&& convertable*/) {
+            if (rmd) {
 				int count = BLI_listbase_count(&rmd->meshIslands);
 
 				if (count == 0)
 				{
 					//gaaah, undo frees sim data, rebuild....
 					rmd->refresh = true;
-					makeDerivedMesh(scene, selob, NULL, scene->customdata_mask | CD_MASK_BAREMESH, 0);
+                    makeDerivedMesh(depsgraph, scene, selob, NULL, scene->customdata_mask | CD_MASK_BAREMESH, 0);
 					count = BLI_listbase_count(&rmd->meshIslands);
 
 					if (count == 0)
@@ -3776,31 +3500,23 @@
 					}
 				}
 
-				gr = BKE_group_add(G.main, "Converted");
-				convert_modifier_to_keyframes(rmd, gr, selob, scene, start, end, threshold, step, calc_handles, op->reports);
+                gr = BKE_collection_add(bmain, NULL, "Converted");
+                convert_modifier_to_keyframes(C, rmd, gr, selob, scene, start, end, threshold, step, calc_handles, op->reports);
 			}
 		}
 
 		CTX_DATA_END;
 
 		//free a possible bake... because we added new rigidbodies, and this would mess up the mesh
-		if (scene->rigidbody_world && scene->rigidbody_world->pointcache) {
-			scene->rigidbody_world->pointcache->flag &= ~PTCACHE_BAKED;
-		}
-
-		DAG_relations_tag_update(G.main);
+        if (scene->rigidbody_world && scene->rigidbody_world->shared->pointcache) {
+            scene->rigidbody_world->shared->pointcache->flag &= ~PTCACHE_BAKED;
+		}
+
+        DEG_relations_tag_update(bmain);
 		WM_event_add_notifier(C, NC_OBJECT | ND_TRANSFORM, NULL);
 		WM_event_add_notifier(C, NC_OBJECT | ND_PARENT, NULL);
 		WM_event_add_notifier(C, NC_SCENE | ND_FRAME, NULL);
 	}
-
-#if 0
-	if (!convertable)
-	{
-		BKE_report(op->reports, RPT_WARNING, "No valid cache data found, please run a simulation first");
-		return OPERATOR_CANCELLED;
-	}
-#endif
 
 	return OPERATOR_FINISHED;
 }
