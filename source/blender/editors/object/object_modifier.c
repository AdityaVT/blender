--- conflicted
+++ resolved
@@ -2199,11 +2199,7 @@
 		 * this part of the process before a threaded job is created */
 		
 		//scene->r.cfra = f;
-<<<<<<< HEAD
-		//ED_update_for_newframe(CTX_data_main(C), scene);
-=======
-		//ED_update_for_newframe(bmain, scene, 1);
->>>>>>> b53d3582
+		//ED_update_for_newframe(bmain, scene);
 		
 		/* ok, this doesn't work with drivers, but is way faster. 
 		 * let's use this for now and hope nobody wants to drive the time value... */
