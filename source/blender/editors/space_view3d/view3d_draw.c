--- conflicted
+++ resolved
@@ -63,7 +63,6 @@
 #include "BKE_unit.h"
 #include "BKE_movieclip.h"
 
-<<<<<<< HEAD
 #include "BLI_blenlib.h"
 #include "BLI_math.h"
 #include "BLI_utildefines.h"
@@ -97,16 +96,12 @@
 #include "GPU_state_latch.h"
 
 #include "MEM_guardedalloc.h"
-=======
-#include "RE_engine.h"
->>>>>>> 42946c37
 
 #include "IMB_imbuf_types.h"
 #include "IMB_imbuf.h"
 #include "IMB_colormanagement.h"
 
 #include "RE_engine.h"
-#include "RE_pipeline.h"  /* make_stars */
 
 #include "WM_api.h"
 
@@ -129,18 +124,7 @@
 extern void bl_debug_color_set(const unsigned int col);
 #endif
 
-<<<<<<< HEAD
-static void star_stuff_init_func(void)
-{
-	gpuImmediateFormat_V3();
-	gpuColor3P(CPACK_WHITE);
-	GPU_sprite_begin();
-}
-
 static void star_stuff_vertex_func(float *i)
-=======
-void circf(float x, float y, float rad)
->>>>>>> 42946c37
 {
 	GPU_sprite_3fv(i);
 }
@@ -508,12 +492,8 @@
 
 	/* draw the Y axis and/or grid lines */
 	if (v3d->gridflag & V3D_SHOW_FLOOR) {
-<<<<<<< HEAD
+		const int sublines = v3d->gridsubdiv;
 		float vert[4][2];
-=======
-		const int sublines = v3d->gridsubdiv;
-		float vert[4][3] = {{0.0f}};
->>>>>>> 42946c37
 		unsigned char col_bg[3];
 		unsigned char col_grid_emphasise[3], col_grid_light[3];
 		int a;
@@ -550,14 +530,8 @@
 			gpuAppendLinef(vert[2][0], vert[2][1], vert[3][0], vert[3][1]);
 		}
 
-<<<<<<< HEAD
 		gpuEnd();
 		gpuImmediateUnformat();
-
-		GPU_print_error("sdsd");
-=======
-		glDisableClientState(GL_VERTEX_ARRAY);
->>>>>>> 42946c37
 	}
 	
 	/* draw the Z axis line */
@@ -676,43 +650,24 @@
  * colors copied from transform_manipulator.c, we should keep these matching. */
 static void draw_view_axis(RegionView3D *rv3d, rcti *UNUSED(rect))
 {
-<<<<<<< HEAD
-	/* axis size */
-	const float k = U.rvisize;
+	const float k =  U.rvisize * U.pixelsize;
 	 /* line width is proportional to size */
 	const float size = k/25.0f;
-=======
-	const float k = U.rvisize * U.pixelsize;   /* axis size */
-	const float toll = 0.5;      /* used to see when view is quasi-orthogonal */
-	float startx = k + 1.0f; /* axis center in screen coordinates, x=y */
-	float starty = k + 1.0f;
-	float ydisp = 0.0;          /* vertical displacement to allow obj info text */
-	int bright = - 20 * (10 - U.rvibright); /* axis alpha offset (rvibright has range 0-10) */
-	float vec[3];
 	char axis_text[2] = "x";
-	float dx, dy;
 	int i;
-	
-	startx += rect->xmin;
-	starty += rect->ymin;
-	
-	/* thickness of lines is proportional to k */
-	glLineWidth(2);
->>>>>>> 42946c37
 
 	/* axis center in screen coordinates, x=y=z */
 	const float start = k + 1.0f;
 	float origin[3] = 
 		{ start, start, start };
 
-<<<<<<< HEAD
 	/* used to see when view is quasi-orthogonal */
 	const float toll = 0.5;
 
 	/* axis alpha offset (rvibright has range 0-10) */
  	const int bright = - 20 * (10 - U.rvibright);
 
-	
+
 	float axis[3][3] = {
 		{ 1, 0, 0 },
 		{ 0, 1, 0 },
@@ -727,16 +682,13 @@
 
 	const char label[] = "xyz";
 	GLboolean showLabel[3];
-
 	GLubyte color[3][4];
-	
 	const GLfloat jitter[4][3] = {
 		{  -size/2,  0, 0 },
 		{   0, -size/2, 0 },
 		{   size/2,  0, 0 },
 		{   0,  size/2, 0 },
 	};
-
 	int sort[3];
 
 	int i;
@@ -744,9 +696,7 @@
 	UI_GetThemeColor3ubv(TH_AXIS_X, color[0]);
 	UI_GetThemeColor3ubv(TH_AXIS_Y, color[1]);
 	UI_GetThemeColor3ubv(TH_AXIS_Z, color[2]);
-
 	color[0][3] = color[1][3] = color [2][3] = bright;
-
 	for (i = 0; i < 3; i++) {
 		mul_qt_v3(rv3d->viewquat, axis[i]);
 		mul_qt_v3(rv3d->viewquat, offset[i]);
@@ -774,30 +724,6 @@
 			for (j = 0; j < 4; j++) {
 				add_v3_v3v3(p0, offset[sort[i]], jitter[j]);
 				add_v3_v3v3(p1, axis[sort[i]], jitter[j]);
-=======
-	for (i = 0; i < 3; i++) {
-		zero_v3(vec);
-		vec[i] = 1.0f;
-		mul_qt_v3(rv3d->viewquat, vec);
-		dx = vec[0] * k;
-		dy = vec[1] * k;
-
-		UI_ThemeColorShadeAlpha(TH_AXIS_X + i, 0, bright);
-		glBegin(GL_LINES);
-		glVertex2f(startx, starty + ydisp);
-		glVertex2f(startx + dx, starty + dy + ydisp);
-		glEnd();
-
-		if (fabsf(dx) > toll || fabsf(dy) > toll) {
-			BLF_draw_default_ascii(startx + dx + 2, starty + dy + ydisp + 2, 0.0f, axis_text, 1);
-		}
-
-		axis_text[0]++;
-
-		/* BLF_draw_default disables blending */
-		glEnable(GL_BLEND);
-	}
->>>>>>> 42946c37
 
 				gpuVertex2fv(p0);
 				gpuVertex2fv(p1);
@@ -1330,13 +1256,8 @@
 		x4 = x1 + scene->r.border.xmax * (x2 - x1);
 		y4 = y1 + scene->r.border.ymax * (y2 - y1);
 		
-<<<<<<< HEAD
 		gpuColor3P(0x4040FF);
-		gpuDrawWireRectf(x3,  y3,  x4,  y4); 
-=======
-		cpack(0x4040FF);
-		glRecti(x3,  y3,  x4,  y4);
->>>>>>> 42946c37
+		gpuDrawWireRecti(x3,  y3,  x4,  y4); 
 	}
 
 	gpuImmediateUnformat();
@@ -2279,14 +2200,9 @@
 				glCallList(displist);
 			gpuLoadMatrix(rv3d->viewmat[0]);
 		}
-<<<<<<< HEAD
 		else
 #endif
 		{
-			copy_m4_m4(dob->ob->obmat, dob->mat);
-=======
-		else {
->>>>>>> 42946c37
 			draw_object(scene, ar, v3d, &tbase, DRAW_CONSTCOLOR);
 		}
 
@@ -3643,14 +3559,10 @@
 		gpuPolygonMode(GL_LINE);
 		GPU_raster_set_line_style(3);
 
-<<<<<<< HEAD
 		gpuColor3P(0x4040FF);
 
-		gpuSingleFilledRectf(
+		gpuSingleFilledRecti(
 		        v3d->render_border.xmin * ar->winx, v3d->render_border.ymin * ar->winy,
-=======
-		glRecti(v3d->render_border.xmin * ar->winx, v3d->render_border.ymin * ar->winy,
->>>>>>> 42946c37
 		        v3d->render_border.xmax * ar->winx, v3d->render_border.ymax * ar->winy);
 
 		GPU_raster_set_line_style(0);
@@ -3822,23 +3734,21 @@
 			glVertex3fv(_bl_debug_draw_edges[i][1]);
 		}
 		glEnd();
-<<<<<<< HEAD
+		
 		GPU_point_size(4);
-=======
+		
 		color = _bl_debug_draw_edges_color[0];
-		cpack(color);
-		glPointSize(4.0);
->>>>>>> 42946c37
-		glBegin(GL_POINTS);
+		gpuColor3P(color);
+		gpuBegin(GL_POINTS);
 		for (i = 0; i < _bl_debug_draw_edges_tot; i ++) {
 			if (_bl_debug_draw_edges_color[i] != color) {
 				color = _bl_debug_draw_edges_color[i];
 				cpack(color);
 			}
-			glVertex3fv(_bl_debug_draw_edges[i][0]);
-			glVertex3fv(_bl_debug_draw_edges[i][1]);
-		}
-		glEnd();
+			gpuVertex3fv(_bl_debug_draw_edges[i][0]);
+			gpuVertex3fv(_bl_debug_draw_edges[i][1]);
+		}
+		gpuEnd();
 		GPU_point_size(1);
 	}
 }
