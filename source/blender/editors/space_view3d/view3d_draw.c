--- conflicted
+++ resolved
@@ -381,7 +381,6 @@
  */
 static void view3d_draw_outline_plates(const bContext *C)
 {
-<<<<<<< HEAD
 	/* TODO viewport */
 }
 
@@ -437,82 +436,6 @@
 #endif
 
 	return total_ct;
-=======
-	if (scene->world && (v3d->flag3 & V3D_SHOW_WORLD)) {
-		RegionView3D *rv3d = ar->regiondata;
-		GPUMaterial *gpumat = GPU_material_world(scene, scene->world);
-
-		/* calculate full shader for background */
-		GPU_material_bind(gpumat, 1, 1, 1.0, false, rv3d->viewmat, rv3d->viewinv, rv3d->viewcamtexcofac, (v3d->scenelock != 0));
-		
-		bool material_not_bound = !GPU_material_bound(gpumat);
-
-		if (material_not_bound) {
-			glMatrixMode(GL_PROJECTION);
-			glPushMatrix();
-			glLoadIdentity();
-			glMatrixMode(GL_MODELVIEW);
-			glPushMatrix();
-			glLoadIdentity();
-			glColor4f(0.0f, 0.0f, 0.0f, 1.0f);
-		}
-
-		/* Draw world */
-		glEnable(GL_DEPTH_TEST);
-		glDepthFunc(GL_ALWAYS);
-		glBegin(GL_TRIANGLE_STRIP);
-		glVertex3f(-1.0, -1.0, 1.0);
-		glVertex3f(1.0, -1.0, 1.0);
-		glVertex3f(-1.0, 1.0, 1.0);
-		glVertex3f(1.0, 1.0, 1.0);
-		glEnd();
-
-		if (material_not_bound) {
-			glMatrixMode(GL_PROJECTION);
-			glPopMatrix();
-			glMatrixMode(GL_MODELVIEW);
-			glPopMatrix();
-		}
-
-		GPU_material_unbind(gpumat);
-		
-		glDepthFunc(GL_LEQUAL);
-		glDisable(GL_DEPTH_TEST);
-	}
-	else {
-		if (UI_GetThemeValue(TH_SHOW_BACK_GRAD)) {
-			glMatrixMode(GL_PROJECTION);
-			glPushMatrix();
-			glLoadIdentity();
-			glMatrixMode(GL_MODELVIEW);
-			glPushMatrix();
-			glLoadIdentity();
-
-			glEnable(GL_DEPTH_TEST);
-			glDepthFunc(GL_ALWAYS);
-			glBegin(GL_QUADS);
-			UI_ThemeColor(TH_LOW_GRAD);
-			glVertex3f(-1.0, -1.0, 1.0);
-			glVertex3f(1.0, -1.0, 1.0);
-			UI_ThemeColor(TH_HIGH_GRAD);
-			glVertex3f(1.0, 1.0, 1.0);
-			glVertex3f(-1.0, 1.0, 1.0);
-			glEnd();
-			glDepthFunc(GL_LEQUAL);
-			glDisable(GL_DEPTH_TEST);
-
-			glMatrixMode(GL_PROJECTION);
-			glPopMatrix();
-
-			glMatrixMode(GL_MODELVIEW);
-			glPopMatrix();
-		}
-		else {
-			UI_ThemeClearColorAlpha(TH_HIGH_GRAD, 1.0f);
-			glClear(GL_COLOR_BUFFER_BIT | GL_DEPTH_BUFFER_BIT);
-		}
-	}
->>>>>>> 109192b3
 }
 
 static bool drawgrid_draw(ARegion *ar, double x0, double y0, double dx, int skip_mod, unsigned pos, unsigned col, GLubyte col_value[3])
