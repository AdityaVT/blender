--- conflicted
+++ resolved
@@ -3075,16 +3075,9 @@
 	else if (BKE_paint_select_face_test(ob)) {
 		ok = paintface_minmax(ob, min, max);
 	}
-<<<<<<< HEAD
-	else if (ob && (ob->mode & (OB_MODE_SCULPT | OB_MODE_TEXTURE_PAINT))) {
-=======
-	else if (ob && (ob->mode & OB_MODE_PARTICLE_EDIT)) {
-		ok = PE_minmax(scene, min, max);
-	}
 	else if (ob &&
 	         (ob->mode & (OB_MODE_SCULPT | OB_MODE_VERTEX_PAINT | OB_MODE_WEIGHT_PAINT | OB_MODE_TEXTURE_PAINT)))
 	{
->>>>>>> 9946cca1
 		BKE_paint_stroke_get_average(scene, ob, min);
 		copy_v3_v3(max, min);
 		ok = true;
