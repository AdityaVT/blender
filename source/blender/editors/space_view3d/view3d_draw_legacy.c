--- conflicted
+++ resolved
@@ -1637,8 +1637,7 @@
 					draw_dupli_objects(eval_ctx, scene, view_layer, ar, v3d, base);
 				}
 
-<<<<<<< HEAD
-				draw_object(eval_ctx, scene, scene_layer, ar, v3d, base, 0);
+				draw_object(eval_ctx, scene, view_layer, ar, v3d, base, 0);
 
 				/* draw grease pencil */
 				if (base->object->type == OB_GPENCIL) {
@@ -1647,9 +1646,6 @@
 					/* add for drawing later */
 					ED_gpencil_add_to_cache(gp_cache, rv3d, base, &gp_cache_used);
 				}
-=======
-				draw_object(eval_ctx, scene, view_layer, ar, v3d, base, 0);
->>>>>>> 3abe8b32
 			}
 		}
 		/* draw pending gpencil strokes */
@@ -1669,9 +1665,8 @@
 					draw_dupli_objects(eval_ctx, scene, view_layer, ar, v3d, base);
 				}
 				if ((base->flag & BASE_SELECTED) == 0) {
-<<<<<<< HEAD
 					if (base->object != scene->obedit) {
-						draw_object(eval_ctx, scene, scene_layer, ar, v3d, base, 0);
+						draw_object(eval_ctx, scene, view_layer, ar, v3d, base, 0);
 
 						/* draw grease pencil */
 						if (base->object->type == OB_GPENCIL) {
@@ -1681,10 +1676,6 @@
 							ED_gpencil_add_to_cache(gp_cache, rv3d, base, &gp_cache_used);
 						}
 					}
-=======
-					if (base->object != scene->obedit)
-						draw_object(eval_ctx, scene, view_layer, ar, v3d, base, 0);
->>>>>>> 3abe8b32
 				}
 			}
 		}
@@ -1696,8 +1687,7 @@
 		for (base = view_layer->object_bases.first; base; base = base->next) {
 			if ((base->flag & BASE_VISIBLED) != 0) {
 				if (base->object == scene->obedit || (base->flag & BASE_SELECTED)) {
-<<<<<<< HEAD
-					draw_object(eval_ctx, scene, scene_layer, ar, v3d, base, 0);
+					draw_object(eval_ctx, scene, view_layer, ar, v3d, base, 0);
 
 					/* draw grease pencil */
 					if (base->object->type == OB_GPENCIL) {
@@ -1706,9 +1696,6 @@
 						/* add for drawing later */
 						ED_gpencil_add_to_cache(gp_cache, rv3d, base, &gp_cache_used);
 					}
-=======
-					draw_object(eval_ctx, scene, view_layer, ar, v3d, base, 0);
->>>>>>> 3abe8b32
 				}
 			}
 		}
@@ -2157,15 +2144,11 @@
 
 	if (v3d->flag2 & V3D_SHOW_GPENCIL) {
 		/* draw grease-pencil stuff - needed to get paint-buffer shown too (since it's 2D) */
-<<<<<<< HEAD
-		ED_gpencil_draw_view3d(wm, scene, scene_layer, v3d, ar, false);
+		ED_gpencil_draw_view3d(wm, scene, view_layer, v3d, ar, false);
 		Object *obact = CTX_data_active_object(C);
 		if (obact && obact->type == OB_GPENCIL) {
 			ED_gpencil_draw_view3d_object(wm, scene, obact, v3d, ar, false);
 		}
-=======
-		ED_gpencil_draw_view3d(wm, scene, view_layer, v3d, ar, false);
->>>>>>> 3abe8b32
 	}
 
 	if ((v3d->flag2 & V3D_RENDER_OVERRIDE) == 0) {
