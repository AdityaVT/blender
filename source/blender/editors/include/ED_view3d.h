--- conflicted
+++ resolved
@@ -62,16 +62,13 @@
 struct wmOperator;
 struct wmOperatorType;
 struct wmWindow;
-<<<<<<< HEAD
 struct wmWidget;
 struct wmWidgetGroup;
 struct wmWidgetGroupType;
-=======
 struct GPUFX;
 struct GPUOffScreen;
 struct GPUFXSettings;
 enum eGPUFXFlags;
->>>>>>> a1549bc4
 
 /* for derivedmesh drawing callbacks, for view3d_select, .... */
 typedef struct ViewContext {
