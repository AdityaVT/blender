/*
 * This program is free software; you can redistribute it and/or
 * modify it under the terms of the GNU General Public License
 * as published by the Free Software Foundation; either version 2
 * of the License, or (at your option) any later version.
 *
 * This program is distributed in the hope that it will be useful,
 * but WITHOUT ANY WARRANTY; without even the implied warranty of
 * MERCHANTABILITY or FITNESS FOR A PARTICULAR PURPOSE.  See the
 * GNU General Public License for more details.
 *
 * You should have received a copy of the GNU General Public License
 * along with this program; if not, write to the Free Software Foundation,
 * Inc., 51 Franklin Street, Fifth Floor, Boston, MA 02110-1301, USA.
 *
 * The Original Code is Copyright (C) 2001-2002 by NaN Holding BV.
 * All rights reserved.
 */

/** \file
 * \ingroup editorui
 */

#pragma once

#include "BLI_compiler_attrs.h"
#include "BLI_sys_types.h" /* size_t */
#include "UI_interface_icons.h"

#ifdef __cplusplus
extern "C" {
#endif

/* Struct Declarations */

struct ARegion;
struct AssetMetaData;
struct AutoComplete;
struct EnumPropertyItem;
struct FileSelectParams;
struct ID;
struct IDProperty;
struct ImBuf;
struct Image;
struct ImageUser;
struct ListBase;
struct MTex;
struct Panel;
struct PanelType;
struct PointerRNA;
struct PropertyRNA;
struct ReportList;
struct ResultBLF;
struct bContext;
struct bContextStore;
struct bNode;
struct bNodeSocket;
struct bNodeTree;
struct bScreen;
struct rctf;
struct rcti;
struct uiButSearch;
struct uiFontStyle;
struct uiList;
struct uiStyle;
struct uiWidgetColors;
struct wmDrag;
struct wmDropBox;
struct wmEvent;
struct wmGizmo;
struct wmKeyConfig;
struct wmKeyMap;
struct wmKeyMapItem;
struct wmMsgBus;
struct wmOperator;
struct wmOperatorType;
struct wmWindow;

typedef struct uiBlock uiBlock;
typedef struct uiBut uiBut;
typedef struct uiLayout uiLayout;
typedef struct uiPopupBlockHandle uiPopupBlockHandle;

/* Defines */

/* char for splitting strings, aligning shortcuts in menus, users never see */
#define UI_SEP_CHAR '|'
#define UI_SEP_CHAR_S "|"

/* names */
#define UI_MAX_DRAW_STR 400
#define UI_MAX_NAME_STR 128
#define UI_MAX_SHORTCUT_STR 64

/**
 * For #ARegion.overlap regions, pass events though if they don't overlap
 * the regions contents (the usable part of the #View2D and buttons).
 *
 * The margin is needed so it's not possible to accidentally click in between buttons.
 */
#define UI_REGION_OVERLAP_MARGIN (U.widget_unit / 3)

/* use for clamping popups within the screen */
#define UI_SCREEN_MARGIN 10

/** #uiBlock.emboss and #uiBut.emboss */
typedef enum eUIEmbossType {
  UI_EMBOSS = 0,          /* use widget style for drawing */
  UI_EMBOSS_NONE = 1,     /* Nothing, only icon and/or text */
  UI_EMBOSS_PULLDOWN = 2, /* Pull-down menu style */
  UI_EMBOSS_RADIAL = 3,   /* Pie Menu */
  /**
   * The same as #UI_EMBOSS_NONE, unless the button has
   * a coloring status like an animation state or red alert.
   */
  UI_EMBOSS_NONE_OR_STATUS = 4,

  UI_EMBOSS_UNDEFINED = 255, /* For layout engine, use emboss from block. */
} eUIEmbossType;

/* uiBlock->direction */
enum {
  UI_DIR_UP = 1 << 0,
  UI_DIR_DOWN = 1 << 1,
  UI_DIR_LEFT = 1 << 2,
  UI_DIR_RIGHT = 1 << 3,
  UI_DIR_CENTER_X = 1 << 4,
  UI_DIR_CENTER_Y = 1 << 5,

  UI_DIR_ALL = UI_DIR_UP | UI_DIR_DOWN | UI_DIR_LEFT | UI_DIR_RIGHT,
};

#if 0
/* uiBlock->autofill (not yet used) */
#  define UI_BLOCK_COLLUMNS 1
#  define UI_BLOCK_ROWS 2
#endif

/** #uiBlock.flag (controls) */
enum {
  UI_BLOCK_LOOP = 1 << 0,
  UI_BLOCK_IS_FLIP = 1 << 1,
  UI_BLOCK_NO_FLIP = 1 << 2,
  UI_BLOCK_NUMSELECT = 1 << 3,
  /** Don't apply window clipping. */
  UI_BLOCK_NO_WIN_CLIP = 1 << 4,
  UI_BLOCK_CLIPBOTTOM = 1 << 5,
  UI_BLOCK_CLIPTOP = 1 << 6,
  UI_BLOCK_MOVEMOUSE_QUIT = 1 << 7,
  UI_BLOCK_KEEP_OPEN = 1 << 8,
  UI_BLOCK_POPUP = 1 << 9,
  UI_BLOCK_OUT_1 = 1 << 10,
  UI_BLOCK_SEARCH_MENU = 1 << 11,
  UI_BLOCK_POPUP_MEMORY = 1 << 12,
  /* Stop handling mouse events. */
  UI_BLOCK_CLIP_EVENTS = 1 << 13,

  /* block->flag bits 14-17 are identical to but->drawflag bits */

  UI_BLOCK_POPUP_HOLD = 1 << 18,
  UI_BLOCK_LIST_ITEM = 1 << 19,
  UI_BLOCK_RADIAL = 1 << 20,
  UI_BLOCK_POPOVER = 1 << 21,
  UI_BLOCK_POPOVER_ONCE = 1 << 22,
  /** Always show key-maps, even for non-menus. */
  UI_BLOCK_SHOW_SHORTCUT_ALWAYS = 1 << 23,
  /** The block is only used during the search process and will not be drawn.
   * Currently just for the case of a closed panel's sub-panel (and its sub-panels). */
  UI_BLOCK_SEARCH_ONLY = 1 << 25,
  /** Hack for quick setup (splash screen) to draw text centered. */
  UI_BLOCK_QUICK_SETUP = 1 << 26,
};

/** #uiPopupBlockHandle.menuretval */
enum {
  /** Cancel all menus cascading. */
  UI_RETURN_CANCEL = 1 << 0,
  /** Choice made. */
  UI_RETURN_OK = 1 << 1,
  /** Left the menu. */
  UI_RETURN_OUT = 1 << 2,
  /** Let the parent handle this event. */
  UI_RETURN_OUT_PARENT = 1 << 3,
  /** Update the button that opened. */
  UI_RETURN_UPDATE = 1 << 4,
  /** Popup is ok to be handled. */
  UI_RETURN_POPUP_OK = 1 << 5,
};

/** #uiBut.flag general state flags. */
enum {
  /* WARNING: the first 7 flags are internal (see #UI_SELECT definition). */
  UI_BUT_ICON_SUBMENU = 1 << 7,
  UI_BUT_ICON_PREVIEW = 1 << 8,

  UI_BUT_NODE_LINK = 1 << 9,
  UI_BUT_NODE_ACTIVE = 1 << 10,
  UI_BUT_DRAG_LOCK = 1 << 11,
  /** Grayed out and un-editable. */
  UI_BUT_DISABLED = 1 << 12,

  UI_BUT_ANIMATED = 1 << 13,
  UI_BUT_ANIMATED_KEY = 1 << 14,
  UI_BUT_DRIVEN = 1 << 15,
  UI_BUT_REDALERT = 1 << 16,
  /** Grayed out but still editable. */
  UI_BUT_INACTIVE = 1 << 17,
  UI_BUT_LAST_ACTIVE = 1 << 18,
  UI_BUT_UNDO = 1 << 19,
  UI_BUT_IMMEDIATE = 1 << 20,
  UI_BUT_NO_UTF8 = 1 << 21,

  /** For popups, pressing return activates this button, overriding the highlighted button.
   * For non-popups this is just used as a display hint for the user to let them
   * know the action which is activated when pressing return (file selector for eg). */
  UI_BUT_ACTIVE_DEFAULT = 1 << 23,

  /** This but is "inside" a list item (currently used to change theme colors). */
  UI_BUT_LIST_ITEM = 1 << 24,
  /** edit this button as well as the active button (not just dragging) */
  UI_BUT_DRAG_MULTI = 1 << 25,
  /** Use for popups to start editing the button on initialization. */
  UI_BUT_ACTIVATE_ON_INIT = 1 << 26,

  /** #uiBut.str contains #UI_SEP_CHAR, used for key shortcuts */
  UI_BUT_HAS_SEP_CHAR = 1 << 27,
  /** Don't run updates while dragging (needed in rare cases). */
  UI_BUT_UPDATE_DELAY = 1 << 28,
  /** When widget is in textedit mode, update value on each char stroke */
  UI_BUT_TEXTEDIT_UPDATE = 1 << 29,
  /** Show 'x' icon to clear/unlink value of text or search button. */
  UI_BUT_VALUE_CLEAR = 1 << 30,

  /** RNA property of the button is overridden from linked reference data. */
  UI_BUT_OVERRIDDEN = 1u << 31u,
};

/* Default font size for normal text. */
#define UI_DEFAULT_TEXT_POINTS 11

/* Larger size used for title text. */
#define UI_DEFAULT_TITLE_POINTS 12

#define UI_PANEL_WIDTH 340
#define UI_COMPACT_PANEL_WIDTH 160
#define UI_SIDEBAR_PANEL_WIDTH 220
#define UI_NAVIGATION_REGION_WIDTH UI_COMPACT_PANEL_WIDTH
#define UI_NARROW_NAVIGATION_REGION_WIDTH 100

#define UI_PANEL_CATEGORY_MARGIN_WIDTH (U.widget_unit * 1.0f)

#define UI_PANEL_BOX_STYLE_MARGIN (U.widget_unit * 0.2f)

/* but->drawflag - these flags should only affect how the button is drawn. */
/* Note: currently, these flags _are not passed_ to the widget's state() or draw() functions
 *       (except for the 'align' ones)!
 */
enum {
  /** Text and icon alignment (by default, they are centered). */
  UI_BUT_TEXT_LEFT = 1 << 1,
  UI_BUT_ICON_LEFT = 1 << 2,
  UI_BUT_TEXT_RIGHT = 1 << 3,
  /** Prevent the button to show any tooltip. */
  UI_BUT_NO_TOOLTIP = 1 << 4,
  /** Do not add the usual horizontal padding for text drawing. */
  UI_BUT_NO_TEXT_PADDING = 1 << 5,

  /* Button align flag, for drawing groups together.
   * Used in 'uiBlock.flag', take care! */
  UI_BUT_ALIGN_TOP = 1 << 14,
  UI_BUT_ALIGN_LEFT = 1 << 15,
  UI_BUT_ALIGN_RIGHT = 1 << 16,
  UI_BUT_ALIGN_DOWN = 1 << 17,
  UI_BUT_ALIGN = UI_BUT_ALIGN_TOP | UI_BUT_ALIGN_LEFT | UI_BUT_ALIGN_RIGHT | UI_BUT_ALIGN_DOWN,
  /* end bits shared with 'uiBlock.flag' */

  /**
   * Warning - HACK!
   * Needed for buttons which are not TOP/LEFT aligned,
   * but have some top/left corner stitched to some other TOP/LEFT-aligned button,
   * because of 'corrective' hack in widget_roundbox_set()... */
  UI_BUT_ALIGN_STITCH_TOP = 1 << 18,
  UI_BUT_ALIGN_STITCH_LEFT = 1 << 19,
  UI_BUT_ALIGN_ALL = UI_BUT_ALIGN | UI_BUT_ALIGN_STITCH_TOP | UI_BUT_ALIGN_STITCH_LEFT,

  /** This but is "inside" a box item (currently used to change theme colors). */
  UI_BUT_BOX_ITEM = 1 << 20,

  /** Active left part of number button */
  UI_BUT_ACTIVE_LEFT = 1 << 21,
  /** Active right part of number button */
  UI_BUT_ACTIVE_RIGHT = 1 << 22,

  /* (also used by search buttons to enforce shortcut display for their items). */
  /** Button has shortcut text. */
  UI_BUT_HAS_SHORTCUT = 1 << 23,

  /** Reverse order of consecutive off/on icons */
  UI_BUT_ICON_REVERSE = 1 << 24,

  /** Value is animated, but the current value differs from the animated one. */
  UI_BUT_ANIMATED_CHANGED = 1 << 25,

  /* Draw the checkbox buttons inverted. */
  UI_BUT_CHECKBOX_INVERT = 1 << 26,
};

/* scale fixed button widths by this to account for DPI */

#define UI_DPI_FAC (U.dpi_fac)
/* 16 to copy ICON_DEFAULT_HEIGHT */
#define UI_DPI_ICON_SIZE ((float)16 * UI_DPI_FAC)

/**
 * Button types, bits stored in 1 value... and a short even!
 * - bits 0-4:  #uiBut.bitnr (0-31)
 * - bits 5-7:  pointer type
 * - bit  8:    for 'bit'
 * - bit  9-15: button type (now 6 bits, 64 types)
 */
typedef enum {
  UI_BUT_POIN_CHAR = 32,
  UI_BUT_POIN_SHORT = 64,
  UI_BUT_POIN_INT = 96,
  UI_BUT_POIN_FLOAT = 128,
  /*  UI_BUT_POIN_FUNCTION = 192, */ /*UNUSED*/
  UI_BUT_POIN_BIT = 256,             /* OR'd with a bit index*/
} eButPointerType;

/* requires (but->poin != NULL) */
#define UI_BUT_POIN_TYPES (UI_BUT_POIN_FLOAT | UI_BUT_POIN_SHORT | UI_BUT_POIN_CHAR)

/* assigned to but->type, OR'd with the flags above when passing args */
typedef enum {
  UI_BTYPE_BUT = 1 << 9,
  UI_BTYPE_ROW = 2 << 9,
  UI_BTYPE_TEXT = 3 << 9,
  /** Drop-down list. */
  UI_BTYPE_MENU = 4 << 9,
  UI_BTYPE_BUT_MENU = 5 << 9,
  /** number button */
  UI_BTYPE_NUM = 6 << 9,
  /** number slider */
  UI_BTYPE_NUM_SLIDER = 7 << 9,
  UI_BTYPE_TOGGLE = 8 << 9,
  UI_BTYPE_TOGGLE_N = 9 << 9,
  UI_BTYPE_ICON_TOGGLE = 10 << 9,
  UI_BTYPE_ICON_TOGGLE_N = 11 << 9,
  /** same as regular toggle, but no on/off state displayed */
  UI_BTYPE_BUT_TOGGLE = 12 << 9,
  /** similar to toggle, display a 'tick' */
  UI_BTYPE_CHECKBOX = 13 << 9,
  UI_BTYPE_CHECKBOX_N = 14 << 9,
  UI_BTYPE_COLOR = 15 << 9,
  UI_BTYPE_TAB = 16 << 9,
  UI_BTYPE_POPOVER = 17 << 9,
  UI_BTYPE_SCROLL = 18 << 9,
  UI_BTYPE_BLOCK = 19 << 9,
  UI_BTYPE_LABEL = 20 << 9,
  UI_BTYPE_KEY_EVENT = 24 << 9,
  UI_BTYPE_HSVCUBE = 26 << 9,
  /** menu (often used in headers), **_MENU /w different draw-type */
  UI_BTYPE_PULLDOWN = 27 << 9,
  UI_BTYPE_ROUNDBOX = 28 << 9,
  UI_BTYPE_COLORBAND = 30 << 9,
  /** sphere widget (used to input a unit-vector, aka normal) */
  UI_BTYPE_UNITVEC = 31 << 9,
  UI_BTYPE_CURVE = 32 << 9,
  /** Profile editing widget */
  UI_BTYPE_CURVEPROFILE = 33 << 9,
  UI_BTYPE_LISTBOX = 36 << 9,
  UI_BTYPE_LISTROW = 37 << 9,
  UI_BTYPE_HSVCIRCLE = 38 << 9,
  UI_BTYPE_TRACK_PREVIEW = 40 << 9,

  /** Buttons with value >= #UI_BTYPE_SEARCH_MENU don't get undo pushes. */
  UI_BTYPE_SEARCH_MENU = 41 << 9,
  UI_BTYPE_EXTRA = 42 << 9,
  UI_BTYPE_HOTKEY_EVENT = 46 << 9,
  /** Non-interactive image, used for splash screen */
  UI_BTYPE_IMAGE = 47 << 9,
  UI_BTYPE_HISTOGRAM = 48 << 9,
  UI_BTYPE_WAVEFORM = 49 << 9,
  UI_BTYPE_VECTORSCOPE = 50 << 9,
  UI_BTYPE_PROGRESS_BAR = 51 << 9,
  UI_BTYPE_NODE_SOCKET = 53 << 9,
  UI_BTYPE_SEPR = 54 << 9,
  UI_BTYPE_SEPR_LINE = 55 << 9,
  /** Dynamically fill available space. */
  UI_BTYPE_SEPR_SPACER = 56 << 9,
  /** Resize handle (resize uilist). */
  UI_BTYPE_GRIP = 57 << 9,
  UI_BTYPE_DECORATOR = 58 << 9,
} eButType;

#define BUTTYPE (63 << 9)

/** Gradient types, for color picker #UI_BTYPE_HSVCUBE etc. */
typedef enum eButGradientType {
  UI_GRAD_SV = 0,
  UI_GRAD_HV = 1,
  UI_GRAD_HS = 2,
  UI_GRAD_H = 3,
  UI_GRAD_S = 4,
  UI_GRAD_V = 5,

  UI_GRAD_V_ALT = 9,
  UI_GRAD_L_ALT = 10,
} eButGradientType;

/* Drawing
 *
 * Functions to draw various shapes, taking theme settings into account.
 * Used for code that draws its own UI style elements. */

void UI_draw_anti_tria(
    float x1, float y1, float x2, float y2, float x3, float y3, const float color[4]);
void UI_draw_anti_fan(float tri_array[][2], unsigned int length, const float color[4]);

void UI_draw_roundbox_corner_set(int type);
void UI_draw_roundbox_aa(const struct rctf *rect, bool filled, float rad, const float color[4]);
void UI_draw_roundbox_4fv(const struct rctf *rect, bool filled, float rad, const float col[4]);
void UI_draw_roundbox_3ub_alpha(const struct rctf *rect,
                                bool filled,
                                float rad,
                                const unsigned char col[3],
                                unsigned char alpha);
void UI_draw_roundbox_3fv_alpha(
    const struct rctf *rect, bool filled, float rad, const float col[3], float alpha);
void UI_draw_roundbox_shade_x(const struct rctf *rect,
                              bool filled,
                              float rad,
                              float shadetop,
                              float shadedown,
                              const float col[4]);
void UI_draw_roundbox_4fv_ex(const struct rctf *rect,
                             const float inner1[4],
                             const float inner2[4],
                             float shade_dir,
                             const float outline[4],
                             float outline_width,
                             float rad);

#if 0 /* unused */
int UI_draw_roundbox_corner_get(void);
#endif

void UI_draw_box_shadow(const struct rctf *rect, unsigned char alpha);
void UI_draw_text_underline(int pos_x, int pos_y, int len, int height, const float color[4]);

void UI_draw_safe_areas(uint pos,
                        const struct rctf *rect,
                        const float title_aspect[2],
                        const float action_aspect[2]);

/** State for scrolldrawing. */
enum {
  UI_SCROLL_PRESSED = 1 << 0,
  UI_SCROLL_ARROWS = 1 << 1,
  UI_SCROLL_NO_OUTLINE = 1 << 2,
};
void UI_draw_widget_scroll(struct uiWidgetColors *wcol,
                           const struct rcti *rect,
                           const struct rcti *slider,
                           int state);

/* Shortening string helper. */
float UI_text_clip_middle_ex(const struct uiFontStyle *fstyle,
                             char *str,
                             float okwidth,
                             const float minwidth,
                             const size_t max_len,
                             const char rpart_sep);

/**
 * Callbacks
 *
 * UI_block_func_handle_set/ButmFunc are for handling events through a callback.
 * HandleFunc gets the retval passed on, and ButmFunc gets a2. The latter is
 * mostly for compatibility with older code.
 *
 * - #UI_but_func_complete_set is for tab completion.
 *
 * - #uiButSearchFunc is for name buttons, showing a popup with matches
 *
 * - #UI_block_func_set and UI_but_func_set are callbacks run when a button is used,
 *   in case events, operators or RNA are not sufficient to handle the button.
 *
 * - #UI_but_funcN_set will free the argument with MEM_freeN. */

typedef struct uiSearchItems uiSearchItems;

typedef void (*uiButHandleFunc)(struct bContext *C, void *arg1, void *arg2);
typedef void (*uiButHandleRenameFunc)(struct bContext *C, void *arg, char *origstr);
typedef void (*uiButHandleNFunc)(struct bContext *C, void *argN, void *arg2);
typedef void (*uiButHandleHoldFunc)(struct bContext *C, struct ARegion *butregion, uiBut *but);
typedef int (*uiButCompleteFunc)(struct bContext *C, char *str, void *arg);

/* Search types. */
typedef struct ARegion *(*uiButSearchCreateFn)(struct bContext *C,
                                               struct ARegion *butregion,
                                               struct uiButSearch *search_but);
/* `is_first` is typically used to ignore search filtering when the menu is first opened in order
 * to display the full list of options. The value will be false after the button's text is edited
 * (for every call except the first). */
typedef void (*uiButSearchUpdateFn)(const struct bContext *C,
                                    void *arg,
                                    const char *str,
                                    uiSearchItems *items,
                                    const bool is_first);
typedef void (*uiButSearchArgFreeFn)(void *arg);
typedef bool (*uiButSearchContextMenuFn)(struct bContext *C,
                                         void *arg,
                                         void *active,
                                         const struct wmEvent *event);
typedef struct ARegion *(*uiButSearchTooltipFn)(struct bContext *C,
                                                struct ARegion *region,
                                                const struct rcti *item_rect,
                                                void *arg,
                                                void *active);

/* Must return allocated string. */
typedef char *(*uiButToolTipFunc)(struct bContext *C, void *argN, const char *tip);
typedef int (*uiButPushedStateFunc)(struct bContext *C, void *arg);

typedef void (*uiBlockHandleFunc)(struct bContext *C, void *arg, int event);

/* Menu Callbacks */

typedef void (*uiMenuCreateFunc)(struct bContext *C, struct uiLayout *layout, void *arg1);
typedef void (*uiMenuHandleFunc)(struct bContext *C, void *arg, int event);
/**
 * Used for cycling menu values without opening the menu (Ctrl-Wheel).
 * \param direction: forward or backwards [1 / -1].
 * \param arg1: uiBut.poin (as with #uiMenuCreateFunc).
 * \return true when the button was changed.
 */
typedef bool (*uiMenuStepFunc)(struct bContext *C, int direction, void *arg1);

/* interface_query.c */
bool UI_but_has_tooltip_label(const uiBut *but);
bool UI_but_is_tool(const uiBut *but);
bool UI_but_is_utf8(const uiBut *but);
#define UI_but_is_decorator(but) ((but)->type == UI_BTYPE_DECORATOR)

bool UI_block_is_empty_ex(const uiBlock *block, const bool skip_title);
bool UI_block_is_empty(const uiBlock *block);
bool UI_block_can_add_separator(const uiBlock *block);

/* interface_region_menu_popup.c */
/**
 * Popup Menus
 *
 * Functions used to create popup menus. For more extended menus the
 * UI_popup_menu_begin/End functions can be used to define own items with
 * the uiItem functions in between. If it is a simple confirmation menu
 * or similar, popups can be created with a single function call.
 */
typedef struct uiPopupMenu uiPopupMenu;

uiPopupMenu *UI_popup_menu_begin(struct bContext *C, const char *title, int icon) ATTR_NONNULL();
uiPopupMenu *UI_popup_menu_begin_ex(struct bContext *C,
                                    const char *title,
                                    const char *block_name,
                                    int icon) ATTR_NONNULL();
void UI_popup_menu_end(struct bContext *C, struct uiPopupMenu *pup);
bool UI_popup_menu_end_or_cancel(struct bContext *C, struct uiPopupMenu *head);
struct uiLayout *UI_popup_menu_layout(uiPopupMenu *pup);

void UI_popup_menu_reports(struct bContext *C, struct ReportList *reports) ATTR_NONNULL();
int UI_popup_menu_invoke(struct bContext *C, const char *idname, struct ReportList *reports)
    ATTR_NONNULL(1, 2);

void UI_popup_menu_retval_set(const uiBlock *block, const int retval, const bool enable);
void UI_popup_menu_but_set(uiPopupMenu *pup, struct ARegion *butregion, uiBut *but);

/* interface_region_popover.c */

typedef struct uiPopover uiPopover;

int UI_popover_panel_invoke(struct bContext *C,
                            const char *idname,
                            bool keep_open,
                            struct ReportList *reports);

uiPopover *UI_popover_begin(struct bContext *C, int menu_width, bool from_active_button)
    ATTR_NONNULL(1);
void UI_popover_end(struct bContext *C, struct uiPopover *pup, struct wmKeyMap *keymap);
struct uiLayout *UI_popover_layout(uiPopover *pup);
void UI_popover_once_clear(uiPopover *pup);

/* interface_region_menu_pie.c */
/* Pie menus */
typedef struct uiPieMenu uiPieMenu;

int UI_pie_menu_invoke(struct bContext *C, const char *idname, const struct wmEvent *event);
int UI_pie_menu_invoke_from_operator_enum(struct bContext *C,
                                          const char *title,
                                          const char *opname,
                                          const char *propname,
                                          const struct wmEvent *event);
int UI_pie_menu_invoke_from_rna_enum(struct bContext *C,
                                     const char *title,
                                     const char *path,
                                     const struct wmEvent *event);

struct uiPieMenu *UI_pie_menu_begin(struct bContext *C,
                                    const char *title,
                                    int icon,
                                    const struct wmEvent *event) ATTR_NONNULL();
void UI_pie_menu_end(struct bContext *C, uiPieMenu *pie);
struct uiLayout *UI_pie_menu_layout(struct uiPieMenu *pie);

/* interface_region_menu_popup.c */

/* Popup Blocks
 *
 * Functions used to create popup blocks. These are like popup menus
 * but allow using all button types and creating an own layout. */
typedef uiBlock *(*uiBlockCreateFunc)(struct bContext *C, struct ARegion *region, void *arg1);
typedef void (*uiBlockCancelFunc)(struct bContext *C, void *arg1);

void UI_popup_block_invoke(struct bContext *C,
                           uiBlockCreateFunc func,
                           void *arg,
                           void (*arg_free)(void *arg));
void UI_popup_block_invoke_ex(struct bContext *C,
                              uiBlockCreateFunc func,
                              void *arg,
                              void (*arg_free)(void *arg),
                              bool can_refresh);
void UI_popup_block_ex(struct bContext *C,
                       uiBlockCreateFunc func,
                       uiBlockHandleFunc popup_func,
                       uiBlockCancelFunc cancel_func,
                       void *arg,
                       struct wmOperator *op);
#if 0 /* UNUSED */
void uiPupBlockOperator(struct bContext *C,
                        uiBlockCreateFunc func,
                        struct wmOperator *op,
                        int opcontext);
#endif

void UI_popup_block_close(struct bContext *C, struct wmWindow *win, uiBlock *block);

bool UI_popup_block_name_exists(const struct bScreen *screen, const char *name);

/* Blocks
 *
 * Functions for creating, drawing and freeing blocks. A Block is a
 * container of buttons and used for various purposes.
 *
 * Begin/Define Buttons/End/Draw is the typical order in which these
 * function should be called, though for popup blocks Draw is left out.
 * Freeing blocks is done by the screen/ module automatically.
 */

uiBlock *UI_block_begin(const struct bContext *C,
                        struct ARegion *region,
                        const char *name,
                        eUIEmbossType emboss);
void UI_block_end_ex(const struct bContext *C, uiBlock *block, const int xy[2], int r_xy[2]);
void UI_block_end(const struct bContext *C, uiBlock *block);
void UI_block_draw(const struct bContext *C, struct uiBlock *block);
void UI_blocklist_update_window_matrix(const struct bContext *C, const struct ListBase *lb);
void UI_blocklist_draw(const struct bContext *C, const struct ListBase *lb);
void UI_block_update_from_old(const struct bContext *C, struct uiBlock *block);

enum {
  UI_BLOCK_THEME_STYLE_REGULAR = 0,
  UI_BLOCK_THEME_STYLE_POPUP = 1,
};
void UI_block_theme_style_set(uiBlock *block, char theme_style);
char UI_block_emboss_get(uiBlock *block);
void UI_block_emboss_set(uiBlock *block, eUIEmbossType emboss);
bool UI_block_is_search_only(const uiBlock *block);
void UI_block_set_search_only(uiBlock *block, bool search_only);

void UI_block_free(const struct bContext *C, uiBlock *block);
void UI_blocklist_free(const struct bContext *C, struct ListBase *lb);
void UI_blocklist_free_inactive(const struct bContext *C, struct ListBase *lb);
void UI_screen_free_active_but(const struct bContext *C, struct bScreen *screen);

void UI_block_region_set(uiBlock *block, struct ARegion *region);

void UI_block_lock_set(uiBlock *block, bool val, const char *lockstr);
void UI_block_lock_clear(uiBlock *block);

/* automatic aligning, horiz or verical */
void UI_block_align_begin(uiBlock *block);
void UI_block_align_end(uiBlock *block);

/* block bounds/position calculation */
typedef enum {
  UI_BLOCK_BOUNDS_NONE = 0,
  UI_BLOCK_BOUNDS = 1,
  UI_BLOCK_BOUNDS_TEXT,
  UI_BLOCK_BOUNDS_POPUP_MOUSE,
  UI_BLOCK_BOUNDS_POPUP_MENU,
  UI_BLOCK_BOUNDS_POPUP_CENTER,
  UI_BLOCK_BOUNDS_PIE_CENTER,
} eBlockBoundsCalc;

void UI_block_bounds_set_normal(struct uiBlock *block, int addval);
void UI_block_bounds_set_text(uiBlock *block, int addval);
void UI_block_bounds_set_popup(uiBlock *block, int addval, const int bounds_offset[2]);
void UI_block_bounds_set_menu(uiBlock *block, int addval, const int bounds_offset[2]);
void UI_block_bounds_set_centered(uiBlock *block, int addval);
void UI_block_bounds_set_explicit(uiBlock *block, int minx, int miny, int maxx, int maxy);

int UI_blocklist_min_y_get(struct ListBase *lb);

void UI_block_direction_set(uiBlock *block, char direction);
void UI_block_order_flip(uiBlock *block);
void UI_block_flag_enable(uiBlock *block, int flag);
void UI_block_flag_disable(uiBlock *block, int flag);
void UI_block_translate(uiBlock *block, int x, int y);

int UI_but_return_value_get(uiBut *but);

void UI_but_drag_set_id(uiBut *but, struct ID *id);
void UI_but_drag_set_asset(uiBut *but,
                           const char *name,
                           const char *path,
                           int id_type,
<<<<<<< HEAD
                           struct AssetMetaData *metadata,
=======
                           int import_type, /* eFileAssetImportType */
>>>>>>> 0f68e5c3
                           int icon,
                           struct ImBuf *imb,
                           float scale);
void UI_but_drag_set_rna(uiBut *but, struct PointerRNA *ptr);
void UI_but_drag_set_path(uiBut *but, const char *path, const bool use_free);
void UI_but_drag_set_name(uiBut *but, const char *name);
void UI_but_drag_set_value(uiBut *but);
void UI_but_drag_set_image(
    uiBut *but, const char *path, int icon, struct ImBuf *imb, float scale, const bool use_free);

bool UI_but_active_drop_name(struct bContext *C);
bool UI_but_active_drop_color(struct bContext *C);

void UI_but_flag_enable(uiBut *but, int flag);
void UI_but_flag_disable(uiBut *but, int flag);
bool UI_but_flag_is_set(uiBut *but, int flag);

void UI_but_drawflag_enable(uiBut *but, int flag);
void UI_but_drawflag_disable(uiBut *but, int flag);

void UI_but_disable(uiBut *but, const char *disabled_hint);

void UI_but_type_set_menu_from_pulldown(uiBut *but);

/* special button case, only draw it when used actively, for outliner etc */
bool UI_but_active_only_ex(const struct bContext *C,
                           struct ARegion *region,
                           uiBlock *block,
                           uiBut *but,
                           const bool remove_on_failure);
bool UI_but_active_only(const struct bContext *C,
                        struct ARegion *region,
                        uiBlock *block,
                        uiBut *but);
bool UI_block_active_only_flagged_buttons(const struct bContext *C,
                                          struct ARegion *region,
                                          struct uiBlock *block);

void UI_but_execute(const struct bContext *C, struct ARegion *region, uiBut *but);

bool UI_but_online_manual_id(const uiBut *but,
                             char *r_str,
                             size_t maxlength) ATTR_WARN_UNUSED_RESULT;
bool UI_but_online_manual_id_from_active(const struct bContext *C,
                                         char *r_str,
                                         size_t maxlength) ATTR_WARN_UNUSED_RESULT;
bool UI_but_is_userdef(const uiBut *but);

/* Buttons
 *
 * Functions to define various types of buttons in a block. Postfixes:
 * - F: float
 * - I: int
 * - S: short
 * - C: char
 * - R: RNA
 * - O: operator */

uiBut *uiDefBut(uiBlock *block,
                int type,
                int retval,
                const char *str,
                int x,
                int y,
                short width,
                short height,
                void *poin,
                float min,
                float max,
                float a1,
                float a2,
                const char *tip);
uiBut *uiDefButF(uiBlock *block,
                 int type,
                 int retval,
                 const char *str,
                 int x,
                 int y,
                 short width,
                 short height,
                 float *poin,
                 float min,
                 float max,
                 float a1,
                 float a2,
                 const char *tip);
uiBut *uiDefButBitF(uiBlock *block,
                    int type,
                    int bit,
                    int retval,
                    const char *str,
                    int x,
                    int y,
                    short width,
                    short height,
                    float *poin,
                    float min,
                    float max,
                    float a1,
                    float a2,
                    const char *tip);
uiBut *uiDefButI(uiBlock *block,
                 int type,
                 int retval,
                 const char *str,
                 int x,
                 int y,
                 short width,
                 short height,
                 int *poin,
                 float min,
                 float max,
                 float a1,
                 float a2,
                 const char *tip);
uiBut *uiDefButBitI(uiBlock *block,
                    int type,
                    int bit,
                    int retval,
                    const char *str,
                    int x,
                    int y,
                    short width,
                    short height,
                    int *poin,
                    float min,
                    float max,
                    float a1,
                    float a2,
                    const char *tip);
uiBut *uiDefButS(uiBlock *block,
                 int type,
                 int retval,
                 const char *str,
                 int x,
                 int y,
                 short width,
                 short height,
                 short *poin,
                 float min,
                 float max,
                 float a1,
                 float a2,
                 const char *tip);
uiBut *uiDefButBitS(uiBlock *block,
                    int type,
                    int bit,
                    int retval,
                    const char *str,
                    int x,
                    int y,
                    short width,
                    short height,
                    short *poin,
                    float min,
                    float max,
                    float a1,
                    float a2,
                    const char *tip);
uiBut *uiDefButC(uiBlock *block,
                 int type,
                 int retval,
                 const char *str,
                 int x,
                 int y,
                 short width,
                 short height,
                 char *poin,
                 float min,
                 float max,
                 float a1,
                 float a2,
                 const char *tip);
uiBut *uiDefButBitC(uiBlock *block,
                    int type,
                    int bit,
                    int retval,
                    const char *str,
                    int x,
                    int y,
                    short width,
                    short height,
                    char *poin,
                    float min,
                    float max,
                    float a1,
                    float a2,
                    const char *tip);
uiBut *uiDefButR(uiBlock *block,
                 int type,
                 int retval,
                 const char *str,
                 int x,
                 int y,
                 short width,
                 short height,
                 struct PointerRNA *ptr,
                 const char *propname,
                 int index,
                 float min,
                 float max,
                 float a1,
                 float a2,
                 const char *tip);
uiBut *uiDefButR_prop(uiBlock *block,
                      int type,
                      int retval,
                      const char *str,
                      int x,
                      int y,
                      short width,
                      short height,
                      struct PointerRNA *ptr,
                      struct PropertyRNA *prop,
                      int index,
                      float min,
                      float max,
                      float a1,
                      float a2,
                      const char *tip);
uiBut *uiDefButO(uiBlock *block,
                 int type,
                 const char *opname,
                 int opcontext,
                 const char *str,
                 int x,
                 int y,
                 short width,
                 short height,
                 const char *tip);
uiBut *uiDefButO_ptr(uiBlock *block,
                     int type,
                     struct wmOperatorType *ot,
                     int opcontext,
                     const char *str,
                     int x,
                     int y,
                     short width,
                     short height,
                     const char *tip);

uiBut *uiDefIconBut(uiBlock *block,
                    int type,
                    int retval,
                    int icon,
                    int x,
                    int y,
                    short width,
                    short height,
                    void *poin,
                    float min,
                    float max,
                    float a1,
                    float a2,
                    const char *tip);
uiBut *uiDefIconButF(uiBlock *block,
                     int type,
                     int retval,
                     int icon,
                     int x,
                     int y,
                     short width,
                     short height,
                     float *poin,
                     float min,
                     float max,
                     float a1,
                     float a2,
                     const char *tip);
uiBut *uiDefIconButBitF(uiBlock *block,
                        int type,
                        int bit,
                        int retval,
                        int icon,
                        int x,
                        int y,
                        short width,
                        short height,
                        float *poin,
                        float min,
                        float max,
                        float a1,
                        float a2,
                        const char *tip);
uiBut *uiDefIconButI(uiBlock *block,
                     int type,
                     int retval,
                     int icon,
                     int x,
                     int y,
                     short width,
                     short height,
                     int *poin,
                     float min,
                     float max,
                     float a1,
                     float a2,
                     const char *tip);
uiBut *uiDefIconButBitI(uiBlock *block,
                        int type,
                        int bit,
                        int retval,
                        int icon,
                        int x,
                        int y,
                        short width,
                        short height,
                        int *poin,
                        float min,
                        float max,
                        float a1,
                        float a2,
                        const char *tip);
uiBut *uiDefIconButS(uiBlock *block,
                     int type,
                     int retval,
                     int icon,
                     int x,
                     int y,
                     short width,
                     short height,
                     short *poin,
                     float min,
                     float max,
                     float a1,
                     float a2,
                     const char *tip);
uiBut *uiDefIconButBitS(uiBlock *block,
                        int type,
                        int bit,
                        int retval,
                        int icon,
                        int x,
                        int y,
                        short width,
                        short height,
                        short *poin,
                        float min,
                        float max,
                        float a1,
                        float a2,
                        const char *tip);
uiBut *uiDefIconButC(uiBlock *block,
                     int type,
                     int retval,
                     int icon,
                     int x,
                     int y,
                     short width,
                     short height,
                     char *poin,
                     float min,
                     float max,
                     float a1,
                     float a2,
                     const char *tip);
uiBut *uiDefIconButBitC(uiBlock *block,
                        int type,
                        int bit,
                        int retval,
                        int icon,
                        int x,
                        int y,
                        short width,
                        short height,
                        char *poin,
                        float min,
                        float max,
                        float a1,
                        float a2,
                        const char *tip);
uiBut *uiDefIconButR(uiBlock *block,
                     int type,
                     int retval,
                     int icon,
                     int x,
                     int y,
                     short width,
                     short height,
                     struct PointerRNA *ptr,
                     const char *propname,
                     int index,
                     float min,
                     float max,
                     float a1,
                     float a2,
                     const char *tip);
uiBut *uiDefIconButR_prop(uiBlock *block,
                          int type,
                          int retval,
                          int icon,
                          int x,
                          int y,
                          short width,
                          short height,
                          struct PointerRNA *ptr,
                          struct PropertyRNA *prop,
                          int index,
                          float min,
                          float max,
                          float a1,
                          float a2,
                          const char *tip);
uiBut *uiDefIconButO(uiBlock *block,
                     int type,
                     const char *opname,
                     int opcontext,
                     int icon,
                     int x,
                     int y,
                     short width,
                     short height,
                     const char *tip);
uiBut *uiDefIconButO_ptr(uiBlock *block,
                         int type,
                         struct wmOperatorType *ot,
                         int opcontext,
                         int icon,
                         int x,
                         int y,
                         short width,
                         short height,
                         const char *tip);
uiBut *uiDefButImage(
    uiBlock *block, void *imbuf, int x, int y, short width, short height, const uchar color[4]);
uiBut *uiDefButAlert(uiBlock *block, int icon, int x, int y, short width, short height);
uiBut *uiDefIconTextBut(uiBlock *block,
                        int type,
                        int retval,
                        int icon,
                        const char *str,
                        int x,
                        int y,
                        short width,
                        short height,
                        void *poin,
                        float min,
                        float max,
                        float a1,
                        float a2,
                        const char *tip);
uiBut *uiDefIconTextButF(uiBlock *block,
                         int type,
                         int retval,
                         int icon,
                         const char *str,
                         int x,
                         int y,
                         short width,
                         short height,
                         float *poin,
                         float min,
                         float max,
                         float a1,
                         float a2,
                         const char *tip);
uiBut *uiDefIconTextButBitF(uiBlock *block,
                            int type,
                            int bit,
                            int retval,
                            int icon,
                            const char *str,
                            int x,
                            int y,
                            short width,
                            short height,
                            float *poin,
                            float min,
                            float max,
                            float a1,
                            float a2,
                            const char *tip);
uiBut *uiDefIconTextButI(uiBlock *block,
                         int type,
                         int retval,
                         int icon,
                         const char *str,
                         int x,
                         int y,
                         short width,
                         short height,
                         int *poin,
                         float min,
                         float max,
                         float a1,
                         float a2,
                         const char *tip);
uiBut *uiDefIconTextButBitI(uiBlock *block,
                            int type,
                            int bit,
                            int retval,
                            int icon,
                            const char *str,
                            int x,
                            int y,
                            short width,
                            short height,
                            int *poin,
                            float min,
                            float max,
                            float a1,
                            float a2,
                            const char *tip);
uiBut *uiDefIconTextButS(uiBlock *block,
                         int type,
                         int retval,
                         int icon,
                         const char *str,
                         int x,
                         int y,
                         short width,
                         short height,
                         short *poin,
                         float min,
                         float max,
                         float a1,
                         float a2,
                         const char *tip);
uiBut *uiDefIconTextButBitS(uiBlock *block,
                            int type,
                            int bit,
                            int retval,
                            int icon,
                            const char *str,
                            int x,
                            int y,
                            short width,
                            short height,
                            short *poin,
                            float min,
                            float max,
                            float a1,
                            float a2,
                            const char *tip);
uiBut *uiDefIconTextButC(uiBlock *block,
                         int type,
                         int retval,
                         int icon,
                         const char *str,
                         int x,
                         int y,
                         short width,
                         short height,
                         char *poin,
                         float min,
                         float max,
                         float a1,
                         float a2,
                         const char *tip);
uiBut *uiDefIconTextButBitC(uiBlock *block,
                            int type,
                            int bit,
                            int retval,
                            int icon,
                            const char *str,
                            int x,
                            int y,
                            short width,
                            short height,
                            char *poin,
                            float min,
                            float max,
                            float a1,
                            float a2,
                            const char *tip);
uiBut *uiDefIconTextButR(uiBlock *block,
                         int type,
                         int retval,
                         int icon,
                         const char *str,
                         int x,
                         int y,
                         short width,
                         short height,
                         struct PointerRNA *ptr,
                         const char *propname,
                         int index,
                         float min,
                         float max,
                         float a1,
                         float a2,
                         const char *tip);
uiBut *uiDefIconTextButR_prop(uiBlock *block,
                              int type,
                              int retval,
                              int icon,
                              const char *str,
                              int x,
                              int y,
                              short width,
                              short height,
                              struct PointerRNA *ptr,
                              struct PropertyRNA *prop,
                              int index,
                              float min,
                              float max,
                              float a1,
                              float a2,
                              const char *tip);
uiBut *uiDefIconTextButO(uiBlock *block,
                         int type,
                         const char *opname,
                         int opcontext,
                         int icon,
                         const char *str,
                         int x,
                         int y,
                         short width,
                         short height,
                         const char *tip);
uiBut *uiDefIconTextButO_ptr(uiBlock *block,
                             int type,
                             struct wmOperatorType *ot,
                             int opcontext,
                             int icon,
                             const char *str,
                             int x,
                             int y,
                             short width,
                             short height,
                             const char *tip);

/* for passing inputs to ButO buttons */
struct PointerRNA *UI_but_operator_ptr_get(uiBut *but);

void UI_but_unit_type_set(uiBut *but, const int unit_type);
int UI_but_unit_type_get(const uiBut *but);

typedef enum uiStringInfoType {
  BUT_GET_RNAPROP_IDENTIFIER = 1,
  BUT_GET_RNASTRUCT_IDENTIFIER,
  BUT_GET_RNAENUM_IDENTIFIER,
  BUT_GET_LABEL,
  BUT_GET_RNA_LABEL,
  BUT_GET_RNAENUM_LABEL,
  BUT_GET_RNA_LABEL_CONTEXT, /* Context specified in CTX_XXX_ macros are just unreachable! */
  BUT_GET_TIP,
  BUT_GET_RNA_TIP,
  BUT_GET_RNAENUM_TIP,
  BUT_GET_OP_KEYMAP,
  BUT_GET_PROP_KEYMAP,
} uiStringInfoType;

typedef struct uiStringInfo {
  uiStringInfoType type;
  char *strinfo;
} uiStringInfo;

/* Note: Expects pointers to uiStringInfo structs as parameters.
 *       Will fill them with translated strings, when possible.
 *       Strings in uiStringInfo must be MEM_freeN'ed by caller. */
void UI_but_string_info_get(struct bContext *C, uiBut *but, ...) ATTR_SENTINEL(0);

/* Edit i18n stuff. */
/* Name of the main py op from i18n addon. */
#define EDTSRC_I18N_OP_NAME "UI_OT_edittranslation"

/**
 * Special Buttons
 *
 * Buttons with a more specific purpose:
 * - MenuBut: buttons that popup a menu (in headers usually).
 * - PulldownBut: like MenuBut, but creating a uiBlock (for compatibility).
 * - BlockBut: buttons that popup a block with more buttons.
 * - KeyevtBut: buttons that can be used to turn key events into values.
 * - PickerButtons: buttons like the color picker (for code sharing).
 * - AutoButR: RNA property button with type automatically defined.
 */
enum {
  UI_ID_RENAME = 1 << 0,
  UI_ID_BROWSE = 1 << 1,
  UI_ID_ADD_NEW = 1 << 2,
  UI_ID_ALONE = 1 << 4,
  UI_ID_OPEN = 1 << 3,
  UI_ID_DELETE = 1 << 5,
  UI_ID_LOCAL = 1 << 6,
  UI_ID_AUTO_NAME = 1 << 7,
  UI_ID_FAKE_USER = 1 << 8,
  UI_ID_PIN = 1 << 9,
  UI_ID_PREVIEWS = 1 << 10,
  UI_ID_OVERRIDE = 1 << 11,
  UI_ID_FULL = UI_ID_RENAME | UI_ID_BROWSE | UI_ID_ADD_NEW | UI_ID_OPEN | UI_ID_ALONE |
               UI_ID_DELETE | UI_ID_LOCAL,
};

/**
 * Ways to limit what is displayed in ID-search popup.
 * \note We may want to add LOCAL, LIBRARY ... as needed.
 */
enum {
  UI_TEMPLATE_ID_FILTER_ALL = 0,
  UI_TEMPLATE_ID_FILTER_AVAILABLE = 1,
};

int UI_icon_from_id(const struct ID *id);
int UI_icon_from_report_type(int type);
int UI_icon_colorid_from_report_type(int type);
int UI_text_colorid_from_report_type(int type);

int UI_icon_from_event_type(short event_type, short event_value);
int UI_icon_from_keymap_item(const struct wmKeyMapItem *kmi, int r_icon_mod[4]);

uiBut *uiDefPulldownBut(uiBlock *block,
                        uiBlockCreateFunc func,
                        void *arg,
                        const char *str,
                        int x,
                        int y,
                        short width,
                        short height,
                        const char *tip);
uiBut *uiDefMenuBut(uiBlock *block,
                    uiMenuCreateFunc func,
                    void *arg,
                    const char *str,
                    int x,
                    int y,
                    short width,
                    short height,
                    const char *tip);
uiBut *uiDefIconTextMenuBut(uiBlock *block,
                            uiMenuCreateFunc func,
                            void *arg,
                            int icon,
                            const char *str,
                            int x,
                            int y,
                            short width,
                            short height,
                            const char *tip);
uiBut *uiDefIconMenuBut(uiBlock *block,
                        uiMenuCreateFunc func,
                        void *arg,
                        int icon,
                        int x,
                        int y,
                        short width,
                        short height,
                        const char *tip);

uiBut *uiDefBlockBut(uiBlock *block,
                     uiBlockCreateFunc func,
                     void *arg,
                     const char *str,
                     int x,
                     int y,
                     short width,
                     short height,
                     const char *tip);
uiBut *uiDefBlockButN(uiBlock *block,
                      uiBlockCreateFunc func,
                      void *argN,
                      const char *str,
                      int x,
                      int y,
                      short width,
                      short height,
                      const char *tip);

uiBut *uiDefIconBlockBut(uiBlock *block,
                         uiBlockCreateFunc func,
                         void *arg,
                         int retval,
                         int icon,
                         int x,
                         int y,
                         short width,
                         short height,
                         const char *tip);
uiBut *uiDefIconTextBlockBut(uiBlock *block,
                             uiBlockCreateFunc func,
                             void *arg,
                             int icon,
                             const char *str,
                             int x,
                             int y,
                             short width,
                             short height,
                             const char *tip);

uiBut *uiDefKeyevtButS(uiBlock *block,
                       int retval,
                       const char *str,
                       int x,
                       int y,
                       short width,
                       short height,
                       short *spoin,
                       const char *tip);
uiBut *uiDefHotKeyevtButS(uiBlock *block,
                          int retval,
                          const char *str,
                          int x,
                          int y,
                          short width,
                          short height,
                          short *keypoin,
                          const short *modkeypoin,
                          const char *tip);

uiBut *uiDefSearchBut(uiBlock *block,
                      void *arg,
                      int retval,
                      int icon,
                      int maxlen,
                      int x,
                      int y,
                      short width,
                      short height,
                      float a1,
                      float a2,
                      const char *tip);
uiBut *uiDefSearchButO_ptr(uiBlock *block,
                           struct wmOperatorType *ot,
                           struct IDProperty *properties,
                           void *arg,
                           int retval,
                           int icon,
                           int maxlen,
                           int x,
                           int y,
                           short width,
                           short height,
                           float a1,
                           float a2,
                           const char *tip);

/* For uiDefAutoButsRNA */
typedef enum {
  /* Keep current layout for aligning label with property button. */
  UI_BUT_LABEL_ALIGN_NONE,
  /* Align label and property button vertically. */
  UI_BUT_LABEL_ALIGN_COLUMN,
  /* Split layout into a column for the label and one for property button. */
  UI_BUT_LABEL_ALIGN_SPLIT_COLUMN,
} eButLabelAlign;

/* Return info for uiDefAutoButsRNA */
typedef enum {
  /* Returns when no buttons were added */
  UI_PROP_BUTS_NONE_ADDED = 1 << 0,
  /* Returned when any property failed the custom check callback (check_prop) */
  UI_PROP_BUTS_ANY_FAILED_CHECK = 1 << 1,
} eAutoPropButsReturn;

uiBut *uiDefAutoButR(uiBlock *block,
                     struct PointerRNA *ptr,
                     struct PropertyRNA *prop,
                     int index,
                     const char *name,
                     int icon,
                     int x,
                     int y,
                     int width,
                     int height);
eAutoPropButsReturn uiDefAutoButsRNA(uiLayout *layout,
                                     struct PointerRNA *ptr,
                                     bool (*check_prop)(struct PointerRNA *ptr,
                                                        struct PropertyRNA *prop,
                                                        void *user_data),
                                     void *user_data,
                                     struct PropertyRNA *prop_activate_init,
                                     eButLabelAlign label_align,
                                     const bool compact);

/* use inside searchfunc to add items */
bool UI_search_item_add(uiSearchItems *items,
                        const char *name,
                        void *poin,
                        int iconid,
                        int state,
                        const uint8_t name_prefix_offset);

void UI_but_func_search_set(uiBut *but,
                            uiButSearchCreateFn search_create_fn,
                            uiButSearchUpdateFn search_update_fn,
                            void *arg,
                            const bool free_arg,
                            uiButSearchArgFreeFn search_arg_free_fn,
                            uiButHandleFunc search_exec_fn,
                            void *active);
void UI_but_func_search_set_context_menu(uiBut *but, uiButSearchContextMenuFn context_menu_fn);
void UI_but_func_search_set_tooltip(uiBut *but, uiButSearchTooltipFn tooltip_fn);
void UI_but_func_search_set_sep_string(uiBut *but, const char *search_sep_string);
void UI_but_func_search_set_results_are_suggestions(uiBut *but, const bool value);

/* height in pixels, it's using hardcoded values still */
int UI_searchbox_size_y(void);
int UI_searchbox_size_x(void);
/* check if a string is in an existing search box */
int UI_search_items_find_index(uiSearchItems *items, const char *name);

void UI_but_node_link_set(uiBut *but, struct bNodeSocket *socket, const float draw_color[4]);

void UI_but_number_step_size_set(uiBut *but, float step_size);
void UI_but_number_precision_set(uiBut *but, float precision);

void UI_block_func_handle_set(uiBlock *block, uiBlockHandleFunc func, void *arg);
void UI_block_func_butmenu_set(uiBlock *block, uiMenuHandleFunc func, void *arg);
void UI_block_func_set(uiBlock *block, uiButHandleFunc func, void *arg1, void *arg2);
void UI_block_funcN_set(uiBlock *block, uiButHandleNFunc funcN, void *argN, void *arg2);

void UI_but_func_rename_set(uiBut *but, uiButHandleRenameFunc func, void *arg1);
void UI_but_func_set(uiBut *but, uiButHandleFunc func, void *arg1, void *arg2);
void UI_but_funcN_set(uiBut *but, uiButHandleNFunc funcN, void *argN, void *arg2);

void UI_but_func_complete_set(uiBut *but, uiButCompleteFunc func, void *arg);

void UI_but_func_drawextra_set(
    uiBlock *block,
    void (*func)(const struct bContext *C, void *, void *, void *, struct rcti *rect),
    void *arg1,
    void *arg2);

void UI_but_func_menu_step_set(uiBut *but, uiMenuStepFunc func);

void UI_but_func_tooltip_set(uiBut *but, uiButToolTipFunc func, void *argN);
void UI_but_tooltip_refresh(struct bContext *C, uiBut *but);
void UI_but_tooltip_timer_remove(struct bContext *C, uiBut *but);

bool UI_textbutton_activate_rna(const struct bContext *C,
                                struct ARegion *region,
                                const void *rna_poin_data,
                                const char *rna_prop_id);
bool UI_textbutton_activate_but(const struct bContext *C, uiBut *but);

void UI_but_focus_on_enter_event(struct wmWindow *win, uiBut *but);

void UI_but_func_hold_set(uiBut *but, uiButHandleHoldFunc func, void *argN);

void UI_but_func_pushed_state_set(uiBut *but, uiButPushedStateFunc func, void *arg);

struct PointerRNA *UI_but_extra_operator_icon_add(uiBut *but,
                                                  const char *opname,
                                                  short opcontext,
                                                  int icon);

/* Autocomplete
 *
 * Tab complete helper functions, for use in uiButCompleteFunc callbacks.
 * Call begin once, then multiple times do_name with all possibilities,
 * and finally end to finish and get the completed name. */

typedef struct AutoComplete AutoComplete;

#define AUTOCOMPLETE_NO_MATCH 0
#define AUTOCOMPLETE_FULL_MATCH 1
#define AUTOCOMPLETE_PARTIAL_MATCH 2

AutoComplete *UI_autocomplete_begin(const char *startname, size_t maxlen);
void UI_autocomplete_update_name(AutoComplete *autocpl, const char *name);
int UI_autocomplete_end(AutoComplete *autocpl, char *autoname);

/* Panels
 *
 * Functions for creating, freeing and drawing panels. The API here
 * could use a good cleanup, though how they will function in 2.5 is
 * not clear yet so we postpone that. */

void UI_panels_begin(const struct bContext *C, struct ARegion *region);
void UI_panels_end(const struct bContext *C, struct ARegion *region, int *r_x, int *r_y);
void UI_panels_draw(const struct bContext *C, struct ARegion *region);

struct Panel *UI_panel_find_by_type(struct ListBase *lb, const struct PanelType *pt);
struct Panel *UI_panel_begin(struct ARegion *region,
                             struct ListBase *lb,
                             uiBlock *block,
                             struct PanelType *pt,
                             struct Panel *panel,
                             bool *r_open);
void UI_panel_header_buttons_begin(struct Panel *panel);
void UI_panel_header_buttons_end(struct Panel *panel);
void UI_panel_end(struct Panel *panel, int width, int height);

bool UI_panel_is_closed(const struct Panel *panel);
bool UI_panel_is_active(const struct Panel *panel);
void UI_panel_label_offset(const struct uiBlock *block, int *r_x, int *r_y);
int UI_panel_size_y(const struct Panel *panel);
bool UI_panel_is_dragging(const struct Panel *panel);
bool UI_panel_matches_search_filter(const struct Panel *panel);

bool UI_panel_category_is_visible(const struct ARegion *region);
void UI_panel_category_add(struct ARegion *region, const char *name);
struct PanelCategoryDyn *UI_panel_category_find(const struct ARegion *region, const char *idname);
struct PanelCategoryStack *UI_panel_category_active_find(struct ARegion *region,
                                                         const char *idname);
const char *UI_panel_category_active_get(struct ARegion *region, bool set_fallback);
void UI_panel_category_active_set(struct ARegion *region, const char *idname);
void UI_panel_category_active_set_default(struct ARegion *region, const char *idname);
void UI_panel_category_clear_all(struct ARegion *region);
void UI_panel_category_draw_all(struct ARegion *region, const char *category_id_active);

/* Panel custom data. */
struct PointerRNA *UI_panel_custom_data_get(const struct Panel *panel);
struct PointerRNA *UI_region_panel_custom_data_under_cursor(const struct bContext *C,
                                                            const struct wmEvent *event);
void UI_panel_custom_data_set(struct Panel *panel, struct PointerRNA *custom_data);

/* Polyinstantiated panels for representing a list of data. */
struct Panel *UI_panel_add_instanced(const struct bContext *C,
                                     struct ARegion *region,
                                     struct ListBase *panels,
                                     const char *panel_idname,
                                     struct PointerRNA *custom_data);
void UI_panels_free_instanced(const struct bContext *C, struct ARegion *region);

#define INSTANCED_PANEL_UNIQUE_STR_LEN 16
void UI_list_panel_unique_str(struct Panel *panel, char *r_name);

typedef void (*uiListPanelIDFromDataFunc)(void *data_link, char *r_idname);
bool UI_panel_list_matches_data(struct ARegion *region,
                                struct ListBase *data,
                                uiListPanelIDFromDataFunc panel_idname_func);

/* Handlers
 *
 * Handlers that can be registered in regions, areas and windows for
 * handling WM events. Mostly this is done automatic by modules such
 * as screen/ if ED_KEYMAP_UI is set, or internally in popup functions. */

void UI_region_handlers_add(struct ListBase *handlers);
void UI_popup_handlers_add(struct bContext *C,
                           struct ListBase *handlers,
                           uiPopupBlockHandle *popup,
                           const char flag);
void UI_popup_handlers_remove(struct ListBase *handlers, uiPopupBlockHandle *popup);
void UI_popup_handlers_remove_all(struct bContext *C, struct ListBase *handlers);

/* Module
 *
 * init and exit should be called before using this module. init_userdef must
 * be used to reinitialize some internal state if user preferences change. */

void UI_init(void);
void UI_init_userdef(void);
void UI_reinit_font(void);
void UI_exit(void);

/* Layout
 *
 * More automated layout of buttons. Has three levels:
 * - Layout: contains a number templates, within a bounded width or height.
 * - Template: predefined layouts for buttons with a number of slots, each
 *   slot can contain multiple items.
 * - Item: item to put in a template slot, being either an RNA property,
 *   operator, label or menu. Also regular buttons can be used when setting
 *   uiBlockCurLayout. */

/* layout */
enum {
  UI_LAYOUT_HORIZONTAL = 0,
  UI_LAYOUT_VERTICAL = 1,
};

enum {
  UI_LAYOUT_PANEL = 0,
  UI_LAYOUT_HEADER = 1,
  UI_LAYOUT_MENU = 2,
  UI_LAYOUT_TOOLBAR = 3,
  UI_LAYOUT_PIEMENU = 4,
  UI_LAYOUT_VERT_BAR = 5,
};

#define UI_UNIT_X ((void)0, U.widget_unit)
#define UI_UNIT_Y ((void)0, U.widget_unit)

enum {
  UI_LAYOUT_ALIGN_EXPAND = 0,
  UI_LAYOUT_ALIGN_LEFT = 1,
  UI_LAYOUT_ALIGN_CENTER = 2,
  UI_LAYOUT_ALIGN_RIGHT = 3,
};

enum {
  /* UI_ITEM_O_RETURN_PROPS = 1 << 0, */ /* UNUSED */
  UI_ITEM_R_EXPAND = 1 << 1,
  UI_ITEM_R_SLIDER = 1 << 2,
  /**
   * Use for booleans, causes the button to draw with an outline (emboss),
   * instead of text with a checkbox.
   * This is implied when toggle buttons have an icon
   * unless #UI_ITEM_R_ICON_NEVER flag is set.
   */
  UI_ITEM_R_TOGGLE = 1 << 3,
  /**
   * Don't attempt to use an icon when the icon is set to #ICON_NONE.
   *
   * Use for boolean's, causes the buttons to always show as a checkbox
   * even when there is an icon (which would normally show the button as a toggle).
   */
  UI_ITEM_R_ICON_NEVER = 1 << 4,
  UI_ITEM_R_ICON_ONLY = 1 << 5,
  UI_ITEM_R_EVENT = 1 << 6,
  UI_ITEM_R_FULL_EVENT = 1 << 7,
  UI_ITEM_R_NO_BG = 1 << 8,
  UI_ITEM_R_IMMEDIATE = 1 << 9,
  UI_ITEM_O_DEPRESS = 1 << 10,
  UI_ITEM_R_COMPACT = 1 << 11,
  UI_ITEM_R_CHECKBOX_INVERT = 1 << 12,
  /** Don't add a real decorator item, just blank space. */
  UI_ITEM_R_FORCE_BLANK_DECORATE = 1 << 13,
  /* Even create the property split layout if there's no name to show there. */
  UI_ITEM_R_SPLIT_EMPTY_NAME = 1 << 14,
};

#define UI_HEADER_OFFSET ((void)0, 0.4f * UI_UNIT_X)

/* uiLayoutOperatorButs flags */
enum {
  UI_TEMPLATE_OP_PROPS_SHOW_TITLE = 1 << 0,
  UI_TEMPLATE_OP_PROPS_SHOW_EMPTY = 1 << 1,
  UI_TEMPLATE_OP_PROPS_COMPACT = 1 << 2,
  UI_TEMPLATE_OP_PROPS_HIDE_ADVANCED = 1 << 3,
  /* Disable property split for the default layout (custom ui callbacks still have full control
   * over the layout and can enable it). */
  UI_TEMPLATE_OP_PROPS_NO_SPLIT_LAYOUT = 1 << 4,
};

/* used for transp checkers */
#define UI_ALPHA_CHECKER_DARK 100
#define UI_ALPHA_CHECKER_LIGHT 160

/* flags to set which corners will become rounded:
 *
 * 1------2
 * |      |
 * 8------4 */

enum {
  UI_CNR_TOP_LEFT = 1 << 0,
  UI_CNR_TOP_RIGHT = 1 << 1,
  UI_CNR_BOTTOM_RIGHT = 1 << 2,
  UI_CNR_BOTTOM_LEFT = 1 << 3,
  /* just for convenience */
  UI_CNR_NONE = 0,
  UI_CNR_ALL = (UI_CNR_TOP_LEFT | UI_CNR_TOP_RIGHT | UI_CNR_BOTTOM_RIGHT | UI_CNR_BOTTOM_LEFT),
};

uiLayout *UI_block_layout(uiBlock *block,
                          int dir,
                          int type,
                          int x,
                          int y,
                          int size,
                          int em,
                          int padding,
                          const struct uiStyle *style);
void UI_block_layout_set_current(uiBlock *block, uiLayout *layout);
void UI_block_layout_resolve(uiBlock *block, int *r_x, int *r_y);
void UI_block_layout_free(uiBlock *block);

bool UI_block_apply_search_filter(uiBlock *block, const char *search_filter);

void UI_region_message_subscribe(struct ARegion *region, struct wmMsgBus *mbus);

uiBlock *uiLayoutGetBlock(uiLayout *layout);

void uiLayoutSetFunc(uiLayout *layout, uiMenuHandleFunc handlefunc, void *argv);
void uiLayoutSetContextPointer(uiLayout *layout, const char *name, struct PointerRNA *ptr);
struct bContextStore *uiLayoutGetContextStore(uiLayout *layout);
void uiLayoutContextCopy(uiLayout *layout, struct bContextStore *context);
struct wmOperatorType *UI_but_operatortype_get_from_enum_menu(struct uiBut *but,
                                                              struct PropertyRNA **r_prop);
struct MenuType *UI_but_menutype_get(uiBut *but);
struct PanelType *UI_but_paneltype_get(uiBut *but);
void UI_menutype_draw(struct bContext *C, struct MenuType *mt, struct uiLayout *layout);
void UI_paneltype_draw(struct bContext *C, struct PanelType *pt, struct uiLayout *layout);

/* Only for convenience. */
void uiLayoutSetContextFromBut(uiLayout *layout, uiBut *but);

void uiLayoutSetOperatorContext(uiLayout *layout, int opcontext);
void uiLayoutSetActive(uiLayout *layout, bool active);
void uiLayoutSetActiveDefault(uiLayout *layout, bool active_default);
void uiLayoutSetActivateInit(uiLayout *layout, bool activate_init);
void uiLayoutSetEnabled(uiLayout *layout, bool enabled);
void uiLayoutSetRedAlert(uiLayout *layout, bool redalert);
void uiLayoutSetAlignment(uiLayout *layout, char alignment);
void uiLayoutSetFixedSize(uiLayout *layout, bool fixed_size);
void uiLayoutSetKeepAspect(uiLayout *layout, bool keepaspect);
void uiLayoutSetScaleX(uiLayout *layout, float scale);
void uiLayoutSetScaleY(uiLayout *layout, float scale);
void uiLayoutSetUnitsX(uiLayout *layout, float unit);
void uiLayoutSetUnitsY(uiLayout *layout, float unit);
void uiLayoutSetEmboss(uiLayout *layout, eUIEmbossType emboss);
void uiLayoutSetPropSep(uiLayout *layout, bool is_sep);
void uiLayoutSetPropDecorate(uiLayout *layout, bool is_sep);
int uiLayoutGetLocalDir(const uiLayout *layout);

int uiLayoutGetOperatorContext(uiLayout *layout);
bool uiLayoutGetActive(uiLayout *layout);
bool uiLayoutGetActiveDefault(uiLayout *layout);
bool uiLayoutGetActivateInit(uiLayout *layout);
bool uiLayoutGetEnabled(uiLayout *layout);
bool uiLayoutGetRedAlert(uiLayout *layout);
int uiLayoutGetAlignment(uiLayout *layout);
bool uiLayoutGetFixedSize(uiLayout *layout);
bool uiLayoutGetKeepAspect(uiLayout *layout);
int uiLayoutGetWidth(uiLayout *layout);
float uiLayoutGetScaleX(uiLayout *layout);
float uiLayoutGetScaleY(uiLayout *layout);
float uiLayoutGetUnitsX(uiLayout *layout);
float uiLayoutGetUnitsY(uiLayout *layout);
eUIEmbossType uiLayoutGetEmboss(uiLayout *layout);
bool uiLayoutGetPropSep(uiLayout *layout);
bool uiLayoutGetPropDecorate(uiLayout *layout);

/* layout specifiers */
uiLayout *uiLayoutRow(uiLayout *layout, bool align);
uiLayout *uiLayoutRowWithHeading(uiLayout *layout, bool align, const char *heading);
uiLayout *uiLayoutColumn(uiLayout *layout, bool align);
uiLayout *uiLayoutColumnWithHeading(uiLayout *layout, bool align, const char *heading);
uiLayout *uiLayoutColumnFlow(uiLayout *layout, int number, bool align);
uiLayout *uiLayoutGridFlow(uiLayout *layout,
                           bool row_major,
                           int columns_len,
                           bool even_columns,
                           bool even_rows,
                           bool align);
uiLayout *uiLayoutBox(uiLayout *layout);
uiLayout *uiLayoutListBox(uiLayout *layout,
                          struct uiList *ui_list,
                          struct PointerRNA *actptr,
                          struct PropertyRNA *actprop);
uiLayout *uiLayoutAbsolute(uiLayout *layout, bool align);
uiLayout *uiLayoutSplit(uiLayout *layout, float percentage, bool align);
uiLayout *uiLayoutOverlap(uiLayout *layout);
uiBlock *uiLayoutAbsoluteBlock(uiLayout *layout);
uiLayout *uiLayoutRadial(uiLayout *layout);

/* templates */
void uiTemplateHeader(uiLayout *layout, struct bContext *C);
void uiTemplateID(uiLayout *layout,
                  const struct bContext *C,
                  struct PointerRNA *ptr,
                  const char *propname,
                  const char *newop,
                  const char *openop,
                  const char *unlinkop,
                  int filter,
                  const bool live_icon,
                  const char *text);
void uiTemplateIDBrowse(uiLayout *layout,
                        struct bContext *C,
                        struct PointerRNA *ptr,
                        const char *propname,
                        const char *newop,
                        const char *openop,
                        const char *unlinkop,
                        int filter,
                        const char *text);
void uiTemplateIDPreview(uiLayout *layout,
                         struct bContext *C,
                         struct PointerRNA *ptr,
                         const char *propname,
                         const char *newop,
                         const char *openop,
                         const char *unlinkop,
                         int rows,
                         int cols,
                         int filter,
                         const bool hide_buttons);
void uiTemplateIDTabs(uiLayout *layout,
                      struct bContext *C,
                      struct PointerRNA *ptr,
                      const char *propname,
                      const char *newop,
                      const char *menu,
                      int filter);
void uiTemplateAnyID(uiLayout *layout,
                     struct PointerRNA *ptr,
                     const char *propname,
                     const char *proptypename,
                     const char *text);
void uiTemplateSearch(uiLayout *layout,
                      struct bContext *C,
                      struct PointerRNA *ptr,
                      const char *propname,
                      struct PointerRNA *searchptr,
                      const char *searchpropname,
                      const char *newop,
                      const char *unlinkop);
void uiTemplateSearchPreview(uiLayout *layout,
                             struct bContext *C,
                             struct PointerRNA *ptr,
                             const char *propname,
                             struct PointerRNA *searchptr,
                             const char *searchpropname,
                             const char *newop,
                             const char *unlinkop,
                             const int rows,
                             const int cols);
void uiTemplatePathBuilder(uiLayout *layout,
                           struct PointerRNA *ptr,
                           const char *propname,
                           struct PointerRNA *root_ptr,
                           const char *text);
void uiTemplateModifiers(uiLayout *layout, struct bContext *C);
void uiTemplateGpencilModifiers(uiLayout *layout, struct bContext *C);
void uiTemplateShaderFx(uiLayout *layout, struct bContext *C);
void uiTemplateConstraints(uiLayout *layout, struct bContext *C, bool use_bone_constraints);

uiLayout *uiTemplateGpencilModifier(uiLayout *layout, struct bContext *C, struct PointerRNA *ptr);
void uiTemplateGpencilColorPreview(uiLayout *layout,
                                   struct bContext *C,
                                   struct PointerRNA *ptr,
                                   const char *propname,
                                   int rows,
                                   int cols,
                                   float scale,
                                   int filter);

void uiTemplateOperatorRedoProperties(uiLayout *layout, const struct bContext *C);

void uiTemplateConstraintHeader(uiLayout *layout, struct PointerRNA *ptr);
void uiTemplatePreview(uiLayout *layout,
                       struct bContext *C,
                       struct ID *id,
                       bool show_buttons,
                       struct ID *parent,
                       struct MTex *slot,
                       const char *preview_id);
void uiTemplateColorRamp(uiLayout *layout,
                         struct PointerRNA *ptr,
                         const char *propname,
                         bool expand);
void uiTemplateIcon(uiLayout *layout, int icon_value, float icon_scale);
void uiTemplateIconView(uiLayout *layout,
                        struct PointerRNA *ptr,
                        const char *propname,
                        bool show_labels,
                        float icon_scale,
                        float icon_scale_popup);
void uiTemplateHistogram(uiLayout *layout, struct PointerRNA *ptr, const char *propname);
void uiTemplateWaveform(uiLayout *layout, struct PointerRNA *ptr, const char *propname);
void uiTemplateVectorscope(uiLayout *layout, struct PointerRNA *ptr, const char *propname);
void uiTemplateCurveMapping(uiLayout *layout,
                            struct PointerRNA *ptr,
                            const char *propname,
                            int type,
                            bool levels,
                            bool brush,
                            bool neg_slope,
                            bool tone);
void uiTemplateCurveProfile(uiLayout *layout, struct PointerRNA *ptr, const char *propname);
void uiTemplateColorPicker(uiLayout *layout,
                           struct PointerRNA *ptr,
                           const char *propname,
                           bool value_slider,
                           bool lock,
                           bool lock_luminosity,
                           bool cubic);
void uiTemplatePalette(uiLayout *layout,
                       struct PointerRNA *ptr,
                       const char *propname,
                       bool colors);
void uiTemplateCryptoPicker(uiLayout *layout,
                            struct PointerRNA *ptr,
                            const char *propname,
                            int icon);
void uiTemplateLayers(uiLayout *layout,
                      struct PointerRNA *ptr,
                      const char *propname,
                      struct PointerRNA *used_ptr,
                      const char *used_propname,
                      int active_layer);
void uiTemplateImage(uiLayout *layout,
                     struct bContext *C,
                     struct PointerRNA *ptr,
                     const char *propname,
                     struct PointerRNA *userptr,
                     bool compact,
                     bool multiview);
void uiTemplateImageSettings(uiLayout *layout, struct PointerRNA *imfptr, bool color_management);
void uiTemplateImageStereo3d(uiLayout *layout, struct PointerRNA *stereo3d_format_ptr);
void uiTemplateImageViews(uiLayout *layout, struct PointerRNA *imaptr);
void uiTemplateImageFormatViews(uiLayout *layout,
                                struct PointerRNA *imfptr,
                                struct PointerRNA *ptr);
void uiTemplateImageLayers(uiLayout *layout,
                           struct bContext *C,
                           struct Image *ima,
                           struct ImageUser *iuser);
void uiTemplateImageInfo(uiLayout *layout,
                         struct bContext *C,
                         struct Image *ima,
                         struct ImageUser *iuser);
void uiTemplateRunningJobs(uiLayout *layout, struct bContext *C);
void UI_but_func_operator_search(uiBut *but);
void uiTemplateOperatorSearch(uiLayout *layout);

void UI_but_func_menu_search(uiBut *but);
void uiTemplateMenuSearch(uiLayout *layout);

void uiTemplateOperatorPropertyButs(const struct bContext *C,
                                    uiLayout *layout,
                                    struct wmOperator *op,
                                    eButLabelAlign label_align,
                                    short flag);
void uiTemplateHeader3D_mode(uiLayout *layout, struct bContext *C);
void uiTemplateEditModeSelection(uiLayout *layout, struct bContext *C);
void uiTemplateReportsBanner(uiLayout *layout, struct bContext *C);
void uiTemplateInputStatus(uiLayout *layout, struct bContext *C);
void uiTemplateKeymapItemProperties(uiLayout *layout, struct PointerRNA *ptr);

bool uiTemplateEventFromKeymapItem(struct uiLayout *layout,
                                   const char *text,
                                   const struct wmKeyMapItem *kmi,
                                   bool text_fallback);

void uiTemplateComponentMenu(uiLayout *layout,
                             struct PointerRNA *ptr,
                             const char *propname,
                             const char *name);
void uiTemplateNodeSocket(uiLayout *layout, struct bContext *C, float color[4]);
void uiTemplateCacheFile(uiLayout *layout,
                         const struct bContext *C,
                         struct PointerRNA *ptr,
                         const char *propname);

/* Default UIList class name, keep in sync with its declaration in bl_ui/__init__.py */
#define UI_UL_DEFAULT_CLASS_NAME "UI_UL_list"
void uiTemplateList(uiLayout *layout,
                    struct bContext *C,
                    const char *listtype_name,
                    const char *list_id,
                    struct PointerRNA *dataptr,
                    const char *propname,
                    struct PointerRNA *active_dataptr,
                    const char *active_propname,
                    const char *item_dyntip_propname,
                    int rows,
                    int maxrows,
                    int layout_type,
                    int columns,
                    bool sort_reverse,
                    bool sort_lock);
void uiTemplateNodeLink(uiLayout *layout,
                        struct bContext *C,
                        struct bNodeTree *ntree,
                        struct bNode *node,
                        struct bNodeSocket *input);
void uiTemplateNodeView(uiLayout *layout,
                        struct bContext *C,
                        struct bNodeTree *ntree,
                        struct bNode *node,
                        struct bNodeSocket *input);
void uiTemplateTextureUser(uiLayout *layout, struct bContext *C);
void uiTemplateTextureShow(uiLayout *layout,
                           const struct bContext *C,
                           struct PointerRNA *ptr,
                           struct PropertyRNA *prop);

void uiTemplateMovieClip(struct uiLayout *layout,
                         struct bContext *C,
                         struct PointerRNA *ptr,
                         const char *propname,
                         bool compact);
void uiTemplateTrack(struct uiLayout *layout, struct PointerRNA *ptr, const char *propname);
void uiTemplateMarker(struct uiLayout *layout,
                      struct PointerRNA *ptr,
                      const char *propname,
                      struct PointerRNA *userptr,
                      struct PointerRNA *trackptr,
                      bool compact);
void uiTemplateMovieclipInformation(struct uiLayout *layout,
                                    struct PointerRNA *ptr,
                                    const char *propname,
                                    struct PointerRNA *userptr);

void uiTemplateColorspaceSettings(struct uiLayout *layout,
                                  struct PointerRNA *ptr,
                                  const char *propname);
void uiTemplateColormanagedViewSettings(struct uiLayout *layout,
                                        struct bContext *C,
                                        struct PointerRNA *ptr,
                                        const char *propname);

int uiTemplateRecentFiles(struct uiLayout *layout, int rows);
void uiTemplateFileSelectPath(uiLayout *layout,
                              struct bContext *C,
                              struct FileSelectParams *params);

/* items */
void uiItemO(uiLayout *layout, const char *name, int icon, const char *opname);
void uiItemEnumO_ptr(uiLayout *layout,
                     struct wmOperatorType *ot,
                     const char *name,
                     int icon,
                     const char *propname,
                     int value);
void uiItemEnumO(uiLayout *layout,
                 const char *opname,
                 const char *name,
                 int icon,
                 const char *propname,
                 int value);
void uiItemEnumO_value(uiLayout *layout,
                       const char *name,
                       int icon,
                       const char *opname,
                       const char *propname,
                       int value);
void uiItemEnumO_string(uiLayout *layout,
                        const char *name,
                        int icon,
                        const char *opname,
                        const char *propname,
                        const char *value);
void uiItemsEnumO(uiLayout *layout, const char *opname, const char *propname);
void uiItemBooleanO(uiLayout *layout,
                    const char *name,
                    int icon,
                    const char *opname,
                    const char *propname,
                    int value);
void uiItemIntO(uiLayout *layout,
                const char *name,
                int icon,
                const char *opname,
                const char *propname,
                int value);
void uiItemFloatO(uiLayout *layout,
                  const char *name,
                  int icon,
                  const char *opname,
                  const char *propname,
                  float value);
void uiItemStringO(uiLayout *layout,
                   const char *name,
                   int icon,
                   const char *opname,
                   const char *propname,
                   const char *value);

void uiItemFullO_ptr(uiLayout *layout,
                     struct wmOperatorType *ot,
                     const char *name,
                     int icon,
                     struct IDProperty *properties,
                     int context,
                     int flag,
                     struct PointerRNA *r_opptr);
void uiItemFullO(uiLayout *layout,
                 const char *opname,
                 const char *name,
                 int icon,
                 struct IDProperty *properties,
                 int context,
                 int flag,
                 struct PointerRNA *r_opptr);
void uiItemFullOMenuHold_ptr(uiLayout *layout,
                             struct wmOperatorType *ot,
                             const char *name,
                             int icon,
                             struct IDProperty *properties,
                             int context,
                             int flag,
                             const char *menu_id, /* extra menu arg. */
                             struct PointerRNA *r_opptr);

void uiItemR(uiLayout *layout,
             struct PointerRNA *ptr,
             const char *propname,
             int flag,
             const char *name,
             int icon);
void uiItemFullR(uiLayout *layout,
                 struct PointerRNA *ptr,
                 struct PropertyRNA *prop,
                 int index,
                 int value,
                 int flag,
                 const char *name,
                 int icon);
void uiItemFullR_with_popover(uiLayout *layout,
                              struct PointerRNA *ptr,
                              struct PropertyRNA *prop,
                              int index,
                              int value,
                              int flag,
                              const char *name,
                              int icon,
                              const char *panel_type);
void uiItemFullR_with_menu(uiLayout *layout,
                           struct PointerRNA *ptr,
                           struct PropertyRNA *prop,
                           int index,
                           int value,
                           int flag,
                           const char *name,
                           int icon,
                           const char *menu_type);
void uiItemEnumR_prop(uiLayout *layout,
                      const char *name,
                      int icon,
                      struct PointerRNA *ptr,
                      struct PropertyRNA *prop,
                      int value);
void uiItemEnumR(uiLayout *layout,
                 const char *name,
                 int icon,
                 struct PointerRNA *ptr,
                 const char *propname,
                 int value);
void uiItemEnumR_string_prop(uiLayout *layout,
                             struct PointerRNA *ptr,
                             struct PropertyRNA *prop,
                             const char *value,
                             const char *name,
                             int icon);
void uiItemEnumR_string(uiLayout *layout,
                        struct PointerRNA *ptr,
                        const char *propname,
                        const char *value,
                        const char *name,
                        int icon);
void uiItemsEnumR(uiLayout *layout, struct PointerRNA *ptr, const char *propname);
void uiItemPointerR_prop(uiLayout *layout,
                         struct PointerRNA *ptr,
                         struct PropertyRNA *prop,
                         struct PointerRNA *searchptr,
                         struct PropertyRNA *searchprop,
                         const char *name,
                         int icon);
void uiItemPointerR(uiLayout *layout,
                    struct PointerRNA *ptr,
                    const char *propname,
                    struct PointerRNA *searchptr,
                    const char *searchpropname,
                    const char *name,
                    int icon);
void uiItemsFullEnumO(uiLayout *layout,
                      const char *opname,
                      const char *propname,
                      struct IDProperty *properties,
                      int context,
                      int flag);
void uiItemsFullEnumO_items(uiLayout *layout,
                            struct wmOperatorType *ot,
                            struct PointerRNA ptr,
                            struct PropertyRNA *prop,
                            struct IDProperty *properties,
                            int context,
                            int flag,
                            const struct EnumPropertyItem *item_array,
                            int totitem);

typedef struct uiPropertySplitWrapper {
  uiLayout *label_column;
  uiLayout *property_row;
  uiLayout *decorate_column;
} uiPropertySplitWrapper;

uiPropertySplitWrapper uiItemPropertySplitWrapperCreate(uiLayout *parent_layout);

void uiItemL(uiLayout *layout, const char *name, int icon); /* label */
void uiItemL_ex(
    uiLayout *layout, const char *name, int icon, const bool highlight, const bool redalert);
uiLayout *uiItemL_respect_property_split(uiLayout *layout, const char *text, int icon);
/* label icon for dragging */
void uiItemLDrag(uiLayout *layout, struct PointerRNA *ptr, const char *name, int icon);
/* menu */
void uiItemM_ptr(uiLayout *layout, struct MenuType *mt, const char *name, int icon);
void uiItemM(uiLayout *layout, const char *menuname, const char *name, int icon);
/* menu contents */
void uiItemMContents(uiLayout *layout, const char *menuname);
/* Decorators */
void uiItemDecoratorR_prop(uiLayout *layout,
                           struct PointerRNA *ptr,
                           struct PropertyRNA *prop,
                           int index);
void uiItemDecoratorR(uiLayout *layout, struct PointerRNA *ptr, const char *propname, int index);
/* value */
void uiItemV(uiLayout *layout, const char *name, int icon, int argval);
/* separator */
void uiItemS(uiLayout *layout);
void uiItemS_ex(uiLayout *layout, float factor);
/* Special separator. */
void uiItemSpacer(uiLayout *layout);

void uiItemPopoverPanel_ptr(
    uiLayout *layout, const struct bContext *C, struct PanelType *pt, const char *name, int icon);
void uiItemPopoverPanel(uiLayout *layout,
                        const struct bContext *C,
                        const char *panel_type,
                        const char *name,
                        int icon);
void uiItemPopoverPanelFromGroup(uiLayout *layout,
                                 struct bContext *C,
                                 int space_id,
                                 int region_id,
                                 const char *context,
                                 const char *category);

void uiItemMenuF(uiLayout *layout, const char *name, int icon, uiMenuCreateFunc func, void *arg);
void uiItemMenuFN(uiLayout *layout, const char *name, int icon, uiMenuCreateFunc func, void *argN);
void uiItemMenuEnumO_ptr(uiLayout *layout,
                         struct bContext *C,
                         struct wmOperatorType *ot,
                         const char *propname,
                         const char *name,
                         int icon);
void uiItemMenuEnumO(uiLayout *layout,
                     struct bContext *C,
                     const char *opname,
                     const char *propname,
                     const char *name,
                     int icon);
void uiItemMenuEnumR_prop(uiLayout *layout,
                          struct PointerRNA *ptr,
                          struct PropertyRNA *prop,
                          const char *name,
                          int icon);
void uiItemMenuEnumR(
    uiLayout *layout, struct PointerRNA *ptr, const char *propname, const char *name, int icon);
void uiItemTabsEnumR_prop(uiLayout *layout,
                          struct bContext *C,
                          struct PointerRNA *ptr,
                          struct PropertyRNA *prop,
                          struct PointerRNA *ptr_highlight,
                          struct PropertyRNA *prop_highlight,
                          bool icon_only);

/* Only for testing, inspecting layouts. */
const char *UI_layout_introspect(uiLayout *layout);

/* Helper to add a big icon and create a split layout for alert boxes. */
uiLayout *uiItemsAlertBox(uiBlock *block, const int size, const eAlertIcon icon);

/* UI Operators */
typedef struct uiDragColorHandle {
  float color[3];
  bool gamma_corrected;
} uiDragColorHandle;

void ED_operatortypes_ui(void);
void ED_keymap_ui(struct wmKeyConfig *keyconf);

void UI_drop_color_copy(struct wmDrag *drag, struct wmDropBox *drop);
bool UI_drop_color_poll(struct bContext *C,
                        struct wmDrag *drag,
                        const struct wmEvent *event,
                        const char **r_tooltip);

bool UI_context_copy_to_selected_list(struct bContext *C,
                                      struct PointerRNA *ptr,
                                      struct PropertyRNA *prop,
                                      struct ListBase *r_lb,
                                      bool *r_use_path_from_id,
                                      char **r_path);

/* Helpers for Operators */
uiBut *UI_context_active_but_get(const struct bContext *C);
uiBut *UI_context_active_but_get_respect_menu(const struct bContext *C);
uiBut *UI_context_active_but_prop_get(const struct bContext *C,
                                      struct PointerRNA *r_ptr,
                                      struct PropertyRNA **r_prop,
                                      int *r_index);
void UI_context_active_but_prop_handle(struct bContext *C);
void UI_context_active_but_clear(struct bContext *C, struct wmWindow *win, struct ARegion *region);

struct wmOperator *UI_context_active_operator_get(const struct bContext *C);
void UI_context_update_anim_flag(const struct bContext *C);
void UI_context_active_but_prop_get_filebrowser(const struct bContext *C,
                                                struct PointerRNA *r_ptr,
                                                struct PropertyRNA **r_prop,
                                                bool *r_is_undo,
                                                bool *r_is_userdef);
void UI_context_active_but_prop_get_templateID(struct bContext *C,
                                               struct PointerRNA *r_ptr,
                                               struct PropertyRNA **r_prop);
struct ID *UI_context_active_but_get_tab_ID(struct bContext *C);

uiBut *UI_region_active_but_get(const struct ARegion *region);
uiBut *UI_region_but_find_rect_over(const struct ARegion *region, const struct rcti *rect_px);
uiBlock *UI_region_block_find_mouse_over(const struct ARegion *region,
                                         const int xy[2],
                                         bool only_clip);
struct ARegion *UI_region_searchbox_region_get(const struct ARegion *button_region);

/* uiFontStyle.align */
typedef enum eFontStyle_Align {
  UI_STYLE_TEXT_LEFT = 0,
  UI_STYLE_TEXT_CENTER = 1,
  UI_STYLE_TEXT_RIGHT = 2,
} eFontStyle_Align;

struct uiFontStyleDraw_Params {
  eFontStyle_Align align;
  uint word_wrap : 1;
};

/* Styled text draw */
void UI_fontstyle_set(const struct uiFontStyle *fs);
void UI_fontstyle_draw_ex(const struct uiFontStyle *fs,
                          const struct rcti *rect,
                          const char *str,
                          const uchar col[4],
                          const struct uiFontStyleDraw_Params *fs_params,
                          size_t len,
                          int *r_xofs,
                          int *r_yofs,
                          struct ResultBLF *r_info);
void UI_fontstyle_draw(const struct uiFontStyle *fs,
                       const struct rcti *rect,
                       const char *str,
                       const uchar col[4],
                       const struct uiFontStyleDraw_Params *fs_params);
void UI_fontstyle_draw_rotated(const struct uiFontStyle *fs,
                               const struct rcti *rect,
                               const char *str,
                               const uchar col[4]);
void UI_fontstyle_draw_simple(
    const struct uiFontStyle *fs, float x, float y, const char *str, const uchar col[4]);
void UI_fontstyle_draw_simple_backdrop(const struct uiFontStyle *fs,
                                       float x,
                                       float y,
                                       const char *str,
                                       const float col_fg[4],
                                       const float col_bg[4]);

int UI_fontstyle_string_width(const struct uiFontStyle *fs, const char *str);
int UI_fontstyle_height_max(const struct uiFontStyle *fs);

void UI_draw_icon_tri(float x, float y, char dir, const float[4]);

const struct uiStyle *UI_style_get(void);     /* use for fonts etc */
const struct uiStyle *UI_style_get_dpi(void); /* DPI scaled settings for drawing */

/* linker workaround ack! */
void UI_template_fix_linking(void);

/* UI_OT_editsource helpers */
bool UI_editsource_enable_check(void);
void UI_editsource_active_but_test(uiBut *but);
void UI_editsource_but_replace(const uiBut *old_but, uiBut *new_but);

/* UI_butstore_ helpers */
typedef struct uiButStore uiButStore;
typedef struct uiButStoreElem uiButStoreElem;

uiButStore *UI_butstore_create(uiBlock *block);
void UI_butstore_clear(uiBlock *block);
void UI_butstore_update(uiBlock *block);
void UI_butstore_free(uiBlock *block, uiButStore *bs);
bool UI_butstore_is_valid(uiButStore *bs);
bool UI_butstore_is_registered(uiBlock *block, uiBut *but);
void UI_butstore_register(uiButStore *bs_handle, uiBut **but_p);
bool UI_butstore_register_update(uiBlock *block, uiBut *but_dst, const uiBut *but_src);
void UI_butstore_unregister(uiButStore *bs_handle, uiBut **but_p);

/* ui_interface_region_tooltip.c */
struct ARegion *UI_tooltip_create_from_button(struct bContext *C,
                                              struct ARegion *butregion,
                                              uiBut *but,
                                              bool is_label);
struct ARegion *UI_tooltip_create_from_gizmo(struct bContext *C, struct wmGizmo *gz);
void UI_tooltip_free(struct bContext *C, struct bScreen *screen, struct ARegion *region);

typedef struct {
  /** A description for the item, e.g. what happens when selecting it. */
  char description[UI_MAX_DRAW_STR];
  /* The full name of the item, without prefixes or suffixes (e.g. hint with UI_SEP_CHARP). */
  const char *name;
  /** Additional info about the item (e.g. library name of a linked data-block). */
  char hint[UI_MAX_DRAW_STR];
} uiSearchItemTooltipData;

struct ARegion *UI_tooltip_create_from_search_item_generic(
    struct bContext *C,
    const struct ARegion *searchbox_region,
    const struct rcti *item_rect,
    const uiSearchItemTooltipData *item_tooltip_data);

/* How long before a tool-tip shows. */
#define UI_TOOLTIP_DELAY 0.5
#define UI_TOOLTIP_DELAY_LABEL 0.2

/* Float precision helpers */
#define UI_PRECISION_FLOAT_MAX 6
/* For float buttons the 'step' (or a1), is scaled */
#define UI_PRECISION_FLOAT_SCALE 0.01f

/* Typical UI text */
#define UI_FSTYLE_WIDGET (const uiFontStyle *)&(UI_style_get()->widget)

int UI_calc_float_precision(int prec, double value);

/* widget batched drawing */
void UI_widgetbase_draw_cache_begin(void);
void UI_widgetbase_draw_cache_flush(void);
void UI_widgetbase_draw_cache_end(void);

/* Use for resetting the theme. */
void UI_theme_init_default(void);
void UI_style_init_default(void);

void UI_interface_tag_script_reload(void);

/* Special drawing for toolbar, mainly workarounds for inflexible icon sizing. */
#define USE_UI_TOOLBAR_HACK

/* Support click-drag motion which presses the button and closes a popover (like a menu). */
#define USE_UI_POPOVER_ONCE

#ifdef __cplusplus
}
#endif<|MERGE_RESOLUTION|>--- conflicted
+++ resolved
@@ -724,11 +724,8 @@
                            const char *name,
                            const char *path,
                            int id_type,
-<<<<<<< HEAD
                            struct AssetMetaData *metadata,
-=======
                            int import_type, /* eFileAssetImportType */
->>>>>>> 0f68e5c3
                            int icon,
                            struct ImBuf *imb,
                            float scale);
