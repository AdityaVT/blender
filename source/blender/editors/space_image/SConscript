#!/usr/bin/python
Import ('env')

sources = env.Glob('*.c')

incs = '../include ../../blenfont ../../blenlib ../../blenkernel ../../makesdna ../../imbuf'
incs += ' ../../windowmanager #/intern/guardedalloc #/extern/glew/include'
incs += ' ../../render/extern/include ../../makesrna'

defs = []

if env['WITH_BF_LCMS']:
	defs.append('WITH_LCMS')
	incs += ' ' + env['BF_LCMS_INC']
if env['WITH_BF_OPENEXR']:
<<<<<<< HEAD
	defs.append('WITH_OPENEXR')
=======
    defs.append('WITH_OPENEXR')
if env['WITH_BF_OPENJPEG']:
    defs.append('WITH_OPENJPEG')
>>>>>>> 6d201907
if env['WITH_BF_TIFF']:
	defs.append('WITH_TIFF')
if env['WITH_BF_CINEON']:
	defs.append('WITH_CINEON')

if env['OURPLATFORM'] in ('win32-vc', 'win32-mingw', 'linuxcross', 'win64-vc'):
    incs += ' ' + env['BF_PTHREADS_INC']

env.BlenderLib ( 'bf_editors_space_image', sources, Split(incs), defs, libtype=['core'], priority=[40] )<|MERGE_RESOLUTION|>--- conflicted
+++ resolved
@@ -13,18 +13,14 @@
 	defs.append('WITH_LCMS')
 	incs += ' ' + env['BF_LCMS_INC']
 if env['WITH_BF_OPENEXR']:
-<<<<<<< HEAD
 	defs.append('WITH_OPENEXR')
-=======
-    defs.append('WITH_OPENEXR')
 if env['WITH_BF_OPENJPEG']:
     defs.append('WITH_OPENJPEG')
->>>>>>> 6d201907
 if env['WITH_BF_TIFF']:
 	defs.append('WITH_TIFF')
 if env['WITH_BF_CINEON']:
 	defs.append('WITH_CINEON')
-
+    
 if env['OURPLATFORM'] in ('win32-vc', 'win32-mingw', 'linuxcross', 'win64-vc'):
     incs += ' ' + env['BF_PTHREADS_INC']
 
