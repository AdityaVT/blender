--- conflicted
+++ resolved
@@ -307,14 +307,6 @@
     if (brush && brush->sculpt_tool == SCULPT_TOOL_CLOTH) {
       /* The cloth brush works by applying forces in most of its modes, but some of them require
        * deformation coordinates to make the simulation stable. */
-<<<<<<< HEAD
-      if (cloth_is_deform_brush && len_squared < radius_squared) {
-        /* When a deform brush is used as part of the cloth brush, deformation constraints are
-         * created with different strengths and only inside the radius of the brush. */
-        const float fade = BKE_brush_curve_strength(brush, sqrtf(len_squared), ss->cache->radius);
-        cloth_brush_add_deformation_constraint(data->cloth_sim, vd.index, fade);
-      }
-=======
       if (brush->cloth_deform_type == BRUSH_CLOTH_DEFORM_GRAB && len_squared < radius_squared) {
         /* When the grab brush brush is used as part of the cloth brush, deformation constraints
          * are created with different strengths and only inside the radius of the brush. */
@@ -327,7 +319,6 @@
         cloth_brush_add_deformation_constraint(
             data->cloth_sim, vd.index, CLOTH_DEFORMATION_TARGET_STRENGTH);
       }
->>>>>>> 019cd2e5
     }
     else if (data->cloth_sim->deformation_pos) {
       /* Any other tool that target the cloth simulation handle the falloff in
@@ -906,11 +897,8 @@
   if (brush && SCULPT_is_cloth_deform_brush(brush)) {
     cloth_sim->deformation_pos = MEM_calloc_arrayN(
         totverts, sizeof(float[3]), "cloth sim deformation positions");
-<<<<<<< HEAD
-=======
     cloth_sim->deformation_strength = MEM_calloc_arrayN(
         totverts, sizeof(float), "cloth sim deformation strength");
->>>>>>> 019cd2e5
   }
 
   cloth_sim->mass = cloth_mass;
@@ -970,10 +958,7 @@
     copy_v3_v3(cloth_sim->prev_pos[i], SCULPT_vertex_co_get(ss, i));
     if (has_deformation_pos) {
       copy_v3_v3(cloth_sim->deformation_pos[i], SCULPT_vertex_co_get(ss, i));
-<<<<<<< HEAD
-=======
       cloth_sim->deformation_strength[i] = 1.0f;
->>>>>>> 019cd2e5
     }
   }
 }
@@ -1125,8 +1110,6 @@
     {0, NULL, 0, NULL, NULL},
 };
 
-<<<<<<< HEAD
-=======
 static EnumPropertyItem prop_cloth_filter_orientation_items[] = {
     {SCULPT_FILTER_ORIENTATION_LOCAL,
      "LOCAL",
@@ -1146,7 +1129,6 @@
     {0, NULL, 0, NULL, NULL},
 };
 
->>>>>>> 019cd2e5
 typedef enum eClothFilterForceAxis {
   CLOTH_FILTER_FORCE_X = 1 << 0,
   CLOTH_FILTER_FORCE_Y = 1 << 1,
@@ -1222,19 +1204,13 @@
         break;
     }
 
-<<<<<<< HEAD
-=======
     SCULPT_filter_to_orientation_space(force, ss->filter_cache);
->>>>>>> 019cd2e5
     for (int axis = 0; axis < 3; axis++) {
       if (!ss->filter_cache->enabled_force_axis[axis]) {
         force[axis] = 0.0f;
       }
     }
-<<<<<<< HEAD
-=======
     SCULPT_filter_to_object_space(force, ss->filter_cache);
->>>>>>> 019cd2e5
 
     add_v3_v3(force, sculpt_gravity);
 
@@ -1356,12 +1332,9 @@
   ss->filter_cache->enabled_force_axis[1] = force_axis & CLOTH_FILTER_FORCE_Y;
   ss->filter_cache->enabled_force_axis[2] = force_axis & CLOTH_FILTER_FORCE_Z;
 
-<<<<<<< HEAD
-=======
   SculptFilterOrientation orientation = RNA_enum_get(op->ptr, "orientation");
   ss->filter_cache->orientation = orientation;
 
->>>>>>> 019cd2e5
   WM_event_add_modal_handler(C, op);
   return OPERATOR_RUNNING_MODAL;
 }
@@ -1395,15 +1368,12 @@
                     CLOTH_FILTER_FORCE_X | CLOTH_FILTER_FORCE_Y | CLOTH_FILTER_FORCE_Z,
                     "Force axis",
                     "Apply the force in the selected axis");
-<<<<<<< HEAD
-=======
   RNA_def_enum(ot->srna,
                "orientation",
                prop_cloth_filter_orientation_items,
                SCULPT_FILTER_ORIENTATION_LOCAL,
                "Orientation",
                "Orientation of the axis to limit the filter force");
->>>>>>> 019cd2e5
   RNA_def_float(ot->srna,
                 "cloth_mass",
                 1.0f,
