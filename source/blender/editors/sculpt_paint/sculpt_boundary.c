/*
 * This program is free software; you can redistribute it and/or
 * modify it under the terms of the GNU General Public License
 * as published by the Free Software Foundation; either version 2
 * of the License, or (at your option) any later version.
 *
 * This program is distributed in the hope that it will be useful,
 * but WITHOUT ANY WARRANTY; without even the implied warranty of
 * MERCHANTABILITY or FITNESS FOR A PARTICULAR PURPOSE.  See the
 * GNU General Public License for more details.
 *
 * You should have received a copy of the GNU General Public License
 * along with this program; if not, write to the Free Software Foundation,
 * Inc., 51 Franklin Street, Fifth Floor, Boston, MA 02110-1301, USA.
 *
 * The Original Code is Copyright (C) 2020 Blender Foundation.
 * All rights reserved.
 */

/** \file
 * \ingroup edsculpt
 */

#include "MEM_guardedalloc.h"

#include "BLI_blenlib.h"
#include "BLI_edgehash.h"
#include "BLI_math.h"
#include "BLI_task.h"

#include "DNA_brush_types.h"
#include "DNA_mesh_types.h"
#include "DNA_meshdata_types.h"
#include "DNA_object_types.h"

#include "BKE_brush.h"
#include "BKE_ccg.h"
#include "BKE_colortools.h"
#include "BKE_context.h"
#include "BKE_mesh.h"
#include "BKE_multires.h"
#include "BKE_node.h"
#include "BKE_object.h"
#include "BKE_paint.h"
#include "BKE_pbvh.h"
#include "BKE_scene.h"

#include "paint_intern.h"
#include "sculpt_intern.h"

#include "GPU_immediate.h"
#include "GPU_immediate_util.h"
#include "GPU_matrix.h"
#include "GPU_state.h"

#include "bmesh.h"

#include <math.h>
#include <stdlib.h>

#define BOUNDARY_VERTEX_NONE -1
#define BOUNDARY_STEPS_NONE -1

typedef struct BoundaryInitialVertexFloodFillData {
  SculptVertRef initial_vertex;
  int initial_vertex_index;
  int boundary_initial_vertex_steps;

  SculptVertRef boundary_initial_vertex;

  int *floodfill_steps;
  float radius_sq;
} BoundaryInitialVertexFloodFillData;

static bool boundary_initial_vertex_floodfill_cb(SculptSession *ss,
                                                 SculptVertRef from_vref,
                                                 SculptVertRef to_vref,
                                                 bool is_duplicate,
                                                 void *userdata)
{
  BoundaryInitialVertexFloodFillData *data = userdata;

  int to_v = BKE_pbvh_vertex_index_to_table(ss->pbvh, to_vref);
  int from_v = BKE_pbvh_vertex_index_to_table(ss->pbvh, from_vref);

  if (!SCULPT_vertex_visible_get(ss, to_vref)) {
    return false;
  }

  if (!is_duplicate) {
    data->floodfill_steps[to_v] = data->floodfill_steps[from_v] + 1;
  }
  else {
    data->floodfill_steps[to_v] = data->floodfill_steps[from_v];
  }

  if (SCULPT_vertex_is_boundary(ss, to_vref)) {
    if (data->floodfill_steps[to_v] < data->boundary_initial_vertex_steps) {
      data->boundary_initial_vertex_steps = data->floodfill_steps[to_v];
      data->boundary_initial_vertex = to_vref;
    }
  }

  const float len_sq = len_squared_v3v3(SCULPT_vertex_co_get(ss, data->initial_vertex),
                                        SCULPT_vertex_co_get(ss, to_vref));
  return len_sq < data->radius_sq;
}

/* From a vertex index anywhere in the mesh, returns the closest vertex in a mesh boundary inside
 * the given radius, if it exists. */
static SculptVertRef sculpt_boundary_get_closest_boundary_vertex(
    SculptSession *ss,
    const SculptVertRef initial_vertex,
    const int initial_vertex_index,
    const float radius)
{

  if (SCULPT_vertex_is_boundary(ss, initial_vertex)) {
    return initial_vertex;
  }

  SculptFloodFill flood;
  SCULPT_floodfill_init(ss, &flood);
  SCULPT_floodfill_add_initial(&flood, initial_vertex);

  BoundaryInitialVertexFloodFillData fdata = {
      .initial_vertex = initial_vertex,
      .initial_vertex_index = initial_vertex_index,
      .boundary_initial_vertex = BOUNDARY_VERTEX_NONE,
      .boundary_initial_vertex_steps = INT_MAX,
      .radius_sq = radius * radius,
  };

  fdata.floodfill_steps = MEM_calloc_arrayN(
      SCULPT_vertex_count_get(ss), sizeof(int), "floodfill steps");

  SCULPT_floodfill_execute(ss, &flood, boundary_initial_vertex_floodfill_cb, &fdata);
  SCULPT_floodfill_free(&flood);

  MEM_freeN(fdata.floodfill_steps);
  return fdata.boundary_initial_vertex;
}

/* Used to allocate the memory of the boundary index arrays. This was decided considered the most
 * common use cases for the brush deformers, taking into account how many vertices those
 * deformations usually need in the boundary. */
static int BOUNDARY_INDICES_BLOCK_SIZE = 300;

static void sculpt_boundary_index_add(SculptSession *ss,
                                      SculptBoundary *boundary,
                                      const SculptVertRef new_index,
                                      const float distance,
                                      GSet *included_vertices)
{

  boundary->vertices[boundary->num_vertices] = new_index;
  boundary->vertex_indices[boundary->num_vertices] = BKE_pbvh_vertex_index_to_table(ss->pbvh, new_index);

  if (boundary->distance) {
    boundary->distance[BKE_pbvh_vertex_index_to_table(ss->pbvh, new_index)] = distance;
  }
  if (included_vertices) {
    BLI_gset_add(included_vertices, POINTER_FROM_INT(new_index.i));
  }
  boundary->num_vertices++;
  if (boundary->num_vertices >= boundary->vertices_capacity) {
    boundary->vertices_capacity += BOUNDARY_INDICES_BLOCK_SIZE;
    boundary->vertices = MEM_reallocN_id(boundary->vertices,
                                         boundary->vertices_capacity * sizeof(SculptVertRef),
                                         "boundary vertrefs");
    boundary->vertex_indices = MEM_reallocN_id(
        boundary->vertex_indices, boundary->vertices_capacity * sizeof(int), "boundary indices");
  }
};

static void sculpt_boundary_preview_edge_add(SculptBoundary *boundary,
                                             const SculptVertRef v1,
                                             const SculptVertRef v2)
{

  boundary->edges[boundary->num_edges].v1 = v1;
  boundary->edges[boundary->num_edges].v2 = v2;
  boundary->num_edges++;

  if (boundary->num_edges >= boundary->edges_capacity) {
    boundary->edges_capacity += BOUNDARY_INDICES_BLOCK_SIZE;
    boundary->edges = MEM_reallocN_id(boundary->edges,
                                      boundary->edges_capacity * sizeof(SculptBoundaryPreviewEdge),
                                      "boundary edges");
  }
};

/**
 * This function is used to check where the propagation should stop when calculating the boundary,
 * as well as to check if the initial vertex is valid.
 */
static bool sculpt_boundary_is_vertex_in_editable_boundary(SculptSession *ss,
                                                           const SculptVertRef initial_vertex)
{

  if (!SCULPT_vertex_visible_get(ss, initial_vertex)) {
    return false;
  }

  int neighbor_count = 0;
  int boundary_vertex_count = 0;
  SculptVertexNeighborIter ni;
  SCULPT_VERTEX_NEIGHBORS_ITER_BEGIN (ss, initial_vertex, ni) {
    if (SCULPT_vertex_visible_get(ss, ni.vertex)) {
      neighbor_count++;
      if (SCULPT_vertex_is_boundary(ss, ni.vertex)) {
        boundary_vertex_count++;
      }
    }
  }
  SCULPT_VERTEX_NEIGHBORS_ITER_END(ni);

  /* Corners are ambiguous as it can't be decide which boundary should be active. The flood fill
   * should also stop at corners. */
  if (neighbor_count <= 2) {
    return false;
  }

  /* Non manifold geometry in the mesh boundary.
   * The deformation result will be unpredictable and not very useful. */
  if (boundary_vertex_count > 2) {
    return false;
  }

  return true;
}

/* Flood fill that adds to the boundary data all the vertices from a boundary and its duplicates.
 */

typedef struct BoundaryFloodFillData {
  SculptBoundary *boundary;
  GSet *included_vertices;
  EdgeSet *preview_edges;

  SculptVertRef last_visited_vertex;

} BoundaryFloodFillData;

static bool boundary_floodfill_cb(
    SculptSession *ss, SculptVertRef from_v, SculptVertRef to_v, bool is_duplicate, void *userdata)
{
  BoundaryFloodFillData *data = userdata;
  SculptBoundary *boundary = data->boundary;
  const int from_v_i = BKE_pbvh_vertex_index_to_table(ss->pbvh, from_v);

  if (SCULPT_vertex_is_boundary(ss, to_v)) {
    const float edge_len = len_v3v3(SCULPT_vertex_co_get(ss, from_v),
                                    SCULPT_vertex_co_get(ss, to_v));
    const float distance_boundary_to_dst = boundary->distance ?
                                               boundary->distance[from_v_i] + edge_len :
                                               0.0f;
    sculpt_boundary_index_add(
        ss, boundary, to_v, distance_boundary_to_dst, data->included_vertices);
    if (!is_duplicate) {
      sculpt_boundary_preview_edge_add(boundary, from_v, to_v);
    }
    return sculpt_boundary_is_vertex_in_editable_boundary(ss, to_v);
  }
  return false;
}

static void sculpt_boundary_indices_init(SculptSession *ss,
                                         SculptBoundary *boundary,
                                         const bool init_boundary_distances,
                                         const SculptVertRef initial_boundary_index)
{

  const int totvert = SCULPT_vertex_count_get(ss);
  boundary->vertices = MEM_malloc_arrayN(
      BOUNDARY_INDICES_BLOCK_SIZE, sizeof(SculptVertRef), "boundary vrefs");
  boundary->vertex_indices = MEM_malloc_arrayN(
      BOUNDARY_INDICES_BLOCK_SIZE, sizeof(int), "boundary indices");

  if (init_boundary_distances) {
    boundary->distance = MEM_calloc_arrayN(totvert, sizeof(float), "boundary distances");
  }
  boundary->edges = MEM_malloc_arrayN(
      BOUNDARY_INDICES_BLOCK_SIZE, sizeof(SculptBoundaryPreviewEdge), "boundary edges");

  GSet *included_vertices = BLI_gset_int_new_ex("included vertices", BOUNDARY_INDICES_BLOCK_SIZE);
  SculptFloodFill flood;
  SCULPT_floodfill_init(ss, &flood);

  boundary->initial_vertex = initial_boundary_index;
  copy_v3_v3(boundary->initial_vertex_position,
             SCULPT_vertex_co_get(ss, boundary->initial_vertex));
  sculpt_boundary_index_add(ss, boundary, initial_boundary_index, 0.0f, included_vertices);
  SCULPT_floodfill_add_initial(&flood, initial_boundary_index);

  BoundaryFloodFillData fdata = {
      .boundary = boundary,
      .included_vertices = included_vertices,
      .last_visited_vertex = BOUNDARY_VERTEX_NONE,

  };

  SCULPT_floodfill_execute(ss, &flood, boundary_floodfill_cb, &fdata);
  SCULPT_floodfill_free(&flood);

  /* Check if the boundary loops into itself and add the extra preview edge to close the loop. */
  if (fdata.last_visited_vertex.i != BOUNDARY_VERTEX_NONE &&
      sculpt_boundary_is_vertex_in_editable_boundary(ss, fdata.last_visited_vertex)) {
    SculptVertexNeighborIter ni;
    SCULPT_VERTEX_NEIGHBORS_ITER_BEGIN (ss, fdata.last_visited_vertex, ni) {
      if (BLI_gset_haskey(included_vertices, POINTER_FROM_INT(ni.vertex.i)) &&
          sculpt_boundary_is_vertex_in_editable_boundary(ss, ni.vertex)) {
        sculpt_boundary_preview_edge_add(boundary, fdata.last_visited_vertex, ni.vertex);
        boundary->forms_loop = true;
      }
    }
    SCULPT_VERTEX_NEIGHBORS_ITER_END(ni);
  }

  BLI_gset_free(included_vertices, NULL);
}

/**
 * This functions initializes all data needed to calculate falloffs and deformation from the
 * boundary into the mesh into a #SculptBoundaryEditInfo array. This includes how many steps are
 * needed to go from a boundary vertex to an interior vertex and which vertex of the boundary is
 * the closest one.
 */
static void sculpt_boundary_edit_data_init(SculptSession *ss,
                                           SculptBoundary *boundary,
                                           const SculptVertRef initial_vertex,
                                           const float radius)
{
  const int totvert = SCULPT_vertex_count_get(ss);

  const bool has_duplicates = BKE_pbvh_type(ss->pbvh) == PBVH_GRIDS;

  boundary->edit_info = MEM_malloc_arrayN(
      totvert, sizeof(SculptBoundaryEditInfo), "Boundary edit info");

  for (int i = 0; i < totvert; i++) {
    boundary->edit_info[i].original_vertex.i = BOUNDARY_VERTEX_NONE;
    boundary->edit_info[i].original_vertex_i = BOUNDARY_VERTEX_NONE;
    boundary->edit_info[i].num_propagation_steps = BOUNDARY_STEPS_NONE;
  }

  GSQueue *current_iteration = BLI_gsqueue_new(sizeof(SculptVertRef));
  GSQueue *next_iteration = BLI_gsqueue_new(sizeof(SculptVertRef));

  /* Initialized the first iteration with the vertices already in the boundary. This is propagation
   * step 0. */
  BLI_bitmap *visited_vertices = BLI_BITMAP_NEW(SCULPT_vertex_count_get(ss), "visited_vertices");
  for (int i = 0; i < boundary->num_vertices; i++) {
    boundary->edit_info[boundary->vertex_indices[i]].original_vertex = boundary->vertices[i];
    boundary->edit_info[boundary->vertex_indices[i]].original_vertex_i =
        boundary->vertex_indices[i];
    boundary->edit_info[boundary->vertex_indices[i]].num_propagation_steps = 0;

    /* This ensures that all duplicate vertices in the boundary have the same original_vertex
     * index, so the deformation for them will be the same. */
    if (has_duplicates) {
      SculptVertexNeighborIter ni_duplis;
      SCULPT_VERTEX_DUPLICATES_AND_NEIGHBORS_ITER_BEGIN (ss, boundary->vertices[i], ni_duplis) {
        if (ni_duplis.is_duplicate) {
          int index = ni_duplis.index;

          boundary->edit_info[index].original_vertex = boundary->vertices[i];
          boundary->edit_info[index].original_vertex_i = BKE_pbvh_vertex_index_to_table(
              ss->pbvh, boundary->vertices[i]);
        }
      }
      SCULPT_VERTEX_NEIGHBORS_ITER_END(ni_duplis);
    }

    BLI_gsqueue_push(current_iteration, &boundary->vertices[i]);
  }

  int num_propagation_steps = 0;
  float accum_distance = 0.0f;

  while (true) {
    /* Stop adding steps to edit info. This happens when a steps is further away from the boundary
     * than the brush radius or when the entire mesh was already processed. */
    if (accum_distance > radius || BLI_gsqueue_is_empty(current_iteration)) {
      boundary->max_propagation_steps = num_propagation_steps;
      break;
    }

    while (!BLI_gsqueue_is_empty(current_iteration)) {
      SculptVertRef from_v;
      BLI_gsqueue_pop(current_iteration, &from_v);
      const int from_v_i = BKE_pbvh_vertex_index_to_table(ss->pbvh, from_v);

      SculptVertexNeighborIter ni;
      SCULPT_VERTEX_DUPLICATES_AND_NEIGHBORS_ITER_BEGIN (ss, from_v, ni) {
        const int index = ni.index;

        const bool is_visible = SCULPT_vertex_visible_get(ss, ni.vertex);
        if (is_visible &&
            boundary->edit_info[index].num_propagation_steps == BOUNDARY_STEPS_NONE) {

          boundary->edit_info[index].original_vertex =
              boundary->edit_info[from_v_i].original_vertex;
          boundary->edit_info[index].original_vertex_i =
              boundary->edit_info[from_v_i].original_vertex_i;

          BLI_BITMAP_ENABLE(visited_vertices, index);

          if (ni.is_duplicate) {
            /* Grids duplicates handling. */
            boundary->edit_info[index].num_propagation_steps =
                boundary->edit_info[from_v_i].num_propagation_steps;
          }
          else {
            boundary->edit_info[index].num_propagation_steps =
                boundary->edit_info[from_v_i].num_propagation_steps + 1;

            BLI_gsqueue_push(next_iteration, &ni.vertex);

            /* When copying the data to the neighbor for the next iteration, it has to be copied to
             * all its duplicates too. This is because it is not possible to know if the updated
             * neighbor or one if its uninitialized duplicates is going to come first in order to
             * copy the data in the from_v neighbor iterator. */
            if (has_duplicates) {
              SculptVertexNeighborIter ni_duplis;
              SCULPT_VERTEX_DUPLICATES_AND_NEIGHBORS_ITER_BEGIN (ss, ni.vertex, ni_duplis) {
                if (ni_duplis.is_duplicate) {
                  const int index = ni_duplis.index;
                  boundary->edit_info[index].original_vertex =
                      boundary->edit_info[from_v_i].original_vertex;
                  boundary->edit_info[index].original_vertex_i =
                      boundary->edit_info[from_v_i].original_vertex_i;
                  boundary->edit_info[index].num_propagation_steps =
                      boundary->edit_info[from_v_i].num_propagation_steps + 1;
                }
              }
              SCULPT_VERTEX_NEIGHBORS_ITER_END(ni_duplis);
            }

            /* Check the distance using the vertex that was propagated from the initial vertex that
             * was used to initialize the boundary. */
            if (boundary->edit_info[from_v_i].original_vertex.i == initial_vertex.i) {
              boundary->pivot_vertex = ni.vertex;
              copy_v3_v3(boundary->initial_pivot_position, SCULPT_vertex_co_get(ss, ni.vertex));
              accum_distance += len_v3v3(SCULPT_vertex_co_get(ss, from_v),
                                         SCULPT_vertex_co_get(ss, ni.vertex));
            }
          }
        }
      }
      SCULPT_VERTEX_NEIGHBORS_ITER_END(ni);
    }

    /* Copy the new vertices to the queue to be processed in the next iteration. */
    while (!BLI_gsqueue_is_empty(next_iteration)) {
      SculptVertRef next_v;
      BLI_gsqueue_pop(next_iteration, &next_v);
      BLI_gsqueue_push(current_iteration, &next_v);
    }

    num_propagation_steps++;
  }

  MEM_SAFE_FREE(visited_vertices);

  BLI_gsqueue_free(current_iteration);
  BLI_gsqueue_free(next_iteration);
}

/* This functions assigns a falloff factor to each one of the SculptBoundaryEditInfo structs based
 * on the brush curve and its propagation steps. The falloff goes from the boundary into the mesh.
 */
static void sculpt_boundary_falloff_factor_init(SculptSession *ss,
                                                SculptBoundary *boundary,
                                                Brush *brush,
                                                const float radius)
{
  const int totvert = SCULPT_vertex_count_get(ss);
  BKE_curvemapping_init(brush->curve);

  for (int i = 0; i < totvert; i++) {
    if (boundary->edit_info[i].num_propagation_steps != -1) {
      boundary->edit_info[i].strength_factor = BKE_brush_curve_strength(
          brush, boundary->edit_info[i].num_propagation_steps, boundary->max_propagation_steps);
    }

    if (boundary->edit_info[i].original_vertex.i == boundary->initial_vertex.i) {
      /* All vertices that are propagated from the original vertex won't be affected by the
       * boundary falloff, so there is no need to calculate anything else. */
      continue;
    }

    if (!boundary->distance) {
      /* There are falloff modes that do not require to modify the previously calculated falloff
       * based on boundary distances. */
      continue;
    }

    const float boundary_distance = boundary->distance[BKE_pbvh_vertex_index_to_table(
        ss->pbvh, boundary->edit_info[i].original_vertex)];
    float falloff_distance = 0.0f;
    float direction = 1.0f;

    switch (brush->boundary_falloff_type) {
      case BRUSH_BOUNDARY_FALLOFF_RADIUS:
        falloff_distance = boundary_distance;
        break;
      case BRUSH_BOUNDARY_FALLOFF_LOOP: {
        const int div = boundary_distance / radius;
        const float mod = fmodf(boundary_distance, radius);
        falloff_distance = div % 2 == 0 ? mod : radius - mod;
      } break;
      case BRUSH_BOUNDARY_FALLOFF_LOOP_INVERT: {
        const int div = boundary_distance / radius;
        const float mod = fmodf(boundary_distance, radius);
        falloff_distance = div % 2 == 0 ? mod : radius - mod;
        /* Inverts the faloff in the intervals 1 2 5 6 9 10 ... */
        if (((div - 1) & 2) == 0) {
          direction = -1.0f;
        }
      } break;
      case BRUSH_BOUNDARY_FALLOFF_CONSTANT:
        /* For constant falloff distances are not allocated, so this should never happen. */
        BLI_assert(false);
    }

    boundary->edit_info[i].strength_factor *= direction * BKE_brush_curve_strength(
                                                              brush, falloff_distance, radius);
  }
}

/* Main function to get SculptBoundary data both for brush deformation and viewport preview. Can
 * return NULL if there is no boundary from the given vertex using the given radius. */
SculptBoundary *SCULPT_boundary_data_init(Object *object,
                                          Brush *brush,
                                          const SculptVertRef initial_vertex,
                                          const float radius)
{
  SculptSession *ss = object->sculpt;

  if (initial_vertex.i == BOUNDARY_VERTEX_NONE) {
    return NULL;
  }

  SCULPT_vertex_random_access_ensure(ss);
  SCULPT_boundary_info_ensure(object);

  const SculptVertRef boundary_initial_vertex = sculpt_boundary_get_closest_boundary_vertex(
      ss, initial_vertex, BKE_pbvh_vertex_index_to_table(ss->pbvh, initial_vertex), radius);

  if (boundary_initial_vertex.i == BOUNDARY_VERTEX_NONE) {
    return NULL;
  }

  /* Starting from a vertex that is the limit of a boundary is ambiguous, so return NULL instead of
   * forcing a random active boundary from a corner. */
  if (!sculpt_boundary_is_vertex_in_editable_boundary(ss, initial_vertex)) {
    return NULL;
  }

  SculptBoundary *boundary = MEM_callocN(sizeof(SculptBoundary), "Boundary edit data");

  const bool init_boundary_distances = brush->boundary_falloff_type !=
                                       BRUSH_BOUNDARY_FALLOFF_CONSTANT;
  sculpt_boundary_indices_init(ss, boundary, init_boundary_distances, boundary_initial_vertex);

  const float boundary_radius = radius * (1.0f + brush->boundary_offset);
  sculpt_boundary_edit_data_init(ss, boundary, boundary_initial_vertex, boundary_radius);

  return boundary;
}

void SCULPT_boundary_data_free(SculptBoundary *boundary)
{
  MEM_SAFE_FREE(boundary->vertices);
  MEM_SAFE_FREE(boundary->edges);
  MEM_SAFE_FREE(boundary->distance);
  MEM_SAFE_FREE(boundary->edit_info);
  MEM_SAFE_FREE(boundary->bend.pivot_positions);
  MEM_SAFE_FREE(boundary->bend.pivot_rotation_axis);
  MEM_SAFE_FREE(boundary->slide.directions);
  MEM_SAFE_FREE(boundary);
}

/* These functions initialize the required vectors for the desired deformation using the
 * SculptBoundaryEditInfo. They calculate the data using the vertices that have the
 * max_propagation_steps value and them this data is copied to the rest of the vertices using the
 * original vertex index. */
static void sculpt_boundary_bend_data_init(SculptSession *ss, SculptBoundary *boundary)
{
  const int totvert = SCULPT_vertex_count_get(ss);
  boundary->bend.pivot_rotation_axis = MEM_calloc_arrayN(
      totvert, 3 * sizeof(float), "pivot rotation axis");
  boundary->bend.pivot_positions = MEM_calloc_arrayN(
      totvert, 3 * sizeof(float), "pivot positions");

  for (int i = 0; i < totvert; i++) {
    if (boundary->edit_info[i].num_propagation_steps == boundary->max_propagation_steps) {
      float dir[3];
      float normal[3];
      SculptVertRef vertex = BKE_pbvh_table_index_to_vertex(ss->pbvh, i);

      SCULPT_vertex_normal_get(ss, vertex, normal);
      sub_v3_v3v3(dir,
                  SCULPT_vertex_co_get(ss, boundary->edit_info[i].original_vertex),
                  SCULPT_vertex_co_get(ss, vertex));
      cross_v3_v3v3(boundary->bend.pivot_rotation_axis[boundary->edit_info[i].original_vertex_i],
                    dir,
                    normal);
      normalize_v3(boundary->bend.pivot_rotation_axis[boundary->edit_info[i].original_vertex_i]);
      copy_v3_v3(boundary->bend.pivot_positions[boundary->edit_info[i].original_vertex_i],
                 SCULPT_vertex_co_get(ss, vertex));
    }
  }

  for (int i = 0; i < totvert; i++) {
    if (boundary->edit_info[i].num_propagation_steps != BOUNDARY_STEPS_NONE) {
      copy_v3_v3(boundary->bend.pivot_positions[i],
                 boundary->bend.pivot_positions[boundary->edit_info[i].original_vertex_i]);
      copy_v3_v3(boundary->bend.pivot_rotation_axis[i],
                 boundary->bend.pivot_rotation_axis[boundary->edit_info[i].original_vertex_i]);
    }
  }
}

static void sculpt_boundary_slide_data_init(SculptSession *ss, SculptBoundary *boundary)
{
  const int totvert = SCULPT_vertex_count_get(ss);
  boundary->slide.directions = MEM_calloc_arrayN(totvert, 3 * sizeof(float), "slide directions");

  for (int i = 0; i < totvert; i++) {
    if (boundary->edit_info[i].num_propagation_steps == boundary->max_propagation_steps) {
      const int index = boundary->edit_info[i].original_vertex_i;

      sub_v3_v3v3(boundary->slide.directions[index],
                  SCULPT_vertex_co_get(ss, boundary->edit_info[i].original_vertex),
                  SCULPT_vertex_co_get(ss, BKE_pbvh_table_index_to_vertex(ss->pbvh, i)));
      normalize_v3(boundary->slide.directions[index]);
    }
  }

  for (int i = 0; i < totvert; i++) {
    if (boundary->edit_info[i].num_propagation_steps != BOUNDARY_STEPS_NONE) {
      copy_v3_v3(boundary->slide.directions[i],
                 boundary->slide.directions[BKE_pbvh_vertex_index_to_table(
                     ss->pbvh, boundary->edit_info[i].original_vertex)]);
    }
  }
}

static void sculpt_boundary_twist_data_init(SculptSession *ss, SculptBoundary *boundary)
{
  zero_v3(boundary->twist.pivot_position);
  float(*poly_verts)[3] = MEM_malloc_arrayN(
      boundary->num_vertices, sizeof(float) * 3, "poly verts");
  for (int i = 0; i < boundary->num_vertices; i++) {
    add_v3_v3(boundary->twist.pivot_position, SCULPT_vertex_co_get(ss, boundary->vertices[i]));
    copy_v3_v3(poly_verts[i], SCULPT_vertex_co_get(ss, boundary->vertices[i]));
  }
  mul_v3_fl(boundary->twist.pivot_position, 1.0f / boundary->num_vertices);
  if (boundary->forms_loop) {
    normal_poly_v3(boundary->twist.rotation_axis, poly_verts, boundary->num_vertices);
  }
  else {
    sub_v3_v3v3(boundary->twist.rotation_axis,
                SCULPT_vertex_co_get(ss, boundary->pivot_vertex),
                SCULPT_vertex_co_get(ss, boundary->initial_vertex));
    normalize_v3(boundary->twist.rotation_axis);
  }
  MEM_freeN(poly_verts);
}

static float sculpt_boundary_displacement_from_grab_delta_get(SculptSession *ss,
                                                              SculptBoundary *boundary)
{
  float plane[4];
  float pos[3];
  float normal[3];
  sub_v3_v3v3(normal, ss->cache->initial_location, boundary->initial_pivot_position);
  normalize_v3(normal);
  plane_from_point_normal_v3(plane, ss->cache->initial_location, normal);
  add_v3_v3v3(pos, ss->cache->initial_location, ss->cache->grab_delta_symmetry);
  return dist_signed_to_plane_v3(pos, plane);
}

/* Deformation tasks callbacks. */
static void do_boundary_brush_bend_task_cb_ex(void *__restrict userdata,
                                              const int n,
                                              const TaskParallelTLS *__restrict UNUSED(tls))
{
  SculptThreadedTaskData *data = userdata;
  SculptSession *ss = data->ob->sculpt;
  const int symm_area = ss->cache->mirror_symmetry_pass;
  SculptBoundary *boundary = ss->cache->boundaries[symm_area];
  const ePaintSymmetryFlags symm = SCULPT_mesh_symmetry_xyz_get(data->ob);
  const Brush *brush = data->brush;

  const float strength = ss->cache->bstrength;

  PBVHVertexIter vd;
  SculptOrigVertData orig_data;
  SCULPT_orig_vert_data_init(&orig_data, data->ob, data->nodes[n], SCULPT_UNDO_COORDS);

  const float disp = strength * sculpt_boundary_displacement_from_grab_delta_get(ss, boundary);
  float angle_factor = disp / ss->cache->radius;
  /* Angle Snapping when inverting the brush. */
  if (ss->cache->invert) {
    angle_factor = floorf(angle_factor * 10) / 10.0f;
  }
  const float angle = angle_factor * M_PI;

  BKE_pbvh_vertex_iter_begin(ss->pbvh, data->nodes[n], vd, PBVH_ITER_UNIQUE)
  {

    if (boundary->edit_info[vd.index].num_propagation_steps != -1) {
      SCULPT_orig_vert_data_update(&orig_data, &vd);
      if (SCULPT_check_vertex_pivot_symmetry(
              orig_data.co, boundary->initial_vertex_position, symm)) {
        const float mask = vd.mask ? 1.0f - *vd.mask : 1.0f;
        const float automask = SCULPT_automasking_factor_get(ss->cache->automasking, ss, vd.index);
        float t_orig_co[3];
        const int index = vd.index;

        float *target_co = SCULPT_brush_deform_target_vertex_co_get(ss, brush->deform_target, &vd);
        sub_v3_v3v3(t_orig_co, orig_data.co, boundary->bend.pivot_positions[index]);
        rotate_v3_v3v3fl(target_co,
                         t_orig_co,
<<<<<<< HEAD
                         boundary->bend.pivot_rotation_axis[index],
                         angle * boundary->edit_info[index].strength_factor * mask);
        add_v3_v3(target_co, boundary->bend.pivot_positions[index]);
=======
                         boundary->bend.pivot_rotation_axis[vd.index],
                         angle * boundary->edit_info[vd.index].strength_factor * mask * automask);
        add_v3_v3(target_co, boundary->bend.pivot_positions[vd.index]);
>>>>>>> eb7d9e2a
      }
    }

    if (vd.mvert) {
      vd.mvert->flag |= ME_VERT_PBVH_UPDATE;
    }
  }
  BKE_pbvh_vertex_iter_end;
}

static void do_boundary_brush_slide_task_cb_ex(void *__restrict userdata,
                                               const int n,
                                               const TaskParallelTLS *__restrict UNUSED(tls))
{
  SculptThreadedTaskData *data = userdata;
  SculptSession *ss = data->ob->sculpt;
  const int symm_area = ss->cache->mirror_symmetry_pass;
  SculptBoundary *boundary = ss->cache->boundaries[symm_area];
  const ePaintSymmetryFlags symm = SCULPT_mesh_symmetry_xyz_get(data->ob);
  const Brush *brush = data->brush;

  const float strength = ss->cache->bstrength;

  PBVHVertexIter vd;
  SculptOrigVertData orig_data;
  SCULPT_orig_vert_data_init(&orig_data, data->ob, data->nodes[n], SCULPT_UNDO_COORDS);

  const float disp = sculpt_boundary_displacement_from_grab_delta_get(ss, boundary);

  BKE_pbvh_vertex_iter_begin(ss->pbvh, data->nodes[n], vd, PBVH_ITER_UNIQUE)
  {

    if (boundary->edit_info[vd.index].num_propagation_steps != -1) {
      SCULPT_orig_vert_data_update(&orig_data, &vd);
      if (SCULPT_check_vertex_pivot_symmetry(
              orig_data.co, boundary->initial_vertex_position, symm)) {
        const float mask = vd.mask ? 1.0f - *vd.mask : 1.0f;
        const float automask = SCULPT_automasking_factor_get(ss->cache->automasking, ss, vd.index);
        float *target_co = SCULPT_brush_deform_target_vertex_co_get(ss, brush->deform_target, &vd);
        madd_v3_v3v3fl(target_co,
                       orig_data.co,
                       boundary->slide.directions[vd.index],
                       boundary->edit_info[vd.index].strength_factor * disp * mask * automask *
                           strength);
      }
    }

    if (vd.mvert) {
      vd.mvert->flag |= ME_VERT_PBVH_UPDATE;
    }
  }
  BKE_pbvh_vertex_iter_end;
}

static void do_boundary_brush_inflate_task_cb_ex(void *__restrict userdata,
                                                 const int n,
                                                 const TaskParallelTLS *__restrict UNUSED(tls))
{
  SculptThreadedTaskData *data = userdata;
  SculptSession *ss = data->ob->sculpt;
  const int symm_area = ss->cache->mirror_symmetry_pass;
  SculptBoundary *boundary = ss->cache->boundaries[symm_area];
  const ePaintSymmetryFlags symm = SCULPT_mesh_symmetry_xyz_get(data->ob);
  const Brush *brush = data->brush;

  const float strength = ss->cache->bstrength;

  PBVHVertexIter vd;
  SculptOrigVertData orig_data;
  SCULPT_orig_vert_data_init(&orig_data, data->ob, data->nodes[n], SCULPT_UNDO_COORDS);

  const float disp = sculpt_boundary_displacement_from_grab_delta_get(ss, boundary);

  BKE_pbvh_vertex_iter_begin(ss->pbvh, data->nodes[n], vd, PBVH_ITER_UNIQUE)
  {

    if (boundary->edit_info[vd.index].num_propagation_steps != -1) {
      SCULPT_orig_vert_data_update(&orig_data, &vd);
      if (SCULPT_check_vertex_pivot_symmetry(
              orig_data.co, boundary->initial_vertex_position, symm)) {
        const float mask = vd.mask ? 1.0f - *vd.mask : 1.0f;
        const float automask = SCULPT_automasking_factor_get(ss->cache->automasking, ss, vd.index);
        float normal[3];
        normal_short_to_float_v3(normal, orig_data.no);
        float *target_co = SCULPT_brush_deform_target_vertex_co_get(ss, brush->deform_target, &vd);
        madd_v3_v3v3fl(target_co,
                       orig_data.co,
                       normal,
                       boundary->edit_info[vd.index].strength_factor * disp * mask * automask *
                           strength);
      }
    }

    if (vd.mvert) {
      vd.mvert->flag |= ME_VERT_PBVH_UPDATE;
    }
  }
  BKE_pbvh_vertex_iter_end;
}

static void do_boundary_brush_grab_task_cb_ex(void *__restrict userdata,
                                              const int n,
                                              const TaskParallelTLS *__restrict UNUSED(tls))
{
  SculptThreadedTaskData *data = userdata;
  SculptSession *ss = data->ob->sculpt;
  const int symm_area = ss->cache->mirror_symmetry_pass;
  SculptBoundary *boundary = ss->cache->boundaries[symm_area];
  const ePaintSymmetryFlags symm = SCULPT_mesh_symmetry_xyz_get(data->ob);
  const Brush *brush = data->brush;

  const float strength = ss->cache->bstrength;

  PBVHVertexIter vd;
  SculptOrigVertData orig_data;
  SCULPT_orig_vert_data_init(&orig_data, data->ob, data->nodes[n], SCULPT_UNDO_COORDS);

  BKE_pbvh_vertex_iter_begin(ss->pbvh, data->nodes[n], vd, PBVH_ITER_UNIQUE)
  {

    if (boundary->edit_info[vd.index].num_propagation_steps != -1) {
      SCULPT_orig_vert_data_update(&orig_data, &vd);
      if (SCULPT_check_vertex_pivot_symmetry(
              orig_data.co, boundary->initial_vertex_position, symm)) {
        const float mask = vd.mask ? 1.0f - *vd.mask : 1.0f;
        const float automask = SCULPT_automasking_factor_get(ss->cache->automasking, ss, vd.index);
        float *target_co = SCULPT_brush_deform_target_vertex_co_get(ss, brush->deform_target, &vd);
        madd_v3_v3v3fl(target_co,
                       orig_data.co,
                       ss->cache->grab_delta_symmetry,
                       boundary->edit_info[vd.index].strength_factor * mask * automask * strength);
      }
    }

    if (vd.mvert) {
      vd.mvert->flag |= ME_VERT_PBVH_UPDATE;
    }
  }
  BKE_pbvh_vertex_iter_end;
}

static void do_boundary_brush_twist_task_cb_ex(void *__restrict userdata,
                                               const int n,
                                               const TaskParallelTLS *__restrict UNUSED(tls))
{
  SculptThreadedTaskData *data = userdata;
  SculptSession *ss = data->ob->sculpt;
  const int symm_area = ss->cache->mirror_symmetry_pass;
  SculptBoundary *boundary = ss->cache->boundaries[symm_area];
  const ePaintSymmetryFlags symm = SCULPT_mesh_symmetry_xyz_get(data->ob);
  const Brush *brush = data->brush;

  const float strength = ss->cache->bstrength;

  PBVHVertexIter vd;
  SculptOrigVertData orig_data;
  SCULPT_orig_vert_data_init(&orig_data, data->ob, data->nodes[n], SCULPT_UNDO_COORDS);

  const float disp = strength * sculpt_boundary_displacement_from_grab_delta_get(ss, boundary);
  float angle_factor = disp / ss->cache->radius;
  /* Angle Snapping when inverting the brush. */
  if (ss->cache->invert) {
    angle_factor = floorf(angle_factor * 10) / 10.0f;
  }
  const float angle = angle_factor * M_PI;

  BKE_pbvh_vertex_iter_begin(ss->pbvh, data->nodes[n], vd, PBVH_ITER_UNIQUE)
  {

    if (boundary->edit_info[vd.index].num_propagation_steps != -1) {
      SCULPT_orig_vert_data_update(&orig_data, &vd);
      if (SCULPT_check_vertex_pivot_symmetry(
              orig_data.co, boundary->initial_vertex_position, symm)) {
        const float mask = vd.mask ? 1.0f - *vd.mask : 1.0f;
        const float automask = SCULPT_automasking_factor_get(ss->cache->automasking, ss, vd.index);
        float t_orig_co[3];
        float *target_co = SCULPT_brush_deform_target_vertex_co_get(ss, brush->deform_target, &vd);
        sub_v3_v3v3(t_orig_co, orig_data.co, boundary->twist.pivot_position);
        rotate_v3_v3v3fl(target_co,
                         t_orig_co,
                         boundary->twist.rotation_axis,
                         angle * mask * automask * boundary->edit_info[vd.index].strength_factor);
        add_v3_v3(target_co, boundary->twist.pivot_position);
      }
    }

    if (vd.mvert) {
      vd.mvert->flag |= ME_VERT_PBVH_UPDATE;
    }
  }
  BKE_pbvh_vertex_iter_end;
}

static void do_boundary_brush_smooth_task_cb_ex(void *__restrict userdata,
                                                const int n,
                                                const TaskParallelTLS *__restrict UNUSED(tls))
{
  SculptThreadedTaskData *data = userdata;
  SculptSession *ss = data->ob->sculpt;
  const int symmetry_pass = ss->cache->mirror_symmetry_pass;
  const SculptBoundary *boundary = ss->cache->boundaries[symmetry_pass];
  const ePaintSymmetryFlags symm = SCULPT_mesh_symmetry_xyz_get(data->ob);
  const Brush *brush = data->brush;

  const float strength = ss->cache->bstrength;

  PBVHVertexIter vd;
  SculptOrigVertData orig_data;
  SCULPT_orig_vert_data_init(&orig_data, data->ob, data->nodes[n], SCULPT_UNDO_COORDS);

  BKE_pbvh_vertex_iter_begin(ss->pbvh, data->nodes[n], vd, PBVH_ITER_UNIQUE)
  {
    if (boundary->edit_info[vd.index].num_propagation_steps == -1) {
      continue;
    }

    SCULPT_orig_vert_data_update(&orig_data, &vd);
    if (!SCULPT_check_vertex_pivot_symmetry(
            orig_data.co, boundary->initial_vertex_position, symm)) {
      continue;
    }

    float coord_accum[3] = {0.0f, 0.0f, 0.0f};
    int total_neighbors = 0;
    const int current_propagation_steps = boundary->edit_info[vd.index].num_propagation_steps;
    SculptVertexNeighborIter ni;
    SCULPT_VERTEX_NEIGHBORS_ITER_BEGIN (ss, vd.vertex, ni) {
      if (current_propagation_steps == boundary->edit_info[ni.index].num_propagation_steps) {
        add_v3_v3(coord_accum, SCULPT_vertex_co_get(ss, ni.vertex));
        total_neighbors++;
      }
    }
    SCULPT_VERTEX_NEIGHBORS_ITER_END(ni);

    if (total_neighbors == 0) {
      continue;
    }
    float disp[3];
    float avg[3];
    const float mask = vd.mask ? 1.0f - *vd.mask : 1.0f;
    mul_v3_v3fl(avg, coord_accum, 1.0f / total_neighbors);
    sub_v3_v3v3(disp, avg, vd.co);
    float *target_co = SCULPT_brush_deform_target_vertex_co_get(ss, brush->deform_target, &vd);
    madd_v3_v3v3fl(
        target_co, vd.co, disp, boundary->edit_info[vd.index].strength_factor * mask * strength);

    if (vd.mvert) {
      vd.mvert->flag |= ME_VERT_PBVH_UPDATE;
    }
  }
  BKE_pbvh_vertex_iter_end;
}

/* Main Brush Function. */
void SCULPT_do_boundary_brush(Sculpt *sd, Object *ob, PBVHNode **nodes, int totnode)
{
  SculptSession *ss = ob->sculpt;
  Brush *brush = BKE_paint_brush(&sd->paint);

  const int symm_area = ss->cache->mirror_symmetry_pass;
  if (SCULPT_stroke_is_first_brush_step_of_symmetry_pass(ss->cache)) {

    SculptVertRef initial_vertex;

    if (ss->cache->mirror_symmetry_pass == 0) {
      initial_vertex = SCULPT_active_vertex_get(ss);
    }
    else {
      float location[3];
      flip_v3_v3(location, SCULPT_active_vertex_co_get(ss), symm_area);
      initial_vertex = SCULPT_nearest_vertex_get(
          sd, ob, location, ss->cache->radius_squared, false);
    }

    ss->cache->boundaries[symm_area] = SCULPT_boundary_data_init(
        ob, brush, initial_vertex, ss->cache->initial_radius);

    if (ss->cache->boundaries[symm_area]) {

      switch (brush->boundary_deform_type) {
        case BRUSH_BOUNDARY_DEFORM_BEND:
          sculpt_boundary_bend_data_init(ss, ss->cache->boundaries[symm_area]);
          break;
        case BRUSH_BOUNDARY_DEFORM_EXPAND:
          sculpt_boundary_slide_data_init(ss, ss->cache->boundaries[symm_area]);
          break;
        case BRUSH_BOUNDARY_DEFORM_TWIST:
          sculpt_boundary_twist_data_init(ss, ss->cache->boundaries[symm_area]);
          break;
        case BRUSH_BOUNDARY_DEFORM_INFLATE:
        case BRUSH_BOUNDARY_DEFORM_GRAB:
          /* Do nothing. These deform modes don't need any extra data to be precomputed. */
          break;
      }

      sculpt_boundary_falloff_factor_init(
          ss, ss->cache->boundaries[symm_area], brush, ss->cache->initial_radius);
    }
  }

  /* No active boundary under the cursor. */
  if (!ss->cache->boundaries[symm_area]) {
    return;
  }

  SculptThreadedTaskData data = {
      .sd = sd,
      .ob = ob,
      .brush = brush,
      .nodes = nodes,
  };

  TaskParallelSettings settings;
  BKE_pbvh_parallel_range_settings(&settings, true, totnode);

  switch (brush->boundary_deform_type) {
    case BRUSH_BOUNDARY_DEFORM_BEND:
      BLI_task_parallel_range(0, totnode, &data, do_boundary_brush_bend_task_cb_ex, &settings);
      break;
    case BRUSH_BOUNDARY_DEFORM_EXPAND:
      BLI_task_parallel_range(0, totnode, &data, do_boundary_brush_slide_task_cb_ex, &settings);
      break;
    case BRUSH_BOUNDARY_DEFORM_INFLATE:
      BLI_task_parallel_range(0, totnode, &data, do_boundary_brush_inflate_task_cb_ex, &settings);
      break;
    case BRUSH_BOUNDARY_DEFORM_GRAB:
      BLI_task_parallel_range(0, totnode, &data, do_boundary_brush_grab_task_cb_ex, &settings);
      break;
    case BRUSH_BOUNDARY_DEFORM_TWIST:
      BLI_task_parallel_range(0, totnode, &data, do_boundary_brush_twist_task_cb_ex, &settings);
      break;
    case BRUSH_BOUNDARY_DEFORM_SMOOTH:
      BLI_task_parallel_range(0, totnode, &data, do_boundary_brush_smooth_task_cb_ex, &settings);
      break;
  }
}

void SCULPT_boundary_edges_preview_draw(const uint gpuattr,
                                        SculptSession *ss,
                                        const float outline_col[3],
                                        const float outline_alpha)
{
  if (!ss->boundary_preview) {
    return;
  }
  immUniformColor3fvAlpha(outline_col, outline_alpha);
  GPU_line_width(2.0f);
  immBegin(GPU_PRIM_LINES, ss->boundary_preview->num_edges * 2);
  for (int i = 0; i < ss->boundary_preview->num_edges; i++) {
    immVertex3fv(gpuattr, SCULPT_vertex_co_get(ss, ss->boundary_preview->edges[i].v1));
    immVertex3fv(gpuattr, SCULPT_vertex_co_get(ss, ss->boundary_preview->edges[i].v2));
  }
  immEnd();
}

void SCULPT_boundary_pivot_line_preview_draw(const uint gpuattr, SculptSession *ss)
{
  if (!ss->boundary_preview) {
    return;
  }
  immUniformColor4f(1.0f, 1.0f, 1.0f, 0.8f);
  GPU_line_width(2.0f);
  immBegin(GPU_PRIM_LINES, 2);
  immVertex3fv(gpuattr, SCULPT_vertex_co_get(ss, ss->boundary_preview->pivot_vertex));
  immVertex3fv(gpuattr, SCULPT_vertex_co_get(ss, ss->boundary_preview->initial_vertex));
  immEnd();
}<|MERGE_RESOLUTION|>--- conflicted
+++ resolved
@@ -725,15 +725,9 @@
         sub_v3_v3v3(t_orig_co, orig_data.co, boundary->bend.pivot_positions[index]);
         rotate_v3_v3v3fl(target_co,
                          t_orig_co,
-<<<<<<< HEAD
-                         boundary->bend.pivot_rotation_axis[index],
-                         angle * boundary->edit_info[index].strength_factor * mask);
-        add_v3_v3(target_co, boundary->bend.pivot_positions[index]);
-=======
                          boundary->bend.pivot_rotation_axis[vd.index],
                          angle * boundary->edit_info[vd.index].strength_factor * mask * automask);
         add_v3_v3(target_co, boundary->bend.pivot_positions[vd.index]);
->>>>>>> eb7d9e2a
       }
     }
 
