/*
 * imagepaint.c
 *
 * Functions to paint images in 2D and 3D.
 * 
 * ***** BEGIN GPL LICENSE BLOCK *****
 *
 * This program is free software; you can redistribute it and/or
 * modify it under the terms of the GNU General Public License
 * as published by the Free Software Foundation; either version 2
 * of the License, or (at your option) any later version.
 *
 * This program is distributed in the hope that it will be useful,
 * but WITHOUT ANY WARRANTY; without even the implied warranty of
 * MERCHANTABILITY or FITNESS FOR A PARTICULAR PURPOSE.  See the
 * GNU General Public License for more details.
 *
 * along with this program; if not, write to the Free Software Foundation,
 * Inc., 51 Franklin Street, Fifth Floor, Boston, MA 02110-1301, USA.
 *
 * The Original Code is Copyright (C) 2001-2002 by NaN Holding BV.
 * All rights reserved.
 *
 * The Original Code is: some of this file.
 *
 * Contributor(s): Jens Ole Wund (bjornmose), Campbell Barton (ideasman42)
 *
 * ***** END GPL LICENSE BLOCK *****
 */

/** \file blender/editors/sculpt_paint/paint_image.c
 *  \ingroup edsculpt
 */


#include <float.h>
#include <string.h>
#include <stdio.h>
#include <math.h>

#include "MEM_guardedalloc.h"

#ifdef WIN32
#include "BLI_winstuff.h"
#endif
#include "BLI_math.h"
#include "BLI_blenlib.h"
#include "BLI_dynstr.h"
#include "BLI_linklist.h"
#include "BLI_memarena.h"
#include "BLI_threads.h"
#include "BLI_utildefines.h"

#include "PIL_time.h"

#include "IMB_imbuf.h"
#include "IMB_imbuf_types.h"

#include "DNA_brush_types.h"
#include "DNA_camera_types.h"
#include "DNA_mesh_types.h"
#include "DNA_meshdata_types.h"
#include "DNA_node_types.h"
#include "DNA_object_types.h"
#include "DNA_scene_types.h"
#include "DNA_texture_types.h"

#include "BKE_camera.h"
#include "BKE_context.h"
#include "BKE_depsgraph.h"
#include "BKE_DerivedMesh.h"
#include "BKE_idprop.h"
#include "BKE_brush.h"
#include "BKE_image.h"
#include "BKE_library.h"
#include "BKE_main.h"
#include "BKE_mesh.h"
#include "BKE_node.h"
#include "BKE_object.h"
#include "BKE_paint.h"
#include "BKE_report.h"
#include "BKE_scene.h"

#include "BIF_gl.h"
#include "BIF_glutil.h"

#include "UI_view2d.h"

#include "ED_image.h"
#include "ED_screen.h"
#include "ED_sculpt.h"
#include "ED_uvedit.h"
#include "ED_view3d.h"

#include "WM_api.h"
#include "WM_types.h"

#include "RNA_access.h"
#include "RNA_define.h"
#include "RNA_enum_types.h"

#include "GPU_draw.h"

#include "paint_intern.h"

/* Defines and Structs */

#define IMAPAINT_CHAR_TO_FLOAT(c) ((c)/255.0f)

#define IMAPAINT_FLOAT_RGB_TO_CHAR(c, f)  {                                   \
	(c)[0]= FTOCHAR((f)[0]);                                                  \
	(c)[1]= FTOCHAR((f)[1]);                                                  \
	(c)[2]= FTOCHAR((f)[2]);                                                  \
}
#define IMAPAINT_FLOAT_RGBA_TO_CHAR(c, f)  {                                  \
	(c)[0]= FTOCHAR((f)[0]);                                                  \
	(c)[1]= FTOCHAR((f)[1]);                                                  \
	(c)[2]= FTOCHAR((f)[2]);                                                  \
	(c)[3]= FTOCHAR((f)[3]);                                                  \
}
#define IMAPAINT_CHAR_RGB_TO_FLOAT(f, c)  {                                   \
	(f)[0]= IMAPAINT_CHAR_TO_FLOAT((c)[0]);                                   \
	(f)[1]= IMAPAINT_CHAR_TO_FLOAT((c)[1]);                                   \
	(f)[2]= IMAPAINT_CHAR_TO_FLOAT((c)[2]);                                   \
}
#define IMAPAINT_CHAR_RGBA_TO_FLOAT(f, c)  {                                  \
	(f)[0]= IMAPAINT_CHAR_TO_FLOAT((c)[0]);                                   \
	(f)[1]= IMAPAINT_CHAR_TO_FLOAT((c)[1]);                                   \
	(f)[2]= IMAPAINT_CHAR_TO_FLOAT((c)[2]);                                   \
	(f)[3]= IMAPAINT_CHAR_TO_FLOAT((c)[3]);                                   \
}

#define IMAPAINT_FLOAT_RGB_COPY(a, b) copy_v3_v3(a, b)

#define IMAPAINT_TILE_BITS			6
#define IMAPAINT_TILE_SIZE			(1 << IMAPAINT_TILE_BITS)
#define IMAPAINT_TILE_NUMBER(size)	(((size)+IMAPAINT_TILE_SIZE-1) >> IMAPAINT_TILE_BITS)

static void imapaint_image_update(SpaceImage *sima, Image *image, ImBuf *ibuf, short texpaint);


typedef struct ImagePaintState {
	SpaceImage *sima;
	View2D *v2d;
	Scene *scene;
	bScreen *screen;

	Brush *brush;
	short tool, blend;
	Image *image;
	ImBuf *canvas;
	ImBuf *clonecanvas;
	short clonefreefloat;
	char *warnpackedfile;
	char *warnmultifile;

	/* texture paint only */
	Object *ob;
	Mesh *me;
	int faceindex;
	float uv[2];
} ImagePaintState;

typedef struct ImagePaintPartialRedraw {
	int x1, y1, x2, y2;
	int enabled;
} ImagePaintPartialRedraw;

typedef struct ImagePaintRegion {
	int destx, desty;
	int srcx, srcy;
	int width, height;
} ImagePaintRegion;

/* ProjectionPaint defines */

/* approx the number of buckets to have under the brush,
 * used with the brush size to set the ps->buckets_x and ps->buckets_y value.
 * 
 * When 3 - a brush should have ~9 buckets under it at once
 * ...this helps for threading while painting as well as
 * avoiding initializing pixels that wont touch the brush */
#define PROJ_BUCKET_BRUSH_DIV 4

#define PROJ_BUCKET_RECT_MIN 4
#define PROJ_BUCKET_RECT_MAX 256

#define PROJ_BOUNDBOX_DIV 8
#define PROJ_BOUNDBOX_SQUARED  (PROJ_BOUNDBOX_DIV * PROJ_BOUNDBOX_DIV)

//#define PROJ_DEBUG_PAINT 1
//#define PROJ_DEBUG_NOSEAMBLEED 1
//#define PROJ_DEBUG_PRINT_CLIP 1
#define PROJ_DEBUG_WINCLIP 1

/* projectFaceSeamFlags options */
//#define PROJ_FACE_IGNORE	(1<<0)	/* When the face is hidden, backfacing or occluded */
//#define PROJ_FACE_INIT	(1<<1)	/* When we have initialized the faces data */
#define PROJ_FACE_SEAM1	(1<<0)	/* If this face has a seam on any of its edges */
#define PROJ_FACE_SEAM2	(1<<1)
#define PROJ_FACE_SEAM3	(1<<2)
#define PROJ_FACE_SEAM4	(1<<3)

#define PROJ_FACE_NOSEAM1	(1<<4)
#define PROJ_FACE_NOSEAM2	(1<<5)
#define PROJ_FACE_NOSEAM3	(1<<6)
#define PROJ_FACE_NOSEAM4	(1<<7)

#define PROJ_SRC_VIEW		1
#define PROJ_SRC_IMAGE_CAM	2
#define PROJ_SRC_IMAGE_VIEW	3

#define PROJ_VIEW_DATA_ID "view_data"
#define PROJ_VIEW_DATA_SIZE (4*4 + 4*4 + 3) /* viewmat + winmat + clipsta + clipend + is_ortho */


/* a slightly scaled down face is used to get fake 3D location for edge pixels in the seams
 * as this number approaches  1.0f the likelihood increases of float precision errors where
 * it is occluded by an adjacent face */
#define PROJ_FACE_SCALE_SEAM	0.99f

#define PROJ_BUCKET_NULL		0
#define PROJ_BUCKET_INIT		(1<<0)
// #define PROJ_BUCKET_CLONE_INIT	(1<<1)

/* used for testing doubles, if a point is on a line etc */
#define PROJ_GEOM_TOLERANCE 0.00075f

/* vert flags */
#define PROJ_VERT_CULL 1

#define PI_80_DEG ((M_PI_2 / 9) * 8)

/* This is mainly a convenience struct used so we can keep an array of images we use
 * Thir imbufs, etc, in 1 array, When using threads this array is copied for each thread
 * because 'partRedrawRect' and 'touch' values would not be thread safe */
typedef struct ProjPaintImage {
	Image *ima;
	ImBuf *ibuf;
	ImagePaintPartialRedraw *partRedrawRect;
	void **undoRect; /* only used to build undo tiles after painting */
	int touch;
} ProjPaintImage;

/* Main projection painting struct passed to all projection painting functions */
typedef struct ProjPaintState {
	View3D *v3d;
	RegionView3D *rv3d;
	ARegion *ar;
	Scene *scene;
	int source; /* PROJ_SRC_**** */

	Brush *brush;
	short tool, blend;
	Object *ob;
	/* end similarities with ImagePaintState */
	
	DerivedMesh    *dm;
	int 			dm_totface;
	int 			dm_totvert;
	int				dm_release;
	
	MVert 		   *dm_mvert;
	MFace 		   *dm_mface;
	MTFace 		   *dm_mtface;
	MTFace 		   *dm_mtface_clone;	/* other UV map, use for cloning between layers */
	MTFace 		   *dm_mtface_stencil;
	
	/* projection painting only */
	MemArena *arena_mt[BLENDER_MAX_THREADS];/* for multithreading, the first item is sometimes used for non threaded cases too */
	LinkNode **bucketRect;				/* screen sized 2D array, each pixel has a linked list of ProjPixel's */
	LinkNode **bucketFaces;				/* bucketRect aligned array linkList of faces overlapping each bucket */
	unsigned char *bucketFlags;					/* store if the bucks have been initialized  */
#ifndef PROJ_DEBUG_NOSEAMBLEED
	char *faceSeamFlags;				/* store info about faces, if they are initialized etc*/
	float (*faceSeamUVs)[4][2];			/* expanded UVs for faces to use as seams */
	LinkNode **vertFaces;				/* Only needed for when seam_bleed_px is enabled, use to find UV seams */
#endif
	char *vertFlags;					/* store options per vert, now only store if the vert is pointing away from the view */
	int buckets_x;						/* The size of the bucket grid, the grid span's screenMin/screenMax so you can paint outsize the screen or with 2 brushes at once */
	int buckets_y;
	
	ProjPaintImage *projImages;
	
	int image_tot;				/* size of projectImages array */
	
	float (*screenCoords)[4];	/* verts projected into floating point screen space */
	
	float screenMin[2];			/* 2D bounds for mesh verts on the screen's plane (screenspace) */
	float screenMax[2]; 
	float screen_width;			/* Calculated from screenMin & screenMax */
	float screen_height;
	int winx, winy;				/* from the carea or from the projection render */
	
	/* options for projection painting */
	int do_layer_clone;
	int do_layer_stencil;
	int do_layer_stencil_inv;
	
	short do_occlude;			/* Use raytraced occlusion? - ortherwise will paint right through to the back*/
	short do_backfacecull;	/* ignore faces with normals pointing away, skips a lot of raycasts if your normals are correctly flipped */
	short do_mask_normal;			/* mask out pixels based on their normals */
	short do_new_shading_nodes;     /* cache scene_use_new_shading_nodes value */
	float normal_angle;				/* what angle to mask at*/
	float normal_angle_inner;
	float normal_angle_range;		/* difference between normal_angle and normal_angle_inner, for easy access */
	
	short is_ortho;
	short is_airbrush;					/* only to avoid using (ps.brush->flag & BRUSH_AIRBRUSH) */
	short is_texbrush;					/* only to avoid running  */
#ifndef PROJ_DEBUG_NOSEAMBLEED
	float seam_bleed_px;
#endif
	/* clone vars */
	float cloneOffset[2];
	
	float projectMat[4][4];		/* Projection matrix, use for getting screen coords */
	float viewDir[3];			/* View vector, use for do_backfacecull and for ray casting with an ortho viewport  */
	float viewPos[3];			/* View location in object relative 3D space, so can compare to verts  */
	float clipsta, clipend;
	
	/* reproject vars */
	Image *reproject_image;
	ImBuf *reproject_ibuf;


	/* threads */
	int thread_tot;
	int bucketMin[2];
	int bucketMax[2];
	int context_bucket_x, context_bucket_y; /* must lock threads while accessing these */
} ProjPaintState;

typedef union pixelPointer
{
	float *f_pt;			/* float buffer */
	unsigned int *uint_pt; /* 2 ways to access a char buffer */
	unsigned char *ch_pt;
} PixelPointer;

typedef union pixelStore
{
	unsigned char ch[4];
	unsigned int uint;
	float f[4];
} PixelStore;

typedef struct ProjPixel {
	float projCoSS[2]; /* the floating point screen projection of this pixel */
	
	/* Only used when the airbrush is disabled.
	 * Store the max mask value to avoid painting over an area with a lower opacity
	 * with an advantage that we can avoid touching the pixel at all, if the 
	 * new mask value is lower then mask_max */
	unsigned short mask_max;
	
	/* for various reasons we may want to mask out painting onto this pixel */
	unsigned short mask;
	
	short x_px, y_px;
	
	PixelStore origColor;
	PixelStore newColor;
	PixelPointer pixel;
	
	short image_index; /* if anyone wants to paint onto more then 32768 images they can bite me */
	unsigned char bb_cell_index;
} ProjPixel;

typedef struct ProjPixelClone {
	struct ProjPixel __pp;
	PixelStore clonepx;
} ProjPixelClone;

/* Finish projection painting structs */

typedef struct UndoImageTile {
	struct UndoImageTile *next, *prev;

	char idname[MAX_ID_NAME];	/* name instead of pointer*/
	char ibufname[IB_FILENAME_SIZE];

	void *rect;
	int x, y;

	short source, use_float;
	char gen_type;
} UndoImageTile;

static ImagePaintPartialRedraw imapaintpartial = {0, 0, 0, 0, 0};

/* UNDO */

static void undo_copy_tile(UndoImageTile *tile, ImBuf *tmpibuf, ImBuf *ibuf, int restore)
{
	/* copy or swap contents of tile->rect and region in ibuf->rect */
	IMB_rectcpy(tmpibuf, ibuf, 0, 0, tile->x*IMAPAINT_TILE_SIZE,
		tile->y*IMAPAINT_TILE_SIZE, IMAPAINT_TILE_SIZE, IMAPAINT_TILE_SIZE);

	if(ibuf->rect_float) {
		SWAP(void*, tmpibuf->rect_float, tile->rect);
	} else {
		SWAP(void*, tmpibuf->rect, tile->rect);
	}
	
	if(restore)
		IMB_rectcpy(ibuf, tmpibuf, tile->x*IMAPAINT_TILE_SIZE,
			tile->y*IMAPAINT_TILE_SIZE, 0, 0, IMAPAINT_TILE_SIZE, IMAPAINT_TILE_SIZE);
}

static void *image_undo_push_tile(Image *ima, ImBuf *ibuf, ImBuf **tmpibuf, int x_tile, int y_tile)
{
	ListBase *lb= undo_paint_push_get_list(UNDO_PAINT_IMAGE);
	UndoImageTile *tile;
	int allocsize;
	short use_float = ibuf->rect_float ? 1 : 0;

	for(tile=lb->first; tile; tile=tile->next)
		if(tile->x == x_tile && tile->y == y_tile && ima->gen_type == tile->gen_type && ima->source == tile->source)
			if(tile->use_float == use_float)
				if(strcmp(tile->idname, ima->id.name)==0 && strcmp(tile->ibufname, ibuf->name)==0)
					return tile->rect;
	
	if (*tmpibuf==NULL)
		*tmpibuf = IMB_allocImBuf(IMAPAINT_TILE_SIZE, IMAPAINT_TILE_SIZE, 32, IB_rectfloat|IB_rect);
	
	tile= MEM_callocN(sizeof(UndoImageTile), "UndoImageTile");
	BLI_strncpy(tile->idname, ima->id.name, sizeof(tile->idname));
	tile->x= x_tile;
	tile->y= y_tile;

	allocsize= IMAPAINT_TILE_SIZE*IMAPAINT_TILE_SIZE*4;
	allocsize *= (ibuf->rect_float)? sizeof(float): sizeof(char);
	tile->rect= MEM_mapallocN(allocsize, "UndeImageTile.rect");

	BLI_strncpy(tile->ibufname, ibuf->name, sizeof(tile->ibufname));

	tile->gen_type= ima->gen_type;
	tile->source= ima->source;
	tile->use_float= use_float;

	undo_copy_tile(tile, *tmpibuf, ibuf, 0);
	undo_paint_push_count_alloc(UNDO_PAINT_IMAGE, allocsize);

	BLI_addtail(lb, tile);
	
	return tile->rect;
}

static void image_undo_restore(bContext *C, ListBase *lb)
{
	Main *bmain= CTX_data_main(C);
	Image *ima = NULL;
	ImBuf *ibuf, *tmpibuf;
	UndoImageTile *tile;

	tmpibuf= IMB_allocImBuf(IMAPAINT_TILE_SIZE, IMAPAINT_TILE_SIZE, 32,
							IB_rectfloat|IB_rect);
	
	for(tile=lb->first; tile; tile=tile->next) {
		short use_float;

		/* find image based on name, pointer becomes invalid with global undo */
		if(ima && strcmp(tile->idname, ima->id.name)==0) {
			/* ima is valid */
		}
		else {
			ima= BLI_findstring(&bmain->image, tile->idname, offsetof(ID, name));
		}

		ibuf= BKE_image_get_ibuf(ima, NULL);
		use_float = ibuf->rect_float ? 1 : 0;

		if(ima && ibuf && strcmp(tile->ibufname, ibuf->name)!=0) {
			/* current ImBuf filename was changed, probably current frame
			   was changed when paiting on image sequence, rather than storing
			   full image user (which isn't so obvious, btw) try to find ImBuf with
			   matched file name in list of already loaded images */

			ibuf= BLI_findstring(&ima->ibufs, tile->ibufname, offsetof(ImBuf, name));
		}

		if (!ima || !ibuf || !(ibuf->rect || ibuf->rect_float))
			continue;

		if (ima->gen_type != tile->gen_type || ima->source != tile->source)
			continue;

		if (use_float != tile->use_float)
			continue;

		undo_copy_tile(tile, tmpibuf, ibuf, 1);

		GPU_free_image(ima); /* force OpenGL reload */
		if(ibuf->rect_float)
			ibuf->userflags |= IB_RECT_INVALID; /* force recreate of char rect */
		if(ibuf->mipmap[0])
			ibuf->userflags |= IB_MIPMAP_INVALID; /* force mipmap recreatiom */

	}

	IMB_freeImBuf(tmpibuf);
}

static void image_undo_free(ListBase *lb)
{
	UndoImageTile *tile;

	for(tile=lb->first; tile; tile=tile->next)
		MEM_freeN(tile->rect);
}

/* get active image for face depending on old/new shading system */

static Image *imapaint_face_image(const ImagePaintState *s, int face_index)
{
	Image *ima;

	if(scene_use_new_shading_nodes(s->scene)) {
		MFace *mf = s->me->mface+face_index;
		ED_object_get_active_image(s->ob, mf->mat_nr, &ima, NULL, NULL);
	}
	else {
		MTFace *tf = s->me->mtface+face_index;
		ima = tf->tpage;
	}

	return ima;
}

static Image *project_paint_face_image(const ProjPaintState *ps, MTFace *dm_mtface, int face_index)
{
	Image *ima;

	if(ps->do_new_shading_nodes) { /* cached scene_use_new_shading_nodes result */
		MFace *mf = ps->dm_mface+face_index;
		ED_object_get_active_image(ps->ob, mf->mat_nr, &ima, NULL, NULL);
	}
	else {
		ima = dm_mtface[face_index].tpage;
	}

	return ima;
}

/* fast projection bucket array lookup, use the safe version for bound checking  */
static int project_bucket_offset(const ProjPaintState *ps, const float projCoSS[2])
{
	/* If we were not dealing with screenspace 2D coords we could simple do...
	 * ps->bucketRect[x + (y*ps->buckets_y)] */
	
	/* please explain?
	 * projCoSS[0] - ps->screenMin[0]	: zero origin
	 * ... / ps->screen_width				: range from 0.0 to 1.0
	 * ... * ps->buckets_x		: use as a bucket index
	 *
	 * Second multiplication does similar but for vertical offset
	 */
	return	(	(int)(((projCoSS[0] - ps->screenMin[0]) / ps->screen_width)  * ps->buckets_x)) + 
		(	(	(int)(((projCoSS[1] - ps->screenMin[1])  / ps->screen_height) * ps->buckets_y)) * ps->buckets_x);
}

static int project_bucket_offset_safe(const ProjPaintState *ps, const float projCoSS[2])
{
	int bucket_index = project_bucket_offset(ps, projCoSS);
	
	if (bucket_index < 0 || bucket_index >= ps->buckets_x*ps->buckets_y) {	
		return -1;
	}
	else {
		return bucket_index;
	}
}

/* still use 2D X,Y space but this works for verts transformed by a perspective matrix, using their 4th component as a weight */
static void barycentric_weights_v2_persp(float v1[4], float v2[4], float v3[4], float co[2], float w[3])
{
	float wtot_inv, wtot;

	w[0] = area_tri_signed_v2(v2, v3, co) / v1[3];
	w[1] = area_tri_signed_v2(v3, v1, co) / v2[3];
	w[2] = area_tri_signed_v2(v1, v2, co) / v3[3];
	wtot = w[0]+w[1]+w[2];

	if (wtot != 0.0f) {
		wtot_inv = 1.0f/wtot;

		w[0] = w[0]*wtot_inv;
		w[1] = w[1]*wtot_inv;
		w[2] = w[2]*wtot_inv;
	}
	else /* dummy values for zero area face */
		w[0] = w[1] = w[2] = 1.0f/3.0f;
}

static float VecZDepthOrtho(float pt[2], float v1[3], float v2[3], float v3[3], float w[3])
{
	barycentric_weights_v2(v1, v2, v3, pt, w);
	return (v1[2]*w[0]) + (v2[2]*w[1]) + (v3[2]*w[2]);
}

static float VecZDepthPersp(float pt[2], float v1[4], float v2[4], float v3[4], float w[3])
{
	float wtot_inv, wtot;
	float w_tmp[3];

	barycentric_weights_v2_persp(v1, v2, v3, pt, w);
	/* for the depth we need the weights to match what
	 * barycentric_weights_v2 would return, in this case its easiest just to
	 * undo the 4th axis division and make it unit-sum
	 *
	 * don't call barycentric_weights_v2() becaue our callers expect 'w'
	 * to be weighted from the perspective */
	w_tmp[0]= w[0] * v1[3];
	w_tmp[1]= w[1] * v2[3];
	w_tmp[2]= w[2] * v3[3];

	wtot = w_tmp[0]+w_tmp[1]+w_tmp[2];

	if (wtot != 0.0f) {
		wtot_inv = 1.0f/wtot;

		w_tmp[0] = w_tmp[0]*wtot_inv;
		w_tmp[1] = w_tmp[1]*wtot_inv;
		w_tmp[2] = w_tmp[2]*wtot_inv;
	}
	else /* dummy values for zero area face */
		w_tmp[0] = w_tmp[1] = w_tmp[2] = 1.0f/3.0f;
	/* done mimicing barycentric_weights_v2() */

	return (v1[2]*w_tmp[0]) + (v2[2]*w_tmp[1]) + (v3[2]*w_tmp[2]);
}


/* Return the top-most face index that the screen space coord 'pt' touches (or -1) */
static int project_paint_PickFace(const ProjPaintState *ps, float pt[2], float w[3], int *side)
{
	LinkNode *node;
	float w_tmp[3];
	float *v1, *v2, *v3, *v4;
	int bucket_index;
	int face_index;
	int best_side = -1;
	int best_face_index = -1;
	float z_depth_best = FLT_MAX, z_depth;
	MFace *mf;
	
	bucket_index = project_bucket_offset_safe(ps, pt);
	if (bucket_index==-1)
		return -1;
	
	
	
	/* we could return 0 for 1 face buckets, as long as this function assumes
	 * that the point its testing is only every originated from an existing face */
	
	for (node= ps->bucketFaces[bucket_index]; node; node= node->next) {
		face_index = GET_INT_FROM_POINTER(node->link);
		mf= ps->dm_mface + face_index;
		
		v1= ps->screenCoords[mf->v1];
		v2= ps->screenCoords[mf->v2];
		v3= ps->screenCoords[mf->v3];
		
		if (isect_point_tri_v2(pt, v1, v2, v3)) {
			if (ps->is_ortho)	z_depth= VecZDepthOrtho(pt, v1, v2, v3, w_tmp);
			else				z_depth= VecZDepthPersp(pt, v1, v2, v3, w_tmp);
			
			if (z_depth < z_depth_best) {
				best_face_index = face_index;
				best_side = 0;
				z_depth_best = z_depth;
				copy_v3_v3(w, w_tmp);
			}
		}
		else if (mf->v4) {
			v4= ps->screenCoords[mf->v4];
			
			if (isect_point_tri_v2(pt, v1, v3, v4)) {
				if (ps->is_ortho)	z_depth= VecZDepthOrtho(pt, v1, v3, v4, w_tmp);
				else				z_depth= VecZDepthPersp(pt, v1, v3, v4, w_tmp);

				if (z_depth < z_depth_best) {
					best_face_index = face_index;
					best_side= 1;
					z_depth_best = z_depth;
					copy_v3_v3(w, w_tmp);
				}
			}
		}
	}
	
	*side = best_side;
	return best_face_index; /* will be -1 or a valid face */
}

/* Converts a uv coord into a pixel location wrapping if the uv is outside 0-1 range */
static void uvco_to_wrapped_pxco(float uv[2], int ibuf_x, int ibuf_y, float *x, float *y)
{
	/* use */
	*x = (float)fmodf(uv[0], 1.0f);
	*y = (float)fmodf(uv[1], 1.0f);
	
	if (*x < 0.0f) *x += 1.0f;
	if (*y < 0.0f) *y += 1.0f;
	
	*x = *x * ibuf_x - 0.5f;
	*y = *y * ibuf_y - 0.5f;
}

/* Set the top-most face color that the screen space coord 'pt' touches (or return 0 if none touch) */
static int project_paint_PickColor(const ProjPaintState *ps, float pt[2], float *rgba_fp, unsigned char *rgba, const int interp)
{
	float w[3], uv[2];
	int side;
	int face_index;
	MTFace *tf;
	Image *ima;
	ImBuf *ibuf;
	int xi, yi;
	
	
	face_index = project_paint_PickFace(ps, pt, w, &side);
	
	if (face_index == -1)
		return 0;
	
	tf = ps->dm_mtface + face_index;
	
	if (side == 0) {
		interp_v2_v2v2v2(uv, tf->uv[0], tf->uv[1], tf->uv[2], w);
	}
	else { /* QUAD */
		interp_v2_v2v2v2(uv, tf->uv[0], tf->uv[2], tf->uv[3], w);
	}

	ima = project_paint_face_image(ps, ps->dm_mtface, face_index);
	ibuf = ima->ibufs.first; /* we must have got the imbuf before getting here */
	if (!ibuf) return 0;
	
	if (interp) {
		float x, y;
		uvco_to_wrapped_pxco(uv, ibuf->x, ibuf->y, &x, &y);
		
		if (ibuf->rect_float) {
			if (rgba_fp) {
				bilinear_interpolation_color_wrap(ibuf, NULL, rgba_fp, x, y);
			}
			else {
				float rgba_tmp_f[4];
				bilinear_interpolation_color_wrap(ibuf, NULL, rgba_tmp_f, x, y);
				IMAPAINT_FLOAT_RGBA_TO_CHAR(rgba, rgba_tmp_f);
			}
		}
		else {
			if (rgba) {
				bilinear_interpolation_color_wrap(ibuf, rgba, NULL, x, y);
			}
			else {
				unsigned char rgba_tmp[4];
				bilinear_interpolation_color_wrap(ibuf, rgba_tmp, NULL, x, y);
				IMAPAINT_CHAR_RGBA_TO_FLOAT(rgba_fp, rgba_tmp);
			}
		}
	}
	else {
		//xi = (int)((uv[0]*ibuf->x) + 0.5f);
		//yi = (int)((uv[1]*ibuf->y) + 0.5f);
		//if (xi<0 || xi>=ibuf->x  ||  yi<0 || yi>=ibuf->y) return 0;
		
		/* wrap */
		xi = ((int)(uv[0]*ibuf->x)) % ibuf->x;
		if (xi<0) xi += ibuf->x;
		yi = ((int)(uv[1]*ibuf->y)) % ibuf->y;
		if (yi<0) yi += ibuf->y;
		
		
		if (rgba) {
			if (ibuf->rect_float) {
				float *rgba_tmp_fp = ibuf->rect_float + (xi + yi * ibuf->x * 4);
				IMAPAINT_FLOAT_RGBA_TO_CHAR(rgba, rgba_tmp_fp);
			}
			else {
				*((unsigned int *)rgba) = *(unsigned int *)(((char *)ibuf->rect) + ((xi + yi * ibuf->x) * 4));
			}
		}
		
		if (rgba_fp) {
			if (ibuf->rect_float) {
				copy_v4_v4(rgba_fp, ((float *)ibuf->rect_float + ((xi + yi * ibuf->x) * 4)));
			}
			else {
				char *tmp_ch= ((char *)ibuf->rect) + ((xi + yi * ibuf->x) * 4);
				IMAPAINT_CHAR_RGBA_TO_FLOAT(rgba_fp, tmp_ch);
			}
		}
	}
	return 1;
}

/* Check if 'pt' is infront of the 3 verts on the Z axis (used for screenspace occlusuion test)
 * return...
 *  0	: no occlusion
 * -1	: no occlusion but 2D intersection is true (avoid testing the other half of a quad)
 *  1	: occluded
	2	: occluded with w[3] weights set (need to know in some cases) */

static int project_paint_occlude_ptv(float pt[3], float v1[4], float v2[4], float v3[4], float w[3], int is_ortho)
{
	/* if all are behind us, return false */
	if(v1[2] > pt[2] && v2[2] > pt[2] && v3[2] > pt[2])
		return 0;
		
	/* do a 2D point in try intersection */
	if (!isect_point_tri_v2(pt, v1, v2, v3))
		return 0; /* we know there is  */
	

	/* From here on we know there IS an intersection */
	/* if ALL of the verts are infront of us then we know it intersects ? */
	if(v1[2] < pt[2] && v2[2] < pt[2] && v3[2] < pt[2]) {
		return 1;
	}
	else {
		/* we intersect? - find the exact depth at the point of intersection */
		/* Is this point is occluded by another face? */
		if (is_ortho) {
			if (VecZDepthOrtho(pt, v1, v2, v3, w) < pt[2]) return 2;
		}
		else {
			if (VecZDepthPersp(pt, v1, v2, v3, w) < pt[2]) return 2;
		}
	}
	return -1;
}


static int project_paint_occlude_ptv_clip(
		const ProjPaintState *ps, const MFace *mf,
		float pt[3], float v1[4], float v2[4], float v3[4],
		const int side )
{
	float w[3], wco[3];
	int ret = project_paint_occlude_ptv(pt, v1, v2, v3, w, ps->is_ortho);

	if (ret <= 0)
		return ret;

	if (ret==1) { /* weights not calculated */
		if (ps->is_ortho)	barycentric_weights_v2(v1, v2, v3, pt, w);
		else				barycentric_weights_v2_persp(v1, v2, v3, pt, w);
	}

	/* Test if we're in the clipped area, */
	if (side)	interp_v3_v3v3v3(wco, ps->dm_mvert[mf->v1].co, ps->dm_mvert[mf->v3].co, ps->dm_mvert[mf->v4].co, w);
	else		interp_v3_v3v3v3(wco, ps->dm_mvert[mf->v1].co, ps->dm_mvert[mf->v2].co, ps->dm_mvert[mf->v3].co, w);
	
	if(!ED_view3d_test_clipping(ps->rv3d, wco, 1)) {
		return 1;
	}
	
	return -1;
}


/* Check if a screenspace location is occluded by any other faces
 * check, pixelScreenCo must be in screenspace, its Z-Depth only needs to be used for comparison
 * and dosn't need to be correct in relation to X and Y coords (this is the case in perspective view) */
static int project_bucket_point_occluded(const ProjPaintState *ps, LinkNode *bucketFace, const int orig_face, float pixelScreenCo[4])
{
	MFace *mf;
	int face_index;
	int isect_ret;
	float w[3]; /* not needed when clipping */
	const short do_clip= ps->rv3d ? ps->rv3d->rflag & RV3D_CLIPPING : 0;
	
	/* we could return 0 for 1 face buckets, as long as this function assumes
	 * that the point its testing is only every originated from an existing face */

	for (; bucketFace; bucketFace = bucketFace->next) {
		face_index = GET_INT_FROM_POINTER(bucketFace->link);

		if (orig_face != face_index) {
			mf = ps->dm_mface + face_index;
			if(do_clip)
				isect_ret = project_paint_occlude_ptv_clip(ps, mf, pixelScreenCo, ps->screenCoords[mf->v1], ps->screenCoords[mf->v2], ps->screenCoords[mf->v3], 0);
			else
				isect_ret = project_paint_occlude_ptv(pixelScreenCo, ps->screenCoords[mf->v1], ps->screenCoords[mf->v2], ps->screenCoords[mf->v3], w, ps->is_ortho);

			/* Note, if isect_ret==-1 then we dont want to test the other side of the quad */
			if (isect_ret==0 && mf->v4) {
				if(do_clip)
					isect_ret = project_paint_occlude_ptv_clip(ps, mf, pixelScreenCo, ps->screenCoords[mf->v1], ps->screenCoords[mf->v3], ps->screenCoords[mf->v4], 1);
				else
					isect_ret = project_paint_occlude_ptv(pixelScreenCo, ps->screenCoords[mf->v1], ps->screenCoords[mf->v3], ps->screenCoords[mf->v4], w, ps->is_ortho);
			}
			if (isect_ret>=1) {
				/* TODO - we may want to cache the first hit,
				 * it is not possible to swap the face order in the list anymore */
				return 1;
			}
		}
	}
	return 0;
}

/* basic line intersection, could move to math_geom.c, 2 points with a horiz line
 * 1 for an intersection, 2 if the first point is aligned, 3 if the second point is aligned */
#define ISECT_TRUE 1
#define ISECT_TRUE_P1 2
#define ISECT_TRUE_P2 3
static int line_isect_y(const float p1[2], const float p2[2], const float y_level, float *x_isect)
{
	float y_diff;
	
	if (y_level==p1[1]) { /* are we touching the first point? - no interpolation needed */
		*x_isect = p1[0];
		return ISECT_TRUE_P1;
	}
	if (y_level==p2[1]) { /* are we touching the second point? - no interpolation needed */
		*x_isect = p2[0];
		return ISECT_TRUE_P2;
	}
	
	y_diff= fabsf(p1[1]-p2[1]); /* yuck, horizontal line, we cant do much here */
	
	if (y_diff < 0.000001f) {
		*x_isect = (p1[0]+p2[0]) * 0.5f;
		return ISECT_TRUE;		
	}
	
	if (p1[1] > y_level && p2[1] < y_level) {
		*x_isect = (p2[0]*(p1[1]-y_level) + p1[0]*(y_level-p2[1])) / y_diff;  /*(p1[1]-p2[1]);*/
		return ISECT_TRUE;
	}
	else if (p1[1] < y_level && p2[1] > y_level) {
		*x_isect = (p2[0]*(y_level-p1[1]) + p1[0]*(p2[1]-y_level)) / y_diff;  /*(p2[1]-p1[1]);*/
		return ISECT_TRUE;
	}
	else {
		return 0;
	}
}

static int line_isect_x(const float p1[2], const float p2[2], const float x_level, float *y_isect)
{
	float x_diff;
	
	if (x_level==p1[0]) { /* are we touching the first point? - no interpolation needed */
		*y_isect = p1[1];
		return ISECT_TRUE_P1;
	}
	if (x_level==p2[0]) { /* are we touching the second point? - no interpolation needed */
		*y_isect = p2[1];
		return ISECT_TRUE_P2;
	}
	
	x_diff= fabsf(p1[0]-p2[0]); /* yuck, horizontal line, we cant do much here */
	
	if (x_diff < 0.000001f) { /* yuck, vertical line, we cant do much here */
		*y_isect = (p1[0]+p2[0]) * 0.5f;
		return ISECT_TRUE;		
	}
	
	if (p1[0] > x_level && p2[0] < x_level) {
		*y_isect = (p2[1]*(p1[0]-x_level) + p1[1]*(x_level-p2[0])) / x_diff; /*(p1[0]-p2[0]);*/
		return ISECT_TRUE;
	}
	else if (p1[0] < x_level && p2[0] > x_level) {
		*y_isect = (p2[1]*(x_level-p1[0]) + p1[1]*(p2[0]-x_level)) / x_diff; /*(p2[0]-p1[0]);*/
		return ISECT_TRUE;
	}
	else {
		return 0;
	}
}

/* simple func use for comparing UV locations to check if there are seams.
 * Its possible this gives incorrect results, when the UVs for 1 face go into the next 
 * tile, but do not do this for the adjacent face, it could return a false positive.
 * This is so unlikely that Id not worry about it. */
#ifndef PROJ_DEBUG_NOSEAMBLEED
static int cmp_uv(const float vec2a[2], const float vec2b[2])
{
	/* if the UV's are not between 0.0 and 1.0 */
	float xa = (float)fmodf(vec2a[0], 1.0f);
	float ya = (float)fmodf(vec2a[1], 1.0f);
	
	float xb = (float)fmodf(vec2b[0], 1.0f);
	float yb = (float)fmodf(vec2b[1], 1.0f);	
	
	if (xa < 0.0f) xa += 1.0f;
	if (ya < 0.0f) ya += 1.0f;
	
	if (xb < 0.0f) xb += 1.0f;
	if (yb < 0.0f) yb += 1.0f;
	
	return ((fabsf(xa-xb) < PROJ_GEOM_TOLERANCE) && (fabsf(ya-yb) < PROJ_GEOM_TOLERANCE)) ? 1:0;
}
#endif

/* set min_px and max_px to the image space bounds of the UV coords 
 * return zero if there is no area in the returned rectangle */
#ifndef PROJ_DEBUG_NOSEAMBLEED
static int pixel_bounds_uv(
		const float uv1[2], const float uv2[2], const float uv3[2], const float uv4[2],
		rcti *bounds_px,
		const int ibuf_x, const int ibuf_y,
		int is_quad
) {
	float min_uv[2], max_uv[2]; /* UV bounds */
	
	INIT_MINMAX2(min_uv, max_uv);
	
	DO_MINMAX2(uv1, min_uv, max_uv);
	DO_MINMAX2(uv2, min_uv, max_uv);
	DO_MINMAX2(uv3, min_uv, max_uv);
	if (is_quad)
		DO_MINMAX2(uv4, min_uv, max_uv);
	
	bounds_px->xmin = (int)(ibuf_x * min_uv[0]);
	bounds_px->ymin = (int)(ibuf_y * min_uv[1]);
	
	bounds_px->xmax = (int)(ibuf_x * max_uv[0]) +1;
	bounds_px->ymax = (int)(ibuf_y * max_uv[1]) +1;
	
	/*printf("%d %d %d %d \n", min_px[0], min_px[1], max_px[0], max_px[1]);*/
	
	/* face uses no UV area when quantized to pixels? */
	return (bounds_px->xmin == bounds_px->xmax || bounds_px->ymin == bounds_px->ymax) ? 0 : 1;
}
#endif

static int pixel_bounds_array(float (* uv)[2], rcti *bounds_px, const int ibuf_x, const int ibuf_y, int tot)
{
	float min_uv[2], max_uv[2]; /* UV bounds */
	
	if (tot==0) {
		return 0;
	}
	
	INIT_MINMAX2(min_uv, max_uv);
	
	while (tot--) {
		DO_MINMAX2((*uv), min_uv, max_uv);
		uv++;
	}
	
	bounds_px->xmin = (int)(ibuf_x * min_uv[0]);
	bounds_px->ymin = (int)(ibuf_y * min_uv[1]);
	
	bounds_px->xmax = (int)(ibuf_x * max_uv[0]) +1;
	bounds_px->ymax = (int)(ibuf_y * max_uv[1]) +1;
	
	/*printf("%d %d %d %d \n", min_px[0], min_px[1], max_px[0], max_px[1]);*/
	
	/* face uses no UV area when quantized to pixels? */
	return (bounds_px->xmin == bounds_px->xmax || bounds_px->ymin == bounds_px->ymax) ? 0 : 1;
}

#ifndef PROJ_DEBUG_NOSEAMBLEED

/* This function returns 1 if this face has a seam along the 2 face-vert indices
 * 'orig_i1_fidx' and 'orig_i2_fidx' */
static int check_seam(const ProjPaintState *ps, const int orig_face, const int orig_i1_fidx, const int orig_i2_fidx, int *other_face, int *orig_fidx)
{
	LinkNode *node;
	int face_index;
	unsigned int i1, i2;
	int i1_fidx = -1, i2_fidx = -1; /* index in face */
	MFace *mf;
	MTFace *tf;
	const MFace *orig_mf = ps->dm_mface + orig_face;  
	const MTFace *orig_tf = ps->dm_mtface + orig_face;
	
	/* vert indices from face vert order indices */
	i1 = (*(&orig_mf->v1 + orig_i1_fidx));
	i2 = (*(&orig_mf->v1 + orig_i2_fidx));
	
	for (node = ps->vertFaces[i1]; node; node = node->next) {
		face_index = GET_INT_FROM_POINTER(node->link);

		if (face_index != orig_face) {
			mf = ps->dm_mface + face_index;
			/* could check if the 2 faces images match here,
			 * but then there wouldn't be a way to return the opposite face's info */
			
			
			/* We need to know the order of the verts in the adjacent face 
			 * set the i1_fidx and i2_fidx to (0,1,2,3) */
			if		(mf->v1==i1)			i1_fidx = 0;
			else if	(mf->v2==i1)			i1_fidx = 1;
			else if	(mf->v3==i1)			i1_fidx = 2;
			else if	(mf->v4 && mf->v4==i1)	i1_fidx = 3;
			
			if		(mf->v1==i2)			i2_fidx = 0;
			else if	(mf->v2==i2)			i2_fidx = 1;
			else if	(mf->v3==i2)			i2_fidx = 2;
			else if	(mf->v4 && mf->v4==i2)	i2_fidx = 3;
			
			/* Only need to check if 'i2_fidx' is valid because we know i1_fidx is the same vert on both faces */
			if (i2_fidx != -1) {
				Image *tpage = project_paint_face_image(ps, ps->dm_mtface, face_index);
				Image *orig_tpage = project_paint_face_image(ps, ps->dm_mtface, orig_face);

				/* This IS an adjacent face!, now lets check if the UVs are ok */
				tf = ps->dm_mtface + face_index;
				
				/* set up the other face */
				*other_face = face_index;
				*orig_fidx = (i1_fidx < i2_fidx) ? i1_fidx : i2_fidx;
				
				/* first test if they have the same image */
				if (	(orig_tpage == tpage) &&
						cmp_uv(orig_tf->uv[orig_i1_fidx], tf->uv[i1_fidx]) &&
						cmp_uv(orig_tf->uv[orig_i2_fidx], tf->uv[i2_fidx]) )
				{
					// printf("SEAM (NONE)\n");
					return 0;
					
				}
				else {
					// printf("SEAM (UV GAP)\n");
					return 1;
				}
			}
		}
	}
	// printf("SEAM (NO FACE)\n");
	*other_face = -1;
	return 1;
}

/* Calculate outset UV's, this is not the same as simply scaling the UVs,
 * since the outset coords are a margin that keep an even distance from the original UV's,
 * note that the image aspect is taken into account */
static void uv_image_outset(float (*orig_uv)[2], float (*outset_uv)[2], const float scaler, const int ibuf_x, const int ibuf_y, const int is_quad)
{
	float a1, a2, a3, a4=0.0f;
	float puv[4][2]; /* pixelspace uv's */
	float no1[2], no2[2], no3[2], no4[2]; /* normals */
	float dir1[2], dir2[2], dir3[2], dir4[2];
	float ibuf_inv[2];

	ibuf_inv[0]= 1.0f / (float)ibuf_x;
	ibuf_inv[1]= 1.0f / (float)ibuf_y;

	/* make UV's in pixel space so we can */
	puv[0][0] = orig_uv[0][0] * ibuf_x;
	puv[0][1] = orig_uv[0][1] * ibuf_y;
	
	puv[1][0] = orig_uv[1][0] * ibuf_x;
	puv[1][1] = orig_uv[1][1] * ibuf_y;
	
	puv[2][0] = orig_uv[2][0] * ibuf_x;
	puv[2][1] = orig_uv[2][1] * ibuf_y;
	
	if (is_quad) {
		puv[3][0] = orig_uv[3][0] * ibuf_x;
		puv[3][1] = orig_uv[3][1] * ibuf_y;
	}
	
	/* face edge directions */
	sub_v2_v2v2(dir1, puv[1], puv[0]);
	sub_v2_v2v2(dir2, puv[2], puv[1]);
	normalize_v2(dir1);
	normalize_v2(dir2);
	
	if (is_quad) {
		sub_v2_v2v2(dir3, puv[3], puv[2]);
		sub_v2_v2v2(dir4, puv[0], puv[3]);
		normalize_v2(dir3);
		normalize_v2(dir4);
	}
	else {
		sub_v2_v2v2(dir3, puv[0], puv[2]);
		normalize_v2(dir3);
	}

	/* TODO - angle_normalized_v2v2(...) * (M_PI/180.0f)
	 * This is incorrect. Its already given radians but without it wont work.
	 * need to look into a fix - campbell */
	if (is_quad) {
		a1 = shell_angle_to_dist(angle_normalized_v2v2(dir4, dir1) * ((float)M_PI/180.0f));
		a2 = shell_angle_to_dist(angle_normalized_v2v2(dir1, dir2) * ((float)M_PI/180.0f));
		a3 = shell_angle_to_dist(angle_normalized_v2v2(dir2, dir3) * ((float)M_PI/180.0f));
		a4 = shell_angle_to_dist(angle_normalized_v2v2(dir3, dir4) * ((float)M_PI/180.0f));
	}
	else {
		a1 = shell_angle_to_dist(angle_normalized_v2v2(dir3, dir1) * ((float)M_PI/180.0f));
		a2 = shell_angle_to_dist(angle_normalized_v2v2(dir1, dir2) * ((float)M_PI/180.0f));
		a3 = shell_angle_to_dist(angle_normalized_v2v2(dir2, dir3) * ((float)M_PI/180.0f));
	}
	
	if (is_quad) {
		sub_v2_v2v2(no1, dir4, dir1);
		sub_v2_v2v2(no2, dir1, dir2);
		sub_v2_v2v2(no3, dir2, dir3);
		sub_v2_v2v2(no4, dir3, dir4);
		normalize_v2(no1);
		normalize_v2(no2);
		normalize_v2(no3);
		normalize_v2(no4);
		mul_v2_fl(no1, a1*scaler);
		mul_v2_fl(no2, a2*scaler);
		mul_v2_fl(no3, a3*scaler);
		mul_v2_fl(no4, a4*scaler);
		add_v2_v2v2(outset_uv[0], puv[0], no1);
		add_v2_v2v2(outset_uv[1], puv[1], no2);
		add_v2_v2v2(outset_uv[2], puv[2], no3);
		add_v2_v2v2(outset_uv[3], puv[3], no4);
		mul_v2_v2(outset_uv[0], ibuf_inv);
		mul_v2_v2(outset_uv[1], ibuf_inv);
		mul_v2_v2(outset_uv[2], ibuf_inv);
		mul_v2_v2(outset_uv[3], ibuf_inv);
	}
	else {
		sub_v2_v2v2(no1, dir3, dir1);
		sub_v2_v2v2(no2, dir1, dir2);
		sub_v2_v2v2(no3, dir2, dir3);
		normalize_v2(no1);
		normalize_v2(no2);
		normalize_v2(no3);
		mul_v2_fl(no1, a1*scaler);
		mul_v2_fl(no2, a2*scaler);
		mul_v2_fl(no3, a3*scaler);
		add_v2_v2v2(outset_uv[0], puv[0], no1);
		add_v2_v2v2(outset_uv[1], puv[1], no2);
		add_v2_v2v2(outset_uv[2], puv[2], no3);

		mul_v2_v2(outset_uv[0], ibuf_inv);
		mul_v2_v2(outset_uv[1], ibuf_inv);
		mul_v2_v2(outset_uv[2], ibuf_inv);
	}
}

/* 
 * Be tricky with flags, first 4 bits are PROJ_FACE_SEAM1 to 4, last 4 bits are PROJ_FACE_NOSEAM1 to 4
 * 1<<i - where i is (0-3) 
 * 
 * If we're multithreadng, make sure threads are locked when this is called
 */
static void project_face_seams_init(const ProjPaintState *ps, const int face_index, const int is_quad)
{
	int other_face, other_fidx; /* vars for the other face, we also set its flag */
	int fidx1 = is_quad ? 3 : 2;
	int fidx2 = 0; /* next fidx in the face (0,1,2,3) -> (1,2,3,0) or (0,1,2) -> (1,2,0) for a tri */
	
	do {
		if ((ps->faceSeamFlags[face_index] & (1<<fidx1|16<<fidx1)) == 0) {
			if (check_seam(ps, face_index, fidx1, fidx2, &other_face, &other_fidx)) {
				ps->faceSeamFlags[face_index] |= 1<<fidx1;
				if (other_face != -1)
					ps->faceSeamFlags[other_face] |= 1<<other_fidx;
			}
			else {
				ps->faceSeamFlags[face_index] |= 16<<fidx1;
				if (other_face != -1)
					ps->faceSeamFlags[other_face] |= 16<<other_fidx; /* second 4 bits for disabled */
			}
		}
		
		fidx2 = fidx1;
	} while (fidx1--);
}
#endif // PROJ_DEBUG_NOSEAMBLEED


/* Converts a UV location to a 3D screenspace location
 * Takes a 'uv' and 3 UV coords, and sets the values of pixelScreenCo
 * 
 * This is used for finding a pixels location in screenspace for painting */
static void screen_px_from_ortho(
		float uv[2],
		float v1co[3], float v2co[3], float v3co[3], /* Screenspace coords */
		float uv1co[2], float uv2co[2], float uv3co[2],
		float pixelScreenCo[4],
		float w[3])
{
	barycentric_weights_v2(uv1co, uv2co, uv3co, uv, w);
	interp_v3_v3v3v3(pixelScreenCo, v1co, v2co, v3co, w);
}

/* same as screen_px_from_ortho except we need to take into account
 * the perspective W coord for each vert */
static void screen_px_from_persp(
		float uv[2],
		float v1co[4], float v2co[4], float v3co[4], /* screenspace coords */
		float uv1co[2], float uv2co[2], float uv3co[2],
		float pixelScreenCo[4],
		float w[3])
{

	float wtot_inv, wtot;
	barycentric_weights_v2(uv1co, uv2co, uv3co, uv, w);
	
	/* re-weight from the 4th coord of each screen vert */
	w[0] *= v1co[3];
	w[1] *= v2co[3];
	w[2] *= v3co[3];
	
	wtot = w[0]+w[1]+w[2];
	
	if (wtot > 0.0f) {
		wtot_inv = 1.0f / wtot;
		w[0] *= wtot_inv;
		w[1] *= wtot_inv;
		w[2] *= wtot_inv;
	}
	else {
		w[0] = w[1] = w[2] = 1.0f/3.0f; /* dummy values for zero area face */
	}
	/* done re-weighting */
	
	interp_v3_v3v3v3(pixelScreenCo, v1co, v2co, v3co, w);
}

static void project_face_pixel(const MTFace *tf_other, ImBuf *ibuf_other, const float w[3], int side, unsigned char rgba_ub[4], float rgba_f[4])
{
	float *uvCo1, *uvCo2, *uvCo3;
	float uv_other[2], x, y;
	
	uvCo1 =  (float *)tf_other->uv[0];
	if (side==1) {
		uvCo2 =  (float *)tf_other->uv[2];
		uvCo3 =  (float *)tf_other->uv[3];
	}
	else {
		uvCo2 =  (float *)tf_other->uv[1];
		uvCo3 =  (float *)tf_other->uv[2];
	}
	
	interp_v2_v2v2v2(uv_other, uvCo1, uvCo2, uvCo3, (float*)w);
	
	/* use */
	uvco_to_wrapped_pxco(uv_other, ibuf_other->x, ibuf_other->y, &x, &y);
	
	
	if (ibuf_other->rect_float) { /* from float to float */
		bilinear_interpolation_color_wrap(ibuf_other, NULL, rgba_f, x, y);
	}
	else { /* from char to float */
		bilinear_interpolation_color_wrap(ibuf_other, rgba_ub, NULL, x, y);
	}
		
}

/* run this outside project_paint_uvpixel_init since pixels with mask 0 dont need init */
static float project_paint_uvpixel_mask(
		const ProjPaintState *ps,
		const int face_index,
		const int side,
		const float w[3])
{
	float mask;
	
	/* Image Mask */
	if (ps->do_layer_stencil) {
		/* another UV maps image is masking this one's */
		ImBuf *ibuf_other;
		Image *other_tpage = project_paint_face_image(ps, ps->dm_mtface_stencil, face_index);
		const MTFace *tf_other = ps->dm_mtface_stencil + face_index;
		
		if (other_tpage && (ibuf_other = BKE_image_get_ibuf(other_tpage, NULL))) {
			/* BKE_image_get_ibuf - TODO - this may be slow */
			unsigned char rgba_ub[4];
			float rgba_f[4];
			
			project_face_pixel(tf_other, ibuf_other, w, side, rgba_ub, rgba_f);
			
			if (ibuf_other->rect_float) { /* from float to float */
				mask = ((rgba_f[0]+rgba_f[1]+rgba_f[2])/3.0f) * rgba_f[3];
			}
			else { /* from char to float */
				mask = ((rgba_ub[0]+rgba_ub[1]+rgba_ub[2])/(256*3.0f)) * (rgba_ub[3]/256.0f);
			}
			
			if (!ps->do_layer_stencil_inv) /* matching the gimps layer mask black/white rules, white==full opacity */
				mask = (1.0f - mask);

			if (mask == 0.0f) {
				return 0.0f;
			}
		}
		else {
			return 0.0f;
		}
	} else {
		mask = 1.0f;
	}
	
	/* calculate mask */
	if (ps->do_mask_normal) {
		MFace *mf = ps->dm_mface + face_index;
		short *no1, *no2, *no3;
		float no[3], angle;
		no1 = ps->dm_mvert[mf->v1].no;
		if (side==1) {
			no2 = ps->dm_mvert[mf->v3].no;
			no3 = ps->dm_mvert[mf->v4].no;
		}
		else {
			no2 = ps->dm_mvert[mf->v2].no;
			no3 = ps->dm_mvert[mf->v3].no;
		}
		
		no[0] = w[0]*no1[0] + w[1]*no2[0] + w[2]*no3[0];
		no[1] = w[0]*no1[1] + w[1]*no2[1] + w[2]*no3[1];
		no[2] = w[0]*no1[2] + w[1]*no2[2] + w[2]*no3[2];
		normalize_v3(no);
		
		/* now we can use the normal as a mask */
		if (ps->is_ortho) {
			angle = angle_normalized_v3v3((float *)ps->viewDir, no);
		}
		else {
			/* Annoying but for the perspective view we need to get the pixels location in 3D space :/ */
			float viewDirPersp[3];
			float *co1, *co2, *co3;
			co1 = ps->dm_mvert[mf->v1].co;
			if (side==1) {
				co2 = ps->dm_mvert[mf->v3].co;
				co3 = ps->dm_mvert[mf->v4].co;
			}
			else {
				co2 = ps->dm_mvert[mf->v2].co;
				co3 = ps->dm_mvert[mf->v3].co;
			}

			/* Get the direction from the viewPoint to the pixel and normalize */
			viewDirPersp[0] = (ps->viewPos[0] - (w[0]*co1[0] + w[1]*co2[0] + w[2]*co3[0]));
			viewDirPersp[1] = (ps->viewPos[1] - (w[0]*co1[1] + w[1]*co2[1] + w[2]*co3[1]));
			viewDirPersp[2] = (ps->viewPos[2] - (w[0]*co1[2] + w[1]*co2[2] + w[2]*co3[2]));
			normalize_v3(viewDirPersp);
			
			angle = angle_normalized_v3v3(viewDirPersp, no);
		}
		
		if (angle >= ps->normal_angle) {
			return 0.0f; /* outsize the normal limit*/
		}
		else if (angle > ps->normal_angle_inner) {
			mask *= (ps->normal_angle - angle) / ps->normal_angle_range;
		} /* otherwise no mask normal is needed, were within the limit */
	}
	
	// This only works when the opacity dosnt change while painting, stylus pressure messes with this
	// so dont use it.
	// if (ps->is_airbrush==0) mask *= brush_alpha(ps->brush);
	
	return mask;
}

/* run this function when we know a bucket's, face's pixel can be initialized,
 * return the ProjPixel which is added to 'ps->bucketRect[bucket_index]' */
static ProjPixel *project_paint_uvpixel_init(
		const ProjPaintState *ps,
		MemArena *arena,
		const ImBuf *ibuf,
		short x_px, short y_px,
		const float mask,
		const int face_index,
		const int image_index,
		const float pixelScreenCo[4],
		const int side,
		const float w[3])
{
	ProjPixel *projPixel;
	short size;
	
	/* wrap pixel location */
	x_px = x_px % ibuf->x;
	if (x_px<0) x_px += ibuf->x;
	y_px = y_px % ibuf->y;
	if (y_px<0) y_px += ibuf->y;
	
	if (ps->tool==PAINT_TOOL_CLONE) {
		size = sizeof(ProjPixelClone);
	}
	else if (ps->tool==PAINT_TOOL_SMEAR) {
		size = sizeof(ProjPixelClone);
	}
	else {
		size = sizeof(ProjPixel);
	}
	
	projPixel = (ProjPixel *)BLI_memarena_alloc(arena, size);
	//memset(projPixel, 0, size);
	
	if (ibuf->rect_float) {
		projPixel->pixel.f_pt = (float *)ibuf->rect_float + ((x_px + y_px * ibuf->x) * 4);
		projPixel->origColor.f[0] = projPixel->newColor.f[0] = projPixel->pixel.f_pt[0];  
		projPixel->origColor.f[1] = projPixel->newColor.f[1] = projPixel->pixel.f_pt[1];  
		projPixel->origColor.f[2] = projPixel->newColor.f[2] = projPixel->pixel.f_pt[2];  
		projPixel->origColor.f[3] = projPixel->newColor.f[3] = projPixel->pixel.f_pt[3];  
	}
	else {
		projPixel->pixel.ch_pt = ((unsigned char *)ibuf->rect + ((x_px + y_px * ibuf->x) * 4));
		projPixel->origColor.uint = projPixel->newColor.uint = *projPixel->pixel.uint_pt;
	}
	
	/* screenspace unclamped, we could keep its z and w values but dont need them at the moment */
	copy_v2_v2(projPixel->projCoSS, pixelScreenCo);
	
	projPixel->x_px = x_px;
	projPixel->y_px = y_px;
	
	projPixel->mask = (unsigned short)(mask * 65535);
	projPixel->mask_max = 0;
	
	/* which bounding box cell are we in?, needed for undo */
	projPixel->bb_cell_index = ((int)(((float)x_px/(float)ibuf->x) * PROJ_BOUNDBOX_DIV)) + ((int)(((float)y_px/(float)ibuf->y) * PROJ_BOUNDBOX_DIV)) * PROJ_BOUNDBOX_DIV ;
	
	/* done with view3d_project_float inline */
	if (ps->tool==PAINT_TOOL_CLONE) {
		if (ps->dm_mtface_clone) {
			ImBuf *ibuf_other;
			Image *other_tpage = project_paint_face_image(ps, ps->dm_mtface_clone, face_index);
			const MTFace *tf_other = ps->dm_mtface_clone + face_index;
			
			if (other_tpage && (ibuf_other = BKE_image_get_ibuf(other_tpage, NULL))) {
				/* BKE_image_get_ibuf - TODO - this may be slow */
				
				if (ibuf->rect_float) {
					if (ibuf_other->rect_float) { /* from float to float */
						project_face_pixel(tf_other, ibuf_other, w, side, NULL, ((ProjPixelClone *)projPixel)->clonepx.f);
					}
					else { /* from char to float */
						unsigned char rgba_ub[4];
						project_face_pixel(tf_other, ibuf_other, w, side, rgba_ub, NULL);
						IMAPAINT_CHAR_RGBA_TO_FLOAT(((ProjPixelClone *)projPixel)->clonepx.f, rgba_ub);
					}
				}
				else {
					if (ibuf_other->rect_float) { /* float to char */
						float rgba[4];
						project_face_pixel(tf_other, ibuf_other, w, side, NULL, rgba);
						IMAPAINT_FLOAT_RGBA_TO_CHAR(((ProjPixelClone *)projPixel)->clonepx.ch, rgba)
					}
					else { /* char to char */
						project_face_pixel(tf_other, ibuf_other, w, side, ((ProjPixelClone *)projPixel)->clonepx.ch, NULL);
					}
				}
			}
			else {
				if (ibuf->rect_float) {
					((ProjPixelClone *)projPixel)->clonepx.f[3] = 0;
				}
				else {
					((ProjPixelClone *)projPixel)->clonepx.ch[3] = 0;
				}
			}
			
		}
		else {
			float co[2];
			sub_v2_v2v2(co, projPixel->projCoSS, (float *)ps->cloneOffset);
			
			/* no need to initialize the bucket, we're only checking buckets faces and for this
			 * the faces are already initialized in project_paint_delayed_face_init(...) */
			if (ibuf->rect_float) {
				if (!project_paint_PickColor(ps, co, ((ProjPixelClone *)projPixel)->clonepx.f, NULL, 1)) {
					((ProjPixelClone *)projPixel)->clonepx.f[3] = 0; /* zero alpha - ignore */
				}
			}
			else {
				if (!project_paint_PickColor(ps, co, NULL, ((ProjPixelClone *)projPixel)->clonepx.ch, 1)) {
					((ProjPixelClone *)projPixel)->clonepx.ch[3] = 0; /* zero alpha - ignore */
				}
			}
		}
	}
	
#ifdef PROJ_DEBUG_PAINT
	if (ibuf->rect_float)	projPixel->pixel.f_pt[0] = 0;
	else					projPixel->pixel.ch_pt[0] = 0;
#endif
	projPixel->image_index = image_index;
	
	return projPixel;
}

static int line_clip_rect2f(
		rctf *rect,
		const float l1[2], const float l2[2],
		float l1_clip[2], float l2_clip[2])
{
	/* first account for horizontal, then vertical lines */
	/* horiz */
	if (fabsf(l1[1]-l2[1]) < PROJ_GEOM_TOLERANCE) {
		/* is the line out of range on its Y axis? */
		if (l1[1] < rect->ymin || l1[1] > rect->ymax) {
			return 0;
		}
		/* line is out of range on its X axis */
		if ((l1[0] < rect->xmin && l2[0] < rect->xmin) || (l1[0] > rect->xmax && l2[0] > rect->xmax)) {
			return 0;
		}
		
		
		if (fabsf(l1[0]-l2[0]) < PROJ_GEOM_TOLERANCE) { /* this is a single point  (or close to)*/
			if (BLI_in_rctf(rect, l1[0], l1[1])) {
				copy_v2_v2(l1_clip, l1);
				copy_v2_v2(l2_clip, l2);
				return 1;
			}
			else {
				return 0;
			}
		}
		
		copy_v2_v2(l1_clip, l1);
		copy_v2_v2(l2_clip, l2);
		CLAMP(l1_clip[0], rect->xmin, rect->xmax);
		CLAMP(l2_clip[0], rect->xmin, rect->xmax);
		return 1;
	}
	else if (fabsf(l1[0]-l2[0]) < PROJ_GEOM_TOLERANCE) {
		/* is the line out of range on its X axis? */
		if (l1[0] < rect->xmin || l1[0] > rect->xmax) {
			return 0;
		}
		
		/* line is out of range on its Y axis */
		if ((l1[1] < rect->ymin && l2[1] < rect->ymin) || (l1[1] > rect->ymax && l2[1] > rect->ymax)) {
			return 0;
		}
		
		if (fabsf(l1[1]-l2[1]) < PROJ_GEOM_TOLERANCE) { /* this is a single point  (or close to)*/
			if (BLI_in_rctf(rect, l1[0], l1[1])) {
				copy_v2_v2(l1_clip, l1);
				copy_v2_v2(l2_clip, l2);
				return 1;
			}
			else {
				return 0;
			}
		}
		
		copy_v2_v2(l1_clip, l1);
		copy_v2_v2(l2_clip, l2);
		CLAMP(l1_clip[1], rect->ymin, rect->ymax);
		CLAMP(l2_clip[1], rect->ymin, rect->ymax);
		return 1;
	}
	else {
		float isect;
		short ok1 = 0;
		short ok2 = 0;
		
		/* Done with vertical lines */
		
		/* are either of the points inside the rectangle ? */
		if (BLI_in_rctf(rect, l1[0], l1[1])) {
			copy_v2_v2(l1_clip, l1);
			ok1 = 1;
		}
		
		if (BLI_in_rctf(rect, l2[0], l2[1])) {
			copy_v2_v2(l2_clip, l2);
			ok2 = 1;
		}
		
		/* line inside rect */
		if (ok1 && ok2) return 1;
		
		/* top/bottom */
		if (line_isect_y(l1, l2, rect->ymin, &isect) && (isect >= rect->xmin) && (isect <= rect->xmax)) {
			if (l1[1] < l2[1]) { /* line 1 is outside */
				l1_clip[0] = isect;
				l1_clip[1] = rect->ymin;
				ok1 = 1;
			}
			else {
				l2_clip[0] = isect;
				l2_clip[1] = rect->ymin;
				ok2 = 2;
			}
		}
		
		if (ok1 && ok2) return 1;
		
		if (line_isect_y(l1, l2, rect->ymax, &isect) && (isect >= rect->xmin) && (isect <= rect->xmax)) {
			if (l1[1] > l2[1]) { /* line 1 is outside */
				l1_clip[0] = isect;
				l1_clip[1] = rect->ymax;
				ok1 = 1;
			}
			else {
				l2_clip[0] = isect;
				l2_clip[1] = rect->ymax;
				ok2 = 2;
			}
		}
		
		if (ok1 && ok2) return 1;
		
		/* left/right */
		if (line_isect_x(l1, l2, rect->xmin, &isect) && (isect >= rect->ymin) && (isect <= rect->ymax)) {
			if (l1[0] < l2[0]) { /* line 1 is outside */
				l1_clip[0] = rect->xmin;
				l1_clip[1] = isect;
				ok1 = 1;
			}
			else {
				l2_clip[0] = rect->xmin;
				l2_clip[1] = isect;
				ok2 = 2;
			}
		}
	
		if (ok1 && ok2) return 1;
		
		if (line_isect_x(l1, l2, rect->xmax, &isect) && (isect >= rect->ymin) && (isect <= rect->ymax)) {
			if (l1[0] > l2[0]) { /* line 1 is outside */
				l1_clip[0] = rect->xmax;
				l1_clip[1] = isect;
				ok1 = 1;
			}
			else {
				l2_clip[0] = rect->xmax;
				l2_clip[1] = isect;
				ok2 = 2;
			}
		}
		
		if (ok1 && ok2) {
			return 1;
		}
		else {
			return 0;
		}
	}
}



/* scale the quad & tri about its center
 * scaling by PROJ_FACE_SCALE_SEAM (0.99x) is used for getting fake UV pixel coords that are on the
 * edge of the face but slightly inside it occlusion tests dont return hits on adjacent faces */
#ifndef PROJ_DEBUG_NOSEAMBLEED
static void scale_quad(float insetCos[4][3], float *origCos[4], const float inset)
{
	float cent[3];
	cent[0] = (origCos[0][0] + origCos[1][0] + origCos[2][0] + origCos[3][0]) / 4.0f;
	cent[1] = (origCos[0][1] + origCos[1][1] + origCos[2][1] + origCos[3][1]) / 4.0f;
	cent[2] = (origCos[0][2] + origCos[1][2] + origCos[2][2] + origCos[3][2]) / 4.0f;
	
	sub_v3_v3v3(insetCos[0], origCos[0], cent);
	sub_v3_v3v3(insetCos[1], origCos[1], cent);
	sub_v3_v3v3(insetCos[2], origCos[2], cent);
	sub_v3_v3v3(insetCos[3], origCos[3], cent);
	
	mul_v3_fl(insetCos[0], inset);
	mul_v3_fl(insetCos[1], inset);
	mul_v3_fl(insetCos[2], inset);
	mul_v3_fl(insetCos[3], inset);
	
	add_v3_v3(insetCos[0], cent);
	add_v3_v3(insetCos[1], cent);
	add_v3_v3(insetCos[2], cent);
	add_v3_v3(insetCos[3], cent);
}


static void scale_tri(float insetCos[4][3], float *origCos[4], const float inset)
{
	float cent[3];
	cent[0] = (origCos[0][0] + origCos[1][0] + origCos[2][0]) / 3.0f;
	cent[1] = (origCos[0][1] + origCos[1][1] + origCos[2][1]) / 3.0f;
	cent[2] = (origCos[0][2] + origCos[1][2] + origCos[2][2]) / 3.0f;
	
	sub_v3_v3v3(insetCos[0], origCos[0], cent);
	sub_v3_v3v3(insetCos[1], origCos[1], cent);
	sub_v3_v3v3(insetCos[2], origCos[2], cent);
	
	mul_v3_fl(insetCos[0], inset);
	mul_v3_fl(insetCos[1], inset);
	mul_v3_fl(insetCos[2], inset);
	
	add_v3_v3(insetCos[0], cent);
	add_v3_v3(insetCos[1], cent);
	add_v3_v3(insetCos[2], cent);
}
#endif //PROJ_DEBUG_NOSEAMBLEED

static float len_squared_v2v2_alt(const float *v1, const float v2_1, const float v2_2)
{
	float x, y;

	x = v1[0]-v2_1;
	y = v1[1]-v2_2;
	return x*x+y*y;
}

/* note, use a squared value so we can use len_squared_v2v2
 * be sure that you have done a bounds check first or this may fail */
/* only give bucket_bounds as an arg because we need it elsewhere */
static int project_bucket_isect_circle(const float cent[2], const float radius_squared, rctf *bucket_bounds)
{
	 
	/* Would normally to a simple intersection test, however we know the bounds of these 2 already intersect 
	 * so we only need to test if the center is inside the vertical or horizontal bounds on either axis,
	 * this is even less work then an intersection test
	 * 
	if (BLI_in_rctf(bucket_bounds, cent[0], cent[1]))
		return 1;
	 */
	
	if ( (bucket_bounds->xmin <= cent[0] && bucket_bounds->xmax >= cent[0]) ||
	     (bucket_bounds->ymin <= cent[1] && bucket_bounds->ymax >= cent[1]) )
	{
		return 1;
	}
	
	/* out of bounds left */
	if (cent[0] < bucket_bounds->xmin) {
		/* lower left out of radius test */
		if (cent[1] < bucket_bounds->ymin) {
			return (len_squared_v2v2_alt(cent, bucket_bounds->xmin, bucket_bounds->ymin) < radius_squared) ? 1 : 0;
		} 
		/* top left test */
		else if (cent[1] > bucket_bounds->ymax) {
			return (len_squared_v2v2_alt(cent, bucket_bounds->xmin, bucket_bounds->ymax) < radius_squared) ? 1 : 0;
		}
	}
	else if (cent[0] > bucket_bounds->xmax) {
		/* lower right out of radius test */
		if (cent[1] < bucket_bounds->ymin) {
			return (len_squared_v2v2_alt(cent, bucket_bounds->xmax, bucket_bounds->ymin) < radius_squared) ? 1 : 0;
		} 
		/* top right test */
		else if (cent[1] > bucket_bounds->ymax) {
			return (len_squared_v2v2_alt(cent, bucket_bounds->xmax, bucket_bounds->ymax) < radius_squared) ? 1 : 0;
		}
	}
	
	return 0;
}



/* Note for rect_to_uvspace_ortho() and rect_to_uvspace_persp()
 * in ortho view this function gives good results when bucket_bounds are outside the triangle
 * however in some cases, perspective view will mess up with faces that have minimal screenspace area (viewed from the side)
 * 
 * for this reason its not relyable in this case so we'll use the Simple Barycentric' funcs that only account for points inside the triangle.
 * however switching back to this for ortho is always an option */

static void rect_to_uvspace_ortho(
		rctf *bucket_bounds,
		float *v1coSS, float *v2coSS, float *v3coSS,
		float *uv1co, float *uv2co, float *uv3co,
		float bucket_bounds_uv[4][2],
		const int flip)
{
	float uv[2];
	float w[3];
	
	/* get the UV space bounding box */
	uv[0] = bucket_bounds->xmax;
	uv[1] = bucket_bounds->ymin;
	barycentric_weights_v2(v1coSS, v2coSS, v3coSS, uv, w);
	interp_v2_v2v2v2(bucket_bounds_uv[flip?3:0], uv1co, uv2co, uv3co, w);

	//uv[0] = bucket_bounds->xmax; // set above
	uv[1] = bucket_bounds->ymax;
	barycentric_weights_v2(v1coSS, v2coSS, v3coSS, uv, w);
	interp_v2_v2v2v2(bucket_bounds_uv[flip?2:1], uv1co, uv2co, uv3co, w);

	uv[0] = bucket_bounds->xmin;
	//uv[1] = bucket_bounds->ymax; // set above
	barycentric_weights_v2(v1coSS, v2coSS, v3coSS, uv, w);
	interp_v2_v2v2v2(bucket_bounds_uv[flip?1:2], uv1co, uv2co, uv3co, w);

	//uv[0] = bucket_bounds->xmin; // set above
	uv[1] = bucket_bounds->ymin;
	barycentric_weights_v2(v1coSS, v2coSS, v3coSS, uv, w);
	interp_v2_v2v2v2(bucket_bounds_uv[flip?0:3], uv1co, uv2co, uv3co, w);
}

/* same as above but use barycentric_weights_v2_persp */
static void rect_to_uvspace_persp(
		rctf *bucket_bounds,
		float *v1coSS, float *v2coSS, float *v3coSS,
		float *uv1co, float *uv2co, float *uv3co,
		float bucket_bounds_uv[4][2],
		const int flip
	)
{
	float uv[2];
	float w[3];
	
	/* get the UV space bounding box */
	uv[0] = bucket_bounds->xmax;
	uv[1] = bucket_bounds->ymin;
	barycentric_weights_v2_persp(v1coSS, v2coSS, v3coSS, uv, w);
	interp_v2_v2v2v2(bucket_bounds_uv[flip?3:0], uv1co, uv2co, uv3co, w);

	//uv[0] = bucket_bounds->xmax; // set above
	uv[1] = bucket_bounds->ymax;
	barycentric_weights_v2_persp(v1coSS, v2coSS, v3coSS, uv, w);
	interp_v2_v2v2v2(bucket_bounds_uv[flip?2:1], uv1co, uv2co, uv3co, w);

	uv[0] = bucket_bounds->xmin;
	//uv[1] = bucket_bounds->ymax; // set above
	barycentric_weights_v2_persp(v1coSS, v2coSS, v3coSS, uv, w);
	interp_v2_v2v2v2(bucket_bounds_uv[flip?1:2], uv1co, uv2co, uv3co, w);

	//uv[0] = bucket_bounds->xmin; // set above
	uv[1] = bucket_bounds->ymin;
	barycentric_weights_v2_persp(v1coSS, v2coSS, v3coSS, uv, w);
	interp_v2_v2v2v2(bucket_bounds_uv[flip?0:3], uv1co, uv2co, uv3co, w);
}

/* This works as we need it to but we can save a few steps and not use it */

#if 0
static float angle_2d_clockwise(const float p1[2], const float p2[2], const float p3[2])
{
	float v1[2], v2[2];
	
	v1[0] = p1[0]-p2[0];	v1[1] = p1[1]-p2[1];
	v2[0] = p3[0]-p2[0];	v2[1] = p3[1]-p2[1];
	
	return -atan2(v1[0]*v2[1] - v1[1]*v2[0], v1[0]*v2[0]+v1[1]*v2[1]);
}
#endif

#define ISECT_1 (1)
#define ISECT_2 (1<<1)
#define ISECT_3 (1<<2)
#define ISECT_4 (1<<3)
#define ISECT_ALL3 ((1<<3)-1)
#define ISECT_ALL4 ((1<<4)-1)

/* limit must be a fraction over 1.0f */
static int IsectPT2Df_limit(float pt[2], float v1[2], float v2[2], float v3[2], float limit)
{
	return ((area_tri_v2(pt,v1,v2) + area_tri_v2(pt,v2,v3) + area_tri_v2(pt,v3,v1)) / (area_tri_v2(v1,v2,v3))) < limit;
}

/* Clip the face by a bucket and set the uv-space bucket_bounds_uv
 * so we have the clipped UV's to do pixel intersection tests with 
 * */
static int float_z_sort_flip(const void *p1, const void *p2)
{
	return (((float *)p1)[2] < ((float *)p2)[2] ? 1:-1);
}

static int float_z_sort(const void *p1, const void *p2)
{
	return (((float *)p1)[2] < ((float *)p2)[2] ?-1:1);
}

static void project_bucket_clip_face(
		const int is_ortho,
		rctf *bucket_bounds,
		float *v1coSS, float *v2coSS, float *v3coSS,
		float *uv1co, float *uv2co, float *uv3co,
		float bucket_bounds_uv[8][2],
		int *tot)
{
	int inside_bucket_flag = 0;
	int inside_face_flag = 0;
	const int flip = ((line_point_side_v2(v1coSS, v2coSS, v3coSS) > 0.0f) != (line_point_side_v2(uv1co, uv2co, uv3co) > 0.0f));
	
	float bucket_bounds_ss[4][2];

	/* get the UV space bounding box */
	inside_bucket_flag |= BLI_in_rctf(bucket_bounds, v1coSS[0], v1coSS[1]);
	inside_bucket_flag |= BLI_in_rctf(bucket_bounds, v2coSS[0], v2coSS[1])		<< 1;
	inside_bucket_flag |= BLI_in_rctf(bucket_bounds, v3coSS[0], v3coSS[1])		<< 2;
	
	if (inside_bucket_flag == ISECT_ALL3) {
		/* all screenspace points are inside the bucket bounding box, this means we dont need to clip and can simply return the UVs */
		if (flip) { /* facing the back? */
			copy_v2_v2(bucket_bounds_uv[0], uv3co);
			copy_v2_v2(bucket_bounds_uv[1], uv2co);
			copy_v2_v2(bucket_bounds_uv[2], uv1co);
		}
		else {
			copy_v2_v2(bucket_bounds_uv[0], uv1co);
			copy_v2_v2(bucket_bounds_uv[1], uv2co);
			copy_v2_v2(bucket_bounds_uv[2], uv3co);
		}
		
		*tot = 3; 
		return;
	}
	
	/* get the UV space bounding box */
	/* use IsectPT2Df_limit here so we catch points are are touching the tri edge (or a small fraction over) */
	bucket_bounds_ss[0][0] = bucket_bounds->xmax;
	bucket_bounds_ss[0][1] = bucket_bounds->ymin;
	inside_face_flag |= (IsectPT2Df_limit(bucket_bounds_ss[0], v1coSS, v2coSS, v3coSS, 1+PROJ_GEOM_TOLERANCE) ? ISECT_1 : 0);
	
	bucket_bounds_ss[1][0] = bucket_bounds->xmax;
	bucket_bounds_ss[1][1] = bucket_bounds->ymax;
	inside_face_flag |= (IsectPT2Df_limit(bucket_bounds_ss[1], v1coSS, v2coSS, v3coSS, 1+PROJ_GEOM_TOLERANCE) ? ISECT_2 : 0);

	bucket_bounds_ss[2][0] = bucket_bounds->xmin;
	bucket_bounds_ss[2][1] = bucket_bounds->ymax;
	inside_face_flag |= (IsectPT2Df_limit(bucket_bounds_ss[2], v1coSS, v2coSS, v3coSS, 1+PROJ_GEOM_TOLERANCE) ? ISECT_3 : 0);

	bucket_bounds_ss[3][0] = bucket_bounds->xmin;
	bucket_bounds_ss[3][1] = bucket_bounds->ymin;
	inside_face_flag |= (IsectPT2Df_limit(bucket_bounds_ss[3], v1coSS, v2coSS, v3coSS, 1+PROJ_GEOM_TOLERANCE) ? ISECT_4 : 0);
	
	if (inside_face_flag == ISECT_ALL4) {
		/* bucket is totally inside the screenspace face, we can safely use weights */
		
		if (is_ortho)	rect_to_uvspace_ortho(bucket_bounds, v1coSS, v2coSS, v3coSS, uv1co, uv2co, uv3co, bucket_bounds_uv, flip);
		else			rect_to_uvspace_persp(bucket_bounds, v1coSS, v2coSS, v3coSS, uv1co, uv2co, uv3co, bucket_bounds_uv, flip);
		
		*tot = 4;
		return;
	}
	else {
		/* The Complicated Case! 
		 * 
		 * The 2 cases above are where the face is inside the bucket or the bucket is inside the face.
		 * 
		 * we need to make a convex polyline from the intersection between the screenspace face
		 * and the bucket bounds.
		 * 
		 * There are a number of ways this could be done, currently it just collects all intersecting verts,
		 * and line intersections,  then sorts them clockwise, this is a lot easier then evaluating the geometry to
		 * do a correct clipping on both shapes. */
		
		
		/* add a bunch of points, we know must make up the convex hull which is the clipped rect and triangle */
		
		
		
		/* Maximum possible 6 intersections when using a rectangle and triangle */
		float isectVCosSS[8][3]; /* The 3rd float is used to store angle for qsort(), NOT as a Z location */
		float v1_clipSS[2], v2_clipSS[2];
		float w[3];
		
		/* calc center*/
		float cent[2] = {0.0f, 0.0f};
		/*float up[2] = {0.0f, 1.0f};*/
		int i;
		short doubles;
		
		(*tot) = 0;
		
		if (inside_face_flag & ISECT_1)	{ copy_v2_v2(isectVCosSS[*tot], bucket_bounds_ss[0]); (*tot)++; }
		if (inside_face_flag & ISECT_2)	{ copy_v2_v2(isectVCosSS[*tot], bucket_bounds_ss[1]); (*tot)++; }
		if (inside_face_flag & ISECT_3)	{ copy_v2_v2(isectVCosSS[*tot], bucket_bounds_ss[2]); (*tot)++; }
		if (inside_face_flag & ISECT_4)	{ copy_v2_v2(isectVCosSS[*tot], bucket_bounds_ss[3]); (*tot)++; }
		
		if (inside_bucket_flag & ISECT_1) {	copy_v2_v2(isectVCosSS[*tot], v1coSS); (*tot)++; }
		if (inside_bucket_flag & ISECT_2) {	copy_v2_v2(isectVCosSS[*tot], v2coSS); (*tot)++; }
		if (inside_bucket_flag & ISECT_3) {	copy_v2_v2(isectVCosSS[*tot], v3coSS); (*tot)++; }
		
		if ((inside_bucket_flag & (ISECT_1|ISECT_2)) != (ISECT_1|ISECT_2)) {
			if (line_clip_rect2f(bucket_bounds, v1coSS, v2coSS, v1_clipSS, v2_clipSS)) {
				if ((inside_bucket_flag & ISECT_1)==0) { copy_v2_v2(isectVCosSS[*tot], v1_clipSS); (*tot)++; }
				if ((inside_bucket_flag & ISECT_2)==0) { copy_v2_v2(isectVCosSS[*tot], v2_clipSS); (*tot)++; }
			}
		}
		
		if ((inside_bucket_flag & (ISECT_2|ISECT_3)) != (ISECT_2|ISECT_3)) {
			if (line_clip_rect2f(bucket_bounds, v2coSS, v3coSS, v1_clipSS, v2_clipSS)) {
				if ((inside_bucket_flag & ISECT_2)==0) { copy_v2_v2(isectVCosSS[*tot], v1_clipSS); (*tot)++; }
				if ((inside_bucket_flag & ISECT_3)==0) { copy_v2_v2(isectVCosSS[*tot], v2_clipSS); (*tot)++; }
			}
		}	
		
		if ((inside_bucket_flag & (ISECT_3|ISECT_1)) != (ISECT_3|ISECT_1)) {
			if (line_clip_rect2f(bucket_bounds, v3coSS, v1coSS, v1_clipSS, v2_clipSS)) {
				if ((inside_bucket_flag & ISECT_3)==0) { copy_v2_v2(isectVCosSS[*tot], v1_clipSS); (*tot)++; }
				if ((inside_bucket_flag & ISECT_1)==0) { copy_v2_v2(isectVCosSS[*tot], v2_clipSS); (*tot)++; }
			}
		}
		
		
		if ((*tot) < 3) { /* no intersections to speak of */
			*tot = 0;
			return;
		}
	
		/* now we have all points we need, collect their angles and sort them clockwise */
		
		for(i=0; i<(*tot); i++) {
			cent[0] += isectVCosSS[i][0];
			cent[1] += isectVCosSS[i][1];
		}
		cent[0] = cent[0] / (float)(*tot);
		cent[1] = cent[1] / (float)(*tot);
		
		
		
		/* Collect angles for every point around the center point */

		
#if 0	/* uses a few more cycles then the above loop */
		for(i=0; i<(*tot); i++) {
			isectVCosSS[i][2] = angle_2d_clockwise(up, cent, isectVCosSS[i]);
		}
#endif

		v1_clipSS[0] = cent[0]; /* Abuse this var for the loop below */
		v1_clipSS[1] = cent[1] + 1.0f;
		
		for(i=0; i<(*tot); i++) {
			v2_clipSS[0] = isectVCosSS[i][0] - cent[0];
			v2_clipSS[1] = isectVCosSS[i][1] - cent[1];
			isectVCosSS[i][2] = atan2f(v1_clipSS[0]*v2_clipSS[1] - v1_clipSS[1]*v2_clipSS[0], v1_clipSS[0]*v2_clipSS[0]+v1_clipSS[1]*v2_clipSS[1]); 
		}
		
		if (flip)	qsort(isectVCosSS, *tot, sizeof(float)*3, float_z_sort_flip);
		else		qsort(isectVCosSS, *tot, sizeof(float)*3, float_z_sort);
		
		/* remove doubles */
		/* first/last check */
		if (fabsf(isectVCosSS[0][0]-isectVCosSS[(*tot)-1][0]) < PROJ_GEOM_TOLERANCE &&  fabsf(isectVCosSS[0][1]-isectVCosSS[(*tot)-1][1]) < PROJ_GEOM_TOLERANCE) {
			(*tot)--;
		}
		
		/* its possible there is only a few left after remove doubles */
		if ((*tot) < 3) {
			// printf("removed too many doubles A\n");
			*tot = 0;
			return;
		}
		
		doubles = TRUE;
		while (doubles==TRUE) {
			doubles = FALSE;
			for(i=1; i<(*tot); i++) {
				if (fabsf(isectVCosSS[i-1][0]-isectVCosSS[i][0]) < PROJ_GEOM_TOLERANCE &&
					fabsf(isectVCosSS[i-1][1]-isectVCosSS[i][1]) < PROJ_GEOM_TOLERANCE)
				{
					int j;
					for(j=i+1; j<(*tot); j++) {
						isectVCosSS[j-1][0] = isectVCosSS[j][0]; 
						isectVCosSS[j-1][1] = isectVCosSS[j][1]; 
					}
					doubles = TRUE; /* keep looking for more doubles */
					(*tot)--;
				}
			}
		}
		
		/* its possible there is only a few left after remove doubles */
		if ((*tot) < 3) {
			// printf("removed too many doubles B\n");
			*tot = 0;
			return;
		}
		
		
		if (is_ortho) {
			for(i=0; i<(*tot); i++) {
				barycentric_weights_v2(v1coSS, v2coSS, v3coSS, isectVCosSS[i], w);
				interp_v2_v2v2v2(bucket_bounds_uv[i], uv1co, uv2co, uv3co, w);
			}
		}
		else {
			for(i=0; i<(*tot); i++) {
				barycentric_weights_v2_persp(v1coSS, v2coSS, v3coSS, isectVCosSS[i], w);
				interp_v2_v2v2v2(bucket_bounds_uv[i], uv1co, uv2co, uv3co, w);
			}
		}
	}

#ifdef PROJ_DEBUG_PRINT_CLIP
	/* include this at the bottom of the above function to debug the output */

	{
		/* If there are ever any problems, */
		float test_uv[4][2];
		int i;
		if (is_ortho)	rect_to_uvspace_ortho(bucket_bounds, v1coSS, v2coSS, v3coSS, uv1co, uv2co, uv3co, test_uv, flip);
		else				rect_to_uvspace_persp(bucket_bounds, v1coSS, v2coSS, v3coSS, uv1co, uv2co, uv3co, test_uv, flip);
		printf("(  [(%f,%f), (%f,%f), (%f,%f), (%f,%f)], ", test_uv[0][0], test_uv[0][1],   test_uv[1][0], test_uv[1][1],    test_uv[2][0], test_uv[2][1],    test_uv[3][0], test_uv[3][1]);
		
		printf("  [(%f,%f), (%f,%f), (%f,%f)], ", uv1co[0], uv1co[1],   uv2co[0], uv2co[1],    uv3co[0], uv3co[1]);
		
		printf("[");
		for (i=0; i < (*tot); i++) {
			printf("(%f, %f),", bucket_bounds_uv[i][0], bucket_bounds_uv[i][1]);
		}
		printf("]),\\\n");
	}
#endif
}

	/*
# This script creates faces in a blender scene from printed data above.

project_ls = [
...(output from above block)...
]
 
from Blender import Scene, Mesh, Window, sys, Mathutils

import bpy

V = Mathutils.Vector

def main():
	sce = bpy.data.scenes.active
	
	for item in project_ls:
		bb = item[0]
		uv = item[1]
		poly = item[2]
		
		me = bpy.data.meshes.new()
		ob = sce.objects.new(me)
		
		me.verts.extend([V(bb[0]).resize3D(), V(bb[1]).resize3D(), V(bb[2]).resize3D(), V(bb[3]).resize3D()])
		me.faces.extend([(0,1,2,3),])
		me.verts.extend([V(uv[0]).resize3D(), V(uv[1]).resize3D(), V(uv[2]).resize3D()])
		me.faces.extend([(4,5,6),])
		
		vs = [V(p).resize3D() for p in poly]
		print len(vs)
		l = len(me.verts)
		me.verts.extend(vs)
		
		i = l
		while i < len(me.verts):
			ii = i+1
			if ii==len(me.verts):
				ii = l
			me.edges.extend([i, ii])
			i+=1

if __name__ == '__main__':
	main()
 */	


#undef ISECT_1
#undef ISECT_2
#undef ISECT_3
#undef ISECT_4
#undef ISECT_ALL3
#undef ISECT_ALL4

	
/* checks if pt is inside a convex 2D polyline, the polyline must be ordered rotating clockwise
 * otherwise it would have to test for mixed (line_point_side_v2 > 0.0f) cases */
static int IsectPoly2Df(const float pt[2], float uv[][2], const int tot)
{
	int i;
	if (line_point_side_v2(uv[tot-1], uv[0], pt) < 0.0f)
		return 0;
	
	for (i=1; i<tot; i++) {
		if (line_point_side_v2(uv[i-1], uv[i], pt) < 0.0f)
			return 0;
		
	}
	
	return 1;
}
static int IsectPoly2Df_twoside(const float pt[2], float uv[][2], const int tot)
{
	int i;
	int side = (line_point_side_v2(uv[tot-1], uv[0], pt) > 0.0f);
	
	for (i=1; i<tot; i++) {
		if ((line_point_side_v2(uv[i-1], uv[i], pt) > 0.0f) != side)
			return 0;
		
	}
	
	return 1;
}

/* One of the most important function for projectiopn painting, since it selects the pixels to be added into each bucket.
 * initialize pixels from this face where it intersects with the bucket_index, optionally initialize pixels for removing seams */
static void project_paint_face_init(const ProjPaintState *ps, const int thread_index, const int bucket_index, const int face_index, const int image_index, rctf *bucket_bounds, const ImBuf *ibuf, const short clamp_u, const short clamp_v)
{
	/* Projection vars, to get the 3D locations into screen space  */
	MemArena *arena = ps->arena_mt[thread_index];
	LinkNode **bucketPixelNodes = ps->bucketRect + bucket_index;
	LinkNode *bucketFaceNodes = ps->bucketFaces[bucket_index];
	
	const MFace *mf = ps->dm_mface + face_index;
	const MTFace *tf = ps->dm_mtface + face_index;
	
	/* UV/pixel seeking data */
	int x; /* Image X-Pixel */
	int y;/* Image Y-Pixel */
	float mask;
	float uv[2]; /* Image floating point UV - same as x, y but from 0.0-1.0 */
	
	int side;
	float *v1coSS, *v2coSS, *v3coSS; /* vert co screen-space, these will be assigned to mf->v1,2,3 or mf->v1,3,4 */
	
	float *vCo[4]; /* vertex screenspace coords */
	
	float w[3], wco[3];
	
	float *uv1co, *uv2co, *uv3co; /* for convenience only, these will be assigned to tf->uv[0],1,2 or tf->uv[0],2,3 */
	float pixelScreenCo[4];
	
	rcti bounds_px; /* ispace bounds */
	/* vars for getting uvspace bounds */
	
	float tf_uv_pxoffset[4][2]; /* bucket bounds in UV space so we can init pixels only for this face,  */
	float xhalfpx, yhalfpx;
	const float ibuf_xf = (float)ibuf->x, ibuf_yf = (float)ibuf->y;
	
	int has_x_isect = 0, has_isect = 0; /* for early loop exit */
	
	int i1, i2, i3;
	
	float uv_clip[8][2];
	int uv_clip_tot;
	const short is_ortho = ps->is_ortho;
	const short do_backfacecull = ps->do_backfacecull;
	const short do_clip= ps->rv3d ? ps->rv3d->rflag & RV3D_CLIPPING : 0;
	
	vCo[0] = ps->dm_mvert[mf->v1].co;
	vCo[1] = ps->dm_mvert[mf->v2].co;
	vCo[2] = ps->dm_mvert[mf->v3].co;
	
	
	/* Use tf_uv_pxoffset instead of tf->uv so we can offset the UV half a pixel
	 * this is done so we can avoid offseting all the pixels by 0.5 which causes
	 * problems when wrapping negative coords */
	xhalfpx = (0.5f+   (PROJ_GEOM_TOLERANCE/3.0f)   ) / ibuf_xf;
	yhalfpx = (0.5f+   (PROJ_GEOM_TOLERANCE/4.0f)   ) / ibuf_yf;
	
	/* Note about (PROJ_GEOM_TOLERANCE/x) above...
	  Needed to add this offset since UV coords are often quads aligned to pixels.
	  In this case pixels can be exactly between 2 triangles causing nasty
	  artifacts.
	  
	  This workaround can be removed and painting will still work on most cases
	  but since the first thing most people try is painting onto a quad- better make it work.
	 */



	tf_uv_pxoffset[0][0] = tf->uv[0][0] - xhalfpx;
	tf_uv_pxoffset[0][1] = tf->uv[0][1] - yhalfpx;

	tf_uv_pxoffset[1][0] = tf->uv[1][0] - xhalfpx;
	tf_uv_pxoffset[1][1] = tf->uv[1][1] - yhalfpx;
	
	tf_uv_pxoffset[2][0] = tf->uv[2][0] - xhalfpx;
	tf_uv_pxoffset[2][1] = tf->uv[2][1] - yhalfpx;	
	
	if (mf->v4) {
		vCo[3] = ps->dm_mvert[ mf->v4 ].co;
		
		tf_uv_pxoffset[3][0] = tf->uv[3][0] - xhalfpx;
		tf_uv_pxoffset[3][1] = tf->uv[3][1] - yhalfpx;
		side = 1;
	}
	else {
		side = 0;
	}
	
	do {
		if (side==1) {
			i1=0; i2=2; i3=3;
		}
		else {
			i1=0; i2=1; i3=2;
		}
		
		uv1co = tf_uv_pxoffset[i1]; // was tf->uv[i1];
		uv2co = tf_uv_pxoffset[i2]; // was tf->uv[i2];
		uv3co = tf_uv_pxoffset[i3]; // was tf->uv[i3];

		v1coSS = ps->screenCoords[ (*(&mf->v1 + i1)) ];
		v2coSS = ps->screenCoords[ (*(&mf->v1 + i2)) ];
		v3coSS = ps->screenCoords[ (*(&mf->v1 + i3)) ];
		
		/* This funtion gives is a concave polyline in UV space from the clipped quad and tri*/
		project_bucket_clip_face(
				is_ortho, bucket_bounds,
				v1coSS, v2coSS, v3coSS,
				uv1co, uv2co, uv3co,
				uv_clip, &uv_clip_tot
		);

		/* sometimes this happens, better just allow for 8 intersectiosn even though there should be max 6 */
		/*
		if (uv_clip_tot>6) {
			printf("this should never happen! %d\n", uv_clip_tot);
		}*/
		

		if (pixel_bounds_array(uv_clip, &bounds_px, ibuf->x, ibuf->y, uv_clip_tot)) {

			if(clamp_u) {
				CLAMP(bounds_px.xmin, 0, ibuf->x);
				CLAMP(bounds_px.xmax, 0, ibuf->x);
			}

			if(clamp_v) {
				CLAMP(bounds_px.ymin, 0, ibuf->y);
				CLAMP(bounds_px.ymax, 0, ibuf->y);
			}

			/* clip face and */
			
			has_isect = 0;
			for (y = bounds_px.ymin; y < bounds_px.ymax; y++) {
				//uv[1] = (((float)y) + 0.5f) / (float)ibuf->y;
				uv[1] = (float)y / ibuf_yf; /* use pixel offset UV coords instead */

				has_x_isect = 0;
				for (x = bounds_px.xmin; x < bounds_px.xmax; x++) {
					//uv[0] = (((float)x) + 0.5f) / ibuf->x;
					uv[0] = (float)x / ibuf_xf; /* use pixel offset UV coords instead */
					
					/* Note about IsectPoly2Df_twoside, checking the face or uv flipping doesnt work,
					 * could check the poly direction but better to do this */
					if(	(do_backfacecull		&& IsectPoly2Df(uv, uv_clip, uv_clip_tot)) ||
						(do_backfacecull==0		&& IsectPoly2Df_twoside(uv, uv_clip, uv_clip_tot))) {
						
						has_x_isect = has_isect = 1;
						
						if (is_ortho)	screen_px_from_ortho(uv, v1coSS, v2coSS, v3coSS, uv1co, uv2co, uv3co, pixelScreenCo, w);
						else			screen_px_from_persp(uv, v1coSS, v2coSS, v3coSS, uv1co, uv2co, uv3co, pixelScreenCo, w);
						
						/* a pitty we need to get the worldspace pixel location here */
						if(do_clip) {
							interp_v3_v3v3v3(wco, ps->dm_mvert[ (*(&mf->v1 + i1)) ].co, ps->dm_mvert[ (*(&mf->v1 + i2)) ].co, ps->dm_mvert[ (*(&mf->v1 + i3)) ].co, w);
							if(ED_view3d_test_clipping(ps->rv3d, wco, 1)) {
								continue; /* Watch out that no code below this needs to run */
							}
						}
						
						/* Is this UV visible from the view? - raytrace */
						/* project_paint_PickFace is less complex, use for testing */
						//if (project_paint_PickFace(ps, pixelScreenCo, w, &side) == face_index) {
						if (ps->do_occlude==0 || !project_bucket_point_occluded(ps, bucketFaceNodes, face_index, pixelScreenCo)) {
							
							mask = project_paint_uvpixel_mask(ps, face_index, side, w);
							
							if (mask > 0.0f) {
								BLI_linklist_prepend_arena(
									bucketPixelNodes,
									project_paint_uvpixel_init(ps, arena, ibuf, x, y, mask, face_index, image_index, pixelScreenCo, side, w),
									arena
								);
							}
						}
						
					}
//#if 0
					else if (has_x_isect) {
						/* assuming the face is not a bow-tie - we know we cant intersect again on the X */
						break;
					}
//#endif
				}
				
				
#if 0			/* TODO - investigate why this dosnt work sometimes! it should! */
				/* no intersection for this entire row, after some intersection above means we can quit now */
				if (has_x_isect==0 && has_isect) { 
					break;
				}
#endif
			}
		}
	} while(side--);

	
	
#ifndef PROJ_DEBUG_NOSEAMBLEED
	if (ps->seam_bleed_px > 0.0f) {
		int face_seam_flag;
		
		if (ps->thread_tot > 1)
			BLI_lock_thread(LOCK_CUSTOM1); /* Other threads could be modifying these vars */
		
		face_seam_flag = ps->faceSeamFlags[face_index];
		
		/* are any of our edges un-initialized? */
		if ((face_seam_flag & (PROJ_FACE_SEAM1|PROJ_FACE_NOSEAM1))==0 || 
			(face_seam_flag & (PROJ_FACE_SEAM2|PROJ_FACE_NOSEAM2))==0 || 
			(face_seam_flag & (PROJ_FACE_SEAM3|PROJ_FACE_NOSEAM3))==0 || 
			(face_seam_flag & (PROJ_FACE_SEAM4|PROJ_FACE_NOSEAM4))==0
		) {
			project_face_seams_init(ps, face_index, mf->v4);
			face_seam_flag = ps->faceSeamFlags[face_index];
			//printf("seams - %d %d %d %d\n", flag&PROJ_FACE_SEAM1, flag&PROJ_FACE_SEAM2, flag&PROJ_FACE_SEAM3, flag&PROJ_FACE_SEAM4);
		}
		
		if ((face_seam_flag & (PROJ_FACE_SEAM1|PROJ_FACE_SEAM2|PROJ_FACE_SEAM3|PROJ_FACE_SEAM4))==0) {
			
			if (ps->thread_tot > 1)
				BLI_unlock_thread(LOCK_CUSTOM1); /* Other threads could be modifying these vars */
			
		}
		else {
			/* we have a seam - deal with it! */
			
			/* Now create new UV's for the seam face */
			float (*outset_uv)[2] = ps->faceSeamUVs[face_index];
			float insetCos[4][3]; /* inset face coords.  NOTE!!! ScreenSace for ortho, Worldspace in prespective view */

			float fac;
			float *vCoSS[4]; /* vertex screenspace coords */
			
			float bucket_clip_edges[2][2]; /* store the screenspace coords of the face, clipped by the bucket's screen aligned rectangle */
			float edge_verts_inset_clip[2][3];
			int fidx1, fidx2; /* face edge pairs - loop throuh these ((0,1), (1,2), (2,3), (3,0)) or ((0,1), (1,2), (2,0)) for a tri */
			
			float seam_subsection[4][2];
			float fac1, fac2, ftot;
			
			
			if (outset_uv[0][0]==FLT_MAX) /* first time initialize */
				uv_image_outset(tf_uv_pxoffset, outset_uv, ps->seam_bleed_px, ibuf->x, ibuf->y, mf->v4);
			
			/* ps->faceSeamUVs cant be modified when threading, now this is done we can unlock */
			if (ps->thread_tot > 1)
				BLI_unlock_thread(LOCK_CUSTOM1); /* Other threads could be modifying these vars */
			
			vCoSS[0] = ps->screenCoords[mf->v1];
			vCoSS[1] = ps->screenCoords[mf->v2];
			vCoSS[2] = ps->screenCoords[mf->v3];
			if (mf->v4)
				vCoSS[3] = ps->screenCoords[ mf->v4 ];
			
			/* PROJ_FACE_SCALE_SEAM must be slightly less then 1.0f */
			if (is_ortho) {
				if (mf->v4)	scale_quad(insetCos, vCoSS, PROJ_FACE_SCALE_SEAM);
				else		scale_tri(insetCos, vCoSS, PROJ_FACE_SCALE_SEAM);
			}
			else {
				if (mf->v4)	scale_quad(insetCos, vCo, PROJ_FACE_SCALE_SEAM);
				else		scale_tri(insetCos, vCo, PROJ_FACE_SCALE_SEAM);
			}
			
			side = 0; /* for triangles this wont need to change */
			
			for (fidx1 = 0; fidx1 < (mf->v4 ? 4 : 3); fidx1++) {
				if (mf->v4)		fidx2 = (fidx1==3) ? 0 : fidx1+1; /* next fidx in the face (0,1,2,3) -> (1,2,3,0) */
				else			fidx2 = (fidx1==2) ? 0 : fidx1+1; /* next fidx in the face (0,1,2) -> (1,2,0) */
				
				if (	(face_seam_flag & (1<<fidx1)) && /* 1<<fidx1 -> PROJ_FACE_SEAM# */
						line_clip_rect2f(bucket_bounds, vCoSS[fidx1], vCoSS[fidx2], bucket_clip_edges[0], bucket_clip_edges[1])
				) {

					ftot = len_v2v2(vCoSS[fidx1], vCoSS[fidx2]); /* screenspace edge length */
					
					if (ftot > 0.0f) { /* avoid div by zero */
						if (mf->v4) {
							if (fidx1==2 || fidx2==2)	side= 1;
							else						side= 0;
						}
						
						fac1 = len_v2v2(vCoSS[fidx1], bucket_clip_edges[0]) / ftot;
						fac2 = len_v2v2(vCoSS[fidx1], bucket_clip_edges[1]) / ftot;
						
						interp_v2_v2v2(seam_subsection[0], tf_uv_pxoffset[fidx1], tf_uv_pxoffset[fidx2], fac1);
						interp_v2_v2v2(seam_subsection[1], tf_uv_pxoffset[fidx1], tf_uv_pxoffset[fidx2], fac2);

						interp_v2_v2v2(seam_subsection[2], outset_uv[fidx1], outset_uv[fidx2], fac2);
						interp_v2_v2v2(seam_subsection[3], outset_uv[fidx1], outset_uv[fidx2], fac1);
						
						/* if the bucket_clip_edges values Z values was kept we could avoid this
						 * Inset needs to be added so occlusion tests wont hit adjacent faces */
						interp_v3_v3v3(edge_verts_inset_clip[0], insetCos[fidx1], insetCos[fidx2], fac1);
						interp_v3_v3v3(edge_verts_inset_clip[1], insetCos[fidx1], insetCos[fidx2], fac2);
						

						if (pixel_bounds_uv(seam_subsection[0], seam_subsection[1], seam_subsection[2], seam_subsection[3], &bounds_px, ibuf->x, ibuf->y, 1)) {
							/* bounds between the seam rect and the uvspace bucket pixels */
							
							has_isect = 0;
							for (y = bounds_px.ymin; y < bounds_px.ymax; y++) {
								// uv[1] = (((float)y) + 0.5f) / (float)ibuf->y;
								uv[1] = (float)y / ibuf_yf; /* use offset uvs instead */
								
								has_x_isect = 0;
								for (x = bounds_px.xmin; x < bounds_px.xmax; x++) {
									//uv[0] = (((float)x) + 0.5f) / (float)ibuf->x;
									uv[0] = (float)x / ibuf_xf; /* use offset uvs instead */
									
									/* test we're inside uvspace bucket and triangle bounds */
									if (isect_point_quad_v2(uv, seam_subsection[0], seam_subsection[1], seam_subsection[2], seam_subsection[3])) {
										
										/* We need to find the closest point along the face edge,
										 * getting the screen_px_from_*** wont work because our actual location
										 * is not relevent, since we are outside the face, Use VecLerpf to find
										 * our location on the side of the face's UV */
										/*
										if (is_ortho)	screen_px_from_ortho(ps, uv, v1co, v2co, v3co, uv1co, uv2co, uv3co, pixelScreenCo);
										else					screen_px_from_persp(ps, uv, v1co, v2co, v3co, uv1co, uv2co, uv3co, pixelScreenCo);
										*/
										
										/* Since this is a seam we need to work out where on the line this pixel is */
										//fac = line_point_factor_v2(uv, uv_seam_quad[0], uv_seam_quad[1]);
										
										fac = line_point_factor_v2(uv, seam_subsection[0], seam_subsection[1]);
										if (fac < 0.0f)		{ copy_v3_v3(pixelScreenCo, edge_verts_inset_clip[0]); }
										else if (fac > 1.0f)	{ copy_v3_v3(pixelScreenCo, edge_verts_inset_clip[1]); }
										else				{ interp_v3_v3v3(pixelScreenCo, edge_verts_inset_clip[0], edge_verts_inset_clip[1], fac); }
										
										if (!is_ortho) {
											pixelScreenCo[3] = 1.0f;
											mul_m4_v4((float(*)[4])ps->projectMat, pixelScreenCo); /* cast because of const */
											pixelScreenCo[0] = (float)(ps->winx/2.0f)+(ps->winx/2.0f)*pixelScreenCo[0]/pixelScreenCo[3];
											pixelScreenCo[1] = (float)(ps->winy/2.0f)+(ps->winy/2.0f)*pixelScreenCo[1]/pixelScreenCo[3];
											pixelScreenCo[2] = pixelScreenCo[2]/pixelScreenCo[3]; /* Use the depth for bucket point occlusion */
										}
										
										if (ps->do_occlude==0 || !project_bucket_point_occluded(ps, bucketFaceNodes, face_index, pixelScreenCo)) {
											
											/* Only bother calculating the weights if we intersect */
											if (ps->do_mask_normal || ps->dm_mtface_clone) {
#if 1
												/* get the UV on the line since we want to copy the pixels from there for bleeding */
												float uv_close[2];
												float fac= closest_to_line_v2(uv_close, uv, tf_uv_pxoffset[fidx1], tf_uv_pxoffset[fidx2]);
												if		(fac < 0.0f) copy_v2_v2(uv_close, tf_uv_pxoffset[fidx1]);
												else if	(fac > 1.0f) copy_v2_v2(uv_close, tf_uv_pxoffset[fidx2]);

												if (side) {
													barycentric_weights_v2(tf_uv_pxoffset[0], tf_uv_pxoffset[2], tf_uv_pxoffset[3], uv_close, w);
												}
												else {
													barycentric_weights_v2(tf_uv_pxoffset[0], tf_uv_pxoffset[1], tf_uv_pxoffset[2], uv_close, w);
												}
#else											/* this is buggy with quads, dont use for now */

												/* Cheat, we know where we are along the edge so work out the weights from that */
												fac = fac1 + (fac * (fac2-fac1));

												w[0]=w[1]=w[2]= 0.0;
												if (side) {
													w[fidx1?fidx1-1:0] = 1.0f-fac;
													w[fidx2?fidx2-1:0] = fac;
												}
												else {
													w[fidx1] = 1.0f-fac;
													w[fidx2] = fac;
												}
#endif
											}
											
											/* a pitty we need to get the worldspace pixel location here */
											if(do_clip) {
												if (side)	interp_v3_v3v3v3(wco, ps->dm_mvert[mf->v1].co, ps->dm_mvert[mf->v3].co, ps->dm_mvert[mf->v4].co, w);
												else		interp_v3_v3v3v3(wco, ps->dm_mvert[mf->v1].co, ps->dm_mvert[mf->v2].co, ps->dm_mvert[mf->v3].co, w);

												if(ED_view3d_test_clipping(ps->rv3d, wco, 1)) {
													continue; /* Watch out that no code below this needs to run */
												}
											}
											
											mask = project_paint_uvpixel_mask(ps, face_index, side, w);
											
											if (mask > 0.0f) {
												BLI_linklist_prepend_arena(
													bucketPixelNodes,
													project_paint_uvpixel_init(ps, arena, ibuf, x, y, mask, face_index, image_index, pixelScreenCo, side, w),
													arena
												);
											}
											
										}
									}
									else if (has_x_isect) {
										/* assuming the face is not a bow-tie - we know we cant intersect again on the X */
										break;
									}
								}
								
#if 0							/* TODO - investigate why this dosnt work sometimes! it should! */
								/* no intersection for this entire row, after some intersection above means we can quit now */
								if (has_x_isect==0 && has_isect) { 
									break;
								}
#endif
							}
						}
					}
				}
			}
		}
	}
#endif // PROJ_DEBUG_NOSEAMBLEED
}


/* takes floating point screenspace min/max and returns int min/max to be used as indices for ps->bucketRect, ps->bucketFlags */
static void project_paint_bucket_bounds(const ProjPaintState *ps, const float min[2], const float max[2], int bucketMin[2], int bucketMax[2])
{
	/* divide by bucketWidth & bucketHeight so the bounds are offset in bucket grid units */
	/* XXX: the offset of 0.5 is always truncated to zero and the offset of 1.5f is always truncated to 1, is this really correct?? - jwilkins */
	bucketMin[0] = (int)((int)(((float)(min[0] - ps->screenMin[0]) / ps->screen_width) * ps->buckets_x) + 0.5f); /* these offsets of 0.5 and 1.5 seem odd but they are correct */
	bucketMin[1] = (int)((int)(((float)(min[1] - ps->screenMin[1]) / ps->screen_height) * ps->buckets_y) + 0.5f);
	
	bucketMax[0] = (int)((int)(((float)(max[0] - ps->screenMin[0]) / ps->screen_width) * ps->buckets_x) + 1.5f);
	bucketMax[1] = (int)((int)(((float)(max[1] - ps->screenMin[1]) / ps->screen_height) * ps->buckets_y) + 1.5f);
	
	/* incase the rect is outside the mesh 2d bounds */
	CLAMP(bucketMin[0], 0, ps->buckets_x);
	CLAMP(bucketMin[1], 0, ps->buckets_y);
	
	CLAMP(bucketMax[0], 0, ps->buckets_x);
	CLAMP(bucketMax[1], 0, ps->buckets_y);
}

/* set bucket_bounds to a screen space-aligned floating point bound-box */
static void project_bucket_bounds(const ProjPaintState *ps, const int bucket_x, const int bucket_y, rctf *bucket_bounds)
{
	bucket_bounds->xmin =	ps->screenMin[0]+((bucket_x)*(ps->screen_width / ps->buckets_x));		/* left */
	bucket_bounds->xmax =	ps->screenMin[0]+((bucket_x+1)*(ps->screen_width / ps->buckets_x));	/* right */
	
	bucket_bounds->ymin =	ps->screenMin[1]+((bucket_y)*(ps->screen_height / ps->buckets_y));		/* bottom */
	bucket_bounds->ymax =	ps->screenMin[1]+((bucket_y+1)*(ps->screen_height  / ps->buckets_y));	/* top */
}

/* Fill this bucket with pixels from the faces that intersect it.
 * 
 * have bucket_bounds as an argument so we don;t need to give bucket_x/y the rect function needs */
static void project_bucket_init(const ProjPaintState *ps, const int thread_index, const int bucket_index, rctf *bucket_bounds)
{
	LinkNode *node;
	int face_index, image_index=0;
	ImBuf *ibuf = NULL;
	Image *tpage_last = NULL, *tpage;
	Image *ima = NULL;

	if (ps->image_tot==1) {
		/* Simple loop, no context switching */
		ibuf = ps->projImages[0].ibuf;
		ima = ps->projImages[0].ima;

		for (node = ps->bucketFaces[bucket_index]; node; node= node->next) { 
			project_paint_face_init(ps, thread_index, bucket_index, GET_INT_FROM_POINTER(node->link), 0, bucket_bounds, ibuf, ima->tpageflag & IMA_CLAMP_U, ima->tpageflag & IMA_CLAMP_V);
		}
	}
	else {
		
		/* More complicated loop, switch between images */
		for (node = ps->bucketFaces[bucket_index]; node; node= node->next) {
			face_index = GET_INT_FROM_POINTER(node->link);
				
			/* Image context switching */
			tpage = project_paint_face_image(ps, ps->dm_mtface, face_index);
			if (tpage_last != tpage) {
				tpage_last = tpage;

				for (image_index=0; image_index < ps->image_tot; image_index++) {
					if (ps->projImages[image_index].ima == tpage_last) {
						ibuf = ps->projImages[image_index].ibuf;
						ima = ps->projImages[image_index].ima;
						break;
					}
				}
			}
			/* context switching done */
			
			project_paint_face_init(ps, thread_index, bucket_index, face_index, image_index, bucket_bounds, ibuf, ima->tpageflag & IMA_CLAMP_U, ima->tpageflag & IMA_CLAMP_V);
		}
	}
	
	ps->bucketFlags[bucket_index] |= PROJ_BUCKET_INIT;
}


/* We want to know if a bucket and a face overlap in screen-space
 * 
 * Note, if this ever returns false positives its not that bad, since a face in the bounding area will have its pixels
 * calculated when it might not be needed later, (at the moment at least)
 * obviously it shouldn't have bugs though */

static int project_bucket_face_isect(ProjPaintState *ps, int bucket_x, int bucket_y, const MFace *mf)
{
	/* TODO - replace this with a tricker method that uses sideofline for all screenCoords's edges against the closest bucket corner */
	rctf bucket_bounds;
	float p1[2], p2[2], p3[2], p4[2];
	float *v, *v1,*v2,*v3,*v4=NULL;
	int fidx;
	
	project_bucket_bounds(ps, bucket_x, bucket_y, &bucket_bounds);
	
	/* Is one of the faces verts in the bucket bounds? */
	
	fidx = mf->v4 ? 3:2;
	do {
		v = ps->screenCoords[ (*(&mf->v1 + fidx)) ];
		if (BLI_in_rctf(&bucket_bounds, v[0], v[1])) {
			return 1;
		}
	} while (fidx--);
	
	v1 = ps->screenCoords[mf->v1];
	v2 = ps->screenCoords[mf->v2];
	v3 = ps->screenCoords[mf->v3];
	if (mf->v4) {
		v4 = ps->screenCoords[mf->v4];
	}
	
	p1[0] = bucket_bounds.xmin; p1[1] = bucket_bounds.ymin;
	p2[0] = bucket_bounds.xmin;	p2[1] = bucket_bounds.ymax;
	p3[0] = bucket_bounds.xmax;	p3[1] = bucket_bounds.ymax;
	p4[0] = bucket_bounds.xmax;	p4[1] = bucket_bounds.ymin;
		
	if (mf->v4) {
		if ( isect_point_quad_v2(p1, v1, v2, v3, v4) ||
		     isect_point_quad_v2(p2, v1, v2, v3, v4) ||
		     isect_point_quad_v2(p3, v1, v2, v3, v4) ||
		     isect_point_quad_v2(p4, v1, v2, v3, v4) ||

			/* we can avoid testing v3,v1 because another intersection MUST exist if this intersects */
			(isect_line_line_v2(p1, p2, v1, v2) || isect_line_line_v2(p1, p2, v2, v3) || isect_line_line_v2(p1, p2, v3, v4)) ||
			(isect_line_line_v2(p2, p3, v1, v2) || isect_line_line_v2(p2, p3, v2, v3) || isect_line_line_v2(p2, p3, v3, v4)) ||
			(isect_line_line_v2(p3, p4, v1, v2) || isect_line_line_v2(p3, p4, v2, v3) || isect_line_line_v2(p3, p4, v3, v4)) ||
			(isect_line_line_v2(p4, p1, v1, v2) || isect_line_line_v2(p4, p1, v2, v3) || isect_line_line_v2(p4, p1, v3, v4))
		) {
			return 1;
		}
	}
	else {
		if ( isect_point_tri_v2(p1, v1, v2, v3) ||
		     isect_point_tri_v2(p2, v1, v2, v3) ||
		     isect_point_tri_v2(p3, v1, v2, v3) ||
		     isect_point_tri_v2(p4, v1, v2, v3) ||
			/* we can avoid testing v3,v1 because another intersection MUST exist if this intersects */
			(isect_line_line_v2(p1, p2, v1, v2) || isect_line_line_v2(p1, p2, v2, v3)) ||
			(isect_line_line_v2(p2, p3, v1, v2) || isect_line_line_v2(p2, p3, v2, v3)) ||
			(isect_line_line_v2(p3, p4, v1, v2) || isect_line_line_v2(p3, p4, v2, v3)) ||
			(isect_line_line_v2(p4, p1, v1, v2) || isect_line_line_v2(p4, p1, v2, v3))
		) {
			return 1;
		}
	}

	return 0;
}

/* Add faces to the bucket but dont initialize its pixels
 * TODO - when painting occluded, sort the faces on their min-Z and only add faces that faces that are not occluded */
static void project_paint_delayed_face_init(ProjPaintState *ps, const MFace *mf, const int face_index)
{
	float min[2], max[2], *vCoSS;
	int bucketMin[2], bucketMax[2]; /* for  ps->bucketRect indexing */
	int fidx, bucket_x, bucket_y;
	int has_x_isect = -1, has_isect = 0; /* for early loop exit */
	MemArena *arena = ps->arena_mt[0]; /* just use the first thread arena since threading has not started yet */
	
	INIT_MINMAX2(min, max);
	
	fidx = mf->v4 ? 3:2;
	do {
		vCoSS = ps->screenCoords[ *(&mf->v1 + fidx) ];
		DO_MINMAX2(vCoSS, min, max);
	} while (fidx--);
	
	project_paint_bucket_bounds(ps, min, max, bucketMin, bucketMax);
	
	for (bucket_y = bucketMin[1]; bucket_y < bucketMax[1]; bucket_y++) {
		has_x_isect = 0;
		for (bucket_x = bucketMin[0]; bucket_x < bucketMax[0]; bucket_x++) {
			if (project_bucket_face_isect(ps, bucket_x, bucket_y, mf)) {
				int bucket_index= bucket_x + (bucket_y * ps->buckets_x);
				BLI_linklist_prepend_arena(
					&ps->bucketFaces[ bucket_index ],
					SET_INT_IN_POINTER(face_index), /* cast to a pointer to shut up the compiler */
					arena
				);
				
				has_x_isect = has_isect = 1;
			}
			else if (has_x_isect) {
				/* assuming the face is not a bow-tie - we know we cant intersect again on the X */
				break;
			}
		}
		
		/* no intersection for this entire row, after some intersection above means we can quit now */
		if (has_x_isect==0 && has_isect) { 
			break;
		}
	}
	
#ifndef PROJ_DEBUG_NOSEAMBLEED
	if (ps->seam_bleed_px > 0.0f) {
		if (!mf->v4) {
			ps->faceSeamFlags[face_index] |= PROJ_FACE_NOSEAM4; /* so this wont show up as an untagged edge */
		}
		**ps->faceSeamUVs[face_index] = FLT_MAX; /* set as uninitialized */
	}
#endif
}

static int project_paint_view_clip(View3D *v3d, RegionView3D *rv3d, float *clipsta, float *clipend)
{
	int orth= ED_view3d_clip_range_get(v3d, rv3d, clipsta, clipend);

	if (orth) { /* only needed for ortho */
		float fac = 2.0f / ((*clipend) - (*clipsta));
		*clipsta *= fac;
		*clipend *= fac;
	}

	return orth;
}

/* run once per stroke before projection painting */
static void project_paint_begin(ProjPaintState *ps)
{	
	/* Viewport vars */
	float mat[3][3];
	
	float no[3];
	
	float *projScreenCo; /* Note, we could have 4D vectors are only needed for */
	float projMargin;

	/* Image Vars - keep track of images we have used */
	LinkNode *image_LinkList = NULL;
	LinkNode *node;
	
	ProjPaintImage *projIma;
	Image *tpage_last = NULL, *tpage;
	
	/* Face vars */
	MFace *mf;
	MTFace *tf;
	
	int a, i; /* generic looping vars */
	int image_index = -1, face_index;
	MVert *mv;
	
	MemArena *arena; /* at the moment this is just ps->arena_mt[0], but use this to show were not multithreading */

	const int diameter= 2*brush_size(ps->scene, ps->brush);
	
	/* ---- end defines ---- */
	
	if(ps->source==PROJ_SRC_VIEW)
		ED_view3d_local_clipping(ps->rv3d, ps->ob->obmat); /* faster clipping lookups */

	/* paint onto the derived mesh */
	
	/* Workaround for subsurf selection, try the display mesh first */
	if (ps->source==PROJ_SRC_IMAGE_CAM) {
		/* using render mesh, assume only camera was rendered from */
		ps->dm = mesh_create_derived_render(ps->scene, ps->ob, ps->scene->customdata_mask | CD_MASK_MTFACE);
		ps->dm_release= TRUE;
	}
	else if(ps->ob->derivedFinal && CustomData_has_layer( &ps->ob->derivedFinal->faceData, CD_MTFACE)) {
		ps->dm = ps->ob->derivedFinal;
		ps->dm_release= FALSE;
	}
	else {
		ps->dm = mesh_get_derived_final(ps->scene, ps->ob, ps->scene->customdata_mask | CD_MASK_MTFACE);
		ps->dm_release= TRUE;
	}
	
	if ( !CustomData_has_layer( &ps->dm->faceData, CD_MTFACE) ) {
		
		if(ps->dm_release)
			ps->dm->release(ps->dm);
		
		ps->dm = NULL;
		return; 
	}
	
	ps->dm_mvert = ps->dm->getVertArray(ps->dm);
	ps->dm_mface = ps->dm->getTessFaceArray(ps->dm);
	ps->dm_mtface= ps->dm->getTessFaceDataArray(ps->dm, CD_MTFACE);
	
	ps->dm_totvert = ps->dm->getNumVerts(ps->dm);
	ps->dm_totface = ps->dm->getNumTessFaces(ps->dm);
	
	/* use clone mtface? */
	
	
	/* Note, use the original mesh for getting the clone and mask layer index
	 * this avoids re-generating the derived mesh just to get the new index */
	if (ps->do_layer_clone) {
		//int layer_num = CustomData_get_clone_layer(&ps->dm->faceData, CD_MTFACE);
		int layer_num = CustomData_get_clone_layer(&((Mesh *)ps->ob->data)->fdata, CD_MTFACE);
		if (layer_num != -1)
			ps->dm_mtface_clone = CustomData_get_layer_n(&ps->dm->faceData, CD_MTFACE, layer_num);
		
		if (ps->dm_mtface_clone==NULL || ps->dm_mtface_clone==ps->dm_mtface) {
			ps->do_layer_clone = 0;
			ps->dm_mtface_clone= NULL;
			printf("ACK!\n");
		}
	}
	
	if (ps->do_layer_stencil) {
		//int layer_num = CustomData_get_stencil_layer(&ps->dm->faceData, CD_MTFACE);
		int layer_num = CustomData_get_stencil_layer(&((Mesh *)ps->ob->data)->fdata, CD_MTFACE);
		if (layer_num != -1)
			ps->dm_mtface_stencil = CustomData_get_layer_n(&ps->dm->faceData, CD_MTFACE, layer_num);
		
		if (ps->dm_mtface_stencil==NULL || ps->dm_mtface_stencil==ps->dm_mtface) {
			ps->do_layer_stencil = 0;
			ps->dm_mtface_stencil = NULL;
		}
	}
	
	/* when using subsurf or multires, mface arrays are thrown away, we need to keep a copy */
	if(ps->dm->type != DM_TYPE_CDDM) {
		ps->dm_mvert= MEM_dupallocN(ps->dm_mvert);
		ps->dm_mface= MEM_dupallocN(ps->dm_mface);
		/* looks like these are ok for now.*/
		/*
		ps->dm_mtface= MEM_dupallocN(ps->dm_mtface);
		ps->dm_mtface_clone= MEM_dupallocN(ps->dm_mtface_clone);
		ps->dm_mtface_stencil= MEM_dupallocN(ps->dm_mtface_stencil);
		 */
	}
	
	ps->viewDir[0] = 0.0f;
	ps->viewDir[1] = 0.0f;
	ps->viewDir[2] = 1.0f;
	
	{
		float viewmat[4][4];
		float viewinv[4][4];

		invert_m4_m4(ps->ob->imat, ps->ob->obmat);

		if(ps->source==PROJ_SRC_VIEW) {
			/* normal drawing */
			ps->winx= ps->ar->winx;
			ps->winy= ps->ar->winy;

			copy_m4_m4(viewmat, ps->rv3d->viewmat);
			copy_m4_m4(viewinv, ps->rv3d->viewinv);

			ED_view3d_ob_project_mat_get(ps->rv3d, ps->ob, ps->projectMat);

			ps->is_ortho= project_paint_view_clip(ps->v3d, ps->rv3d, &ps->clipsta, &ps->clipend);
		}
		else {
			/* reprojection */
			float winmat[4][4];
			float vmat[4][4];

			ps->winx= ps->reproject_ibuf->x;
			ps->winy= ps->reproject_ibuf->y;

			if (ps->source==PROJ_SRC_IMAGE_VIEW) {
				/* image stores camera data, tricky */
				IDProperty *idgroup= IDP_GetProperties(&ps->reproject_image->id, 0);
				IDProperty *view_data= IDP_GetPropertyFromGroup(idgroup, PROJ_VIEW_DATA_ID);

				float *array= (float *)IDP_Array(view_data);

				/* use image array, written when creating image */
				memcpy(winmat, array, sizeof(winmat)); array += sizeof(winmat)/sizeof(float);
				memcpy(viewmat, array, sizeof(viewmat)); array += sizeof(viewmat)/sizeof(float);
				ps->clipsta= array[0];
				ps->clipend= array[1];
				ps->is_ortho= array[2] ? 1:0;

				invert_m4_m4(viewinv, viewmat);
			}
			else if (ps->source==PROJ_SRC_IMAGE_CAM) {
				Object *cam_ob= ps->scene->camera;
				CameraParams params;

				/* viewmat & viewinv */
				copy_m4_m4(viewinv, cam_ob->obmat);
				normalize_m4(viewinv);
				invert_m4_m4(viewmat, viewinv);

				/* window matrix, clipping and ortho */
				camera_params_init(&params);
				camera_params_from_object(&params, cam_ob);
				camera_params_compute_viewplane(&params, ps->winx, ps->winy, 1.0f, 1.0f);
				camera_params_compute_matrix(&params);

				copy_m4_m4(winmat, params.winmat);
				ps->clipsta= params.clipsta;
				ps->clipend= params.clipend;
				ps->is_ortho= params.is_ortho;
			}

			/* same as view3d_get_object_project_mat */
			mult_m4_m4m4(vmat, viewmat, ps->ob->obmat);
			mult_m4_m4m4(ps->projectMat, winmat, vmat);
		}


		/* viewDir - object relative */
		invert_m4_m4(ps->ob->imat, ps->ob->obmat);
		copy_m3_m4(mat, viewinv);
		mul_m3_v3(mat, ps->viewDir);
		copy_m3_m4(mat, ps->ob->imat);
		mul_m3_v3(mat, ps->viewDir);
		normalize_v3(ps->viewDir);
		
		/* viewPos - object relative */
		copy_v3_v3(ps->viewPos, viewinv[3]);
		copy_m3_m4(mat, ps->ob->imat);
		mul_m3_v3(mat, ps->viewPos);
		add_v3_v3(ps->viewPos, ps->ob->imat[3]);
	}
	
	/* calculate vert screen coords
	 * run this early so we can calculate the x/y resolution of our bucket rect */
	INIT_MINMAX2(ps->screenMin, ps->screenMax);
	
	ps->screenCoords = MEM_mallocN(sizeof(float) * ps->dm_totvert * 4, "ProjectPaint ScreenVerts");
	projScreenCo= *ps->screenCoords;
	
	if (ps->is_ortho) {
		for(a=0, mv=ps->dm_mvert; a < ps->dm_totvert; a++, mv++, projScreenCo+=4) {
			mul_v3_m4v3(projScreenCo, ps->projectMat, mv->co);
			
			/* screen space, not clamped */
			projScreenCo[0] = (float)(ps->winx/2.0f)+(ps->winx/2.0f)*projScreenCo[0];
			projScreenCo[1] = (float)(ps->winy/2.0f)+(ps->winy/2.0f)*projScreenCo[1];
			DO_MINMAX2(projScreenCo, ps->screenMin, ps->screenMax);
		}
	}
	else {
		for(a=0, mv=ps->dm_mvert; a < ps->dm_totvert; a++, mv++, projScreenCo+=4) {
			copy_v3_v3(projScreenCo, mv->co);
			projScreenCo[3] = 1.0f;

			mul_m4_v4(ps->projectMat, projScreenCo);

			if (projScreenCo[3] > ps->clipsta) {
				/* screen space, not clamped */
				projScreenCo[0] = (float)(ps->winx/2.0f)+(ps->winx/2.0f)*projScreenCo[0]/projScreenCo[3];
				projScreenCo[1] = (float)(ps->winy/2.0f)+(ps->winy/2.0f)*projScreenCo[1]/projScreenCo[3];
				projScreenCo[2] = projScreenCo[2]/projScreenCo[3]; /* Use the depth for bucket point occlusion */
				DO_MINMAX2(projScreenCo, ps->screenMin, ps->screenMax);
			}
			else {
				/* TODO - deal with cases where 1 side of a face goes behind the view ?
				 * 
				 * After some research this is actually very tricky, only option is to
				 * clip the derived mesh before painting, which is a Pain */
				projScreenCo[0] = FLT_MAX;
			}
		}
	}
	
	/* If this border is not added we get artifacts for faces that
	 * have a parallel edge and at the bounds of the the 2D projected verts eg
	 * - a single screen aligned quad */
	projMargin = (ps->screenMax[0] - ps->screenMin[0]) * 0.000001f;
	ps->screenMax[0] += projMargin;
	ps->screenMin[0] -= projMargin;
	projMargin = (ps->screenMax[1] - ps->screenMin[1]) * 0.000001f;
	ps->screenMax[1] += projMargin;
	ps->screenMin[1] -= projMargin;
	
	if(ps->source==PROJ_SRC_VIEW) {
#ifdef PROJ_DEBUG_WINCLIP
		CLAMP(ps->screenMin[0], (float)(-diameter), (float)(ps->winx + diameter));
		CLAMP(ps->screenMax[0], (float)(-diameter), (float)(ps->winx + diameter));

		CLAMP(ps->screenMin[1], (float)(-diameter), (float)(ps->winy + diameter));
		CLAMP(ps->screenMax[1], (float)(-diameter), (float)(ps->winy + diameter));
#endif
	}
	else { /* reprojection, use bounds */
		ps->screenMin[0]= 0;
		ps->screenMax[0]= (float)(ps->winx);

		ps->screenMin[1]= 0;
		ps->screenMax[1]= (float)(ps->winy);
	}

	/* only for convenience */
	ps->screen_width  = ps->screenMax[0] - ps->screenMin[0];
	ps->screen_height = ps->screenMax[1] - ps->screenMin[1];
	
	ps->buckets_x = (int)(ps->screen_width / (((float)diameter) / PROJ_BUCKET_BRUSH_DIV));
	ps->buckets_y = (int)(ps->screen_height / (((float)diameter) / PROJ_BUCKET_BRUSH_DIV));
	
	/* printf("\tscreenspace bucket division x:%d y:%d\n", ps->buckets_x, ps->buckets_y); */
	
	/* really high values could cause problems since it has to allocate a few
	 * (ps->buckets_x*ps->buckets_y) sized arrays  */
	CLAMP(ps->buckets_x, PROJ_BUCKET_RECT_MIN, PROJ_BUCKET_RECT_MAX);
	CLAMP(ps->buckets_y, PROJ_BUCKET_RECT_MIN, PROJ_BUCKET_RECT_MAX);
	
	ps->bucketRect = (LinkNode **)MEM_callocN(sizeof(LinkNode *) * ps->buckets_x * ps->buckets_y, "paint-bucketRect");
	ps->bucketFaces= (LinkNode **)MEM_callocN(sizeof(LinkNode *) * ps->buckets_x * ps->buckets_y, "paint-bucketFaces");
	
	ps->bucketFlags= (unsigned char *)MEM_callocN(sizeof(char) * ps->buckets_x * ps->buckets_y, "paint-bucketFaces");
#ifndef PROJ_DEBUG_NOSEAMBLEED
	if (ps->seam_bleed_px > 0.0f) {
		ps->vertFaces= (LinkNode **)MEM_callocN(sizeof(LinkNode *) * ps->dm_totvert, "paint-vertFaces");
		ps->faceSeamFlags = (char *)MEM_callocN(sizeof(char) * ps->dm_totface, "paint-faceSeamFlags");
		ps->faceSeamUVs= MEM_mallocN(sizeof(float) * ps->dm_totface * 8, "paint-faceSeamUVs");
	}
#endif
	
	/* Thread stuff
	 * 
	 * very small brushes run a lot slower multithreaded since the advantage with
	 * threads is being able to fill in multiple buckets at once.
	 * Only use threads for bigger brushes. */
	
	if (ps->scene->r.mode & R_FIXED_THREADS) {
		ps->thread_tot = ps->scene->r.threads;
	}
	else {
		ps->thread_tot = BLI_system_thread_count();
	}
	for (a=0; a<ps->thread_tot; a++) {
		ps->arena_mt[a] = BLI_memarena_new(1<<16, "project paint arena");
	}
	
	arena = ps->arena_mt[0]; 
	
	if (ps->do_backfacecull && ps->do_mask_normal) {
		float viewDirPersp[3];
		
		ps->vertFlags = MEM_callocN(sizeof(char) * ps->dm_totvert, "paint-vertFlags");
		
		for(a=0, mv=ps->dm_mvert; a < ps->dm_totvert; a++, mv++) {
			normal_short_to_float_v3(no, mv->no);
			
			if (ps->is_ortho) {
				if (angle_normalized_v3v3(ps->viewDir, no) >= ps->normal_angle) { /* 1 vert of this face is towards us */
					ps->vertFlags[a] |= PROJ_VERT_CULL;
				}
			}
			else {
				sub_v3_v3v3(viewDirPersp, ps->viewPos, mv->co);
				normalize_v3(viewDirPersp);
				if (angle_normalized_v3v3(viewDirPersp, no) >= ps->normal_angle) { /* 1 vert of this face is towards us */
					ps->vertFlags[a] |= PROJ_VERT_CULL;
				}
			}
		}
	}
	

	for(face_index = 0, tf = ps->dm_mtface, mf = ps->dm_mface; face_index < ps->dm_totface; mf++, tf++, face_index++) {
		
#ifndef PROJ_DEBUG_NOSEAMBLEED
		/* add face user if we have bleed enabled, set the UV seam flags later */
		/* annoying but we need to add all faces even ones we never use elsewhere */
		if (ps->seam_bleed_px > 0.0f) {
			BLI_linklist_prepend_arena(&ps->vertFaces[mf->v1], SET_INT_IN_POINTER(face_index), arena);
			BLI_linklist_prepend_arena(&ps->vertFaces[mf->v2], SET_INT_IN_POINTER(face_index), arena);
			BLI_linklist_prepend_arena(&ps->vertFaces[mf->v3], SET_INT_IN_POINTER(face_index), arena);
			if (mf->v4) {
				BLI_linklist_prepend_arena(&ps->vertFaces[mf->v4], SET_INT_IN_POINTER(face_index), arena);
			}
		}
#endif
		
		tpage = project_paint_face_image(ps, ps->dm_mtface, face_index);

		if (tpage && ((((Mesh *)ps->ob->data)->editflag & ME_EDIT_PAINT_MASK)==0 || mf->flag & ME_FACE_SEL)) {
			
			float *v1coSS, *v2coSS, *v3coSS, *v4coSS=NULL;
			
			v1coSS = ps->screenCoords[mf->v1]; 
			v2coSS = ps->screenCoords[mf->v2]; 
			v3coSS = ps->screenCoords[mf->v3];
			if (mf->v4) {
				v4coSS = ps->screenCoords[mf->v4]; 
			}
			
			
			if (!ps->is_ortho) {
				if (	v1coSS[0]==FLT_MAX ||
						v2coSS[0]==FLT_MAX ||
						v3coSS[0]==FLT_MAX ||
						(mf->v4 && v4coSS[0]==FLT_MAX)
				) {
					continue;
				}
			}
			
#ifdef PROJ_DEBUG_WINCLIP
			/* ignore faces outside the view */
			if (
				   (v1coSS[0] < ps->screenMin[0] &&
					v2coSS[0] < ps->screenMin[0] &&
					v3coSS[0] < ps->screenMin[0] &&
					(mf->v4 && v4coSS[0] < ps->screenMin[0])) ||
					
				   (v1coSS[0] > ps->screenMax[0] &&
					v2coSS[0] > ps->screenMax[0] &&
					v3coSS[0] > ps->screenMax[0] &&
					(mf->v4 && v4coSS[0] > ps->screenMax[0])) ||
					
				   (v1coSS[1] < ps->screenMin[1] &&
					v2coSS[1] < ps->screenMin[1] &&
					v3coSS[1] < ps->screenMin[1] &&
					(mf->v4 && v4coSS[1] < ps->screenMin[1])) ||
					
				   (v1coSS[1] > ps->screenMax[1] &&
					v2coSS[1] > ps->screenMax[1] &&
					v3coSS[1] > ps->screenMax[1] &&
					(mf->v4 && v4coSS[1] > ps->screenMax[1]))
			) {
				continue;
			}
			
#endif //PROJ_DEBUG_WINCLIP
	
			
			if (ps->do_backfacecull) {
				if (ps->do_mask_normal) {
					/* Since we are interpolating the normals of faces, we want to make 
					 * sure all the verts are pointing away from the view,
					 * not just the face */
					if (	(ps->vertFlags[mf->v1] & PROJ_VERT_CULL) &&
							(ps->vertFlags[mf->v2] & PROJ_VERT_CULL) &&
							(ps->vertFlags[mf->v3] & PROJ_VERT_CULL) &&
							(mf->v4==0 || ps->vertFlags[mf->v4] & PROJ_VERT_CULL)
							
					) {
						continue;
					}
				}
				else {
					if (line_point_side_v2(v1coSS, v2coSS, v3coSS) < 0.0f) {
						continue;
					}
					
				}
			}
			
			if (tpage_last != tpage) {
				
				image_index = BLI_linklist_index(image_LinkList, tpage);
				
				if (image_index==-1 && BKE_image_get_ibuf(tpage, NULL)) { /* MemArena dosnt have an append func */
					BLI_linklist_append(&image_LinkList, tpage);
					image_index = ps->image_tot;
					ps->image_tot++;
				}
				
				tpage_last = tpage;
			}
			
			if (image_index != -1) {
				/* Initialize the faces screen pixels */
				/* Add this to a list to initialize later */
				project_paint_delayed_face_init(ps, mf, face_index);
			}
		}
	}
	
	/* build an array of images we use*/
	projIma = ps->projImages = (ProjPaintImage *)BLI_memarena_alloc(arena, sizeof(ProjPaintImage) * ps->image_tot);
	
	for (node= image_LinkList, i=0; node; node= node->next, i++, projIma++) {
		projIma->ima = node->link;
		projIma->touch = 0;
		projIma->ibuf = BKE_image_get_ibuf(projIma->ima, NULL);
		projIma->partRedrawRect =  BLI_memarena_alloc(arena, sizeof(ImagePaintPartialRedraw) * PROJ_BOUNDBOX_SQUARED);
		memset(projIma->partRedrawRect, 0, sizeof(ImagePaintPartialRedraw) * PROJ_BOUNDBOX_SQUARED);
	}
	
	/* we have built the array, discard the linked list */
	BLI_linklist_free(image_LinkList, NULL);
}

static void project_paint_begin_clone(ProjPaintState *ps, int mouse[2])
{
	/* setup clone offset */
	if (ps->tool == PAINT_TOOL_CLONE) {
		float projCo[4];
		copy_v3_v3(projCo, give_cursor(ps->scene, ps->v3d));
		mul_m4_v3(ps->ob->imat, projCo);
		
		projCo[3] = 1.0f;
		mul_m4_v4(ps->projectMat, projCo);
		ps->cloneOffset[0] = mouse[0] - ((float)(ps->winx/2.0f)+(ps->winx/2.0f)*projCo[0]/projCo[3]);
		ps->cloneOffset[1] = mouse[1] - ((float)(ps->winy/2.0f)+(ps->winy/2.0f)*projCo[1]/projCo[3]);
	}	
}	

static void project_paint_end(ProjPaintState *ps)
{
	int a;
	
	/* build undo data from original pixel colors */
	if(U.uiflag & USER_GLOBALUNDO) {
		ProjPixel *projPixel;
		ImBuf *tmpibuf = NULL, *tmpibuf_float = NULL;
		LinkNode *pixel_node;
		void *tilerect;
		MemArena *arena = ps->arena_mt[0]; /* threaded arena re-used for non threaded case */
				
		int bucket_tot = (ps->buckets_x * ps->buckets_y); /* we could get an X/Y but easier to loop through all possible buckets */
		int bucket_index; 
		int tile_index;
		int x_round, y_round;
		int x_tile, y_tile;
		int is_float = -1;
		
		/* context */
		ProjPaintImage *last_projIma;
		int last_image_index = -1;
		int last_tile_width=0;
		
		for(a=0, last_projIma=ps->projImages; a < ps->image_tot; a++, last_projIma++) {
			int size = sizeof(void **) * IMAPAINT_TILE_NUMBER(last_projIma->ibuf->x) * IMAPAINT_TILE_NUMBER(last_projIma->ibuf->y);
			last_projIma->undoRect = (void **) BLI_memarena_alloc(arena, size);
			memset(last_projIma->undoRect, 0, size);
			last_projIma->ibuf->userflags |= IB_BITMAPDIRTY;
		}
		
		for (bucket_index = 0; bucket_index < bucket_tot; bucket_index++) {
			/* loop through all pixels */
			for(pixel_node= ps->bucketRect[bucket_index]; pixel_node; pixel_node= pixel_node->next) {
			
				/* ok we have a pixel, was it modified? */
				projPixel = (ProjPixel *)pixel_node->link;
				
				if (last_image_index != projPixel->image_index) {
					/* set the context */
					last_image_index =	projPixel->image_index;
					last_projIma =		ps->projImages + last_image_index;
					last_tile_width =	IMAPAINT_TILE_NUMBER(last_projIma->ibuf->x);
					is_float =			last_projIma->ibuf->rect_float ? 1 : 0;
				}
				
				
				if (	(is_float == 0 && projPixel->origColor.uint != *projPixel->pixel.uint_pt) || 
								
						(is_float == 1 && 
						(	projPixel->origColor.f[0] != projPixel->pixel.f_pt[0] || 
							projPixel->origColor.f[1] != projPixel->pixel.f_pt[1] ||
							projPixel->origColor.f[2] != projPixel->pixel.f_pt[2] ||
							projPixel->origColor.f[3] != projPixel->pixel.f_pt[3] ))
				) {
					
					x_tile =  projPixel->x_px >> IMAPAINT_TILE_BITS;
					y_tile =  projPixel->y_px >> IMAPAINT_TILE_BITS;
					
					x_round = x_tile * IMAPAINT_TILE_SIZE;
					y_round = y_tile * IMAPAINT_TILE_SIZE;
					
					tile_index = x_tile + y_tile * last_tile_width;
					
					if (last_projIma->undoRect[tile_index]==NULL) {
						/* add the undo tile from the modified image, then write the original colors back into it */
						tilerect = last_projIma->undoRect[tile_index] = image_undo_push_tile(last_projIma->ima, last_projIma->ibuf, is_float ? (&tmpibuf_float):(&tmpibuf) , x_tile, y_tile);
					}
					else {
						tilerect = last_projIma->undoRect[tile_index];
					}
					
					/* This is a BIT ODD, but overwrite the undo tiles image info with this pixels original color
					 * because allocating the tiles along the way slows down painting */
					
					if (is_float) {
						float *rgba_fp = (float *)tilerect + (((projPixel->x_px - x_round) + (projPixel->y_px - y_round) * IMAPAINT_TILE_SIZE)) * 4;
						copy_v4_v4(rgba_fp, projPixel->origColor.f);
					}
					else {
						((unsigned int *)tilerect)[ (projPixel->x_px - x_round) + (projPixel->y_px - y_round) * IMAPAINT_TILE_SIZE ] = projPixel->origColor.uint;
					}
				}
			}
		}
		
		if (tmpibuf)		IMB_freeImBuf(tmpibuf);
		if (tmpibuf_float)	IMB_freeImBuf(tmpibuf_float);
	}
	/* done calculating undo data */
	
	MEM_freeN(ps->screenCoords);
	MEM_freeN(ps->bucketRect);
	MEM_freeN(ps->bucketFaces);
	MEM_freeN(ps->bucketFlags);
	
#ifndef PROJ_DEBUG_NOSEAMBLEED
	if (ps->seam_bleed_px > 0.0f) {
		MEM_freeN(ps->vertFaces);
		MEM_freeN(ps->faceSeamFlags);
		MEM_freeN(ps->faceSeamUVs);
	}
#endif
	
	if (ps->vertFlags) MEM_freeN(ps->vertFlags);
	
	for (a=0; a<ps->thread_tot; a++) {
		BLI_memarena_free(ps->arena_mt[a]);
	}
	
	/* copy for subsurf/multires, so throw away */
	if(ps->dm->type != DM_TYPE_CDDM) {
		if(ps->dm_mvert) MEM_freeN(ps->dm_mvert);
		if(ps->dm_mface) MEM_freeN(ps->dm_mface);
		/* looks like these dont need copying */
		/*
		if(ps->dm_mtface) MEM_freeN(ps->dm_mtface);
		if(ps->dm_mtface_clone) MEM_freeN(ps->dm_mtface_clone);
		if(ps->dm_mtface_stencil) MEM_freeN(ps->dm_mtface_stencil);
		*/
	}

	if(ps->dm_release)
		ps->dm->release(ps->dm);
}

/* 1= an undo, -1 is a redo. */
static void partial_redraw_array_init(ImagePaintPartialRedraw *pr)
{
	int tot = PROJ_BOUNDBOX_SQUARED;
	while (tot--) {
		pr->x1 = 10000000;
		pr->y1 = 10000000;
		
		pr->x2 = -1;
		pr->y2 = -1;
		
		pr->enabled = 1;
		
		pr++;
	}
}


static int partial_redraw_array_merge(ImagePaintPartialRedraw *pr, ImagePaintPartialRedraw *pr_other, int tot)
{
	int touch= 0;
	while (tot--) {
		pr->x1 = MIN2(pr->x1, pr_other->x1);
		pr->y1 = MIN2(pr->y1, pr_other->y1);
		
		pr->x2 = MAX2(pr->x2, pr_other->x2);
		pr->y2 = MAX2(pr->y2, pr_other->y2);
		
		if (pr->x2 != -1)
			touch = 1;
		
		pr++; pr_other++;
	}
	
	return touch;
}

/* Loop over all images on this mesh and update any we have touched */
static int project_image_refresh_tagged(ProjPaintState *ps)
{
	ImagePaintPartialRedraw *pr;
	ProjPaintImage *projIma;
	int a,i;
	int redraw = 0;
	
	
	for (a=0, projIma=ps->projImages; a < ps->image_tot; a++, projIma++) {
		if (projIma->touch) {
			/* look over each bound cell */
			for (i=0; i<PROJ_BOUNDBOX_SQUARED; i++) {
				pr = &(projIma->partRedrawRect[i]);
				if (pr->x2 != -1) { /* TODO - use 'enabled' ? */
					imapaintpartial = *pr;
					imapaint_image_update(NULL, projIma->ima, projIma->ibuf, 1); /*last 1 is for texpaint*/
					redraw = 1;
				}
			}
			
			projIma->touch = 0; /* clear for reuse */
		}
	}
	
	return redraw;
}

/* run this per painting onto each mouse location */
static int project_bucket_iter_init(ProjPaintState *ps, const float mval_f[2])
{
	if(ps->source==PROJ_SRC_VIEW) {
		float min_brush[2], max_brush[2];
		const float radius = (float)brush_size(ps->scene, ps->brush);

		/* so we dont have a bucket bounds that is way too small to paint into */
		// if (radius < 1.0f) radius = 1.0f; // this doesn't work yet :/

		min_brush[0] = mval_f[0] - radius;
		min_brush[1] = mval_f[1] - radius;

		max_brush[0] = mval_f[0] + radius;
		max_brush[1] = mval_f[1] + radius;

		/* offset to make this a valid bucket index */
		project_paint_bucket_bounds(ps, min_brush, max_brush, ps->bucketMin, ps->bucketMax);

		/* mouse outside the model areas? */
		if (ps->bucketMin[0]==ps->bucketMax[0] || ps->bucketMin[1]==ps->bucketMax[1]) {
			return 0;
		}

		ps->context_bucket_x = ps->bucketMin[0];
		ps->context_bucket_y = ps->bucketMin[1];
	}
	else { /* reproject: PROJ_SRC_* */
		ps->bucketMin[0]= 0;
		ps->bucketMin[1]= 0;

		ps->bucketMax[0]= ps->buckets_x;
		ps->bucketMax[1]= ps->buckets_y;

		ps->context_bucket_x = 0;
		ps->context_bucket_y = 0;
	}
	return 1;
}


static int project_bucket_iter_next(ProjPaintState *ps, int *bucket_index, rctf *bucket_bounds, const float mval[2])
{
	const int diameter= 2*brush_size(ps->scene, ps->brush);

	if (ps->thread_tot > 1)
		BLI_lock_thread(LOCK_CUSTOM1);
	
	//printf("%d %d \n", ps->context_bucket_x, ps->context_bucket_y);
	
	for ( ; ps->context_bucket_y < ps->bucketMax[1]; ps->context_bucket_y++) {
		for ( ; ps->context_bucket_x < ps->bucketMax[0]; ps->context_bucket_x++) {
			
			/* use bucket_bounds for project_bucket_isect_circle and project_bucket_init*/
			project_bucket_bounds(ps, ps->context_bucket_x, ps->context_bucket_y, bucket_bounds);
			
			if (	(ps->source != PROJ_SRC_VIEW) ||
					project_bucket_isect_circle(mval, (float)(diameter*diameter), bucket_bounds)
			) {
				*bucket_index = ps->context_bucket_x + (ps->context_bucket_y * ps->buckets_x);
				ps->context_bucket_x++;
				
				if (ps->thread_tot > 1)
					BLI_unlock_thread(LOCK_CUSTOM1);
				
				return 1;
			}
		}
		ps->context_bucket_x = ps->bucketMin[0];
	}
	
	if (ps->thread_tot > 1)
		BLI_unlock_thread(LOCK_CUSTOM1);
	return 0;
}

/* Each thread gets one of these, also used as an argument to pass to project_paint_op */
typedef struct ProjectHandle {
	/* args */
	ProjPaintState *ps;
	float prevmval[2];
	float mval[2];
	
	/* annoying but we need to have image bounds per thread, then merge into ps->projectPartialRedraws */
	ProjPaintImage *projImages;	/* array of partial redraws */
	
	/* thread settings */
	int thread_index;
} ProjectHandle;

static void blend_color_mix(unsigned char *cp, const unsigned char *cp1, const unsigned char *cp2, const int fac)
{
	/* this and other blending modes previously used >>8 instead of /255. both
	   are not equivalent (>>8 is /256), and the former results in rounding
	   errors that can turn colors black fast after repeated blending */
	const int mfac= 255-fac;

	cp[0]= (mfac*cp1[0]+fac*cp2[0])/255;
	cp[1]= (mfac*cp1[1]+fac*cp2[1])/255;
	cp[2]= (mfac*cp1[2]+fac*cp2[2])/255;
	cp[3]= (mfac*cp1[3]+fac*cp2[3])/255;
}

static void blend_color_mix_float(float *cp, const float *cp1, const float *cp2, const float fac)
{
	const float mfac= 1.0f-fac;
	cp[0]= mfac*cp1[0] + fac*cp2[0];
	cp[1]= mfac*cp1[1] + fac*cp2[1];
	cp[2]= mfac*cp1[2] + fac*cp2[2];
	cp[3]= mfac*cp1[3] + fac*cp2[3];
}

static void blend_color_mix_accum(unsigned char *cp, const unsigned char *cp1, const unsigned char *cp2, const int fac)
{
	/* this and other blending modes previously used >>8 instead of /255. both
	   are not equivalent (>>8 is /256), and the former results in rounding
	   errors that can turn colors black fast after repeated blending */
	const int mfac= 255-fac;
	const int alpha= cp1[3] + ((fac * cp2[3]) / 255);

	cp[0]= (mfac*cp1[0]+fac*cp2[0])/255;
	cp[1]= (mfac*cp1[1]+fac*cp2[1])/255;
	cp[2]= (mfac*cp1[2]+fac*cp2[2])/255;
	cp[3]= alpha > 255 ? 255 : alpha;
}

static void do_projectpaint_clone(ProjPaintState *ps, ProjPixel *projPixel, float alpha, float mask)
{
	if (ps->is_airbrush==0 && mask < 1.0f) {
		projPixel->newColor.uint = IMB_blend_color(projPixel->newColor.uint, ((ProjPixelClone*)projPixel)->clonepx.uint, (int)(alpha*255), ps->blend);
		blend_color_mix(projPixel->pixel.ch_pt,  projPixel->origColor.ch, projPixel->newColor.ch, (int)(mask*255));
	}
	else {
		*projPixel->pixel.uint_pt = IMB_blend_color(*projPixel->pixel.uint_pt, ((ProjPixelClone*)projPixel)->clonepx.uint, (int)(alpha*mask*255), ps->blend);
	}
}

static void do_projectpaint_clone_f(ProjPaintState *ps, ProjPixel *projPixel, float alpha, float mask)
{
	if (ps->is_airbrush==0 && mask < 1.0f) {
		IMB_blend_color_float(projPixel->newColor.f, projPixel->newColor.f, ((ProjPixelClone *)projPixel)->clonepx.f, alpha, ps->blend);
		blend_color_mix_float(projPixel->pixel.f_pt,  projPixel->origColor.f, projPixel->newColor.f, mask);
	}
	else {
		IMB_blend_color_float(projPixel->pixel.f_pt, projPixel->pixel.f_pt, ((ProjPixelClone *)projPixel)->clonepx.f, alpha*mask, ps->blend);
	}
}

/* do_projectpaint_smear*
 * 
 * note, mask is used to modify the alpha here, this is not correct since it allows
 * accumulation of color greater then 'projPixel->mask' however in the case of smear its not 
 * really that important to be correct as it is with clone and painting 
 */
static void do_projectpaint_smear(ProjPaintState *ps, ProjPixel *projPixel, float alpha, float mask, MemArena *smearArena, LinkNode **smearPixels, float co[2])
{
	unsigned char rgba_ub[4];
	
	if (project_paint_PickColor(ps, co, NULL, rgba_ub, 1)==0)
		return; 
	/* ((ProjPixelClone *)projPixel)->clonepx.uint = IMB_blend_color(*projPixel->pixel.uint_pt, *((unsigned int *)rgba_ub), (int)(alpha*mask*255), ps->blend); */
	blend_color_mix(((ProjPixelClone *)projPixel)->clonepx.ch, projPixel->pixel.ch_pt, rgba_ub, (int)(alpha*mask*255));
	BLI_linklist_prepend_arena(smearPixels, (void *)projPixel, smearArena);
} 

static void do_projectpaint_smear_f(ProjPaintState *ps, ProjPixel *projPixel, float alpha, float mask, MemArena *smearArena, LinkNode **smearPixels_f, float co[2])
{
	unsigned char rgba_ub[4];
	unsigned char rgba_smear[4];
	
	if (project_paint_PickColor(ps, co, NULL, rgba_ub, 1)==0)
		return;
	
	IMAPAINT_FLOAT_RGBA_TO_CHAR(rgba_smear, projPixel->pixel.f_pt);
	/* (ProjPixelClone *)projPixel)->clonepx.uint = IMB_blend_color(*((unsigned int *)rgba_smear), *((unsigned int *)rgba_ub), (int)(alpha*mask*255), ps->blend); */
	blend_color_mix(((ProjPixelClone *)projPixel)->clonepx.ch, rgba_smear, (rgba_ub), (int)(alpha*mask*255)); 
	BLI_linklist_prepend_arena(smearPixels_f, (void *)projPixel, smearArena);
}

static void do_projectpaint_draw(ProjPaintState *ps, ProjPixel *projPixel, float *rgba, float alpha, float mask)
{
	unsigned char rgba_ub[4];
	
	if (ps->is_texbrush) {
		rgba_ub[0] = FTOCHAR(rgba[0] * ps->brush->rgb[0]);
		rgba_ub[1] = FTOCHAR(rgba[1] * ps->brush->rgb[1]);
		rgba_ub[2] = FTOCHAR(rgba[2] * ps->brush->rgb[2]);
		rgba_ub[3] = FTOCHAR(rgba[3]);
	}
	else {
		IMAPAINT_FLOAT_RGB_TO_CHAR(rgba_ub, ps->brush->rgb);
		rgba_ub[3] = 255;
	}
	
	if (ps->is_airbrush==0 && mask < 1.0f) {
		projPixel->newColor.uint = IMB_blend_color(projPixel->newColor.uint, *((unsigned int *)rgba_ub), (int)(alpha*255), ps->blend);
		blend_color_mix(projPixel->pixel.ch_pt,  projPixel->origColor.ch, projPixel->newColor.ch, (int)(mask*255));
	}
	else {
		*projPixel->pixel.uint_pt = IMB_blend_color(*projPixel->pixel.uint_pt, *((unsigned int *)rgba_ub), (int)(alpha*mask*255), ps->blend);
	}
}

static void do_projectpaint_draw_f(ProjPaintState *ps, ProjPixel *projPixel, float *rgba, float alpha, float mask, int use_color_correction)
{
	if (ps->is_texbrush) {
		/* rgba already holds a texture result here from higher level function */
		float rgba_br[3];
		if(use_color_correction){
			srgb_to_linearrgb_v3_v3(rgba_br, ps->brush->rgb);
			mul_v3_v3(rgba, rgba_br);
		}
		else{
			mul_v3_v3(rgba, ps->brush->rgb);
		}
	}
	else {
		if(use_color_correction){
			srgb_to_linearrgb_v3_v3(rgba, ps->brush->rgb);
		}
		else {
			copy_v3_v3(rgba, ps->brush->rgb);
		}
		rgba[3] = 1.0;
	}
	
	if (ps->is_airbrush==0 && mask < 1.0f) {
		IMB_blend_color_float(projPixel->newColor.f, projPixel->newColor.f, rgba, alpha, ps->blend);
		blend_color_mix_float(projPixel->pixel.f_pt,  projPixel->origColor.f, projPixel->newColor.f, mask);
	}
	else {
		IMB_blend_color_float(projPixel->pixel.f_pt, projPixel->pixel.f_pt, rgba, alpha*mask, ps->blend);
	}
}



/* run this for single and multithreaded painting */
static void *do_projectpaint_thread(void *ph_v)
{
	/* First unpack args from the struct */
	ProjPaintState *ps =			((ProjectHandle *)ph_v)->ps;
	ProjPaintImage *projImages =	((ProjectHandle *)ph_v)->projImages;
	const float *lastpos =			((ProjectHandle *)ph_v)->prevmval;
	const float *pos =				((ProjectHandle *)ph_v)->mval;
	const int thread_index =		((ProjectHandle *)ph_v)->thread_index;
	/* Done with args from ProjectHandle */

	LinkNode *node;
	ProjPixel *projPixel;
	
	int last_index = -1;
	ProjPaintImage *last_projIma= NULL;
	ImagePaintPartialRedraw *last_partial_redraw_cell;
	
	float rgba[4], alpha, dist_nosqrt, dist;
	
	float falloff;
	int bucket_index;
	int is_floatbuf = 0;
	int use_color_correction = 0;
	const short tool =  ps->tool;
	rctf bucket_bounds;
	
	/* for smear only */
	float pos_ofs[2] = {0};
	float co[2];
	float mask = 1.0f; /* airbrush wont use mask */
	unsigned short mask_short;
	const float radius= (float)brush_size(ps->scene, ps->brush);
	const float radius_squared= radius*radius; /* avoid a square root with every dist comparison */
	
	short lock_alpha= ELEM(ps->brush->blend, IMB_BLEND_ERASE_ALPHA, IMB_BLEND_ADD_ALPHA) ? 0 : ps->brush->flag & BRUSH_LOCK_ALPHA;
	
	LinkNode *smearPixels = NULL;
	LinkNode *smearPixels_f = NULL;
	MemArena *smearArena = NULL; /* mem arena for this brush projection only */
	
	if (tool==PAINT_TOOL_SMEAR) {
		pos_ofs[0] = pos[0] - lastpos[0];
		pos_ofs[1] = pos[1] - lastpos[1];
		
		smearArena = BLI_memarena_new(1<<16, "paint smear arena");
	}
	
	/* printf("brush bounds %d %d %d %d\n", bucketMin[0], bucketMin[1], bucketMax[0], bucketMax[1]); */
	
	while (project_bucket_iter_next(ps, &bucket_index, &bucket_bounds, pos)) {				
		
		/* Check this bucket and its faces are initialized */
		if (ps->bucketFlags[bucket_index] == PROJ_BUCKET_NULL) {
			/* No pixels initialized */
			project_bucket_init(ps, thread_index, bucket_index, &bucket_bounds);
		}

		if(ps->source != PROJ_SRC_VIEW) {

			/* Re-Projection, simple, no brushes! */
			
			for (node = ps->bucketRect[bucket_index]; node; node = node->next) {
				projPixel = (ProjPixel *)node->link;

				bicubic_interpolation_color(ps->reproject_ibuf, projPixel->newColor.ch, NULL, projPixel->projCoSS[0], projPixel->projCoSS[1]);
				if(projPixel->newColor.ch[3]) {
					mask = ((float)projPixel->mask)/65535.0f;
					blend_color_mix_accum(projPixel->pixel.ch_pt,  projPixel->origColor.ch, projPixel->newColor.ch, (int)(mask*projPixel->newColor.ch[3]));

				}
			}
		}
		else {
			/* Normal brush painting */
			
			for (node = ps->bucketRect[bucket_index]; node; node = node->next) {

				projPixel = (ProjPixel *)node->link;

				dist_nosqrt = len_squared_v2v2(projPixel->projCoSS, pos);

				/*if (dist < radius) {*/ /* correct but uses a sqrtf */
				if (dist_nosqrt <= radius_squared) {
					dist=sqrtf(dist_nosqrt);

					falloff = brush_curve_strength_clamp(ps->brush, dist, radius);

					if (falloff > 0.0f) {
						if (ps->is_texbrush) {
							/* note, for clone and smear, we only use the alpha, could be a special function */
							brush_sample_tex(ps->scene, ps->brush, projPixel->projCoSS, rgba, thread_index);
							alpha = rgba[3];
						} else {
							alpha = 1.0f;
						}
						
						if (ps->is_airbrush) {
							/* for an aurbrush there is no real mask, so just multiply the alpha by it */
							alpha *= falloff * brush_alpha(ps->scene, ps->brush);
							mask = ((float)projPixel->mask)/65535.0f;
						}
						else {
							/* This brush dosnt accumulate so add some curve to the brushes falloff */
							falloff = 1.0f - falloff;
							falloff = 1.0f - (falloff * falloff);
							
							mask_short = (unsigned short)(projPixel->mask * (brush_alpha(ps->scene, ps->brush) * falloff));
							if (mask_short > projPixel->mask_max) {
								mask = ((float)mask_short)/65535.0f;
								projPixel->mask_max = mask_short;
							}
							else {
								/*mask = ((float)projPixel->mask_max)/65535.0f;*/

								/* Go onto the next pixel */
								continue;
							}
						}
						
						if (alpha > 0.0f) {

							if (last_index != projPixel->image_index) {
								last_index = projPixel->image_index;
								last_projIma = projImages + last_index;

								last_projIma->touch = 1;
								is_floatbuf = last_projIma->ibuf->rect_float ? 1 : 0;
								use_color_correction = (last_projIma->ibuf->profile == IB_PROFILE_LINEAR_RGB) ? 1 : 0;
							}

							last_partial_redraw_cell = last_projIma->partRedrawRect + projPixel->bb_cell_index;
							last_partial_redraw_cell->x1 = MIN2(last_partial_redraw_cell->x1, projPixel->x_px);
							last_partial_redraw_cell->y1 = MIN2(last_partial_redraw_cell->y1, projPixel->y_px);

							last_partial_redraw_cell->x2 = MAX2(last_partial_redraw_cell->x2, projPixel->x_px+1);
							last_partial_redraw_cell->y2 = MAX2(last_partial_redraw_cell->y2, projPixel->y_px+1);

							
							switch(tool) {
							case PAINT_TOOL_CLONE:
								if (is_floatbuf) {
									if (((ProjPixelClone *)projPixel)->clonepx.f[3]) {
										do_projectpaint_clone_f(ps, projPixel, alpha, mask); /* rgba isnt used for cloning, only alpha */
									}
								}
								else {
									if (((ProjPixelClone*)projPixel)->clonepx.ch[3]) {
										do_projectpaint_clone(ps, projPixel, alpha, mask); /* rgba isnt used for cloning, only alpha */
									}
								}
								break;
							case PAINT_TOOL_SMEAR:
								sub_v2_v2v2(co, projPixel->projCoSS, pos_ofs);

								if (is_floatbuf)	do_projectpaint_smear_f(ps, projPixel, alpha, mask, smearArena, &smearPixels_f, co);
								else				do_projectpaint_smear(ps, projPixel, alpha, mask, smearArena, &smearPixels, co);
								break;
							default:
								if (is_floatbuf)	do_projectpaint_draw_f(ps, projPixel, rgba, alpha, mask, use_color_correction);
								else				do_projectpaint_draw(ps, projPixel, rgba, alpha, mask);
								break;
							}
						}

						if(lock_alpha) {
							if (is_floatbuf)	projPixel->pixel.f_pt[3]= projPixel->origColor.f[3];
							else				projPixel->pixel.ch_pt[3]= projPixel->origColor.ch[3];
						}

						/* done painting */
					}
				}
			}
		}
	}

	
	if (tool==PAINT_TOOL_SMEAR) {
		
		for (node= smearPixels; node; node= node->next) { /* this wont run for a float image */
			projPixel = node->link;
			*projPixel->pixel.uint_pt = ((ProjPixelClone *)projPixel)->clonepx.uint;
		}
		
		for (node= smearPixels_f; node; node= node->next) {
			projPixel = node->link;
			IMAPAINT_CHAR_RGBA_TO_FLOAT(projPixel->pixel.f_pt,  ((ProjPixelClone *)projPixel)->clonepx.ch);
		}
		
		BLI_memarena_free(smearArena);
	}
	
	return NULL;
}

static int project_paint_op(void *state, ImBuf *UNUSED(ibufb), float *lastpos, float *pos)
{
	/* First unpack args from the struct */
	ProjPaintState *ps = (ProjPaintState *)state;
	int touch_any = 0;	
	
	ProjectHandle handles[BLENDER_MAX_THREADS];
	ListBase threads;
	int a,i;
	
	if (!project_bucket_iter_init(ps, pos)) {
		return 0;
	}
	
	if (ps->thread_tot > 1)
		BLI_init_threads(&threads, do_projectpaint_thread, ps->thread_tot);
	
	/* get the threads running */
	for(a=0; a < ps->thread_tot; a++) {
		
		/* set defaults in handles */
		//memset(&handles[a], 0, sizeof(BakeShade));
		
		handles[a].ps = ps;
		copy_v2_v2(handles[a].mval, pos);
		copy_v2_v2(handles[a].prevmval, lastpos);
		
		/* thread specific */
		handles[a].thread_index = a;
		
		handles[a].projImages = (ProjPaintImage *)BLI_memarena_alloc(ps->arena_mt[a], ps->image_tot * sizeof(ProjPaintImage));
		
		memcpy(handles[a].projImages, ps->projImages, ps->image_tot * sizeof(ProjPaintImage));
		
		/* image bounds */
		for (i=0; i< ps->image_tot; i++) {
			handles[a].projImages[i].partRedrawRect = (ImagePaintPartialRedraw *)BLI_memarena_alloc(ps->arena_mt[a], sizeof(ImagePaintPartialRedraw) * PROJ_BOUNDBOX_SQUARED);
			memcpy(handles[a].projImages[i].partRedrawRect, ps->projImages[i].partRedrawRect, sizeof(ImagePaintPartialRedraw) * PROJ_BOUNDBOX_SQUARED);			
		}

		if (ps->thread_tot > 1)
			BLI_insert_thread(&threads, &handles[a]);
	}
	
	if (ps->thread_tot > 1) /* wait for everything to be done */
		BLI_end_threads(&threads);
	else
		do_projectpaint_thread(&handles[0]);
		
	
	/* move threaded bounds back into ps->projectPartialRedraws */
	for(i=0; i < ps->image_tot; i++) {
		int touch = 0;
		for(a=0; a < ps->thread_tot; a++) {
			touch |= partial_redraw_array_merge(ps->projImages[i].partRedrawRect, handles[a].projImages[i].partRedrawRect, PROJ_BOUNDBOX_SQUARED);
		}
		
		if (touch) {
			ps->projImages[i].touch = 1;
			touch_any = 1;
		}
	}
	
	return touch_any;
}


static int project_paint_sub_stroke(ProjPaintState *ps, BrushPainter *painter, const int UNUSED(prevmval_i[2]), const int mval_i[2], double time, float pressure)
{
	
	/* Use mouse coords as floats for projection painting */
	float pos[2];
	
	pos[0] = (float)(mval_i[0]);
	pos[1] = (float)(mval_i[1]);
	
	// we may want to use this later 
	// brush_painter_require_imbuf(painter, ((ibuf->rect_float)? 1: 0), 0, 0);
	
	if (brush_painter_paint(painter, project_paint_op, pos, time, pressure, ps, 0)) {
		return 1;
	}
	else return 0;
}


static int project_paint_stroke(ProjPaintState *ps, BrushPainter *painter, const int prevmval_i[2], const int mval_i[2], double time, float pressure)
{
	int a, redraw;
	
	for (a=0; a < ps->image_tot; a++)
		partial_redraw_array_init(ps->projImages[a].partRedrawRect);
	
	redraw= project_paint_sub_stroke(ps, painter, prevmval_i, mval_i, time, pressure);
	
	if(project_image_refresh_tagged(ps))
		return redraw;
	
	return 0;
}

/* Imagepaint Partial Redraw & Dirty Region */

static void imapaint_clear_partial_redraw(void)
{
	memset(&imapaintpartial, 0, sizeof(imapaintpartial));
}

static void imapaint_dirty_region(Image *ima, ImBuf *ibuf, int x, int y, int w, int h)
{
	ImBuf *tmpibuf = NULL;
	int srcx= 0, srcy= 0, origx;

	IMB_rectclip(ibuf, NULL, &x, &y, &srcx, &srcy, &w, &h);

	if (w == 0 || h == 0)
		return;
	
	if (!imapaintpartial.enabled) {
		imapaintpartial.x1 = x;
		imapaintpartial.y1 = y;
		imapaintpartial.x2 = x+w;
		imapaintpartial.y2 = y+h;
		imapaintpartial.enabled = 1;
	}
	else {
		imapaintpartial.x1 = MIN2(imapaintpartial.x1, x);
		imapaintpartial.y1 = MIN2(imapaintpartial.y1, y);
		imapaintpartial.x2 = MAX2(imapaintpartial.x2, x+w);
		imapaintpartial.y2 = MAX2(imapaintpartial.y2, y+h);
	}

	w = ((x + w - 1) >> IMAPAINT_TILE_BITS);
	h = ((y + h - 1) >> IMAPAINT_TILE_BITS);
	origx = (x >> IMAPAINT_TILE_BITS);
	y = (y >> IMAPAINT_TILE_BITS);
	
	for (; y <= h; y++)
		for (x=origx; x <= w; x++)
			image_undo_push_tile(ima, ibuf, &tmpibuf, x, y);

	ibuf->userflags |= IB_BITMAPDIRTY;
	
	if (tmpibuf)
		IMB_freeImBuf(tmpibuf);
}

static void imapaint_image_update(SpaceImage *sima, Image *image, ImBuf *ibuf, short texpaint)
{
	if(ibuf->rect_float)
		ibuf->userflags |= IB_RECT_INVALID; /* force recreate of char rect */
	
	if(ibuf->mipmap[0])
		ibuf->userflags |= IB_MIPMAP_INVALID;

	/* todo: should set_tpage create ->rect? */
	if(texpaint || (sima && sima->lock)) {
		int w = imapaintpartial.x2 - imapaintpartial.x1;
		int h = imapaintpartial.y2 - imapaintpartial.y1;
		GPU_paint_update_image(image, imapaintpartial.x1, imapaintpartial.y1, w, h, !texpaint);
	}
}

/* Image Paint Operations */

static void imapaint_ibuf_get_set_rgb(ImBuf *ibuf, int x, int y, short torus, short set, float *rgb)
{
	if (torus) {
		x %= ibuf->x;
		if (x < 0) x += ibuf->x;
		y %= ibuf->y;
		if (y < 0) y += ibuf->y;
	}

	if (ibuf->rect_float) {
		float *rrgbf = ibuf->rect_float + (ibuf->x*y + x)*4;

		if (set) {
			IMAPAINT_FLOAT_RGB_COPY(rrgbf, rgb);
		} else {
			IMAPAINT_FLOAT_RGB_COPY(rgb, rrgbf);
		}
	}
	else {
		char *rrgb = (char*)ibuf->rect + (ibuf->x*y + x)*4;

		if (set) {
			IMAPAINT_FLOAT_RGB_TO_CHAR(rrgb, rgb)
		} else {
			IMAPAINT_CHAR_RGB_TO_FLOAT(rgb, rrgb)
		}
	}
}

static int imapaint_ibuf_add_if(ImBuf *ibuf, unsigned int x, unsigned int y, float *outrgb, short torus)
{
	float inrgb[3];

	// XXX: signed unsigned mismatch
	if ((x >= (unsigned int)(ibuf->x)) || (y >= (unsigned int)(ibuf->y))) {
		if (torus) imapaint_ibuf_get_set_rgb(ibuf, x, y, 1, 0, inrgb);
		else return 0;
	}
	else imapaint_ibuf_get_set_rgb(ibuf, x, y, 0, 0, inrgb);

	outrgb[0] += inrgb[0];
	outrgb[1] += inrgb[1];
	outrgb[2] += inrgb[2];

	return 1;
}

static void imapaint_lift_soften(ImBuf *ibuf, ImBuf *ibufb, int *pos, short torus)
{
	int x, y, count, xi, yi, xo, yo;
	int out_off[2], in_off[2], dim[2];
	float outrgb[3];

	dim[0] = ibufb->x;
	dim[1] = ibufb->y;
	in_off[0] = pos[0];
	in_off[1] = pos[1];
	out_off[0] = out_off[1] = 0;

	if (!torus) {
		IMB_rectclip(ibuf, ibufb, &in_off[0], &in_off[1], &out_off[0],
			&out_off[1], &dim[0], &dim[1]);

		if ((dim[0] == 0) || (dim[1] == 0))
			return;
	}

	for (y=0; y < dim[1]; y++) {
		for (x=0; x < dim[0]; x++) {
			/* get input pixel */
			xi = in_off[0] + x;
			yi = in_off[1] + y;

			count = 1;
			imapaint_ibuf_get_set_rgb(ibuf, xi, yi, torus, 0, outrgb);

			count += imapaint_ibuf_add_if(ibuf, xi-1, yi-1, outrgb, torus);
			count += imapaint_ibuf_add_if(ibuf, xi-1, yi  , outrgb, torus);
			count += imapaint_ibuf_add_if(ibuf, xi-1, yi+1, outrgb, torus);

			count += imapaint_ibuf_add_if(ibuf, xi  , yi-1, outrgb, torus);
			count += imapaint_ibuf_add_if(ibuf, xi  , yi+1, outrgb, torus);

			count += imapaint_ibuf_add_if(ibuf, xi+1, yi-1, outrgb, torus);
			count += imapaint_ibuf_add_if(ibuf, xi+1, yi  , outrgb, torus);
			count += imapaint_ibuf_add_if(ibuf, xi+1, yi+1, outrgb, torus);

			outrgb[0] /= count;
			outrgb[1] /= count;
			outrgb[2] /= count;

			/* write into brush buffer */
			xo = out_off[0] + x;
			yo = out_off[1] + y;
			imapaint_ibuf_get_set_rgb(ibufb, xo, yo, 0, 1, outrgb);
		}
	}
}

static void imapaint_set_region(ImagePaintRegion *region, int destx, int desty, int srcx, int srcy, int width, int height)
{
	region->destx= destx;
	region->desty= desty;
	region->srcx= srcx;
	region->srcy= srcy;
	region->width= width;
	region->height= height;
}

static int imapaint_torus_split_region(ImagePaintRegion region[4], ImBuf *dbuf, ImBuf *sbuf)
{
	int destx= region->destx;
	int desty= region->desty;
	int srcx= region->srcx;
	int srcy= region->srcy;
	int width= region->width;
	int height= region->height;
	int origw, origh, w, h, tot= 0;

	/* convert destination and source coordinates to be within image */
	destx = destx % dbuf->x;
	if (destx < 0) destx += dbuf->x;
	desty = desty % dbuf->y;
	if (desty < 0) desty += dbuf->y;
	srcx = srcx % sbuf->x;
	if (srcx < 0) srcx += sbuf->x;
	srcy = srcy % sbuf->y;
	if (srcy < 0) srcy += sbuf->y;

	/* clip width of blending area to destination imbuf, to avoid writing the
	   same pixel twice */
	origw = w = (width > dbuf->x)? dbuf->x: width;
	origh = h = (height > dbuf->y)? dbuf->y: height;

	/* clip within image */
	IMB_rectclip(dbuf, sbuf, &destx, &desty, &srcx, &srcy, &w, &h);
	imapaint_set_region(&region[tot++], destx, desty, srcx, srcy, w, h);

	/* do 3 other rects if needed */
	if (w < origw)
		imapaint_set_region(&region[tot++], (destx+w)%dbuf->x, desty, (srcx+w)%sbuf->x, srcy, origw-w, h);
	if (h < origh)
		imapaint_set_region(&region[tot++], destx, (desty+h)%dbuf->y, srcx, (srcy+h)%sbuf->y, w, origh-h);
	if ((w < origw) && (h < origh))
		imapaint_set_region(&region[tot++], (destx+w)%dbuf->x, (desty+h)%dbuf->y, (srcx+w)%sbuf->x, (srcy+h)%sbuf->y, origw-w, origh-h);
	
	return tot;
}

static void imapaint_lift_smear(ImBuf *ibuf, ImBuf *ibufb, int *pos)
{
	ImagePaintRegion region[4];
	int a, tot;

	imapaint_set_region(region, 0, 0, pos[0], pos[1], ibufb->x, ibufb->y);
	tot= imapaint_torus_split_region(region, ibufb, ibuf);

	for(a=0; a<tot; a++)
		IMB_rectblend(ibufb, ibuf, region[a].destx, region[a].desty,
			region[a].srcx, region[a].srcy,
			region[a].width, region[a].height, IMB_BLEND_COPY_RGB);
}

static ImBuf *imapaint_lift_clone(ImBuf *ibuf, ImBuf *ibufb, int *pos)
{
	/* note: allocImbuf returns zero'd memory, so regions outside image will
	   have zero alpha, and hence not be blended onto the image */
	int w=ibufb->x, h=ibufb->y, destx=0, desty=0, srcx=pos[0], srcy=pos[1];
	ImBuf *clonebuf= IMB_allocImBuf(w, h, ibufb->planes, ibufb->flags);

	IMB_rectclip(clonebuf, ibuf, &destx, &desty, &srcx, &srcy, &w, &h);
	IMB_rectblend(clonebuf, ibuf, destx, desty, srcx, srcy, w, h,
		IMB_BLEND_COPY_RGB);
	IMB_rectblend(clonebuf, ibufb, destx, desty, destx, desty, w, h,
		IMB_BLEND_COPY_ALPHA);

	return clonebuf;
}

static void imapaint_convert_brushco(ImBuf *ibufb, float *pos, int *ipos)
{
	ipos[0]= (int)floorf((pos[0] - ibufb->x/2) + 1.0f);
	ipos[1]= (int)floorf((pos[1] - ibufb->y/2) + 1.0f);
}

/* dosnt run for projection painting
 * only the old style painting in the 3d view */
static int imapaint_paint_op(void *state, ImBuf *ibufb, float *lastpos, float *pos)
{
	ImagePaintState *s= ((ImagePaintState*)state);
	ImBuf *clonebuf= NULL, *frombuf;
	ImagePaintRegion region[4];
	short torus= s->brush->flag & BRUSH_TORUS;
	short blend= s->blend;
	float *offset= s->brush->clone.offset;
	float liftpos[2];
	int bpos[2], blastpos[2], bliftpos[2];
	int a, tot;

	imapaint_convert_brushco(ibufb, pos, bpos);

	/* lift from canvas */
	if(s->tool == PAINT_TOOL_SOFTEN) {
		imapaint_lift_soften(s->canvas, ibufb, bpos, torus);
	}
	else if(s->tool == PAINT_TOOL_SMEAR) {
		if (lastpos[0]==pos[0] && lastpos[1]==pos[1])
			return 0;

		imapaint_convert_brushco(ibufb, lastpos, blastpos);
		imapaint_lift_smear(s->canvas, ibufb, blastpos);
	}
	else if(s->tool == PAINT_TOOL_CLONE && s->clonecanvas) {
		liftpos[0]= pos[0] - offset[0]*s->canvas->x;
		liftpos[1]= pos[1] - offset[1]*s->canvas->y;

		imapaint_convert_brushco(ibufb, liftpos, bliftpos);
		clonebuf= imapaint_lift_clone(s->clonecanvas, ibufb, bliftpos);
	}

	frombuf= (clonebuf)? clonebuf: ibufb;

	if(torus) {
		imapaint_set_region(region, bpos[0], bpos[1], 0, 0, frombuf->x, frombuf->y);
		tot= imapaint_torus_split_region(region, s->canvas, frombuf);
	}
	else {
		imapaint_set_region(region, bpos[0], bpos[1], 0, 0, frombuf->x, frombuf->y);
		tot= 1;
	}

	/* blend into canvas */
	for(a=0; a<tot; a++) {
		imapaint_dirty_region(s->image, s->canvas,
			region[a].destx, region[a].desty,
			region[a].width, region[a].height);
		
		IMB_rectblend(s->canvas, frombuf,
			region[a].destx, region[a].desty,
			region[a].srcx, region[a].srcy,
			region[a].width, region[a].height, blend);
	}

	if(clonebuf) IMB_freeImBuf(clonebuf);

	return 1;
}

/* 3D TexturePaint */

static int texpaint_break_stroke(float *prevuv, float *fwuv, float *bkuv, float *uv)
{
	float d1[2], d2[2];
	float mismatch = len_v2v2(fwuv, uv);
	float len1 = len_v2v2(prevuv, fwuv);
	float len2 = len_v2v2(bkuv, uv);

	sub_v2_v2v2(d1, fwuv, prevuv);
	sub_v2_v2v2(d2, uv, bkuv);

	return ((dot_v2v2(d1, d2) < 0.0f) || (mismatch > MAX2(len1, len2)*2));
}

/* ImagePaint Common */

static int imapaint_canvas_set(ImagePaintState *s, Image *ima)
{
	ImBuf *ibuf= BKE_image_get_ibuf(ima, s->sima? &s->sima->iuser: NULL);
	
	/* verify that we can paint and set canvas */
	if(ima==NULL) {
		return 0;
	}
	else if(ima->packedfile && ima->rr) {
		s->warnpackedfile = ima->id.name + 2;
		return 0;
	}	
	else if(ibuf && ibuf->channels!=4) {
		s->warnmultifile = ima->id.name + 2;
		return 0;
	}
	else if(!ibuf || !(ibuf->rect || ibuf->rect_float))
		return 0;

	s->image= ima;
	s->canvas= ibuf;

	/* set clone canvas */
	if(s->tool == PAINT_TOOL_CLONE) {
		ima= s->brush->clone.image;
		ibuf= BKE_image_get_ibuf(ima, s->sima? &s->sima->iuser: NULL);
		
		if(!ima || !ibuf || !(ibuf->rect || ibuf->rect_float))
			return 0;

		s->clonecanvas= ibuf;

		/* temporarily add float rect for cloning */
		if(s->canvas->rect_float && !s->clonecanvas->rect_float) {
			int profile = IB_PROFILE_NONE;
			
			/* Don't want to color manage, but don't disturb existing profiles */
			SWAP(int, s->clonecanvas->profile, profile);

			IMB_float_from_rect(s->clonecanvas);
			s->clonefreefloat= 1;
			
			SWAP(int, s->clonecanvas->profile, profile);
		}
		else if(!s->canvas->rect_float && !s->clonecanvas->rect)
			IMB_rect_from_float(s->clonecanvas);
	}

	return 1;
}

static void imapaint_canvas_free(ImagePaintState *s)
{
	if (s->clonefreefloat)
		imb_freerectfloatImBuf(s->clonecanvas);
}

static int imapaint_paint_sub_stroke(ImagePaintState *s, BrushPainter *painter, Image *image, short texpaint, float *uv, double time, int update, float pressure)
{
	ImBuf *ibuf= BKE_image_get_ibuf(image, s->sima? &s->sima->iuser: NULL);
	float pos[2];

	if(!ibuf)
		return 0;

	pos[0] = uv[0]*ibuf->x;
	pos[1] = uv[1]*ibuf->y;

	brush_painter_require_imbuf(painter, ((ibuf->rect_float)? 1: 0), 0, 0);

	if (brush_painter_paint(painter, imapaint_paint_op, pos, time, pressure, s, ibuf->profile == IB_PROFILE_LINEAR_RGB)) {
		if (update)
			imapaint_image_update(s->sima, image, ibuf, texpaint);
		return 1;
	}
	else return 0;
}

static int imapaint_paint_stroke(ViewContext *vc, ImagePaintState *s, BrushPainter *painter, short texpaint, const int prevmval[2], const int mval[2], double time, float pressure)
{
	Image *newimage = NULL;
	float fwuv[2], bkuv[2], newuv[2];
	unsigned int newfaceindex;
	int breakstroke = 0, redraw = 0;

	if (texpaint) {
		/* pick new face and image */
		if (	imapaint_pick_face(vc, s->me, mval, &newfaceindex) &&
				((s->me->editflag & ME_EDIT_PAINT_MASK)==0 || (s->me->mface+newfaceindex)->flag & ME_FACE_SEL)
		) {
			ImBuf *ibuf;
			
			newimage = imapaint_face_image(s, newfaceindex);
			ibuf= BKE_image_get_ibuf(newimage, s->sima? &s->sima->iuser: NULL);

			if(ibuf && ibuf->rect)
				imapaint_pick_uv(s->scene, s->ob, newfaceindex, mval, newuv);
			else {
				newimage = NULL;
				newuv[0] = newuv[1] = 0.0f;
			}
		}
		else
			newuv[0] = newuv[1] = 0.0f;

		/* see if stroke is broken, and if so finish painting in old position */
		if (s->image) {
			imapaint_pick_uv(s->scene, s->ob, s->faceindex, mval, fwuv);
			imapaint_pick_uv(s->scene, s->ob, newfaceindex, prevmval, bkuv);

			if (newimage == s->image)
				breakstroke= texpaint_break_stroke(s->uv, fwuv, bkuv, newuv);
			else
				breakstroke= 1;
		}
		else
			fwuv[0]= fwuv[1]= 0.0f;

		if (breakstroke) {
			imapaint_pick_uv(s->scene, s->ob, s->faceindex, mval, fwuv);
			redraw |= imapaint_paint_sub_stroke(s, painter, s->image, texpaint,
				fwuv, time, 1, pressure);
			imapaint_clear_partial_redraw();
			brush_painter_break_stroke(painter);
		}

		/* set new canvas */
		if (newimage && (newimage != s->image))
			if (!imapaint_canvas_set(s, newimage))
				newimage = NULL;

		/* paint in new image */
		if (newimage) {
			if (breakstroke)
				redraw|= imapaint_paint_sub_stroke(s, painter, newimage,
					texpaint, bkuv, time, 0, pressure);
			redraw|= imapaint_paint_sub_stroke(s, painter, newimage, texpaint,
				newuv, time, 1, pressure);
		}

		/* update state */
		s->image = newimage;
		s->faceindex = newfaceindex;
		s->uv[0] = newuv[0];
		s->uv[1] = newuv[1];
	}
	else {
		UI_view2d_region_to_view(s->v2d, mval[0], mval[1], &newuv[0], &newuv[1]);
		redraw |= imapaint_paint_sub_stroke(s, painter, s->image, texpaint, newuv,
			time, 1, pressure);
	}

	if (redraw)
		imapaint_clear_partial_redraw();

	return redraw;
}

/************************ image paint poll ************************/

static Brush *image_paint_brush(bContext *C)
{
	Scene *scene= CTX_data_scene(C);
	ToolSettings *settings= scene->toolsettings;

	return paint_brush(&settings->imapaint.paint);
}

static int image_paint_poll(bContext *C)
{
	Object *obact = CTX_data_active_object(C);

	if(!image_paint_brush(C))
		return 0;

	if((obact && obact->mode & OB_MODE_TEXTURE_PAINT) && CTX_wm_region_view3d(C)) {
		return 1;
	}
	else {
		SpaceImage *sima= CTX_wm_space_image(C);

		if(sima) {
			ARegion *ar= CTX_wm_region(C);

			if((sima->flag & SI_DRAWTOOL) && ar->regiontype==RGN_TYPE_WINDOW)
				return 1;
		}
	}

	return 0;
}

<<<<<<< HEAD
=======
static int uv_sculpt_brush_poll(bContext *C)
{
	EditMesh *em;
	int ret;
	Object *obedit = CTX_data_edit_object(C);
	SpaceImage *sima= CTX_wm_space_image(C);
	Scene *scene = CTX_data_scene(C);
	ToolSettings *toolsettings = scene->toolsettings;

	if(!uv_sculpt_brush(C) || !obedit || obedit->type != OB_MESH)
		return 0;

	em = BKE_mesh_get_editmesh(obedit->data);
	ret = EM_texFaceCheck(em);
	BKE_mesh_end_editmesh(obedit->data, em);

	if(ret && sima) {
		ARegion *ar= CTX_wm_region(C);
		if((toolsettings->use_uv_sculpt) && ar->regiontype==RGN_TYPE_WINDOW)
			return 1;
	}

	return 0;
}

>>>>>>> 408f7963
static int image_paint_3d_poll(bContext *C)
{
	if(CTX_wm_region_view3d(C))
		return image_paint_poll(C);
	
	return 0;
}

static int image_paint_2d_clone_poll(bContext *C)
{
	Brush *brush= image_paint_brush(C);

	if(!CTX_wm_region_view3d(C) && image_paint_poll(C))
		if(brush && (brush->imagepaint_tool == PAINT_TOOL_CLONE))
			if(brush->clone.image)
				return 1;
	
	return 0;
}

/************************ paint operator ************************/

typedef enum PaintMode {
	PAINT_MODE_2D,
	PAINT_MODE_3D,
	PAINT_MODE_3D_PROJECT
} PaintMode;

typedef struct PaintOperation {
	PaintMode mode;

	BrushPainter *painter;
	ImagePaintState s;
	ProjPaintState ps;

	int first;
	int prevmouse[2];
	float prev_pressure; /* need this since we dont get tablet events for pressure change */
	int orig_brush_size;
	double starttime;

	ViewContext vc;
	wmTimer *timer;

	short restore_projection;
} PaintOperation;

static void paint_redraw(bContext *C, ImagePaintState *s, int final)
{
	if(final) {
		if(s->image)
			GPU_free_image(s->image);

		/* compositor listener deals with updating */
		WM_event_add_notifier(C, NC_IMAGE|NA_EDITED, s->image);
	}
	else {
		if(!s->sima || !s->sima->lock)
			ED_region_tag_redraw(CTX_wm_region(C));
		else
			WM_event_add_notifier(C, NC_IMAGE|NA_EDITED, s->image);
	}
}

/* initialize project paint settings from context */
static void project_state_init(bContext *C, Object *ob, ProjPaintState *ps)
{
	Scene *scene= CTX_data_scene(C);
	ToolSettings *settings= scene->toolsettings;
	Brush *brush= paint_brush(&settings->imapaint.paint);

	/* brush */
	ps->brush = brush;
	ps->tool = brush->imagepaint_tool;
	ps->blend = brush->blend;

	ps->is_airbrush = (brush->flag & BRUSH_AIRBRUSH) ? 1 : 0;
	ps->is_texbrush = (brush->mtex.tex) ? 1 : 0;


	/* these can be NULL */
	ps->v3d= CTX_wm_view3d(C);
	ps->rv3d= CTX_wm_region_view3d(C);
	ps->ar= CTX_wm_region(C);

	ps->scene= scene;
	ps->ob= ob; /* allow override of active object */

	/* setup projection painting data */
	ps->do_backfacecull = (settings->imapaint.flag & IMAGEPAINT_PROJECT_BACKFACE) ? 0 : 1;
	ps->do_occlude = (settings->imapaint.flag & IMAGEPAINT_PROJECT_XRAY) ? 0 : 1;
	ps->do_mask_normal = (settings->imapaint.flag & IMAGEPAINT_PROJECT_FLAT) ? 0 : 1;
	ps->do_new_shading_nodes = scene_use_new_shading_nodes(scene); /* only cache the value */

	if (ps->tool == PAINT_TOOL_CLONE)
		ps->do_layer_clone = (settings->imapaint.flag & IMAGEPAINT_PROJECT_LAYER_CLONE);

	ps->do_layer_stencil = (settings->imapaint.flag & IMAGEPAINT_PROJECT_LAYER_STENCIL) ? 1 : 0;
	ps->do_layer_stencil_inv = (settings->imapaint.flag & IMAGEPAINT_PROJECT_LAYER_STENCIL_INV) ? 1 : 0;


#ifndef PROJ_DEBUG_NOSEAMBLEED
	ps->seam_bleed_px = settings->imapaint.seam_bleed; /* pixel num to bleed */
#endif

	if(ps->do_mask_normal) {
		ps->normal_angle_inner = settings->imapaint.normal_angle;
		ps->normal_angle = (ps->normal_angle_inner + 90.0f) * 0.5f;
	}
	else {
		ps->normal_angle_inner= ps->normal_angle= settings->imapaint.normal_angle;
	}

	ps->normal_angle_inner *=	(float)(M_PI_2 / 90);
	ps->normal_angle *=			(float)(M_PI_2 / 90);
	ps->normal_angle_range = ps->normal_angle - ps->normal_angle_inner;

	if(ps->normal_angle_range <= 0.0f)
		ps->do_mask_normal = 0; /* no need to do blending */
}

static void paint_brush_init_tex(Brush *brush)
{
	/* init mtex nodes */ 
	if(brush) {
		MTex *mtex= &brush->mtex;
		if(mtex->tex && mtex->tex->nodetree)
			ntreeTexBeginExecTree(mtex->tex->nodetree, 1); /* has internal flag to detect it only does it once */
	}
	
}

static int texture_paint_init(bContext *C, wmOperator *op)
{
	Scene *scene= CTX_data_scene(C);
	ToolSettings *settings= scene->toolsettings;
	Brush *brush= paint_brush(&settings->imapaint.paint);
	PaintOperation *pop= MEM_callocN(sizeof(PaintOperation), "PaintOperation"); /* caller frees */

	pop->first= 1;
	op->customdata= pop;
	
	/* XXX: Soften tool does not support projection painting atm, so just disable
	        projection for this brush */
	if(brush->imagepaint_tool == PAINT_TOOL_SOFTEN) {
		settings->imapaint.flag |= IMAGEPAINT_PROJECT_DISABLE;
		pop->restore_projection = 1;
	}

	/* initialize from context */
	if(CTX_wm_region_view3d(C)) {
		pop->mode= PAINT_MODE_3D;

		if(!(settings->imapaint.flag & IMAGEPAINT_PROJECT_DISABLE))
			pop->mode= PAINT_MODE_3D_PROJECT;
		else
			view3d_set_viewcontext(C, &pop->vc);
	}
	else {
		pop->s.sima= CTX_wm_space_image(C);
		pop->s.v2d= &CTX_wm_region(C)->v2d;
	}

	pop->s.scene= scene;
	pop->s.screen= CTX_wm_screen(C);

	pop->s.brush = brush;
	pop->s.tool = brush->imagepaint_tool;
	if(pop->mode == PAINT_MODE_3D && (pop->s.tool == PAINT_TOOL_CLONE))
		pop->s.tool = PAINT_TOOL_DRAW;
	pop->s.blend = brush->blend;
	pop->orig_brush_size= brush_size(scene, brush);

	if(pop->mode != PAINT_MODE_2D) {
		pop->s.ob = OBACT;
		pop->s.me = get_mesh(pop->s.ob);
		if (!pop->s.me) return 0;
	}
	else {
		pop->s.image = pop->s.sima->image;

		if(!imapaint_canvas_set(&pop->s, pop->s.image)) {
			if(pop->s.warnmultifile)
				BKE_report(op->reports, RPT_WARNING, "Image requires 4 color channels to paint");
			if(pop->s.warnpackedfile)
				BKE_report(op->reports, RPT_WARNING, "Packed MultiLayer files cannot be painted");

			return 0;
		}
	}
	
	paint_brush_init_tex(pop->s.brush);
	
	/* note, if we have no UVs on the derived mesh, then we must return here */
	if(pop->mode == PAINT_MODE_3D_PROJECT) {

		/* initialize all data from the context */
		project_state_init(C, OBACT, &pop->ps);
		
		paint_brush_init_tex(pop->ps.brush);

		pop->ps.source= PROJ_SRC_VIEW;

		if (pop->ps.ob==NULL || !(pop->ps.ob->lay & pop->ps.v3d->lay))
			return 0;

		/* Dont allow brush size below 2 */
		if (brush_size(scene, brush) < 2)
			brush_set_size(scene, brush, 2);

		/* allocate and initialize spacial data structures */
		project_paint_begin(&pop->ps);
		
		if(pop->ps.dm==NULL)
			return 0;
	}
	
	settings->imapaint.flag |= IMAGEPAINT_DRAWING;
	undo_paint_push_begin(UNDO_PAINT_IMAGE, op->type->name,
		image_undo_restore, image_undo_free);

	/* create painter */
	pop->painter= brush_painter_new(scene, pop->s.brush);

	return 1;
}

static void paint_apply(bContext *C, wmOperator *op, PointerRNA *itemptr)
{
	PaintOperation *pop= op->customdata;
	float time, mousef[2];
	float pressure;
	int mouse[2], redraw;

	RNA_float_get_array(itemptr, "mouse", mousef);
	mouse[0] = (int)(mousef[0]);
	mouse[1] = (int)(mousef[1]);
	time= RNA_float_get(itemptr, "time");
	pressure= RNA_float_get(itemptr, "pressure");

	if(pop->first)
		project_paint_begin_clone(&pop->ps, mouse);

	if(pop->mode == PAINT_MODE_3D)
		view3d_operator_needs_opengl(C);

	if(pop->mode == PAINT_MODE_3D_PROJECT) {
		redraw= project_paint_stroke(&pop->ps, pop->painter, pop->prevmouse, mouse, time, pressure);
		pop->prevmouse[0]= mouse[0];
		pop->prevmouse[1]= mouse[1];

	}
	else { 
		redraw= imapaint_paint_stroke(&pop->vc, &pop->s, pop->painter, pop->mode == PAINT_MODE_3D, pop->prevmouse, mouse, time, pressure);
		pop->prevmouse[0]= mouse[0];
		pop->prevmouse[1]= mouse[1];
	}

	if(redraw)
		paint_redraw(C, &pop->s, 0);

	pop->first= 0;
}

static void paint_brush_exit_tex(Brush *brush)
{
	if(brush) {
		MTex *mtex= &brush->mtex;
		if(mtex->tex && mtex->tex->nodetree)
			ntreeTexEndExecTree(mtex->tex->nodetree->execdata, 1);
	}	
}

static void paint_exit(bContext *C, wmOperator *op)
{
	Scene *scene= CTX_data_scene(C);
	ToolSettings *settings= scene->toolsettings;
	PaintOperation *pop= op->customdata;

	if(pop->timer)
		WM_event_remove_timer(CTX_wm_manager(C), CTX_wm_window(C), pop->timer);

	if(pop->restore_projection)
		settings->imapaint.flag &= ~IMAGEPAINT_PROJECT_DISABLE;

	paint_brush_exit_tex(pop->s.brush);
	
	settings->imapaint.flag &= ~IMAGEPAINT_DRAWING;
	imapaint_canvas_free(&pop->s);
	brush_painter_free(pop->painter);

	if(pop->mode == PAINT_MODE_3D_PROJECT) {
		brush_set_size(scene, pop->ps.brush, pop->orig_brush_size);
		paint_brush_exit_tex(pop->ps.brush);
		
		project_paint_end(&pop->ps);
	}
	
	paint_redraw(C, &pop->s, 1);
	undo_paint_push_end(UNDO_PAINT_IMAGE);
	
	if(pop->s.warnmultifile)
		BKE_reportf(op->reports, RPT_WARNING, "Image requires 4 color channels to paint: %s", pop->s.warnmultifile);
	if(pop->s.warnpackedfile)
		BKE_reportf(op->reports, RPT_WARNING, "Packed MultiLayer files cannot be painted: %s", pop->s.warnpackedfile);

	MEM_freeN(pop);
}

static int paint_exec(bContext *C, wmOperator *op)
{
	if(!texture_paint_init(C, op)) {
		MEM_freeN(op->customdata);
		return OPERATOR_CANCELLED;
	}

	RNA_BEGIN(op->ptr, itemptr, "stroke") {
		paint_apply(C, op, &itemptr);
	}
	RNA_END;

	paint_exit(C, op);

	return OPERATOR_FINISHED;
}

static void paint_apply_event(bContext *C, wmOperator *op, wmEvent *event)
{
	const Scene *scene = CTX_data_scene(C);
	PaintOperation *pop= op->customdata;
	wmTabletData *wmtab;
	PointerRNA itemptr;
	float pressure, mousef[2];
	double time;
	int tablet;

	time= PIL_check_seconds_timer();

	tablet= 0;
	pop->s.blend= pop->s.brush->blend;

	if(event->custom == EVT_DATA_TABLET) {
		wmtab= event->customdata;

		tablet= (wmtab->Active != EVT_TABLET_NONE);
		pressure= wmtab->Pressure;
		if(wmtab->Active == EVT_TABLET_ERASER)
			pop->s.blend= IMB_BLEND_ERASE_ALPHA;
	}
	else { /* otherwise airbrush becomes 1.0 pressure instantly */
		pressure= pop->prev_pressure ? pop->prev_pressure : 1.0f;
	}

	if(pop->first) {
		pop->prevmouse[0]= event->mval[0];
		pop->prevmouse[1]= event->mval[1];
		pop->starttime= time;

		/* special exception here for too high pressure values on first touch in
		   windows for some tablets, then we just skip first touch ..  */
		if (tablet && (pressure >= 0.99f) && ((pop->s.brush->flag & BRUSH_SPACING_PRESSURE) || brush_use_alpha_pressure(scene, pop->s.brush) || brush_use_size_pressure(scene, pop->s.brush)))
			return;

		/* This can be removed once fixed properly in
		 brush_painter_paint(BrushPainter *painter, BrushFunc func, float *pos, double time, float pressure, void *user) 
		 at zero pressure we should do nothing 1/2^12 is .0002 which is the sensitivity of the most sensitive pen tablet available*/
		if (tablet && (pressure < .0002f) && ((pop->s.brush->flag & BRUSH_SPACING_PRESSURE) || brush_use_alpha_pressure(scene, pop->s.brush) || brush_use_size_pressure(scene, pop->s.brush)))
			return;
	
	}

	/* fill in stroke */
	RNA_collection_add(op->ptr, "stroke", &itemptr);

	mousef[0] = (float)(event->mval[0]);
	mousef[1] = (float)(event->mval[1]);
	RNA_float_set_array(&itemptr, "mouse", mousef);
	RNA_float_set(&itemptr, "time", (float)(time - pop->starttime));
	RNA_float_set(&itemptr, "pressure", pressure);

	/* apply */
	paint_apply(C, op, &itemptr);

	pop->prev_pressure= pressure;
}

static int paint_invoke(bContext *C, wmOperator *op, wmEvent *event)
{
	PaintOperation *pop;

	if(!texture_paint_init(C, op)) {
		MEM_freeN(op->customdata);
		return OPERATOR_CANCELLED;
	}
	
	paint_apply_event(C, op, event);

	pop= op->customdata;
	WM_event_add_modal_handler(C, op);

	if(pop->s.brush->flag & BRUSH_AIRBRUSH)
		pop->timer= WM_event_add_timer(CTX_wm_manager(C), CTX_wm_window(C), TIMER, 0.01f);

	return OPERATOR_RUNNING_MODAL;
}

static int paint_modal(bContext *C, wmOperator *op, wmEvent *event)
{
	PaintOperation *pop= op->customdata;

	switch(event->type) {
		case LEFTMOUSE:
		case MIDDLEMOUSE:
		case RIGHTMOUSE: // XXX hardcoded
			paint_exit(C, op);
			return OPERATOR_FINISHED;
		case MOUSEMOVE:
		case INBETWEEN_MOUSEMOVE:
			paint_apply_event(C, op, event);
			break;
		case TIMER:
			if(event->customdata == pop->timer)
				paint_apply_event(C, op, event);
			break;
	}

	return OPERATOR_RUNNING_MODAL;
}

static int paint_cancel(bContext *C, wmOperator *op)
{
	paint_exit(C, op);

	return OPERATOR_CANCELLED;
}

void PAINT_OT_image_paint(wmOperatorType *ot)
{
	/* identifiers */
	ot->name= "Image Paint";
	ot->idname= "PAINT_OT_image_paint";
	
	/* api callbacks */
	ot->exec= paint_exec;
	ot->invoke= paint_invoke;
	ot->modal= paint_modal;
	ot->cancel= paint_cancel;
	ot->poll= image_paint_poll;

	/* flags */
	ot->flag= OPTYPE_REGISTER|OPTYPE_UNDO|OPTYPE_BLOCKING;

	/* properties */
	RNA_def_collection_runtime(ot->srna, "stroke", &RNA_OperatorStrokeElement, "Stroke", "");
}

static int get_imapaint_zoom(bContext *C, float *zoomx, float *zoomy)
{
	RegionView3D *rv3d= CTX_wm_region_view3d(C);

	if(!rv3d) {
		SpaceImage *sima= CTX_wm_space_image(C);
		ARegion *ar= CTX_wm_region(C);
		
		ED_space_image_zoom(sima, ar, zoomx, zoomy);

		return 1;
	}

	*zoomx = *zoomy = 1;

	return 0;
}

/************************ cursor drawing *******************************/

static void brush_drawcursor(bContext *C, int x, int y, void *UNUSED(customdata))
{
#define PX_SIZE_FADE_MAX 12.0f
#define PX_SIZE_FADE_MIN 4.0f

	Scene *scene= CTX_data_scene(C);
	Brush *brush= image_paint_brush(C);
	Paint *paint= paint_get_active(scene);

	if(paint && brush && paint->flags & PAINT_SHOW_BRUSH) {
		float zoomx, zoomy;
		const float size= (float)brush_size(scene, brush);
		const short use_zoom= get_imapaint_zoom(C, &zoomx, &zoomy);
		const float pixel_size= MAX2(size * zoomx, size * zoomy);
		float alpha= 0.5f;

<<<<<<< HEAD
=======
		ts = scene->toolsettings;

		if(use_zoom && !ts->use_uv_sculpt){
			pixel_size = MAX2(size * zoomx, size * zoomy);
		}
		else {
			pixel_size = size;
		}

>>>>>>> 408f7963
		/* fade out the brush (cheap trick to work around brush interfearing with sampling [#])*/
		if(pixel_size < PX_SIZE_FADE_MIN) {
			return;
		}
		else if (pixel_size < PX_SIZE_FADE_MAX) {
			alpha *= (pixel_size - PX_SIZE_FADE_MIN) / (PX_SIZE_FADE_MAX - PX_SIZE_FADE_MIN);
		}

		glPushMatrix();

		glTranslatef((float)x, (float)y, 0.0f);

		if(use_zoom)
			glScalef(zoomx, zoomy, 1.0f);

		glColor4f(brush->add_col[0], brush->add_col[1], brush->add_col[2], alpha);
		glEnable( GL_LINE_SMOOTH );
		glEnable(GL_BLEND);
		glutil_draw_lined_arc(0, (float)(M_PI*2.0), size, 40);
		glDisable(GL_BLEND);
		glDisable( GL_LINE_SMOOTH );

		glPopMatrix();
	}
#undef PX_SIZE_FADE_MAX
#undef PX_SIZE_FADE_MIN
}

static void toggle_paint_cursor(bContext *C, int enable)
{
	wmWindowManager *wm= CTX_wm_manager(C);
	Scene *scene = CTX_data_scene(C);
	ToolSettings *settings= scene->toolsettings;

	if(settings->imapaint.paintcursor && !enable) {
		WM_paint_cursor_end(wm, settings->imapaint.paintcursor);
		settings->imapaint.paintcursor = NULL;
	}
	else if(enable)
		settings->imapaint.paintcursor= WM_paint_cursor_activate(wm, image_paint_poll, brush_drawcursor, NULL);
}

/* enable the paint cursor if it isn't already.

   purpose is to make sure the paint cursor is shown if paint
   mode is enabled in the image editor. the paint poll will
   ensure that the cursor is hidden when not in paint mode */
void ED_space_image_paint_update(wmWindowManager *wm, ToolSettings *settings)
{
	ImagePaintSettings *imapaint = &settings->imapaint;

	if(!imapaint->paintcursor) {
		imapaint->paintcursor =
			WM_paint_cursor_activate(wm, image_paint_poll,
						 brush_drawcursor, NULL);
	}
}

/************************ grab clone operator ************************/

typedef struct GrabClone {
	float startoffset[2];
	int startx, starty;
} GrabClone;

static void grab_clone_apply(bContext *C, wmOperator *op)
{
	Brush *brush= image_paint_brush(C);
	float delta[2];

	RNA_float_get_array(op->ptr, "delta", delta);
	add_v2_v2(brush->clone.offset, delta);
	ED_region_tag_redraw(CTX_wm_region(C));
}

static int grab_clone_exec(bContext *C, wmOperator *op)
{
	grab_clone_apply(C, op);

	return OPERATOR_FINISHED;
}

static int grab_clone_invoke(bContext *C, wmOperator *op, wmEvent *event)
{
	Brush *brush= image_paint_brush(C);
	GrabClone *cmv;

	cmv= MEM_callocN(sizeof(GrabClone), "GrabClone");
	copy_v2_v2(cmv->startoffset, brush->clone.offset);
	cmv->startx= event->x;
	cmv->starty= event->y;
	op->customdata= cmv;

	WM_event_add_modal_handler(C, op);

	return OPERATOR_RUNNING_MODAL;
}

static int grab_clone_modal(bContext *C, wmOperator *op, wmEvent *event)
{
	Brush *brush= image_paint_brush(C);
	ARegion *ar= CTX_wm_region(C);
	GrabClone *cmv= op->customdata;
	float startfx, startfy, fx, fy, delta[2];
	int xmin= ar->winrct.xmin, ymin= ar->winrct.ymin;

	switch(event->type) {
		case LEFTMOUSE:
		case MIDDLEMOUSE:
		case RIGHTMOUSE: // XXX hardcoded
			MEM_freeN(op->customdata);
			return OPERATOR_FINISHED;
		case MOUSEMOVE:
			/* mouse moved, so move the clone image */
			UI_view2d_region_to_view(&ar->v2d, cmv->startx - xmin, cmv->starty - ymin, &startfx, &startfy);
			UI_view2d_region_to_view(&ar->v2d, event->x - xmin, event->y - ymin, &fx, &fy);

			delta[0]= fx - startfx;
			delta[1]= fy - startfy;
			RNA_float_set_array(op->ptr, "delta", delta);

			copy_v2_v2(brush->clone.offset, cmv->startoffset);

			grab_clone_apply(C, op);
			break;
	}

	return OPERATOR_RUNNING_MODAL;
}

static int grab_clone_cancel(bContext *UNUSED(C), wmOperator *op)
{
	MEM_freeN(op->customdata);
	return OPERATOR_CANCELLED;
}

void PAINT_OT_grab_clone(wmOperatorType *ot)
{
	/* identifiers */
	ot->name= "Grab Clone";
	ot->idname= "PAINT_OT_grab_clone";
	
	/* api callbacks */
	ot->exec= grab_clone_exec;
	ot->invoke= grab_clone_invoke;
	ot->modal= grab_clone_modal;
	ot->cancel= grab_clone_cancel;
	ot->poll= image_paint_2d_clone_poll;

	/* flags */
	ot->flag= OPTYPE_REGISTER|OPTYPE_UNDO|OPTYPE_BLOCKING;

	/* properties */
	RNA_def_float_vector(ot->srna, "delta", 2, NULL, -FLT_MAX, FLT_MAX, "Delta", "Delta offset of clone image in 0.0..1.0 coordinates", -1.0f, 1.0f);
}

/******************** sample color operator ********************/

static int sample_color_exec(bContext *C, wmOperator *op)
{
	Scene *scene= CTX_data_scene(C);
	Brush *brush= image_paint_brush(C);
	ARegion *ar= CTX_wm_region(C);
	int location[2];

	RNA_int_get_array(op->ptr, "location", location);
	paint_sample_color(scene, ar, location[0], location[1]);

	WM_event_add_notifier(C, NC_BRUSH|NA_EDITED, brush);
	
	return OPERATOR_FINISHED;
}

static int sample_color_invoke(bContext *C, wmOperator *op, wmEvent *event)
{
	RNA_int_set_array(op->ptr, "location", event->mval);
	sample_color_exec(C, op);

	WM_event_add_modal_handler(C, op);

	return OPERATOR_RUNNING_MODAL;
}

static int sample_color_modal(bContext *C, wmOperator *op, wmEvent *event)
{
	switch(event->type) {
		case LEFTMOUSE:
		case RIGHTMOUSE: // XXX hardcoded
			return OPERATOR_FINISHED;
		case MOUSEMOVE:
			RNA_int_set_array(op->ptr, "location", event->mval);
			sample_color_exec(C, op);
			break;
	}

	return OPERATOR_RUNNING_MODAL;
}

/* same as image_paint_poll but fail when face mask mode is enabled */
static int image_paint_sample_color_poll(bContext *C)
{
	if(image_paint_poll(C)) {
		if(CTX_wm_view3d(C)) {
			Object *obact = CTX_data_active_object(C);
			if (obact && obact->mode & OB_MODE_TEXTURE_PAINT) {
				Mesh *me= get_mesh(obact);
				if(me) {
					return !(me->editflag & ME_EDIT_PAINT_MASK);
				}
			}
		}

		return 1;
	}

	return 0;
}

void PAINT_OT_sample_color(wmOperatorType *ot)
{
	/* identifiers */
	ot->name= "Sample Color";
	ot->idname= "PAINT_OT_sample_color";
	
	/* api callbacks */
	ot->exec= sample_color_exec;
	ot->invoke= sample_color_invoke;
	ot->modal= sample_color_modal;
	ot->poll= image_paint_sample_color_poll;

	/* flags */
	ot->flag= OPTYPE_REGISTER|OPTYPE_UNDO;

	/* properties */
	RNA_def_int_vector(ot->srna, "location", 2, NULL, 0, INT_MAX, "Location", "Cursor location in region coordinates", 0, 16384);
}

/******************** set clone cursor operator ********************/

static int set_clone_cursor_exec(bContext *C, wmOperator *op)
{
	Scene *scene= CTX_data_scene(C);
	View3D *v3d= CTX_wm_view3d(C);
	float *cursor= give_cursor(scene, v3d);

	RNA_float_get_array(op->ptr, "location", cursor);
	
	ED_area_tag_redraw(CTX_wm_area(C));
	
	return OPERATOR_FINISHED;
}

static int set_clone_cursor_invoke(bContext *C, wmOperator *op, wmEvent *event)
{
	Scene *scene= CTX_data_scene(C);
	View3D *v3d= CTX_wm_view3d(C);
	ARegion *ar= CTX_wm_region(C);
	float location[3];

	view3d_operator_needs_opengl(C);

	if(!ED_view3d_autodist(scene, ar, v3d, event->mval, location))
		return OPERATOR_CANCELLED;

	RNA_float_set_array(op->ptr, "location", location);

	return set_clone_cursor_exec(C, op);
}

void PAINT_OT_clone_cursor_set(wmOperatorType *ot)
{
	/* identifiers */
	ot->name= "Set Clone Cursor";
	ot->idname= "PAINT_OT_clone_cursor_set";
	
	/* api callbacks */
	ot->exec= set_clone_cursor_exec;
	ot->invoke= set_clone_cursor_invoke;
	ot->poll= image_paint_3d_poll;

	/* flags */
	ot->flag= OPTYPE_REGISTER|OPTYPE_UNDO;

	/* properties */
	RNA_def_float_vector(ot->srna, "location", 3, NULL, -FLT_MAX, FLT_MAX, "Location", "Cursor location in world space coordinates", -10000.0f, 10000.0f);
}

/******************** texture paint toggle operator ********************/

static int texture_paint_toggle_poll(bContext *C)
{
	if(CTX_data_edit_object(C))
		return 0;
	if(CTX_data_active_object(C)==NULL)
		return 0;

	return 1;
}

static int texture_paint_toggle_exec(bContext *C, wmOperator *op)
{
	Scene *scene= CTX_data_scene(C);
	Object *ob= CTX_data_active_object(C);
	Mesh *me= NULL;
	
	if(ob==NULL)
		return OPERATOR_CANCELLED;
	
	if (object_data_is_libdata(ob)) {
		BKE_report(op->reports, RPT_ERROR, "Can't edit external libdata");
		return OPERATOR_CANCELLED;
	}

	me= get_mesh(ob);

	if(!(ob->mode & OB_MODE_TEXTURE_PAINT) && !me) {
		BKE_report(op->reports, RPT_ERROR, "Can only enter texture paint mode for mesh objects");
		return OPERATOR_CANCELLED;
	}

	if(ob->mode & OB_MODE_TEXTURE_PAINT) {
		ob->mode &= ~OB_MODE_TEXTURE_PAINT;

		if(U.glreslimit != 0)
			GPU_free_images();
		GPU_paint_set_mipmap(1);

		toggle_paint_cursor(C, 0);
	}
	else {
		ob->mode |= OB_MODE_TEXTURE_PAINT;

		if(me->mtface==NULL)
			me->mtface= CustomData_add_layer(&me->fdata, CD_MTFACE, CD_DEFAULT,
							 NULL, me->totface);

		paint_init(&scene->toolsettings->imapaint.paint, PAINT_CURSOR_TEXTURE_PAINT);

		if(U.glreslimit != 0)
			GPU_free_images();
		GPU_paint_set_mipmap(0);

		toggle_paint_cursor(C, 1);
	}

	DAG_id_tag_update(&ob->id, OB_RECALC_DATA);
	WM_event_add_notifier(C, NC_SCENE|ND_MODE, scene);

	return OPERATOR_FINISHED;
}

void PAINT_OT_texture_paint_toggle(wmOperatorType *ot)
{
	/* identifiers */
	ot->name= "Texture Paint Toggle";
	ot->idname= "PAINT_OT_texture_paint_toggle";
	
	/* api callbacks */
	ot->exec= texture_paint_toggle_exec;
	ot->poll= texture_paint_toggle_poll;

	/* flags */
	ot->flag= OPTYPE_REGISTER|OPTYPE_UNDO;
}

static int texture_paint_poll(bContext *C)
{
	if(texture_paint_toggle_poll(C))
		if(CTX_data_active_object(C)->mode & OB_MODE_TEXTURE_PAINT)
			return 1;
	
	return 0;
}

int image_texture_paint_poll(bContext *C)
{
	return (texture_paint_poll(C) || image_paint_poll(C));
}

int facemask_paint_poll(bContext *C)
{
	return paint_facesel_test(CTX_data_active_object(C));
}

int vert_paint_poll(bContext *C)
{
	return paint_vertsel_test(CTX_data_active_object(C));
}

int mask_paint_poll(bContext *C)
{
	return paint_facesel_test(CTX_data_active_object(C)) || paint_vertsel_test(CTX_data_active_object(C));
}
/* use project paint to re-apply an image */
static int texture_paint_camera_project_exec(bContext *C, wmOperator *op)
{
	Image *image= BLI_findlink(&CTX_data_main(C)->image, RNA_enum_get(op->ptr, "image"));
	Scene *scene= CTX_data_scene(C);
	ProjPaintState ps= {NULL};
	int orig_brush_size;
	IDProperty *idgroup;
	IDProperty *view_data= NULL;

	project_state_init(C, OBACT, &ps);

	if(ps.ob==NULL || ps.ob->type != OB_MESH) {
		BKE_report(op->reports, RPT_ERROR, "No active mesh object");
		return OPERATOR_CANCELLED;
	}

	if(image==NULL) {
		BKE_report(op->reports, RPT_ERROR, "Image could not be found");
		return OPERATOR_CANCELLED;
	}

	ps.reproject_image= image;
	ps.reproject_ibuf= BKE_image_get_ibuf(image, NULL);

	if(ps.reproject_ibuf==NULL || ps.reproject_ibuf->rect==NULL) {
		BKE_report(op->reports, RPT_ERROR, "Image data could not be found");
		return OPERATOR_CANCELLED;
	}

	idgroup= IDP_GetProperties(&image->id, 0);

	if(idgroup) {
		view_data= IDP_GetPropertyTypeFromGroup(idgroup, PROJ_VIEW_DATA_ID, IDP_ARRAY);

		/* type check to make sure its ok */
		if(view_data->len != PROJ_VIEW_DATA_SIZE || view_data->subtype != IDP_FLOAT) {
			BKE_report(op->reports, RPT_ERROR, "Image project data invalid");
			return OPERATOR_CANCELLED;
		}
	}

	if(view_data) {
		/* image has stored view projection info */
		ps.source= PROJ_SRC_IMAGE_VIEW;
	}
	else {
		ps.source= PROJ_SRC_IMAGE_CAM;

		if(scene->camera==NULL) {
			BKE_report(op->reports, RPT_ERROR, "No active camera set");
			return OPERATOR_CANCELLED;
		}
	}

	/* override */
	ps.is_texbrush= 0;
	ps.is_airbrush= 1;
	orig_brush_size= brush_size(scene, ps.brush);
	brush_set_size(scene, ps.brush, 32); /* cover the whole image */

	ps.tool= PAINT_TOOL_DRAW; /* so pixels are initialized with minimal info */

	scene->toolsettings->imapaint.flag |= IMAGEPAINT_DRAWING;

	undo_paint_push_begin(UNDO_PAINT_IMAGE, op->type->name,
		image_undo_restore, image_undo_free);

	/* allocate and initialize spacial data structures */
	project_paint_begin(&ps);

	if(ps.dm==NULL) {
		brush_set_size(scene, ps.brush, orig_brush_size);
		return OPERATOR_CANCELLED;
	}
	else {
		float pos[2]= {0.0, 0.0};
		float lastpos[2]= {0.0, 0.0};
		int a;

		for (a=0; a < ps.image_tot; a++)
			partial_redraw_array_init(ps.projImages[a].partRedrawRect);

		project_paint_op(&ps, NULL, lastpos, pos);

		project_image_refresh_tagged(&ps);

		for (a=0; a < ps.image_tot; a++) {
			GPU_free_image(ps.projImages[a].ima);
			WM_event_add_notifier(C, NC_IMAGE|NA_EDITED, ps.projImages[a].ima);
		}
	}

	project_paint_end(&ps);

	scene->toolsettings->imapaint.flag &= ~IMAGEPAINT_DRAWING;
	brush_set_size(scene, ps.brush, orig_brush_size);

	return OPERATOR_FINISHED;
}

void PAINT_OT_project_image(wmOperatorType *ot)
{
	PropertyRNA *prop;

	/* identifiers */
	ot->name= "Project Image";
	ot->idname= "PAINT_OT_project_image";
	ot->description= "Project an edited render from the active camera back onto the object";

	/* api callbacks */
	ot->invoke= WM_enum_search_invoke;
	ot->exec= texture_paint_camera_project_exec;

	/* flags */
	ot->flag= OPTYPE_REGISTER|OPTYPE_UNDO;

	prop= RNA_def_enum(ot->srna, "image", DummyRNA_NULL_items, 0, "Image", "");
	RNA_def_enum_funcs(prop, RNA_image_itemf);
	ot->prop= prop;
}

static int texture_paint_image_from_view_exec(bContext *C, wmOperator *op)
{
	Image *image;
	ImBuf *ibuf;
	char filename[FILE_MAX];

	Scene *scene= CTX_data_scene(C);
	ToolSettings *settings= scene->toolsettings;
	int w= settings->imapaint.screen_grab_size[0];
	int h= settings->imapaint.screen_grab_size[1];
	int maxsize;
	char err_out[256]= "unknown";

	RNA_string_get(op->ptr, "filepath", filename);

	glGetIntegerv(GL_MAX_TEXTURE_SIZE, &maxsize);

	if(w > maxsize) w= maxsize;
	if(h > maxsize) h= maxsize;

	ibuf= ED_view3d_draw_offscreen_imbuf(CTX_data_scene(C), CTX_wm_view3d(C), CTX_wm_region(C), w, h, IB_rect, err_out);
	if(!ibuf) {
		/* Mostly happens when OpenGL offscreen buffer was failed to create, */
		/* but could be other reasons. Should be handled in the future. nazgul */
		BKE_reportf(op->reports, RPT_ERROR, "Failed to create OpenGL offscreen buffer: %s", err_out);
		return OPERATOR_CANCELLED;
	}

	image= BKE_add_image_imbuf(ibuf);

	if(image) {
		/* now for the trickyness. store the view projection here!
		 * reprojection will reuse this */
		View3D *v3d= CTX_wm_view3d(C);
		RegionView3D *rv3d= CTX_wm_region_view3d(C);

		IDPropertyTemplate val;
		IDProperty *idgroup= IDP_GetProperties(&image->id, 1);
		IDProperty *view_data;
		int orth;
		float *array;

		val.array.len = PROJ_VIEW_DATA_SIZE;
		val.array.type = IDP_FLOAT;
		view_data = IDP_New(IDP_ARRAY, &val, PROJ_VIEW_DATA_ID);

		array= (float *)IDP_Array(view_data);
		memcpy(array, rv3d->winmat, sizeof(rv3d->winmat)); array += sizeof(rv3d->winmat)/sizeof(float);
		memcpy(array, rv3d->viewmat, sizeof(rv3d->viewmat)); array += sizeof(rv3d->viewmat)/sizeof(float);
		orth= project_paint_view_clip(v3d, rv3d, &array[0], &array[1]);
		array[2]= orth ? 1.0f : 0.0f; /* using float for a bool is dodgy but since its an extra member in the array... easier then adding a single bool prop */

		IDP_AddToGroup(idgroup, view_data);

		rename_id(&image->id, "image_view");
	}

	return OPERATOR_FINISHED;
}

void PAINT_OT_image_from_view(wmOperatorType *ot)
{
	/* identifiers */
	ot->name= "Image from View";
	ot->idname= "PAINT_OT_image_from_view";
	ot->description= "Make an image from the current 3D view for re-projection";

	/* api callbacks */
	ot->exec= texture_paint_image_from_view_exec;
	ot->poll= ED_operator_region_view3d_active;

	/* flags */
	ot->flag= OPTYPE_REGISTER;

	RNA_def_string_file_name(ot->srna, "filepath", "", FILE_MAX, "File Path", "Name of the file");
}<|MERGE_RESOLUTION|>--- conflicted
+++ resolved
@@ -50,6 +50,7 @@
 #include "BLI_memarena.h"
 #include "BLI_threads.h"
 #include "BLI_utildefines.h"
+#include "BLI_editVert.h"
 
 #include "PIL_time.h"
 
@@ -80,6 +81,10 @@
 #include "BKE_paint.h"
 #include "BKE_report.h"
 #include "BKE_scene.h"
+#include "BKE_global.h"
+#include "BKE_deform.h"
+
+#include "BKE_tessmesh.h"
 
 #include "BIF_gl.h"
 #include "BIF_glutil.h"
@@ -91,6 +96,7 @@
 #include "ED_sculpt.h"
 #include "ED_uvedit.h"
 #include "ED_view3d.h"
+#include "ED_mesh.h"
 
 #include "WM_api.h"
 #include "WM_types.h"
@@ -100,6 +106,7 @@
 #include "RNA_enum_types.h"
 
 #include "GPU_draw.h"
+#include "GPU_extensions.h"
 
 #include "paint_intern.h"
 
@@ -3742,15 +3749,13 @@
 
 static void do_projectpaint_smear_f(ProjPaintState *ps, ProjPixel *projPixel, float alpha, float mask, MemArena *smearArena, LinkNode **smearPixels_f, float co[2])
 {
-	unsigned char rgba_ub[4];
-	unsigned char rgba_smear[4];
-	
-	if (project_paint_PickColor(ps, co, NULL, rgba_ub, 1)==0)
+	float rgba[4];
+	
+	if (project_paint_PickColor(ps, co, rgba, NULL, 1)==0)
 		return;
 	
-	IMAPAINT_FLOAT_RGBA_TO_CHAR(rgba_smear, projPixel->pixel.f_pt);
 	/* (ProjPixelClone *)projPixel)->clonepx.uint = IMB_blend_color(*((unsigned int *)rgba_smear), *((unsigned int *)rgba_ub), (int)(alpha*mask*255), ps->blend); */
-	blend_color_mix(((ProjPixelClone *)projPixel)->clonepx.ch, rgba_smear, (rgba_ub), (int)(alpha*mask*255)); 
+	blend_color_mix_float(((ProjPixelClone *)projPixel)->clonepx.f, projPixel->pixel.f_pt, rgba, alpha*mask); 
 	BLI_linklist_prepend_arena(smearPixels_f, (void *)projPixel, smearArena);
 }
 
@@ -3782,8 +3787,8 @@
 {
 	if (ps->is_texbrush) {
 		/* rgba already holds a texture result here from higher level function */
-		float rgba_br[3];
 		if(use_color_correction){
+			float rgba_br[3];
 			srgb_to_linearrgb_v3_v3(rgba_br, ps->brush->rgb);
 			mul_v3_v3(rgba, rgba_br);
 		}
@@ -3999,7 +4004,7 @@
 		
 		for (node= smearPixels_f; node; node= node->next) {
 			projPixel = node->link;
-			IMAPAINT_CHAR_RGBA_TO_FLOAT(projPixel->pixel.f_pt,  ((ProjPixelClone *)projPixel)->clonepx.ch);
+			copy_v4_v4(projPixel->pixel.f_pt, ((ProjPixelClone *)projPixel)->clonepx.f);
 		}
 		
 		BLI_memarena_free(smearArena);
@@ -4167,7 +4172,8 @@
 	if(texpaint || (sima && sima->lock)) {
 		int w = imapaintpartial.x2 - imapaintpartial.x1;
 		int h = imapaintpartial.y2 - imapaintpartial.y1;
-		GPU_paint_update_image(image, imapaintpartial.x1, imapaintpartial.y1, w, h, !texpaint);
+		/* Testing with partial update in uv editor too */
+		GPU_paint_update_image(image, imapaintpartial.x1, imapaintpartial.y1, w, h, 0);//!texpaint);
 	}
 }
 
@@ -4606,6 +4612,16 @@
 	return paint_brush(&settings->imapaint.paint);
 }
 
+static Brush *uv_sculpt_brush(bContext *C)
+{
+	Scene *scene= CTX_data_scene(C);
+	ToolSettings *settings= scene->toolsettings;
+
+	if(!settings->uvsculpt)
+		return NULL;
+	return paint_brush(&settings->uvsculpt->paint);
+}
+
 static int image_paint_poll(bContext *C)
 {
 	Object *obact = CTX_data_active_object(C);
@@ -4630,11 +4646,9 @@
 	return 0;
 }
 
-<<<<<<< HEAD
-=======
 static int uv_sculpt_brush_poll(bContext *C)
 {
-	EditMesh *em;
+	BMEditMesh *em;
 	int ret;
 	Object *obedit = CTX_data_edit_object(C);
 	SpaceImage *sima= CTX_wm_space_image(C);
@@ -4644,9 +4658,8 @@
 	if(!uv_sculpt_brush(C) || !obedit || obedit->type != OB_MESH)
 		return 0;
 
-	em = BKE_mesh_get_editmesh(obedit->data);
-	ret = EM_texFaceCheck(em);
-	BKE_mesh_end_editmesh(obedit->data, em);
+	em = ((Mesh *)obedit->data)->edit_btmesh;
+	ret = EDBM_texFaceCheck(em);
 
 	if(ret && sima) {
 		ARegion *ar= CTX_wm_region(C);
@@ -4657,7 +4670,6 @@
 	return 0;
 }
 
->>>>>>> 408f7963
 static int image_paint_3d_poll(bContext *C)
 {
 	if(CTX_wm_region_view3d(C))
@@ -5114,7 +5126,7 @@
 	RNA_def_collection_runtime(ot->srna, "stroke", &RNA_OperatorStrokeElement, "Stroke", "");
 }
 
-static int get_imapaint_zoom(bContext *C, float *zoomx, float *zoomy)
+int get_imapaint_zoom(bContext *C, float *zoomx, float *zoomy)
 {
 	RegionView3D *rv3d= CTX_wm_region_view3d(C);
 
@@ -5140,18 +5152,18 @@
 #define PX_SIZE_FADE_MIN 4.0f
 
 	Scene *scene= CTX_data_scene(C);
-	Brush *brush= image_paint_brush(C);
+	//Brush *brush= image_paint_brush(C);
 	Paint *paint= paint_get_active(scene);
+	Brush *brush= paint_brush(paint);
 
 	if(paint && brush && paint->flags & PAINT_SHOW_BRUSH) {
+		ToolSettings *ts;
 		float zoomx, zoomy;
 		const float size= (float)brush_size(scene, brush);
 		const short use_zoom= get_imapaint_zoom(C, &zoomx, &zoomy);
-		const float pixel_size= MAX2(size * zoomx, size * zoomy);
+		float pixel_size;
 		float alpha= 0.5f;
 
-<<<<<<< HEAD
-=======
 		ts = scene->toolsettings;
 
 		if(use_zoom && !ts->use_uv_sculpt){
@@ -5161,7 +5173,6 @@
 			pixel_size = size;
 		}
 
->>>>>>> 408f7963
 		/* fade out the brush (cheap trick to work around brush interfearing with sampling [#])*/
 		if(pixel_size < PX_SIZE_FADE_MIN) {
 			return;
@@ -5174,7 +5185,8 @@
 
 		glTranslatef((float)x, (float)y, 0.0f);
 
-		if(use_zoom)
+		/* No need to scale for uv sculpting, on the contrary it might be useful to keep unscaled */
+		if(use_zoom && !ts->use_uv_sculpt)
 			glScalef(zoomx, zoomy, 1.0f);
 
 		glColor4f(brush->add_col[0], brush->add_col[1], brush->add_col[2], alpha);
@@ -5220,6 +5232,27 @@
 	}
 }
 
+
+void ED_space_image_uv_sculpt_update(wmWindowManager *wm, ToolSettings *settings)
+{
+	if(settings->use_uv_sculpt) {
+		if(!settings->uvsculpt) {
+			settings->uvsculpt = MEM_callocN(sizeof(*settings->uvsculpt), "UV Smooth paint");
+			settings->uv_sculpt_tool = UV_SCULPT_TOOL_GRAB;
+			settings->uv_sculpt_settings = UV_SCULPT_LOCK_BORDERS | UV_SCULPT_ALL_ISLANDS;
+			settings->uv_relax_method = UV_SCULPT_TOOL_RELAX_LAPLACIAN;
+		}
+
+		paint_init(&settings->uvsculpt->paint, PAINT_CURSOR_SCULPT);
+
+		WM_paint_cursor_activate(wm, uv_sculpt_brush_poll,
+			brush_drawcursor, NULL);
+	}
+	else {
+		if(settings->uvsculpt)
+			settings->uvsculpt->paint.flags &= ~PAINT_SHOW_BRUSH;
+	}
+}
 /************************ grab clone operator ************************/
 
 typedef struct GrabClone {
@@ -5541,6 +5574,11 @@
 	return (texture_paint_poll(C) || image_paint_poll(C));
 }
 
+int uv_sculpt_poll(bContext *C)
+{
+	return uv_sculpt_brush_poll(C);
+}
+
 int facemask_paint_poll(bContext *C)
 {
 	return paint_facesel_test(CTX_data_active_object(C));
