/*
 * ***** BEGIN GPL LICENSE BLOCK *****
 *
 * This program is free software; you can redistribute it and/or
 * modify it under the terms of the GNU General Public License
 * as published by the Free Software Foundation; either version 2
 * of the License, or (at your option) any later version.
 *
 * This program is distributed in the hope that it will be useful,
 * but WITHOUT ANY WARRANTY; without even the implied warranty of
 * MERCHANTABILITY or FITNESS FOR A PARTICULAR PURPOSE.  See the
 * GNU General Public License for more details.
 *
 * along with this program; if not, write to the Free Software Foundation,
 * Inc., 51 Franklin Street, Fifth Floor, Boston, MA 02110-1301, USA.
 *
 * The Original Code is Copyright (C) 2001-2002 by NaN Holding BV.
 * All rights reserved.
 *
 * The Original Code is: some of this file.
 *
 * Contributor(s): Jens Ole Wund (bjornmose), Campbell Barton (ideasman42)
 *
 * ***** END GPL LICENSE BLOCK *****
 */

/** \file blender/editors/sculpt_paint/paint_image.c
 *  \ingroup edsculpt
 *  \brief Functions to paint images in 2D and 3D.
 */

#include <float.h>
#include <string.h>
#include <stdio.h>
#include <math.h>

#include "MEM_guardedalloc.h"

#ifdef WIN32
#  include "BLI_winstuff.h"
#endif

#include "BLI_math.h"
#include "BLI_blenlib.h"
#include "BLI_linklist.h"
#include "BLI_memarena.h"
#include "BLI_threads.h"
#include "BLI_utildefines.h"

#include "PIL_time.h"

#include "IMB_imbuf.h"
#include "IMB_imbuf_types.h"

#include "DNA_brush_types.h"
#include "DNA_mesh_types.h"
#include "DNA_node_types.h"
#include "DNA_object_types.h"

#include "BKE_camera.h"
#include "BKE_context.h"
#include "BKE_depsgraph.h"
#include "BKE_DerivedMesh.h"
#include "BKE_idprop.h"
#include "BKE_brush.h"
#include "BKE_image.h"
#include "BKE_library.h"
#include "BKE_main.h"
#include "BKE_material.h"
#include "BKE_mesh.h"
#include "BKE_node.h"
#include "BKE_object.h"
#include "BKE_paint.h"
#include "BKE_report.h"
#include "BKE_scene.h"
#include "BKE_colortools.h"

#include "BKE_editmesh.h"

#include "BIF_gl.h"
#include "BIF_glutil.h"

#include "UI_view2d.h"

#include "ED_image.h"
#include "ED_object.h"
#include "ED_screen.h"
#include "ED_sculpt.h"
#include "ED_uvedit.h"
#include "ED_view3d.h"
#include "ED_mesh.h"

#include "WM_api.h"
#include "WM_types.h"

#include "RNA_access.h"
#include "RNA_define.h"
#include "RNA_enum_types.h"

#include "GPU_draw.h"

#include "IMB_colormanagement.h"

#include "paint_intern.h"

typedef struct UndoImageTile {
	struct UndoImageTile *next, *prev;

	char idname[MAX_ID_NAME];  /* name instead of pointer*/
	char ibufname[IB_FILENAME_SIZE];

	union {
		float        *fp;
		unsigned int *uint;
		void         *pt;
	} rect;

	unsigned short *mask;

	int x, y;

	Image *ima;
	short source, use_float;
	char gen_type;
	bool valid;
} UndoImageTile;

/* this is a static resource for non-globality,
 * Maybe it should be exposed as part of the
 * paint operation, but for now just give a public interface */
static ImagePaintPartialRedraw imapaintpartial = {0, 0, 0, 0, 0};

ImagePaintPartialRedraw *get_imapaintpartial(void)
{
	return &imapaintpartial;
}

void set_imapaintpartial(struct ImagePaintPartialRedraw *ippr)
{
	imapaintpartial = *ippr;
}

/* UNDO */
typedef enum {
	COPY = 0,
	RESTORE = 1,
	RESTORE_COPY = 2
} CopyMode;

static void undo_copy_tile(UndoImageTile *tile, ImBuf *tmpibuf, ImBuf *ibuf, CopyMode mode)
{
	if (mode == COPY) {
		/* copy or swap contents of tile->rect and region in ibuf->rect */
		IMB_rectcpy(tmpibuf, ibuf, 0, 0, tile->x * IMAPAINT_TILE_SIZE,
		            tile->y * IMAPAINT_TILE_SIZE, IMAPAINT_TILE_SIZE, IMAPAINT_TILE_SIZE);

		if (ibuf->rect_float) {
			SWAP(float *, tmpibuf->rect_float, tile->rect.fp);
		}
		else {
			SWAP(unsigned int *, tmpibuf->rect, tile->rect.uint);
		}
	}
	else {
		if (mode == RESTORE_COPY)
			IMB_rectcpy(tmpibuf, ibuf, 0, 0, tile->x * IMAPAINT_TILE_SIZE,
		                tile->y * IMAPAINT_TILE_SIZE, IMAPAINT_TILE_SIZE, IMAPAINT_TILE_SIZE);
		/* swap to the tmpbuf for easy copying */
		if (ibuf->rect_float) {
			SWAP(float *, tmpibuf->rect_float, tile->rect.fp);
		}
		else {
			SWAP(unsigned int *, tmpibuf->rect, tile->rect.uint);
		}

		IMB_rectcpy(ibuf, tmpibuf, tile->x * IMAPAINT_TILE_SIZE,
		            tile->y * IMAPAINT_TILE_SIZE, 0, 0, IMAPAINT_TILE_SIZE, IMAPAINT_TILE_SIZE);

		if (mode == RESTORE) {
			if (ibuf->rect_float) {
				SWAP(float *, tmpibuf->rect_float, tile->rect.fp);
			}
			else {
				SWAP(unsigned int *, tmpibuf->rect, tile->rect.uint);
			}
		}
	}
}

void *image_undo_find_tile(Image *ima, ImBuf *ibuf, int x_tile, int y_tile, unsigned short **mask, bool validate)
{
	ListBase *lb = undo_paint_push_get_list(UNDO_PAINT_IMAGE);
	UndoImageTile *tile;
	short use_float = ibuf->rect_float ? 1 : 0;

	for (tile = lb->first; tile; tile = tile->next) {
		if (tile->x == x_tile && tile->y == y_tile && ima->gen_type == tile->gen_type && ima->source == tile->source) {
			if (tile->use_float == use_float) {
				if (strcmp(tile->idname, ima->id.name) == 0 && strcmp(tile->ibufname, ibuf->name) == 0) {
					if (mask) {
						/* allocate mask if requested */
						if (!tile->mask) {
							tile->mask = MEM_callocN(sizeof(unsigned short) * IMAPAINT_TILE_SIZE * IMAPAINT_TILE_SIZE,
							                         "UndoImageTile.mask");
						}

						*mask = tile->mask;
					}
					if (validate)
						tile->valid = true;

					return tile->rect.pt;
				}
			}
		}
	}
	
	return NULL;
}

void *image_undo_push_tile(Image *ima, ImBuf *ibuf, ImBuf **tmpibuf, int x_tile, int y_tile, unsigned short **mask)
{
	ListBase *lb = undo_paint_push_get_list(UNDO_PAINT_IMAGE);
	UndoImageTile *tile;
	int allocsize;
	short use_float = ibuf->rect_float ? 1 : 0;
	void *data;

	/* check if tile is already pushed */
	data = image_undo_find_tile(ima, ibuf, x_tile, y_tile, mask, true);
	if (data)
		return data;
	
	if (*tmpibuf == NULL)
		*tmpibuf = IMB_allocImBuf(IMAPAINT_TILE_SIZE, IMAPAINT_TILE_SIZE, 32, IB_rectfloat | IB_rect);
	
	tile = MEM_callocN(sizeof(UndoImageTile), "UndoImageTile");
	BLI_strncpy(tile->idname, ima->id.name, sizeof(tile->idname));
	tile->x = x_tile;
	tile->y = y_tile;

	/* add mask explicitly here */
	if (mask)
		*mask = tile->mask = MEM_callocN(sizeof(unsigned short) * IMAPAINT_TILE_SIZE * IMAPAINT_TILE_SIZE,
		                         "UndoImageTile.mask");

	allocsize = IMAPAINT_TILE_SIZE * IMAPAINT_TILE_SIZE * 4;
	allocsize *= (ibuf->rect_float) ? sizeof(float) : sizeof(char);
	tile->rect.pt = MEM_mapallocN(allocsize, "UndeImageTile.rect");

	BLI_strncpy(tile->ibufname, ibuf->name, sizeof(tile->ibufname));

	tile->gen_type = ima->gen_type;
	tile->source = ima->source;
	tile->use_float = use_float;
	tile->valid = true;
	tile->ima = ima;

	undo_copy_tile(tile, *tmpibuf, ibuf, COPY);
	undo_paint_push_count_alloc(UNDO_PAINT_IMAGE, allocsize);

	BLI_addtail(lb, tile);
	
	return tile->rect.pt;
}

void image_undo_remove_masks(void)
{
	ListBase *lb = undo_paint_push_get_list(UNDO_PAINT_IMAGE);
	UndoImageTile *tile;
	for (tile = lb->first; tile; tile = tile->next) {
		if (tile->mask) {
			MEM_freeN(tile->mask);
			tile->mask = NULL;
		}
	}
}

static void image_undo_restore_runtime(ListBase *lb)
{
	ImBuf *ibuf, *tmpibuf;
	UndoImageTile *tile;

	tmpibuf = IMB_allocImBuf(IMAPAINT_TILE_SIZE, IMAPAINT_TILE_SIZE, 32,
	                         IB_rectfloat | IB_rect);

	for (tile = lb->first; tile; tile = tile->next) {
		Image *ima = tile->ima;
		ibuf = BKE_image_acquire_ibuf(ima, NULL, NULL);

		undo_copy_tile(tile, tmpibuf, ibuf, RESTORE);

		GPU_free_image(ima); /* force OpenGL reload (maybe partial update will operate better?) */
		if (ibuf->rect_float)
			ibuf->userflags |= IB_RECT_INVALID; /* force recreate of char rect */
		if (ibuf->mipmap[0])
			ibuf->userflags |= IB_MIPMAP_INVALID;  /* force mipmap recreatiom */
		ibuf->userflags |= IB_DISPLAY_BUFFER_INVALID;

		BKE_image_release_ibuf(ima, ibuf, NULL);
	}

	IMB_freeImBuf(tmpibuf);
}

void image_undo_restore(bContext *C, ListBase *lb)
{
	Main *bmain = CTX_data_main(C);
	Image *ima = NULL;
	ImBuf *ibuf, *tmpibuf;
	UndoImageTile *tile;

	tmpibuf = IMB_allocImBuf(IMAPAINT_TILE_SIZE, IMAPAINT_TILE_SIZE, 32,
	                         IB_rectfloat | IB_rect);

	for (tile = lb->first; tile; tile = tile->next) {
		short use_float;

		/* find image based on name, pointer becomes invalid with global undo */
		if (ima && strcmp(tile->idname, ima->id.name) == 0) {
			/* ima is valid */
		}
		else {
			ima = BLI_findstring(&bmain->image, tile->idname, offsetof(ID, name));
		}

		ibuf = BKE_image_acquire_ibuf(ima, NULL, NULL);

		if (ima && ibuf && strcmp(tile->ibufname, ibuf->name) != 0) {
			/* current ImBuf filename was changed, probably current frame
			 * was changed when paiting on image sequence, rather than storing
			 * full image user (which isn't so obvious, btw) try to find ImBuf with
			 * matched file name in list of already loaded images */

			BKE_image_release_ibuf(ima, ibuf, NULL);

			ibuf = BLI_findstring(&ima->ibufs, tile->ibufname, offsetof(ImBuf, name));
		}

		if (!ima || !ibuf || !(ibuf->rect || ibuf->rect_float)) {
			BKE_image_release_ibuf(ima, ibuf, NULL);
			continue;
		}

		if (ima->gen_type != tile->gen_type || ima->source != tile->source) {
			BKE_image_release_ibuf(ima, ibuf, NULL);
			continue;
		}

		use_float = ibuf->rect_float ? 1 : 0;

		if (use_float != tile->use_float) {
			BKE_image_release_ibuf(ima, ibuf, NULL);
			continue;
		}

		undo_copy_tile(tile, tmpibuf, ibuf, RESTORE_COPY);

		GPU_free_image(ima); /* force OpenGL reload */
		if (ibuf->rect_float)
			ibuf->userflags |= IB_RECT_INVALID; /* force recreate of char rect */
		if (ibuf->mipmap[0])
			ibuf->userflags |= IB_MIPMAP_INVALID;  /* force mipmap recreatiom */
		ibuf->userflags |= IB_DISPLAY_BUFFER_INVALID;

		BKE_image_release_ibuf(ima, ibuf, NULL);
	}

	IMB_freeImBuf(tmpibuf);
}

void image_undo_free(ListBase *lb)
{
	UndoImageTile *tile;

	for (tile = lb->first; tile; tile = tile->next)
		MEM_freeN(tile->rect.pt);
}

static void image_undo_end(void)
{
	ListBase *lb = undo_paint_push_get_list(UNDO_PAINT_IMAGE);
	UndoImageTile *tile;
	int deallocsize = 0;
	int allocsize = IMAPAINT_TILE_SIZE * IMAPAINT_TILE_SIZE * 4;

	/* first dispose of invalid tiles (may happen due to drag dot for instance) */
	for (tile = lb->first; tile;) {
		if (!tile->valid) {
			UndoImageTile *tmp_tile = tile->next;
			deallocsize += allocsize * ((tile->use_float) ? sizeof(float) : sizeof(char));
			MEM_freeN(tile->rect.pt);
			BLI_freelinkN (lb, tile);
			tile = tmp_tile;
		}
		else {
			tile = tile->next;
		}
	}

	/* don't forget to remove the size of deallocated tiles */
	undo_paint_push_count_alloc(UNDO_PAINT_IMAGE, -deallocsize);

	undo_paint_push_end(UNDO_PAINT_IMAGE);
}

void image_undo_invalidate(void)
{
	UndoImageTile *tile;
	ListBase *lb = undo_paint_push_get_list(UNDO_PAINT_IMAGE);

	for (tile = lb->first; tile; tile = tile->next)
		tile->valid = false;
}

/* Imagepaint Partial Redraw & Dirty Region */

void imapaint_clear_partial_redraw(void)
{
	memset(&imapaintpartial, 0, sizeof(imapaintpartial));
}

void imapaint_region_tiles(ImBuf *ibuf, int x, int y, int w, int h, int *tx, int *ty, int *tw, int *th)
{
	int srcx = 0, srcy = 0;

	IMB_rectclip(ibuf, NULL, &x, &y, &srcx, &srcy, &w, &h);

	*tw = ((x + w - 1) >> IMAPAINT_TILE_BITS);
	*th = ((y + h - 1) >> IMAPAINT_TILE_BITS);
	*tx = (x >> IMAPAINT_TILE_BITS);
	*ty = (y >> IMAPAINT_TILE_BITS);
}

void imapaint_dirty_region(Image *ima, ImBuf *ibuf, int x, int y, int w, int h)
{
	ImBuf *tmpibuf = NULL;
	int tilex, tiley, tilew, tileh, tx, ty;
	int srcx = 0, srcy = 0;

	IMB_rectclip(ibuf, NULL, &x, &y, &srcx, &srcy, &w, &h);

	if (w == 0 || h == 0)
		return;
	
	if (!imapaintpartial.enabled) {
		imapaintpartial.x1 = x;
		imapaintpartial.y1 = y;
		imapaintpartial.x2 = x + w;
		imapaintpartial.y2 = y + h;
		imapaintpartial.enabled = 1;
	}
	else {
		imapaintpartial.x1 = min_ii(imapaintpartial.x1, x);
		imapaintpartial.y1 = min_ii(imapaintpartial.y1, y);
		imapaintpartial.x2 = max_ii(imapaintpartial.x2, x + w);
		imapaintpartial.y2 = max_ii(imapaintpartial.y2, y + h);
	}

	imapaint_region_tiles(ibuf, x, y, w, h, &tilex, &tiley, &tilew, &tileh);

	for (ty = tiley; ty <= tileh; ty++)
		for (tx = tilex; tx <= tilew; tx++)
			image_undo_push_tile(ima, ibuf, &tmpibuf, tx, ty, NULL);

	ibuf->userflags |= IB_BITMAPDIRTY;
	
	if (tmpibuf)
		IMB_freeImBuf(tmpibuf);
}

void imapaint_image_update(SpaceImage *sima, Image *image, ImBuf *ibuf, short texpaint)
{
	if (imapaintpartial.x1 != imapaintpartial.x2 &&
	    imapaintpartial.y1 != imapaintpartial.y2)
	{
		IMB_partial_display_buffer_update_delayed(ibuf, imapaintpartial.x1, imapaintpartial.y1,
		                                          imapaintpartial.x2, imapaintpartial.y2);
	}
	
	if (ibuf->mipmap[0])
		ibuf->userflags |= IB_MIPMAP_INVALID;

	/* todo: should set_tpage create ->rect? */
	if (texpaint || (sima && sima->lock)) {
		int w = imapaintpartial.x2 - imapaintpartial.x1;
		int h = imapaintpartial.y2 - imapaintpartial.y1;
		/* Testing with partial update in uv editor too */
		GPU_paint_update_image(image, imapaintpartial.x1, imapaintpartial.y1, w, h); //!texpaint);
	}
}

/* paint blur kernels */

BlurKernel *paint_new_blur_kernel(Brush *br)
{
	int i, j;
	BlurKernel *kernel = MEM_mallocN(sizeof(BlurKernel), "blur kernel");
	int pixel_len = br->blur_kernel_radius;
	BlurKernelType type = br->blur_mode;

	kernel->side = pixel_len * 2 + 1;
	kernel->side_squared = kernel->side * kernel->side;
	kernel->wdata = MEM_mallocN(sizeof(float) * kernel->side_squared, "blur kernel data");
	kernel->pixel_len = pixel_len;

	switch (type) {
		case KERNEL_BOX:
			for (i = 0; i < kernel->side_squared; i++)
				kernel->wdata[i] = 1.0;
			break;

		case KERNEL_GAUSSIAN:
		{
			float standard_dev = pixel_len / 3.0; /* at standard deviation of 3.0 kernel is at about zero */
			int i_term = pixel_len + 1;

			/* make the necessary adjustment to the value for use in the normal distribution formula */
			standard_dev = standard_dev * standard_dev * 2;

			kernel->wdata[pixel_len + pixel_len * kernel->side] = 1.0;
			/* fill in all four quadrants at once */
			for (i = 0; i < i_term; i++) {
				for (j = 0; j < pixel_len; j++) {
					float idist = pixel_len - i;
					float jdist = pixel_len - j;

					float value = exp((idist * idist + jdist * jdist) / standard_dev);

					kernel->wdata[i + j * kernel->side] =
					kernel->wdata[(kernel->side - j - 1) + i * kernel->side] =
					kernel->wdata[(kernel->side - i - 1) + (kernel->side - j - 1) * kernel->side] =
					kernel->wdata[j + (kernel->side - i - 1) * kernel->side] =
						value;
				}
			}

			break;
		}

		default:
			printf("unidentified kernel type, aborting\n");
			MEM_freeN(kernel->wdata);
			MEM_freeN(kernel);
			return NULL;
			break;
	}

	return kernel;
}

void paint_delete_blur_kernel(BlurKernel *kernel)
{
	if (kernel->wdata)
		MEM_freeN(kernel->wdata);
}

/************************ image paint poll ************************/

static Brush *image_paint_brush(bContext *C)
{
	Scene *scene = CTX_data_scene(C);
	ToolSettings *settings = scene->toolsettings;

	return BKE_paint_brush(&settings->imapaint.paint);
}

static int image_paint_poll(bContext *C)
{
	Object *obact = CTX_data_active_object(C);

	if (!image_paint_brush(C))
		return 0;

	if ((obact && obact->mode & OB_MODE_TEXTURE_PAINT) && CTX_wm_region_view3d(C)) {
		return 1;
	}
	else {
		SpaceImage *sima = CTX_wm_space_image(C);

		if (sima) {
			ARegion *ar = CTX_wm_region(C);

			if ((sima->mode == SI_MODE_PAINT) && ar->regiontype == RGN_TYPE_WINDOW) {
				return 1;
			}
		}
	}

	return 0;
}

static int image_paint_2d_clone_poll(bContext *C)
{
	Brush *brush = image_paint_brush(C);

	if (!CTX_wm_region_view3d(C) && image_paint_poll(C))
		if (brush && (brush->imagepaint_tool == PAINT_TOOL_CLONE))
			if (brush->clone.image)
				return 1;
	
	return 0;
}

/************************ paint operator ************************/
typedef enum TexPaintMode {
	PAINT_MODE_2D,
	PAINT_MODE_3D_PROJECT
} TexPaintMode;

typedef struct PaintOperation {
	TexPaintMode mode;

	void *custom_paint;

	float prevmouse[2];
	float startmouse[2];
	double starttime;

	void *cursor;
	ViewContext vc;
} PaintOperation;

bool paint_use_opacity_masking(Brush *brush)
{
	return ((brush->flag & BRUSH_AIRBRUSH) ||
	        (brush->flag & BRUSH_DRAG_DOT) ||
	        (brush->flag & BRUSH_ANCHORED) ||
	        (brush->imagepaint_tool == PAINT_TOOL_SMEAR) ||
	        (brush->imagepaint_tool == PAINT_TOOL_SOFTEN) ||
	        (brush->imagepaint_tool == PAINT_TOOL_FILL) ||
	        (brush->flag & BRUSH_USE_GRADIENT) ||
	        (brush->mtex.tex && !ELEM3(brush->mtex.brush_map_mode, MTEX_MAP_MODE_TILED, MTEX_MAP_MODE_STENCIL, MTEX_MAP_MODE_3D)) ||
	        brush->flag & BRUSH_ACCUMULATE) ?
				false : true;
}


void paint_brush_init_tex(Brush *brush)
{
	/* init mtex nodes */
	if (brush) {
		MTex *mtex = &brush->mtex;
		if (mtex->tex && mtex->tex->nodetree)
			ntreeTexBeginExecTree(mtex->tex->nodetree);  /* has internal flag to detect it only does it once */
		mtex = &brush->mask_mtex;
		if (mtex->tex && mtex->tex->nodetree)
			ntreeTexBeginExecTree(mtex->tex->nodetree);
	}
}

void paint_brush_exit_tex(Brush *brush)
{
	if (brush) {
		MTex *mtex = &brush->mtex;
		if (mtex->tex && mtex->tex->nodetree)
			ntreeTexEndExecTree(mtex->tex->nodetree->execdata);
		mtex = &brush->mask_mtex;
		if (mtex->tex && mtex->tex->nodetree)
			ntreeTexEndExecTree(mtex->tex->nodetree->execdata);
	}
}

static void gradient_draw_line(bContext *UNUSED(C), int x, int y, void *customdata) {
	PaintOperation *pop = (PaintOperation *)customdata;

	if (pop) {
		glEnable(GL_LINE_SMOOTH);
		glEnable(GL_BLEND);

		glLineWidth(4.0);
		glColor4ub(0, 0, 0, 255);
		sdrawline(x, y, pop->startmouse[0], pop->startmouse[1]);
		glLineWidth(2.0);
		glColor4ub(255, 255, 255, 255);
		sdrawline(x, y, pop->startmouse[0], pop->startmouse[1]);
		glLineWidth(1.0);

		glDisable(GL_BLEND);
		glDisable(GL_LINE_SMOOTH);
	}
}


static PaintOperation *texture_paint_init(bContext *C, wmOperator *op, float mouse[2])
{
	Scene *scene = CTX_data_scene(C);
	ToolSettings *toolsettings = scene->toolsettings;
	PaintOperation *pop = MEM_callocN(sizeof(PaintOperation), "PaintOperation"); /* caller frees */
	Brush *brush = BKE_paint_brush(&toolsettings->imapaint.paint);
	int mode = RNA_enum_get(op->ptr, "mode");
	view3d_set_viewcontext(C, &pop->vc);

	copy_v2_v2(pop->prevmouse, mouse);
	copy_v2_v2(pop->startmouse, mouse);

	if ((brush->imagepaint_tool == PAINT_TOOL_FILL) && (brush->flag & BRUSH_USE_GRADIENT)) {
		pop->cursor = WM_paint_cursor_activate(CTX_wm_manager(C), image_paint_poll, gradient_draw_line, pop);
	}

	/* initialize from context */
	if (CTX_wm_region_view3d(C)) {
		pop->mode = PAINT_MODE_3D_PROJECT;
		pop->custom_paint = paint_proj_new_stroke(C, OBACT, mouse, mode);
	}
	else {
		pop->mode = PAINT_MODE_2D;
		pop->custom_paint = paint_2d_new_stroke(C, op, mode);
	}

	if (!pop->custom_paint) {
		MEM_freeN(pop);
		return NULL;
	}

	toolsettings->imapaint.flag |= IMAGEPAINT_DRAWING;
	undo_paint_push_begin(UNDO_PAINT_IMAGE, op->type->name,
	                      image_undo_restore, image_undo_free);

	return pop;
}

/* restore painting image to previous state. Used for anchored and drag-dot style brushes*/
static void paint_stroke_restore(void)
{
	ListBase *lb = undo_paint_push_get_list(UNDO_PAINT_IMAGE);
	image_undo_restore_runtime(lb);
	image_undo_invalidate();
}

static void paint_stroke_update_step(bContext *C, struct PaintStroke *stroke, PointerRNA *itemptr)
{
	PaintOperation *pop = paint_stroke_mode_data(stroke);
	Scene *scene = CTX_data_scene(C);
	ToolSettings *toolsettings = CTX_data_tool_settings(C);
	UnifiedPaintSettings *ups = &toolsettings->unified_paint_settings;
	Brush *brush = BKE_paint_brush(&toolsettings->imapaint.paint);

	float alphafac = (brush->flag & BRUSH_ACCUMULATE)? ups->overlap_factor : 1.0;

	/* initial brush values. Maybe it should be considered moving these to stroke system */
	float startalpha = BKE_brush_alpha_get(scene, brush);

	float mouse[2];
	float pressure;
	float size;
	float distance = paint_stroke_distance_get(stroke);
	int eraser;

	RNA_float_get_array(itemptr, "mouse", mouse);
	pressure = RNA_float_get(itemptr, "pressure");
	eraser = RNA_boolean_get(itemptr, "pen_flip");
	size = max_ff(1.0f, RNA_float_get(itemptr, "size"));

	/* stroking with fill tool only acts on stroke end */
	if (brush->imagepaint_tool == PAINT_TOOL_FILL) {
		pop->prevmouse[0] = mouse[0];
		pop->prevmouse[1] = mouse[1];
		return;
	}

	if (BKE_brush_use_alpha_pressure(scene, brush))
		BKE_brush_alpha_set(scene, brush, max_ff(0.0f, startalpha * pressure * alphafac));
	else
		BKE_brush_alpha_set(scene, brush, max_ff(0.0f, startalpha * alphafac));

	if ((brush->flag & BRUSH_DRAG_DOT) || (brush->flag & BRUSH_ANCHORED)) {
		paint_stroke_restore();
	}

	if (pop->mode == PAINT_MODE_3D_PROJECT) {
		paint_proj_stroke(C, pop->custom_paint, pop->prevmouse, mouse, pressure, distance, size);
	}
	else {
		paint_2d_stroke(pop->custom_paint, pop->prevmouse, mouse, eraser, pressure, distance, size);
	}

	pop->prevmouse[0] = mouse[0];
	pop->prevmouse[1] = mouse[1];

	/* restore brush values */
	BKE_brush_alpha_set(scene, brush, startalpha);
}

static void paint_stroke_redraw(const bContext *C, struct PaintStroke *stroke, bool final)
{
	PaintOperation *pop = paint_stroke_mode_data(stroke);

	if (pop->mode == PAINT_MODE_3D_PROJECT) {
		paint_proj_redraw(C, pop->custom_paint, final);
	}
	else {
		paint_2d_redraw(C, pop->custom_paint, final);
	}
}

static void paint_stroke_done(const bContext *C, struct PaintStroke *stroke)
{
	Scene *scene = CTX_data_scene(C);
	ToolSettings *toolsettings = scene->toolsettings;
	PaintOperation *pop = paint_stroke_mode_data(stroke);
	Brush *brush = BKE_paint_brush(&toolsettings->imapaint.paint);

	toolsettings->imapaint.flag &= ~IMAGEPAINT_DRAWING;

	if (brush->imagepaint_tool == PAINT_TOOL_FILL) {
		if (brush->flag & BRUSH_USE_GRADIENT) {
			if (pop->mode == PAINT_MODE_2D) {
				paint_2d_gradient_fill(C, brush, pop->startmouse, pop->prevmouse, pop->custom_paint);
			}
			else {
				paint_proj_stroke(C, pop->custom_paint, pop->startmouse, pop->prevmouse, 1.0, 0.0, BKE_brush_size_get(scene, brush));
				/* two redraws, one for GPU update, one for notification */
				paint_proj_redraw(C, pop->custom_paint, false);
				paint_proj_redraw(C, pop->custom_paint, true);
			}
		}
		else {
			if (pop->mode == PAINT_MODE_2D) {
				float color[3];

				srgb_to_linearrgb_v3_v3(color, brush->rgb);
				paint_2d_bucket_fill(C, color, brush, pop->prevmouse, pop->custom_paint);
			}
			else {
				paint_proj_stroke(C, pop->custom_paint, pop->startmouse, pop->prevmouse, 1.0, 0.0, BKE_brush_size_get(scene, brush));
				/* two redraws, one for GPU update, one for notification */
				paint_proj_redraw(C, pop->custom_paint, false);
				paint_proj_redraw(C, pop->custom_paint, true);
			}
		}
	}
	if (pop->mode == PAINT_MODE_3D_PROJECT) {
		paint_proj_stroke_done(pop->custom_paint);
	}
	else {
		paint_2d_stroke_done(pop->custom_paint);
	}

	if (pop->cursor) {
		WM_paint_cursor_end(CTX_wm_manager(C), pop->cursor);
	}

	image_undo_end();

	/* duplicate warning, see texpaint_init */
#if 0
	if (pop->s.warnmultifile)
		BKE_reportf(op->reports, RPT_WARNING, "Image requires 4 color channels to paint: %s", pop->s.warnmultifile);
	if (pop->s.warnpackedfile)
		BKE_reportf(op->reports, RPT_WARNING, "Packed MultiLayer files cannot be painted: %s", pop->s.warnpackedfile);
#endif
	MEM_freeN(pop);
}

static int paint_stroke_test_start(bContext *UNUSED(C), wmOperator *UNUSED(op), const float UNUSED(mouse[2]))
{
	return true;
}


static int paint_invoke(bContext *C, wmOperator *op, const wmEvent *event)
{
	PaintOperation *pop;
	float mouse[2];
	int retval;

	/* TODO Should avoid putting this here. Instead, last position should be requested
	 * from stroke system. */
	mouse[0] = event->mval[0];
	mouse[1] = event->mval[1];

	if (!(pop = texture_paint_init(C, op, mouse))) {
		return OPERATOR_CANCELLED;
	}

	op->customdata = paint_stroke_new(C, NULL, paint_stroke_test_start,
	                                  paint_stroke_update_step,
	                                  paint_stroke_redraw,
	                                  paint_stroke_done, event->type);
	paint_stroke_set_mode_data(op->customdata, pop);
	/* add modal handler */
	WM_event_add_modal_handler(C, op);

	retval = op->type->modal(C, op, event);
	OPERATOR_RETVAL_CHECK(retval);
	BLI_assert(retval == OPERATOR_RUNNING_MODAL);

	return OPERATOR_RUNNING_MODAL;
}

static int paint_exec(bContext *C, wmOperator *op)
{
	PaintOperation *pop;
	PropertyRNA *strokeprop;
	PointerRNA firstpoint;
	float mouse[2];

	strokeprop = RNA_struct_find_property(op->ptr, "stroke");

	if (!RNA_property_collection_lookup_int(op->ptr, strokeprop, 0, &firstpoint))
		return OPERATOR_CANCELLED;

	RNA_float_get_array(&firstpoint, "mouse", mouse);

	if (!(pop = texture_paint_init(C, op, mouse))) {
		return OPERATOR_CANCELLED;
	}

	op->customdata = paint_stroke_new(C, NULL, paint_stroke_test_start,
	                                  paint_stroke_update_step,
	                                  paint_stroke_redraw,
	                                  paint_stroke_done, 0);
	paint_stroke_set_mode_data(op->customdata, pop);

	/* frees op->customdata */
	paint_stroke_exec(C, op);

	return OPERATOR_FINISHED;
}

void PAINT_OT_image_paint(wmOperatorType *ot)
{
	static EnumPropertyItem stroke_mode_items[] = {
		{BRUSH_STROKE_NORMAL, "NORMAL", 0, "Normal", "Apply brush normally"},
		{BRUSH_STROKE_INVERT, "INVERT", 0, "Invert", "Invert action of brush for duration of stroke"},
		{0}
	};

	/* identifiers */
	ot->name = "Image Paint";
	ot->idname = "PAINT_OT_image_paint";
	ot->description = "Paint a stroke into the image";

	/* api callbacks */
	ot->invoke = paint_invoke;
	ot->modal = paint_stroke_modal;
	ot->exec = paint_exec;
	ot->poll = image_paint_poll;
	ot->cancel = paint_stroke_cancel;

	/* flags */
	ot->flag = OPTYPE_UNDO | OPTYPE_BLOCKING;

	RNA_def_enum(ot->srna, "mode", stroke_mode_items, BRUSH_STROKE_NORMAL,
	             "Paint Stroke Mode",
	             "Action taken when a paint stroke is made");

	RNA_def_collection_runtime(ot->srna, "stroke", &RNA_OperatorStrokeElement, "Stroke", "");
}


int get_imapaint_zoom(bContext *C, float *zoomx, float *zoomy)
{
	RegionView3D *rv3d = CTX_wm_region_view3d(C);

	if (!rv3d) {
		SpaceImage *sima = CTX_wm_space_image(C);
		ARegion *ar = CTX_wm_region(C);

		if (sima->mode == SI_MODE_PAINT) {
			ED_space_image_get_zoom(sima, ar, zoomx, zoomy);

			return 1;
		}
	}

	*zoomx = *zoomy = 1;

	return 0;
}

/************************ cursor drawing *******************************/

void brush_drawcursor_texpaint_uvsculpt(bContext *C, int x, int y, void *UNUSED(customdata))
{
#define PX_SIZE_FADE_MAX 12.0f
#define PX_SIZE_FADE_MIN 4.0f

	Scene *scene = CTX_data_scene(C);
	//Brush *brush = image_paint_brush(C);
	Paint *paint = BKE_paint_get_active_from_context(C);
	Brush *brush = BKE_paint_brush(paint);

	if (paint && brush && paint->flags & PAINT_SHOW_BRUSH) {
		float zoomx, zoomy;
		const float size = (float)BKE_brush_size_get(scene, brush);
		short use_zoom;
		float pixel_size;
		float alpha = 0.5f;

		use_zoom = get_imapaint_zoom(C, &zoomx, &zoomy);

		if (use_zoom) {
			pixel_size = size * max_ff(zoomx, zoomy);
		}
		else {
			pixel_size = size;
		}

		/* fade out the brush (cheap trick to work around brush interfering with sampling [#])*/
		if (pixel_size < PX_SIZE_FADE_MIN) {
			return;
		}
		else if (pixel_size < PX_SIZE_FADE_MAX) {
			alpha *= (pixel_size - PX_SIZE_FADE_MIN) / (PX_SIZE_FADE_MAX - PX_SIZE_FADE_MIN);
		}

		glPushMatrix();

		glTranslatef((float)x, (float)y, 0.0f);

		/* No need to scale for uv sculpting, on the contrary it might be useful to keep un-scaled */
		if (use_zoom)
			glScalef(zoomx, zoomy, 1.0f);

		glColor4f(brush->add_col[0], brush->add_col[1], brush->add_col[2], alpha);
		glEnable(GL_LINE_SMOOTH);
		glEnable(GL_BLEND);
		{
			UnifiedPaintSettings *ups = &scene->toolsettings->unified_paint_settings;
			/* hrmf, duplicate paint_draw_cursor logic here */
			if (ups->stroke_active && BKE_brush_use_size_pressure(scene, brush)) {
				/* inner at full alpha */
				glutil_draw_lined_arc(0, (float)(M_PI * 2.0), size * ups->pressure_value, 40);
				/* outer at half alpha */
				glColor4f(brush->add_col[0], brush->add_col[1], brush->add_col[2], alpha * 0.5f);
			}
		}
		glutil_draw_lined_arc(0, (float)(M_PI * 2.0), size, 40);
		glDisable(GL_BLEND);
		glDisable(GL_LINE_SMOOTH);

		glPopMatrix();
	}
#undef PX_SIZE_FADE_MAX
#undef PX_SIZE_FADE_MIN
}

static void toggle_paint_cursor(bContext *C, int enable)
{
	wmWindowManager *wm = CTX_wm_manager(C);
	Scene *scene = CTX_data_scene(C);
	ToolSettings *settings = scene->toolsettings;

	if (settings->imapaint.paintcursor && !enable) {
		WM_paint_cursor_end(wm, settings->imapaint.paintcursor);
		settings->imapaint.paintcursor = NULL;
		paint_cursor_delete_textures();
	}
	else if (enable)
		paint_cursor_start(C, image_paint_poll);
}

/* enable the paint cursor if it isn't already.
 *
 * purpose is to make sure the paint cursor is shown if paint
 * mode is enabled in the image editor. the paint poll will
 * ensure that the cursor is hidden when not in paint mode */
void ED_space_image_paint_update(wmWindowManager *wm, ToolSettings *settings)
{
	wmWindow *win;
	ScrArea *sa;
	ImagePaintSettings *imapaint = &settings->imapaint;
	int enabled = FALSE;

	for (win = wm->windows.first; win; win = win->next)
		for (sa = win->screen->areabase.first; sa; sa = sa->next)
			if (sa->spacetype == SPACE_IMAGE)
				if (((SpaceImage *)sa->spacedata.first)->mode == SI_MODE_PAINT)
					enabled = TRUE;

	if (enabled) {
		BKE_paint_init(&imapaint->paint, PAINT_CURSOR_TEXTURE_PAINT);

		paint_cursor_start_explicit(&imapaint->paint, wm, image_paint_poll);
	}
	else {
		paint_cursor_delete_textures();
	}
}

/************************ grab clone operator ************************/

typedef struct GrabClone {
	float startoffset[2];
	int startx, starty;
} GrabClone;

static void grab_clone_apply(bContext *C, wmOperator *op)
{
	Brush *brush = image_paint_brush(C);
	float delta[2];

	RNA_float_get_array(op->ptr, "delta", delta);
	add_v2_v2(brush->clone.offset, delta);
	ED_region_tag_redraw(CTX_wm_region(C));
}

static int grab_clone_exec(bContext *C, wmOperator *op)
{
	grab_clone_apply(C, op);

	return OPERATOR_FINISHED;
}

static int grab_clone_invoke(bContext *C, wmOperator *op, const wmEvent *event)
{
	Brush *brush = image_paint_brush(C);
	GrabClone *cmv;

	cmv = MEM_callocN(sizeof(GrabClone), "GrabClone");
	copy_v2_v2(cmv->startoffset, brush->clone.offset);
	cmv->startx = event->x;
	cmv->starty = event->y;
	op->customdata = cmv;

	WM_event_add_modal_handler(C, op);

	return OPERATOR_RUNNING_MODAL;
}

static int grab_clone_modal(bContext *C, wmOperator *op, const wmEvent *event)
{
	Brush *brush = image_paint_brush(C);
	ARegion *ar = CTX_wm_region(C);
	GrabClone *cmv = op->customdata;
	float startfx, startfy, fx, fy, delta[2];
	int xmin = ar->winrct.xmin, ymin = ar->winrct.ymin;

	switch (event->type) {
		case LEFTMOUSE:
		case MIDDLEMOUSE:
		case RIGHTMOUSE: // XXX hardcoded
			MEM_freeN(op->customdata);
			return OPERATOR_FINISHED;
		case MOUSEMOVE:
			/* mouse moved, so move the clone image */
			UI_view2d_region_to_view(&ar->v2d, cmv->startx - xmin, cmv->starty - ymin, &startfx, &startfy);
			UI_view2d_region_to_view(&ar->v2d, event->x - xmin, event->y - ymin, &fx, &fy);

			delta[0] = fx - startfx;
			delta[1] = fy - startfy;
			RNA_float_set_array(op->ptr, "delta", delta);

			copy_v2_v2(brush->clone.offset, cmv->startoffset);

			grab_clone_apply(C, op);
			break;
	}

	return OPERATOR_RUNNING_MODAL;
}

static int grab_clone_cancel(bContext *UNUSED(C), wmOperator *op)
{
	MEM_freeN(op->customdata);
	return OPERATOR_CANCELLED;
}

void PAINT_OT_grab_clone(wmOperatorType *ot)
{
	/* identifiers */
	ot->name = "Grab Clone";
	ot->idname = "PAINT_OT_grab_clone";
	ot->description = "Move the clone source image";
	
	/* api callbacks */
	ot->exec = grab_clone_exec;
	ot->invoke = grab_clone_invoke;
	ot->modal = grab_clone_modal;
	ot->cancel = grab_clone_cancel;
	ot->poll = image_paint_2d_clone_poll;

	/* flags */
	ot->flag = OPTYPE_REGISTER | OPTYPE_UNDO | OPTYPE_BLOCKING;

	/* properties */
	RNA_def_float_vector(ot->srna, "delta", 2, NULL, -FLT_MAX, FLT_MAX, "Delta", "Delta offset of clone image in 0.0..1.0 coordinates", -1.0f, 1.0f);
}

/******************** sample color operator ********************/
typedef struct {
	bool show_cursor;
	short event_type;
<<<<<<< HEAD
	float initcolor[3];
	bool sample_palette;
}	SampleColorData;


#define HEADER_LENGTH 150
static void sample_color_update_header(SampleColorData *data, bContext *C)
{
	static char str[] = "Sample color for %s";

	char msg[HEADER_LENGTH];
	ScrArea *sa = CTX_wm_area(C);

	if (sa) {
		BLI_snprintf(msg, HEADER_LENGTH, str,
		             !data->sample_palette?
		             "brush. Use Left Click to sample for palette instead" :
		             "palette. Use Left Click to sample more colors");
		ED_area_headerprint(sa, msg);
	}
}
#undef HEADER_LENGTH

static int sample_color_exec(bContext *C, wmOperator *op)
{
	Brush *brush = image_paint_brush(C);
	PaintMode mode = BKE_paintmode_get_active_from_context(C);
=======
} SampleColorData;

static int sample_color_exec(bContext *C, wmOperator *op)
{
	Paint *paint = BKE_paint_get_active_from_context(C);
	Brush *brush = BKE_paint_brush(paint);
>>>>>>> 4f05cecb
	ARegion *ar = CTX_wm_region(C);
	int location[2];
	bool use_palette;
	RNA_int_get_array(op->ptr, "location", location);
	use_palette = RNA_boolean_get(op->ptr, "palette");
	paint_sample_color(C, ar, location[0], location[1], mode == PAINT_TEXTURE_PROJECTIVE, use_palette);

	WM_event_add_notifier(C, NC_BRUSH | NA_EDITED, brush);

	return OPERATOR_FINISHED;
}

static int sample_color_invoke(bContext *C, wmOperator *op, const wmEvent *event)
{
<<<<<<< HEAD
	Paint *paint = &(CTX_data_tool_settings(C)->imapaint.paint);
	Brush *brush = BKE_paint_brush(paint);
	SampleColorData *data = MEM_mallocN(sizeof(SampleColorData), "sample color custom data");
	data->event_type = event->type;
	data->show_cursor = ((paint->flags & PAINT_SHOW_BRUSH) != 0);
	copy_v3_v3(data->initcolor, brush->rgb);
	data->sample_palette = false;
	op->customdata = data;
	paint->flags &= ~PAINT_SHOW_BRUSH;

	sample_color_update_header(data, C);

=======
	Paint *paint = BKE_paint_get_active_from_context(C);
	SampleColorData *data = MEM_mallocN(sizeof(SampleColorData), "sample color custom data");

	data->event_type = event->type;
	data->show_cursor = ((paint->flags & PAINT_SHOW_BRUSH) != 0);
	op->customdata = data;
	paint->flags &= ~PAINT_SHOW_BRUSH;

	RNA_int_set_array(op->ptr, "location", event->mval);
	sample_color_exec(C, op);

>>>>>>> 4f05cecb
	WM_event_add_modal_handler(C, op);

	RNA_int_set_array(op->ptr, "location", event->mval);

	sample_color_exec(C, op);

	return OPERATOR_RUNNING_MODAL;
}

static int sample_color_modal(bContext *C, wmOperator *op, const wmEvent *event)
{
	SampleColorData *data = op->customdata;

	if ((event->type == data->event_type) && (event->val == KM_RELEASE)) {
<<<<<<< HEAD
		Paint *paint = &(CTX_data_tool_settings(C)->imapaint.paint);
		ScrArea *sa = CTX_wm_area(C);
=======
		Paint *paint = BKE_paint_get_active_from_context(C);
>>>>>>> 4f05cecb

		if(data->show_cursor) {
			paint->flags |= PAINT_SHOW_BRUSH;
		}

<<<<<<< HEAD
		if (data->sample_palette) {
			Brush *brush = BKE_paint_brush(paint);
			copy_v3_v3(brush->rgb, data->initcolor);
			RNA_boolean_set(op->ptr, "palette", true);
		}
		MEM_freeN(data);
		ED_area_headerprint(sa, NULL);

=======
		MEM_freeN(data);
>>>>>>> 4f05cecb
		return OPERATOR_FINISHED;
	}

	switch (event->type) {
		case MOUSEMOVE:
			RNA_int_set_array(op->ptr, "location", event->mval);
			sample_color_exec(C, op);
			break;

		case LEFTMOUSE:
			if (event->val == KM_PRESS) {
				RNA_int_set_array(op->ptr, "location", event->mval);
				RNA_boolean_set(op->ptr, "palette", true);
				sample_color_exec(C, op);
				RNA_boolean_set(op->ptr, "palette", false);
				if (!data->sample_palette) {
					data->sample_palette = true;
					sample_color_update_header(data, C);
				}
			}
			break;
	}

	return OPERATOR_RUNNING_MODAL;
}

static int sample_color_poll(bContext *C)
{
	return (image_paint_poll(C) || vertex_paint_poll(C));
}

void PAINT_OT_sample_color(wmOperatorType *ot)
{
	/* identifiers */
	ot->name = "Sample Color";
	ot->idname = "PAINT_OT_sample_color";
	ot->description = "Use the mouse to sample a color in the image";
	
	/* api callbacks */
	ot->exec = sample_color_exec;
	ot->invoke = sample_color_invoke;
	ot->modal = sample_color_modal;
	ot->poll = sample_color_poll;

	/* flags */
	ot->flag = OPTYPE_REGISTER | OPTYPE_UNDO;

	/* properties */
	RNA_def_int_vector(ot->srna, "location", 2, NULL, 0, INT_MAX, "Location", "Cursor location in region coordinates", 0, 16384);
	RNA_def_boolean(ot->srna, "palette", 0, "Palette", "Add color to palette");
}

/******************** texture paint toggle operator ********************/

static int texture_paint_toggle_poll(bContext *C)
{
	Object *ob = CTX_data_active_object(C);
	if (ob == NULL || ob->type != OB_MESH)
		return 0;
	if (!ob->data || ((ID *)ob->data)->lib)
		return 0;
	if (CTX_data_edit_object(C))
		return 0;

	return 1;
}

static int texture_paint_toggle_exec(bContext *C, wmOperator *op)
{
	Scene *scene = CTX_data_scene(C);
	Object *ob = CTX_data_active_object(C);
	const int mode_flag = OB_MODE_TEXTURE_PAINT;
	const bool is_mode_set = (ob->mode & mode_flag) != 0;
	Mesh *me;

	if (!is_mode_set) {
		if (!ED_object_mode_compat_set(C, ob, mode_flag, op->reports)) {
			return OPERATOR_CANCELLED;
		}
	}

	me = BKE_mesh_from_object(ob);

	if (ob->mode & mode_flag) {
		ob->mode &= ~mode_flag;

		if (U.glreslimit != 0)
			GPU_free_images();
		GPU_paint_set_mipmap(1);

		toggle_paint_cursor(C, 0);
	}
	else {
		/* Make sure that active object has a material, and assign UVs and image layers (TODO) if they do not exist */

		/* no material, add one */
		if (ob->totcol == 0) {
			Material *ma = BKE_material_add(CTX_data_main(C), "Material");
			assign_material(ob, ma, 1, BKE_MAT_ASSIGN_USERPREF);
		}

		ob->mode |= mode_flag;

		if (me->mtface == NULL)
			me->mtface = CustomData_add_layer(&me->fdata, CD_MTFACE, CD_DEFAULT,
			                                  NULL, me->totface);

		BKE_paint_init(&scene->toolsettings->imapaint.paint, PAINT_CURSOR_TEXTURE_PAINT);

		if (U.glreslimit != 0)
			GPU_free_images();
		GPU_paint_set_mipmap(0);

		toggle_paint_cursor(C, 1);
	}

	DAG_id_tag_update(&ob->id, OB_RECALC_DATA);
	WM_event_add_notifier(C, NC_SCENE | ND_MODE, scene);

	return OPERATOR_FINISHED;
}

void PAINT_OT_texture_paint_toggle(wmOperatorType *ot)
{
	/* identifiers */
	ot->name = "Texture Paint Toggle";
	ot->idname = "PAINT_OT_texture_paint_toggle";
	ot->description = "Toggle texture paint mode in 3D view";
	
	/* api callbacks */
	ot->exec = texture_paint_toggle_exec;
	ot->poll = texture_paint_toggle_poll;

	/* flags */
	ot->flag = OPTYPE_REGISTER | OPTYPE_UNDO;
}


static int brush_colors_flip_exec(bContext *C, wmOperator *UNUSED(op))
{
	Brush *br = image_paint_brush(C);
	swap_v3_v3(br->rgb, br->secondary_rgb);

	WM_event_add_notifier(C, NC_BRUSH | NA_EDITED, br);

	return OPERATOR_FINISHED;
}

static int brush_colors_flip_poll(bContext *C)
{
	if (image_paint_poll(C)) {
		Brush *br = image_paint_brush(C);
		if(br->imagepaint_tool == PAINT_TOOL_DRAW)
			return 1;
	}

	return 0;
}

void PAINT_OT_brush_colors_flip(wmOperatorType *ot)
{
	/* identifiers */
	ot->name = "Brush Colors Flip";
	ot->idname = "PAINT_OT_brush_colors_flip";
	ot->description = "Toggle foreground and background brush colors";

	/* api callbacks */
	ot->exec = brush_colors_flip_exec;
	ot->poll = brush_colors_flip_poll;

	/* flags */
	ot->flag = OPTYPE_REGISTER | OPTYPE_UNDO;
}


void paint_bucket_fill(struct bContext *C, float color[3], wmOperator *op)
{
	undo_paint_push_begin(UNDO_PAINT_IMAGE, op->type->name,
	                      image_undo_restore, image_undo_free);

	paint_2d_bucket_fill(C, color, NULL, NULL, NULL);

	undo_paint_push_end(UNDO_PAINT_IMAGE);
}


static int texture_paint_poll(bContext *C)
{
	if (texture_paint_toggle_poll(C))
		if (CTX_data_active_object(C)->mode & OB_MODE_TEXTURE_PAINT)
			return 1;
	
	return 0;
}

int image_texture_paint_poll(bContext *C)
{
	return (texture_paint_poll(C) || image_paint_poll(C));
}

int facemask_paint_poll(bContext *C)
{
	return paint_facesel_test(CTX_data_active_object(C));
}

int vert_paint_poll(bContext *C)
{
	return paint_vertsel_test(CTX_data_active_object(C));
}

int mask_paint_poll(bContext *C)
{
	return paint_facesel_test(CTX_data_active_object(C)) || paint_vertsel_test(CTX_data_active_object(C));
}<|MERGE_RESOLUTION|>--- conflicted
+++ resolved
@@ -1183,7 +1183,6 @@
 typedef struct {
 	bool show_cursor;
 	short event_type;
-<<<<<<< HEAD
 	float initcolor[3];
 	bool sample_palette;
 }	SampleColorData;
@@ -1209,16 +1208,9 @@
 
 static int sample_color_exec(bContext *C, wmOperator *op)
 {
-	Brush *brush = image_paint_brush(C);
-	PaintMode mode = BKE_paintmode_get_active_from_context(C);
-=======
-} SampleColorData;
-
-static int sample_color_exec(bContext *C, wmOperator *op)
-{
 	Paint *paint = BKE_paint_get_active_from_context(C);
 	Brush *brush = BKE_paint_brush(paint);
->>>>>>> 4f05cecb
+	PaintMode mode = BKE_paintmode_get_active_from_context(C);
 	ARegion *ar = CTX_wm_region(C);
 	int location[2];
 	bool use_palette;
@@ -1233,8 +1225,7 @@
 
 static int sample_color_invoke(bContext *C, wmOperator *op, const wmEvent *event)
 {
-<<<<<<< HEAD
-	Paint *paint = &(CTX_data_tool_settings(C)->imapaint.paint);
+	Paint *paint = BKE_paint_get_active_from_context(C);
 	Brush *brush = BKE_paint_brush(paint);
 	SampleColorData *data = MEM_mallocN(sizeof(SampleColorData), "sample color custom data");
 	data->event_type = event->type;
@@ -1246,25 +1237,12 @@
 
 	sample_color_update_header(data, C);
 
-=======
-	Paint *paint = BKE_paint_get_active_from_context(C);
-	SampleColorData *data = MEM_mallocN(sizeof(SampleColorData), "sample color custom data");
-
-	data->event_type = event->type;
-	data->show_cursor = ((paint->flags & PAINT_SHOW_BRUSH) != 0);
-	op->customdata = data;
-	paint->flags &= ~PAINT_SHOW_BRUSH;
+	WM_event_add_modal_handler(C, op);
 
 	RNA_int_set_array(op->ptr, "location", event->mval);
+
 	sample_color_exec(C, op);
 
->>>>>>> 4f05cecb
-	WM_event_add_modal_handler(C, op);
-
-	RNA_int_set_array(op->ptr, "location", event->mval);
-
-	sample_color_exec(C, op);
-
 	return OPERATOR_RUNNING_MODAL;
 }
 
@@ -1273,18 +1251,13 @@
 	SampleColorData *data = op->customdata;
 
 	if ((event->type == data->event_type) && (event->val == KM_RELEASE)) {
-<<<<<<< HEAD
-		Paint *paint = &(CTX_data_tool_settings(C)->imapaint.paint);
+		Paint *paint = BKE_paint_get_active_from_context(C);
 		ScrArea *sa = CTX_wm_area(C);
-=======
-		Paint *paint = BKE_paint_get_active_from_context(C);
->>>>>>> 4f05cecb
 
 		if(data->show_cursor) {
 			paint->flags |= PAINT_SHOW_BRUSH;
 		}
 
-<<<<<<< HEAD
 		if (data->sample_palette) {
 			Brush *brush = BKE_paint_brush(paint);
 			copy_v3_v3(brush->rgb, data->initcolor);
@@ -1293,9 +1266,6 @@
 		MEM_freeN(data);
 		ED_area_headerprint(sa, NULL);
 
-=======
-		MEM_freeN(data);
->>>>>>> 4f05cecb
 		return OPERATOR_FINISHED;
 	}
 
