--- conflicted
+++ resolved
@@ -27,12 +27,7 @@
 	../../imbuf
 	../../gpu
 	../../blenlib
-<<<<<<< HEAD
-	../include
-	../../../../intern/guardedalloc
 	../../../../extern/ptex
-=======
->>>>>>> 8b7e01b0
 	../../makesdna
 	../../makesrna
 	../../windowmanager
