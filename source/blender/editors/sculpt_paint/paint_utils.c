--- conflicted
+++ resolved
@@ -94,15 +94,9 @@
 void imapaint_pick_uv(Scene *scene, Object *ob, Mesh *mesh, unsigned int faceindex, int *xy, float *uv)
 {
 	DerivedMesh *dm = mesh_get_derived_final(scene, ob, CD_MASK_BAREMESH);
-<<<<<<< HEAD
 	int *index = dm->getTessFaceDataArray(dm, CD_ORIGINDEX);
 	MTFace *tface = dm->getTessFaceDataArray(dm, CD_MTFACE), *tf;
-	int numfaces = dm->getNumTessFaces(dm), a;
-=======
-	int *index = dm->getFaceDataArray(dm, CD_ORIGINDEX);
-	MTFace *tface = dm->getFaceDataArray(dm, CD_MTFACE), *tf;
-	int numfaces = dm->getNumFaces(dm), a, findex;
->>>>>>> ffe13aeb
+	int numfaces = dm->getNumTessFaces(dm), a, findex;
 	float p[2], w[3], absw, minabsw;
 	MFace mf;
 	MVert mv[4];
@@ -112,15 +106,10 @@
 
 	/* test all faces in the derivedmesh with the original index of the picked face */
 	for(a = 0; a < numfaces; a++) {
-<<<<<<< HEAD
-		if(index[a] == faceindex) {
+		findex= (index)? index[a]: a;
+
+		if(findex == faceindex) {
 			dm->getTessFace(dm, a, &mf);
-=======
-		findex= (index)? index[a]: a;
-
-		if(findex == faceindex) {
-			dm->getFace(dm, a, &mf);
->>>>>>> ffe13aeb
 
 			dm->getVert(dm, mf.v1, &mv[0]);
 			dm->getVert(dm, mf.v2, &mv[1]);
