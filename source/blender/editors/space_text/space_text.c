/*
 * ***** BEGIN GPL LICENSE BLOCK *****
 *
 * This program is free software; you can redistribute it and/or
 * modify it under the terms of the GNU General Public License
 * as published by the Free Software Foundation; either version 2
 * of the License, or (at your option) any later version. 
 *
 * This program is distributed in the hope that it will be useful,
 * but WITHOUT ANY WARRANTY; without even the implied warranty of
 * MERCHANTABILITY or FITNESS FOR A PARTICULAR PURPOSE.  See the
 * GNU General Public License for more details.
 *
 * You should have received a copy of the GNU General Public License
 * along with this program; if not, write to the Free Software Foundation,
 * Inc., 51 Franklin Street, Fifth Floor, Boston, MA 02110-1301, USA.
 *
 * The Original Code is Copyright (C) 2008 Blender Foundation.
 * All rights reserved.
 *
 * 
 * Contributor(s): Blender Foundation
 *
 * ***** END GPL LICENSE BLOCK *****
 */

/** \file blender/editors/space_text/space_text.c
 *  \ingroup sptext
 */


#include <string.h>

#include "DNA_text_types.h"

#include "MEM_guardedalloc.h"

#include "BLI_blenlib.h"

#include "BKE_context.h"
#include "BKE_library.h"
#include "BKE_screen.h"
#include "BKE_text.h"

#include "ED_space_api.h"
#include "ED_screen.h"

#include "BIF_gl.h"

#include "WM_api.h"
#include "WM_types.h"

#include "UI_interface.h"
#include "UI_resources.h"
#include "UI_view2d.h"

#include "RNA_access.h"


#include "text_format.h"
#include "text_intern.h"  /* own include */

/* ******************** default callbacks for text space ***************** */

static SpaceLink *text_new(const bContext *UNUSED(C))
{
	ARegion *ar;
	SpaceText *stext;
	
	stext = MEM_callocN(sizeof(SpaceText), "inittext");
	stext->spacetype = SPACE_TEXT;

	stext->lheight = 12;
	stext->tabnumber = 4;
	stext->margin_column = 80;
	
	/* header */
	ar = MEM_callocN(sizeof(ARegion), "header for text");
	
	BLI_addtail(&stext->regionbase, ar);
	ar->regiontype = RGN_TYPE_HEADER;
	ar->alignment = RGN_ALIGN_BOTTOM;

	/* properties region */
	ar = MEM_callocN(sizeof(ARegion), "properties region for text");

	BLI_addtail(&stext->regionbase, ar);
	ar->regiontype = RGN_TYPE_UI;
	ar->alignment = RGN_ALIGN_LEFT;
	ar->flag = RGN_FLAG_HIDDEN;

	/* main region */
	ar = MEM_callocN(sizeof(ARegion), "main region for text");
	
	BLI_addtail(&stext->regionbase, ar);
	ar->regiontype = RGN_TYPE_WINDOW;
	
	return (SpaceLink *)stext;
}

/* not spacelink itself */
static void text_free(SpaceLink *sl)
{	
	SpaceText *stext = (SpaceText *) sl;
	
	stext->text = NULL;
	text_free_caches(stext);
}


/* spacetype; init callback */
static void text_init(struct wmWindowManager *UNUSED(wm), ScrArea *UNUSED(sa))
{

}

static SpaceLink *text_duplicate(SpaceLink *sl)
{
	SpaceText *stextn = MEM_dupallocN(sl);

	/* clear or remove stuff from old */

	stextn->drawcache = NULL; /* space need it's own cache */

	return (SpaceLink *)stextn;
}

static void text_listener(bScreen *UNUSED(sc), ScrArea *sa, wmNotifier *wmn)
{
	SpaceText *st = sa->spacedata.first;

	/* context changes */
	switch (wmn->category) {
		case NC_TEXT:
			/* check if active text was changed, no need to redraw if text isn't active
			 * (reference == NULL) means text was unlinked, should update anyway for this
			 * case -- no way to know was text active before unlinking or not */
			if (wmn->reference && wmn->reference != st->text)
				break;

			switch (wmn->data) {
				case ND_DISPLAY:
					ED_area_tag_redraw(sa);
					break;
				case ND_CURSOR:
					if (st->text && st->text == wmn->reference)
						text_scroll_to_cursor__area(st, sa, true);

					ED_area_tag_redraw(sa);
					break;
			}

			switch (wmn->action) {
				case NA_EDITED:
					if (st->text) {
						text_drawcache_tag_update(st, 1);
						text_update_edited(st->text);
					}

					ED_area_tag_redraw(sa);
					/* fall-through */  /* fall down to tag redraw */
				case NA_ADDED:
				case NA_REMOVED:
					ED_area_tag_redraw(sa);
					break;
				case NA_SELECTED:
					if (st->text && st->text == wmn->reference)
						text_scroll_to_cursor__area(st, sa, true);

					break;
			}

			break;
		case NC_SPACE:
			if (wmn->data == ND_SPACE_TEXT)
				ED_area_tag_redraw(sa);
			break;
	}
}

static void text_operatortypes(void)
{
	WM_operatortype_append(TEXT_OT_new);
	WM_operatortype_append(TEXT_OT_open);
	WM_operatortype_append(TEXT_OT_reload);
	WM_operatortype_append(TEXT_OT_unlink);
	WM_operatortype_append(TEXT_OT_save);
	WM_operatortype_append(TEXT_OT_save_as);
	WM_operatortype_append(TEXT_OT_make_internal);
	WM_operatortype_append(TEXT_OT_run_script);
	WM_operatortype_append(TEXT_OT_refresh_pyconstraints);

	WM_operatortype_append(TEXT_OT_paste);
	WM_operatortype_append(TEXT_OT_copy);
	WM_operatortype_append(TEXT_OT_cut);
	WM_operatortype_append(TEXT_OT_duplicate_line);

	WM_operatortype_append(TEXT_OT_convert_whitespace);
	WM_operatortype_append(TEXT_OT_uncomment);
	WM_operatortype_append(TEXT_OT_comment);
	WM_operatortype_append(TEXT_OT_unindent);
	WM_operatortype_append(TEXT_OT_indent);

	WM_operatortype_append(TEXT_OT_select_line);
	WM_operatortype_append(TEXT_OT_select_all);
	WM_operatortype_append(TEXT_OT_select_word);
	
	WM_operatortype_append(TEXT_OT_move_lines);

	WM_operatortype_append(TEXT_OT_jump);
	WM_operatortype_append(TEXT_OT_move);
	WM_operatortype_append(TEXT_OT_move_select);
	WM_operatortype_append(TEXT_OT_delete);
	WM_operatortype_append(TEXT_OT_overwrite_toggle);

	WM_operatortype_append(TEXT_OT_selection_set);
	WM_operatortype_append(TEXT_OT_cursor_set);
	WM_operatortype_append(TEXT_OT_scroll);
	WM_operatortype_append(TEXT_OT_scroll_bar);
	WM_operatortype_append(TEXT_OT_line_number);

	WM_operatortype_append(TEXT_OT_line_break);
	WM_operatortype_append(TEXT_OT_insert);

	WM_operatortype_append(TEXT_OT_properties);

	WM_operatortype_append(TEXT_OT_find);
	WM_operatortype_append(TEXT_OT_find_set_selected);
	WM_operatortype_append(TEXT_OT_replace);
	WM_operatortype_append(TEXT_OT_replace_set_selected);

	WM_operatortype_append(TEXT_OT_start_find);
	
	WM_operatortype_append(TEXT_OT_to_3d_object);

	WM_operatortype_append(TEXT_OT_resolve_conflict);

	WM_operatortype_append(TEXT_OT_autocomplete);
}

static void text_keymap(struct wmKeyConfig *keyconf)
{
	wmKeyMap *keymap;
	wmKeyMapItem *kmi;
	
	keymap = WM_keymap_find(keyconf, "Text Generic", SPACE_TEXT, 0);
	WM_keymap_add_item(keymap, "TEXT_OT_start_find", FKEY, KM_PRESS, KM_CTRL, 0);
#ifdef __APPLE__
	WM_keymap_add_item(keymap, "TEXT_OT_start_find", FKEY, KM_PRESS, KM_OSKEY, 0);
#endif
	WM_keymap_add_item(keymap, "TEXT_OT_jump", JKEY, KM_PRESS, KM_CTRL, 0);
	WM_keymap_add_item(keymap, "TEXT_OT_find", GKEY, KM_PRESS, KM_CTRL, 0);
	WM_keymap_add_item(keymap, "TEXT_OT_replace", HKEY, KM_PRESS, KM_CTRL, 0);
	WM_keymap_add_item(keymap, "TEXT_OT_properties", TKEY, KM_PRESS, KM_CTRL, 0);

	keymap = WM_keymap_find(keyconf, "Text", SPACE_TEXT, 0);
	
#ifdef __APPLE__
	RNA_enum_set(WM_keymap_add_item(keymap, "TEXT_OT_move", LEFTARROWKEY, KM_PRESS, KM_OSKEY, 0)->ptr, "type", LINE_BEGIN);
	RNA_enum_set(WM_keymap_add_item(keymap, "TEXT_OT_move", RIGHTARROWKEY, KM_PRESS, KM_OSKEY, 0)->ptr, "type", LINE_END);
	RNA_enum_set(WM_keymap_add_item(keymap, "TEXT_OT_move", LEFTARROWKEY, KM_PRESS, KM_ALT, 0)->ptr, "type", PREV_WORD);
	RNA_enum_set(WM_keymap_add_item(keymap, "TEXT_OT_move", RIGHTARROWKEY, KM_PRESS, KM_ALT, 0)->ptr, "type", NEXT_WORD);
	RNA_enum_set(WM_keymap_add_item(keymap, "TEXT_OT_move", UPARROWKEY, KM_PRESS, KM_OSKEY, 0)->ptr, "type", FILE_TOP);
	RNA_enum_set(WM_keymap_add_item(keymap, "TEXT_OT_move", DOWNARROWKEY, KM_PRESS, KM_OSKEY, 0)->ptr, "type", FILE_BOTTOM);
	
	RNA_enum_set(WM_keymap_add_item(keymap, "TEXT_OT_move_select", LEFTARROWKEY, KM_PRESS, KM_SHIFT | KM_OSKEY, 0)->ptr, "type", LINE_BEGIN);
	RNA_enum_set(WM_keymap_add_item(keymap, "TEXT_OT_move_select", RIGHTARROWKEY, KM_PRESS, KM_SHIFT | KM_OSKEY, 0)->ptr, "type", LINE_END);
	RNA_enum_set(WM_keymap_add_item(keymap, "TEXT_OT_move_select", LEFTARROWKEY, KM_PRESS, KM_SHIFT | KM_ALT, 0)->ptr, "type", PREV_WORD);
	RNA_enum_set(WM_keymap_add_item(keymap, "TEXT_OT_move_select", RIGHTARROWKEY, KM_PRESS, KM_SHIFT | KM_ALT, 0)->ptr, "type", NEXT_WORD);
	RNA_enum_set(WM_keymap_add_item(keymap, "TEXT_OT_move_select", UPARROWKEY, KM_PRESS, KM_SHIFT | KM_OSKEY, 0)->ptr, "type", FILE_TOP);
	RNA_enum_set(WM_keymap_add_item(keymap, "TEXT_OT_move_select", DOWNARROWKEY, KM_PRESS, KM_SHIFT | KM_OSKEY, 0)->ptr, "type", FILE_BOTTOM);
	
	RNA_enum_set(WM_keymap_add_item(keymap, "TEXT_OT_delete", BACKSPACEKEY, KM_PRESS, KM_ALT, 0)->ptr, "type", DEL_PREV_WORD);
	
	WM_keymap_add_item(keymap, "TEXT_OT_save", SKEY, KM_PRESS, KM_ALT | KM_OSKEY, 0);
	WM_keymap_add_item(keymap, "TEXT_OT_save_as", SKEY, KM_PRESS, KM_ALT | KM_SHIFT | KM_OSKEY, 0);
	WM_keymap_add_item(keymap, "TEXT_OT_cut", XKEY, KM_PRESS, KM_OSKEY, 0);
	WM_keymap_add_item(keymap, "TEXT_OT_copy", CKEY, KM_PRESS, KM_OSKEY, 0); 
	WM_keymap_add_item(keymap, "TEXT_OT_paste", VKEY, KM_PRESS, KM_OSKEY, 0);
	WM_keymap_add_item(keymap, "TEXT_OT_find_set_selected", EKEY, KM_PRESS, KM_OSKEY, 0);
	WM_keymap_add_item(keymap, "TEXT_OT_select_all", AKEY, KM_PRESS, KM_OSKEY, 0);
	WM_keymap_add_item(keymap, "TEXT_OT_select_line", AKEY, KM_PRESS, KM_SHIFT | KM_OSKEY, 0);
#endif
	
	kmi = WM_keymap_add_item(keymap, "WM_OT_context_cycle_int", WHEELUPMOUSE, KM_PRESS, KM_CTRL, 0);
	RNA_string_set(kmi->ptr, "data_path", "space_data.font_size");
	RNA_boolean_set(kmi->ptr, "reverse", false);
	
	kmi = WM_keymap_add_item(keymap, "WM_OT_context_cycle_int", WHEELDOWNMOUSE, KM_PRESS, KM_CTRL, 0);
	RNA_string_set(kmi->ptr, "data_path", "space_data.font_size");
	RNA_boolean_set(kmi->ptr, "reverse", true);

	kmi = WM_keymap_add_item(keymap, "WM_OT_context_cycle_int", PADPLUSKEY, KM_PRESS, KM_CTRL, 0);
	RNA_string_set(kmi->ptr, "data_path", "space_data.font_size");
	RNA_boolean_set(kmi->ptr, "reverse", false);
	
	kmi = WM_keymap_add_item(keymap, "WM_OT_context_cycle_int", PADMINUS, KM_PRESS, KM_CTRL, 0);
	RNA_string_set(kmi->ptr, "data_path", "space_data.font_size");
	RNA_boolean_set(kmi->ptr, "reverse", true);

	WM_keymap_add_item(keymap, "TEXT_OT_new", NKEY, KM_PRESS, KM_CTRL, 0);
	WM_keymap_add_item(keymap, "TEXT_OT_open", OKEY, KM_PRESS, KM_ALT, 0);
	WM_keymap_add_item(keymap, "TEXT_OT_reload", RKEY, KM_PRESS, KM_ALT, 0);
	WM_keymap_add_item(keymap, "TEXT_OT_save", SKEY, KM_PRESS, KM_ALT, 0);
	WM_keymap_add_item(keymap, "TEXT_OT_save_as", SKEY, KM_PRESS, KM_ALT | KM_SHIFT | KM_CTRL, 0);

	WM_keymap_add_item(keymap, "TEXT_OT_run_script", PKEY, KM_PRESS, KM_ALT, 0);
	
	WM_keymap_add_item(keymap, "TEXT_OT_cut", XKEY, KM_PRESS, KM_CTRL, 0);
	WM_keymap_add_item(keymap, "TEXT_OT_copy", CKEY, KM_PRESS, KM_CTRL, 0);
	WM_keymap_add_item(keymap, "TEXT_OT_paste", VKEY, KM_PRESS, KM_CTRL, 0);

	WM_keymap_add_item(keymap, "TEXT_OT_cut", DELKEY, KM_PRESS, KM_SHIFT, 0);
	WM_keymap_add_item(keymap, "TEXT_OT_copy", INSERTKEY, KM_PRESS, KM_CTRL, 0);
	WM_keymap_add_item(keymap, "TEXT_OT_paste", INSERTKEY, KM_PRESS, KM_SHIFT, 0);
	
	WM_keymap_add_item(keymap, "TEXT_OT_duplicate_line", DKEY, KM_PRESS, KM_CTRL, 0);

	if (U.uiflag & USER_MMB_PASTE) { // XXX not dynamic
		kmi = WM_keymap_add_item(keymap, "TEXT_OT_paste", MIDDLEMOUSE, KM_PRESS, 0, 0);
		RNA_boolean_set(kmi->ptr, "selection", true);
	}

	WM_keymap_add_item(keymap, "TEXT_OT_select_all", AKEY, KM_PRESS, KM_CTRL, 0);
	WM_keymap_add_item(keymap, "TEXT_OT_select_line", AKEY, KM_PRESS, KM_SHIFT | KM_CTRL, 0);
	WM_keymap_add_item(keymap, "TEXT_OT_select_word", LEFTMOUSE, KM_DBL_CLICK, 0, 0);

	RNA_enum_set(WM_keymap_add_item(keymap, "TEXT_OT_move_lines", UPARROWKEY, KM_PRESS, KM_SHIFT | KM_CTRL, 0)->ptr, "direction", TXT_MOVE_LINE_UP);
	RNA_enum_set(WM_keymap_add_item(keymap, "TEXT_OT_move_lines", DOWNARROWKEY, KM_PRESS, KM_SHIFT | KM_CTRL, 0)->ptr, "direction", TXT_MOVE_LINE_DOWN);
	
	WM_keymap_add_item(keymap, "TEXT_OT_indent", TABKEY, KM_PRESS, 0, 0);
	WM_keymap_add_item(keymap, "TEXT_OT_unindent", TABKEY, KM_PRESS, KM_SHIFT, 0);
	WM_keymap_add_item(keymap, "TEXT_OT_uncomment", DKEY, KM_PRESS, KM_CTRL | KM_SHIFT, 0);

	RNA_enum_set(WM_keymap_add_item(keymap, "TEXT_OT_move", HOMEKEY, KM_PRESS, 0, 0)->ptr, "type", LINE_BEGIN);
	RNA_enum_set(WM_keymap_add_item(keymap, "TEXT_OT_move", ENDKEY, KM_PRESS, 0, 0)->ptr, "type", LINE_END);
	
	RNA_enum_set(WM_keymap_add_item(keymap, "TEXT_OT_move", EKEY, KM_PRESS, KM_CTRL, 0)->ptr, "type", LINE_END);
	RNA_enum_set(WM_keymap_add_item(keymap, "TEXT_OT_move", EKEY, KM_PRESS, KM_CTRL | KM_SHIFT, 0)->ptr, "type", LINE_END);
	RNA_enum_set(WM_keymap_add_item(keymap, "TEXT_OT_move", LEFTARROWKEY, KM_PRESS, 0, 0)->ptr, "type", PREV_CHAR);
	RNA_enum_set(WM_keymap_add_item(keymap, "TEXT_OT_move", RIGHTARROWKEY, KM_PRESS, 0, 0)->ptr, "type", NEXT_CHAR);
	RNA_enum_set(WM_keymap_add_item(keymap, "TEXT_OT_move", LEFTARROWKEY, KM_PRESS, KM_CTRL, 0)->ptr, "type", PREV_WORD);
	RNA_enum_set(WM_keymap_add_item(keymap, "TEXT_OT_move", RIGHTARROWKEY, KM_PRESS, KM_CTRL, 0)->ptr, "type", NEXT_WORD);
	RNA_enum_set(WM_keymap_add_item(keymap, "TEXT_OT_move", UPARROWKEY, KM_PRESS, 0, 0)->ptr, "type", PREV_LINE);
	RNA_enum_set(WM_keymap_add_item(keymap, "TEXT_OT_move", DOWNARROWKEY, KM_PRESS, 0, 0)->ptr, "type", NEXT_LINE);
	RNA_enum_set(WM_keymap_add_item(keymap, "TEXT_OT_move", PAGEUPKEY, KM_PRESS, 0, 0)->ptr, "type", PREV_PAGE);
	RNA_enum_set(WM_keymap_add_item(keymap, "TEXT_OT_move", PAGEDOWNKEY, KM_PRESS, 0, 0)->ptr, "type", NEXT_PAGE);
	RNA_enum_set(WM_keymap_add_item(keymap, "TEXT_OT_move", HOMEKEY, KM_PRESS, KM_CTRL, 0)->ptr, "type", FILE_TOP);
	RNA_enum_set(WM_keymap_add_item(keymap, "TEXT_OT_move", ENDKEY, KM_PRESS, KM_CTRL, 0)->ptr, "type", FILE_BOTTOM);

	RNA_enum_set(WM_keymap_add_item(keymap, "TEXT_OT_move_select", HOMEKEY, KM_PRESS, KM_SHIFT, 0)->ptr, "type", LINE_BEGIN);
	RNA_enum_set(WM_keymap_add_item(keymap, "TEXT_OT_move_select", ENDKEY, KM_PRESS, KM_SHIFT, 0)->ptr, "type", LINE_END);
	RNA_enum_set(WM_keymap_add_item(keymap, "TEXT_OT_move_select", LEFTARROWKEY, KM_PRESS, KM_SHIFT, 0)->ptr, "type", PREV_CHAR);
	RNA_enum_set(WM_keymap_add_item(keymap, "TEXT_OT_move_select", RIGHTARROWKEY, KM_PRESS, KM_SHIFT, 0)->ptr, "type", NEXT_CHAR);
	RNA_enum_set(WM_keymap_add_item(keymap, "TEXT_OT_move_select", LEFTARROWKEY, KM_PRESS, KM_SHIFT | KM_CTRL, 0)->ptr, "type", PREV_WORD);
	RNA_enum_set(WM_keymap_add_item(keymap, "TEXT_OT_move_select", RIGHTARROWKEY, KM_PRESS, KM_SHIFT | KM_CTRL, 0)->ptr, "type", NEXT_WORD);
	RNA_enum_set(WM_keymap_add_item(keymap, "TEXT_OT_move_select", UPARROWKEY, KM_PRESS, KM_SHIFT, 0)->ptr, "type", PREV_LINE);
	RNA_enum_set(WM_keymap_add_item(keymap, "TEXT_OT_move_select", DOWNARROWKEY, KM_PRESS, KM_SHIFT, 0)->ptr, "type", NEXT_LINE);
	RNA_enum_set(WM_keymap_add_item(keymap, "TEXT_OT_move_select", PAGEUPKEY, KM_PRESS, KM_SHIFT, 0)->ptr, "type", PREV_PAGE);
	RNA_enum_set(WM_keymap_add_item(keymap, "TEXT_OT_move_select", PAGEDOWNKEY, KM_PRESS, KM_SHIFT, 0)->ptr, "type", NEXT_PAGE);
	RNA_enum_set(WM_keymap_add_item(keymap, "TEXT_OT_move_select", HOMEKEY, KM_PRESS, KM_SHIFT | KM_CTRL, 0)->ptr, "type", FILE_TOP);
	RNA_enum_set(WM_keymap_add_item(keymap, "TEXT_OT_move_select", ENDKEY, KM_PRESS, KM_SHIFT | KM_CTRL, 0)->ptr, "type", FILE_BOTTOM);

	RNA_enum_set(WM_keymap_add_item(keymap, "TEXT_OT_delete", DELKEY, KM_PRESS, 0, 0)->ptr, "type", DEL_NEXT_CHAR);
	RNA_enum_set(WM_keymap_add_item(keymap, "TEXT_OT_delete", BACKSPACEKEY, KM_PRESS, 0, 0)->ptr, "type", DEL_PREV_CHAR);
	RNA_enum_set(WM_keymap_add_item(keymap, "TEXT_OT_delete", BACKSPACEKEY, KM_PRESS, KM_SHIFT, 0)->ptr, "type", DEL_PREV_CHAR); /* same as above [#26623] */
	RNA_enum_set(WM_keymap_add_item(keymap, "TEXT_OT_delete", DELKEY, KM_PRESS, KM_CTRL, 0)->ptr, "type", DEL_NEXT_WORD);
	RNA_enum_set(WM_keymap_add_item(keymap, "TEXT_OT_delete", BACKSPACEKEY, KM_PRESS, KM_CTRL, 0)->ptr, "type", DEL_PREV_WORD);
	
	WM_keymap_add_item(keymap, "TEXT_OT_overwrite_toggle", INSERTKEY, KM_PRESS, 0, 0);

	WM_keymap_add_item(keymap, "TEXT_OT_scroll_bar", LEFTMOUSE, KM_PRESS, 0, 0);
	WM_keymap_add_item(keymap, "TEXT_OT_scroll_bar", MIDDLEMOUSE, KM_PRESS, 0, 0);

	WM_keymap_add_item(keymap, "TEXT_OT_scroll", MIDDLEMOUSE, KM_PRESS, 0, 0);
	WM_keymap_add_item(keymap, "TEXT_OT_scroll", MOUSEPAN, 0, 0, 0);
	WM_keymap_add_item(keymap, "TEXT_OT_selection_set", EVT_TWEAK_L, KM_ANY, 0, 0);
	WM_keymap_add_item(keymap, "TEXT_OT_cursor_set", LEFTMOUSE, KM_PRESS, 0, 0);
	kmi = WM_keymap_add_item(keymap, "TEXT_OT_selection_set", LEFTMOUSE, KM_PRESS, KM_SHIFT, 0);
	RNA_boolean_set(kmi->ptr, "select", true);
	RNA_int_set(WM_keymap_add_item(keymap, "TEXT_OT_scroll", WHEELUPMOUSE, KM_PRESS, 0, 0)->ptr, "lines", -1);
	RNA_int_set(WM_keymap_add_item(keymap, "TEXT_OT_scroll", WHEELDOWNMOUSE, KM_PRESS, 0, 0)->ptr, "lines", 1);

	WM_keymap_add_item(keymap, "TEXT_OT_line_break", RETKEY, KM_PRESS, 0, 0);
	WM_keymap_add_item(keymap, "TEXT_OT_line_break", PADENTER, KM_PRESS, 0, 0);

	WM_keymap_add_menu(keymap, "TEXT_MT_toolbox", RIGHTMOUSE, KM_PRESS, KM_ANY, 0);

	WM_keymap_add_item(keymap, "TEXT_OT_autocomplete", SPACEKEY, KM_PRESS, KM_CTRL, 0);
	
	WM_keymap_add_item(keymap, "TEXT_OT_line_number", KM_TEXTINPUT, KM_ANY, KM_ANY, 0);
	WM_keymap_add_item(keymap, "TEXT_OT_insert", KM_TEXTINPUT, KM_ANY, KM_ANY, 0); // last!
}

const char *text_context_dir[] = {"edit_text", NULL};

static int text_context(const bContext *C, const char *member, bContextDataResult *result)
{
	SpaceText *st = CTX_wm_space_text(C);

	if (CTX_data_dir(member)) {
		CTX_data_dir_set(result, text_context_dir);
		return 1;
	}
	else if (CTX_data_equals(member, "edit_text")) {
		CTX_data_id_pointer_set(result, &st->text->id);
		return 1;
	}

	return 0;
}

/********************* main region ********************/

/* add handlers, stuff you only do once or on area/region changes */
static void text_main_region_init(wmWindowManager *wm, ARegion *ar)
{
	wmKeyMap *keymap;
	ListBase *lb;
	
	UI_view2d_region_reinit(&ar->v2d, V2D_COMMONVIEW_STANDARD, ar->winx, ar->winy);
	
	/* own keymap */
	keymap = WM_keymap_find(wm->defaultconf, "Text Generic", SPACE_TEXT, 0);
	WM_event_add_keymap_handler_bb(&ar->handlers, keymap, &ar->v2d.mask, &ar->winrct);
	keymap = WM_keymap_find(wm->defaultconf, "Text", SPACE_TEXT, 0);
	WM_event_add_keymap_handler_bb(&ar->handlers, keymap, &ar->v2d.mask, &ar->winrct);
	
	/* add drop boxes */
	lb = WM_dropboxmap_find("Text", SPACE_TEXT, RGN_TYPE_WINDOW);
	
	WM_event_add_dropbox_handler(&ar->handlers, lb);
}

static void text_main_region_draw(const bContext *C, ARegion *ar)
{
	/* draw entirely, view changes should be handled here */
	SpaceText *st = CTX_wm_space_text(C);
	//View2D *v2d = &ar->v2d;
	
	/* clear and setup matrix */
	UI_ThemeClearColor(TH_BACK);
	glClear(GL_COLOR_BUFFER_BIT);
	
	// UI_view2d_view_ortho(v2d);
		
	/* data... */
	draw_text_main(st, ar);
	
	/* reset view matrix */
	// UI_view2d_view_restore(C);
	
	/* scrollers? */
}

static void text_cursor(wmWindow *win, ScrArea *sa, ARegion *ar)
{
	SpaceText *st = sa->spacedata.first;
	int wmcursor = BC_TEXTEDITCURSOR;

	if (st->text && BLI_rcti_isect_pt(&st->txtbar, win->eventstate->x - ar->winrct.xmin, st->txtbar.ymin)) {
		wmcursor = CURSOR_STD;
	}

	WM_cursor_set(win, wmcursor);
}



/* ************* dropboxes ************* */

static int text_drop_poll(bContext *UNUSED(C), wmDrag *drag, const wmEvent *UNUSED(event))
{
	if (drag->type == WM_DRAG_PATH) {
		/* rule might not work? */
		if (ELEM(drag->icon, ICON_FILE_SCRIPT, ICON_FILE_TEXT, ICON_FILE_BLANK)) {
			return true;
		}
	}
	return false;
}

static void text_drop_copy(wmDrag *drag, wmDropBox *drop)
{
	/* copy drag path to properties */
	RNA_string_set(drop->ptr, "filepath", drag->path);
}

static int text_drop_paste_poll(bContext *UNUSED(C), wmDrag *drag, const wmEvent *UNUSED(event))
{
	if (drag->type == WM_DRAG_ID)
		return true;

	return false;
}

static void text_drop_paste(wmDrag *drag, wmDropBox *drop)
{
	char *text;
	ID *id = drag->poin;

	/* copy drag path to properties */
	text = RNA_path_full_ID_py(id);
	RNA_string_set(drop->ptr, "text", text);
	MEM_freeN(text);
}

/* this region dropbox definition */
static void text_dropboxes(void)
{
	ListBase *lb = WM_dropboxmap_find("Text", SPACE_TEXT, RGN_TYPE_WINDOW);
	
	WM_dropbox_add(lb, "TEXT_OT_open", text_drop_poll, text_drop_copy);
	WM_dropbox_add(lb, "TEXT_OT_insert", text_drop_paste_poll, text_drop_paste);
}

/* ************* end drop *********** */


/****************** header region ******************/

/* add handlers, stuff you only do once or on area/region changes */
static void text_header_region_init(wmWindowManager *UNUSED(wm), ARegion *ar)
{
	ED_region_header_init(ar);
}

static void text_header_region_draw(const bContext *C, ARegion *ar)
{
	ED_region_header(C, ar);
}

/****************** properties region ******************/

/* add handlers, stuff you only do once or on area/region changes */
static void text_properties_region_init(wmWindowManager *wm, ARegion *ar)
{
	wmKeyMap *keymap;

	ar->v2d.scroll = V2D_SCROLL_RIGHT | V2D_SCROLL_VERTICAL_HIDE;
	ED_region_panels_init(wm, ar);

	/* own keymaps */
	keymap = WM_keymap_find(wm->defaultconf, "Text Generic", SPACE_TEXT, 0);
	WM_event_add_keymap_handler_bb(&ar->handlers, keymap, &ar->v2d.mask, &ar->winrct);

}

static void text_properties_region_draw(const bContext *C, ARegion *ar)
{
	SpaceText *st = CTX_wm_space_text(C);
	
	ED_region_panels(C, ar, NULL, -1, true);
	
	/* this flag trick is make sure buttons have been added already */
	if (st->flags & ST_FIND_ACTIVATE) {
		if (UI_textbutton_activate_rna(C, ar, st, "find_text")) {
			/* if the panel was already open we need to do another redraw */
			ScrArea *sa = CTX_wm_area(C);
			WM_event_add_notifier(C, NC_SPACE | ND_SPACE_TEXT, sa);
		}
		st->flags &= ~ST_FIND_ACTIVATE;
	}
}

static void text_id_remap(ScrArea *UNUSED(sa), SpaceLink *slink, ID *old_id, ID *new_id)
{
	SpaceText *stext = (SpaceText *)slink;

<<<<<<< HEAD
=======
	if (!ELEM(GS(old_id->name), ID_GD)) {
		return;
	}

>>>>>>> e2c7ee77
	if ((ID *)stext->text == old_id) {
		stext->text = (Text *)new_id;
		id_us_ensure_real(new_id);
	}
}

/********************* registration ********************/

/* only called once, from space/spacetypes.c */
void ED_spacetype_text(void)
{
	SpaceType *st = MEM_callocN(sizeof(SpaceType), "spacetype text");
	ARegionType *art;
	
	st->spaceid = SPACE_TEXT;
	strncpy(st->name, "Text", BKE_ST_MAXNAME);
	
	st->new = text_new;
	st->free = text_free;
	st->init = text_init;
	st->duplicate = text_duplicate;
	st->operatortypes = text_operatortypes;
	st->keymap = text_keymap;
	st->listener = text_listener;
	st->context = text_context;
	st->dropboxes = text_dropboxes;
	st->id_remap = text_id_remap;

	/* regions: main window */
	art = MEM_callocN(sizeof(ARegionType), "spacetype text region");
	art->regionid = RGN_TYPE_WINDOW;
	art->init = text_main_region_init;
	art->draw = text_main_region_draw;
	art->cursor = text_cursor;
	art->event_cursor = true;

	BLI_addhead(&st->regiontypes, art);
	
	/* regions: properties */
	art = MEM_callocN(sizeof(ARegionType), "spacetype text region");
	art->regionid = RGN_TYPE_UI;
	art->prefsizex = UI_COMPACT_PANEL_WIDTH;
	art->keymapflag = ED_KEYMAP_UI;
	
	art->init = text_properties_region_init;
	art->draw = text_properties_region_draw;
	BLI_addhead(&st->regiontypes, art);

	/* regions: header */
	art = MEM_callocN(sizeof(ARegionType), "spacetype text region");
	art->regionid = RGN_TYPE_HEADER;
	art->prefsizey = HEADERY;
	art->keymapflag = ED_KEYMAP_UI | ED_KEYMAP_VIEW2D | ED_KEYMAP_HEADER;
	
	art->init = text_header_region_init;
	art->draw = text_header_region_draw;

	BLI_addhead(&st->regiontypes, art);

	BKE_spacetype_register(st);

	/* register formatters */
	ED_text_format_register_py();
	ED_text_format_register_osl();
	ED_text_format_register_lua();
}
<|MERGE_RESOLUTION|>--- conflicted
+++ resolved
@@ -567,13 +567,10 @@
 {
 	SpaceText *stext = (SpaceText *)slink;
 
-<<<<<<< HEAD
-=======
 	if (!ELEM(GS(old_id->name), ID_GD)) {
 		return;
 	}
 
->>>>>>> e2c7ee77
 	if ((ID *)stext->text == old_id) {
 		stext->text = (Text *)new_id;
 		id_us_ensure_real(new_id);
