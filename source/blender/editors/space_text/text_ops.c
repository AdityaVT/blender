--- conflicted
+++ resolved
@@ -270,13 +270,8 @@
     st->text = text;
     st->left = 0;
     st->top = 0;
-<<<<<<< HEAD
-    st->scroll_ofs_px[0] = 0;
-    st->scroll_ofs_px[1] = 0;
-=======
     st->runtime.scroll_ofs_px[0] = 0;
     st->runtime.scroll_ofs_px[1] = 0;
->>>>>>> fcc6e948
     text_drawcache_tag_update(st, 1);
   }
 
@@ -358,13 +353,8 @@
     st->text = text;
     st->left = 0;
     st->top = 0;
-<<<<<<< HEAD
-    st->scroll_ofs_px[0] = 0;
-    st->scroll_ofs_px[1] = 0;
-=======
     st->runtime.scroll_ofs_px[0] = 0;
     st->runtime.scroll_ofs_px[1] = 0;
->>>>>>> fcc6e948
   }
 
   text_drawcache_tag_update(st, 1);
@@ -2554,15 +2544,9 @@
   tsc->state.ofs_init[1] = st->top;
 
   tsc->state.ofs_max[0] = INT_MAX;
-<<<<<<< HEAD
-  tsc->state.ofs_max[1] = text_get_total_lines(st, ar) - (st->viewlines / 2);
-
-  tsc->state.size_px[0] = st->cwidth;
-=======
   tsc->state.ofs_max[1] = text_get_total_lines(st, ar) - (st->runtime.viewlines / 2);
 
   tsc->state.size_px[0] = st->runtime.cwidth_px;
->>>>>>> fcc6e948
   tsc->state.size_px[1] = TXT_LINE_HEIGHT(st);
 }
 
@@ -2618,12 +2602,8 @@
     tsc->ofs_delta_px[1] += tsc->mval_delta[1];
   }
   else {
-<<<<<<< HEAD
-    tsc->ofs_delta_px[1] -= (tsc->mval_delta[1] * st->pix_per_line) * tsc->state.size_px[1];
-=======
     tsc->ofs_delta_px[1] -= (tsc->mval_delta[1] * st->runtime.scroll_px_per_line) *
                             tsc->state.size_px[1];
->>>>>>> fcc6e948
   }
 
   for (int i = 0; i < 2; i += 1) {
@@ -2672,21 +2652,12 @@
   if (scroll_ofs_new[0] != st->left || scroll_ofs_new[1] != st->top ||
       /* Horizontal sub-pixel offset currently isn't used. */
       /* scroll_ofs_px_new[0] != st->scroll_ofs_px[0] || */
-<<<<<<< HEAD
-      scroll_ofs_px_new[1] != st->scroll_ofs_px[1]) {
-
-    st->left = scroll_ofs_new[0];
-    st->top = scroll_ofs_new[1];
-    st->scroll_ofs_px[0] = scroll_ofs_px_new[0];
-    st->scroll_ofs_px[1] = scroll_ofs_px_new[1];
-=======
       scroll_ofs_px_new[1] != st->runtime.scroll_ofs_px[1]) {
 
     st->left = scroll_ofs_new[0];
     st->top = scroll_ofs_new[1];
     st->runtime.scroll_ofs_px[0] = scroll_ofs_px_new[0];
     st->runtime.scroll_ofs_px[1] = scroll_ofs_px_new[1];
->>>>>>> fcc6e948
     ED_area_tag_redraw(CTX_wm_area(C));
   }
 
@@ -2701,21 +2672,12 @@
 
   st->flags &= ~ST_SCROLL_SELECT;
 
-<<<<<<< HEAD
-  if (st->scroll_ofs_px[1] > tsc->state.size_px[1] / 2) {
-    st->top += 1;
-  }
-
-  st->scroll_ofs_px[0] = 0;
-  st->scroll_ofs_px[1] = 0;
-=======
   if (st->runtime.scroll_ofs_px[1] > tsc->state.size_px[1] / 2) {
     st->top += 1;
   }
 
   st->runtime.scroll_ofs_px[0] = 0;
   st->runtime.scroll_ofs_px[1] = 0;
->>>>>>> fcc6e948
   ED_area_tag_redraw(CTX_wm_area(C));
 
   MEM_freeN(op->customdata);
@@ -2783,13 +2745,8 @@
     tsc->mval_prev[0] = event->x;
     tsc->mval_prev[1] = event->y;
     /* Sensitivity of scroll set to 4pix per line/char */
-<<<<<<< HEAD
-    tsc->mval_delta[0] = (event->x - event->prevx) * st->cwidth / 4;
-    tsc->mval_delta[1] = (event->y - event->prevy) * st->lheight_dpi / 4;
-=======
     tsc->mval_delta[0] = (event->x - event->prevx) * st->runtime.cwidth_px / 4;
     tsc->mval_delta[1] = (event->y - event->prevy) * st->runtime.lheight_px / 4;
->>>>>>> fcc6e948
     tsc->is_first = false;
     tsc->is_scrollbar = false;
     text_scroll_apply(C, op, event);
@@ -2896,13 +2853,8 @@
 
   /* jump scroll, works in v2d but needs to be added here too :S */
   if (event->type == MIDDLEMOUSE) {
-<<<<<<< HEAD
-    tsc->mval_prev[0] = ar->winrct.xmin + BLI_rcti_cent_x(&st->txtbar);
-    tsc->mval_prev[1] = ar->winrct.ymin + BLI_rcti_cent_y(&st->txtbar);
-=======
     tsc->mval_prev[0] = ar->winrct.xmin + BLI_rcti_cent_x(&st->runtime.scroll_region_handle);
     tsc->mval_prev[1] = ar->winrct.ymin + BLI_rcti_cent_y(&st->runtime.scroll_region_handle);
->>>>>>> fcc6e948
 
     tsc->is_first = false;
     tsc->zone = SCROLLHANDLE_BAR;
@@ -3409,12 +3361,8 @@
     return OPERATOR_PASS_THROUGH;
   }
 
-<<<<<<< HEAD
-  if (!(mval[0] > 2 && mval[0] < (TXT_NUMCOL_WIDTH(st) + (TXT_BODY_LPAD * st->cwidth)) &&
-=======
   if (!(mval[0] > 2 &&
         mval[0] < (TXT_NUMCOL_WIDTH(st) + (TXT_BODY_LPAD * st->runtime.cwidth_px)) &&
->>>>>>> fcc6e948
         mval[1] > 2 && mval[1] < ar->winy - 2)) {
     return OPERATOR_PASS_THROUGH;
   }
