--- conflicted
+++ resolved
@@ -19,13 +19,7 @@
 #
 # ***** END GPL LICENSE BLOCK *****
 
-<<<<<<< HEAD
-FILE(GLOB SRC *.c)
-
-SET(INC
-=======
 set(INC
->>>>>>> 6d201907
 	../include
 	../../blenfont
 	../../blenkernel
@@ -37,11 +31,6 @@
 	../../../../intern/guardedalloc
 )
 
-<<<<<<< HEAD
-IF(NOT WITH_PYTHON)
-	ADD_DEFINITIONS(-DDISABLE_PYTHON)
-ENDIF(NOT WITH_PYTHON)
-=======
 set(SRC
 	console_draw.c
 	console_ops.c
@@ -53,6 +42,5 @@
 if(WITH_PYTHON)
 	add_definitions(-DWITH_PYTHON)
 endif()
->>>>>>> 6d201907
 
 blenderlib(bf_editor_space_console "${SRC}" "${INC}")