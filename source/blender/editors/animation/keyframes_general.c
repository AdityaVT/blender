/*
 * ***** BEGIN GPL LICENSE BLOCK *****
 *
 * This program is free software; you can redistribute it and/or
 * modify it under the terms of the GNU General Public License
 * as published by the Free Software Foundation; either version 2
 * of the License, or (at your option) any later version.
 *
 * This program is distributed in the hope that it will be useful,
 * but WITHOUT ANY WARRANTY; without even the implied warranty of
 * MERCHANTABILITY or FITNESS FOR A PARTICULAR PURPOSE.  See the
 * GNU General Public License for more details.
 *
 * You should have received a copy of the GNU General Public License
 * along with this program; if not, write to the Free Software Foundation,
 * Inc., 51 Franklin Street, Fifth Floor, Boston, MA 02110-1301, USA.
 *
 * The Original Code is Copyright (C) 2008 Blender Foundation
 * All rights reserved.
 *
 * Contributor(s): Joshua Leung
 *
 * ***** END GPL LICENSE BLOCK *****
 */

/** \file blender/editors/animation/keyframes_general.c
 *  \ingroup edanimation
 */


#include <stdlib.h>
#include <string.h>
#include <math.h>
#include <float.h>

#include "MEM_guardedalloc.h"

#include "BLI_blenlib.h"
#include "BLI_utildefines.h"

#include "DNA_anim_types.h"
#include "DNA_object_types.h"
#include "DNA_scene_types.h"


#include "BKE_action.h"
#include "BKE_fcurve.h"
#include "BKE_report.h"
#include "BKE_library.h"
#include "BKE_global.h"
#include "BKE_deform.h"

#include "RNA_access.h"

#include "ED_anim_api.h"
#include "ED_keyframing.h"
#include "ED_keyframes_edit.h"

/* This file contains code for various keyframe-editing tools which are 'destructive'
 * (i.e. they will modify the order of the keyframes, and change the size of the array).
 * While some of these tools may eventually be moved out into blenkernel, for now, it is
 * fine to have these calls here.
 * 
 * There are also a few tools here which cannot be easily coded for in the other system (yet).
 * These may also be moved around at some point, but for now, they are best added here.
 *
 * - Joshua Leung, Dec 2008
 */
 
/* **************************************************** */

/* Only delete the nominated keyframe from provided F-Curve. 
 * Not recommended to be used many times successively. For that
 * there is delete_fcurve_keys(). 
 */
void delete_fcurve_key(FCurve *fcu, int index, bool do_recalc)
{
	/* sanity check */
	if (fcu == NULL) 
		return;
		
	/* verify the index:
	 *	1) cannot be greater than the number of available keyframes
	 *	2) negative indices are for specifying a value from the end of the array
	 */
	if (abs(index) >= fcu->totvert)
		return;
	else if (index < 0)
		index += fcu->totvert;
	
	/* Delete this keyframe */
	memmove(&fcu->bezt[index], &fcu->bezt[index + 1], sizeof(BezTriple) * (fcu->totvert - index - 1));
	fcu->totvert--;

	if (fcu->totvert == 0) {
		if (fcu->bezt)
			MEM_freeN(fcu->bezt);
		fcu->bezt = NULL;
	}
	
	/* recalc handles - only if it won't cause problems */
	if (do_recalc)
		calchandles_fcurve(fcu);
}

/* Delete selected keyframes in given F-Curve */
bool delete_fcurve_keys(FCurve *fcu)
{
	int i;
	bool changed = false;
	
	if (fcu->bezt == NULL) /* ignore baked curves */
		return false;

	/* Delete selected BezTriples */
	for (i = 0; i < fcu->totvert; i++) {
		if (fcu->bezt[i].f2 & SELECT) {
			memmove(&fcu->bezt[i], &fcu->bezt[i + 1], sizeof(BezTriple) * (fcu->totvert - i - 1));
			fcu->totvert--;
			i--;
			changed = true;
		}
	}
	
	/* Free the array of BezTriples if there are not keyframes */
	if (fcu->totvert == 0)
		clear_fcurve_keys(fcu);

	return changed;
}


void clear_fcurve_keys(FCurve *fcu)
{
	if (fcu->bezt)
		MEM_freeN(fcu->bezt);
	fcu->bezt = NULL;

	fcu->totvert = 0;
}

/* ---------------- */

/* duplicate selected keyframes for the given F-Curve */
void duplicate_fcurve_keys(FCurve *fcu)
{
	BezTriple *newbezt;
	int i;
	
	/* this can only work when there is an F-Curve, and also when there are some BezTriples */
	if (ELEM(NULL, fcu, fcu->bezt))
		return;
	
	for (i = 0; i < fcu->totvert; i++) {
		/* If a key is selected */
		if (fcu->bezt[i].f2 & SELECT) {
			/* Expand the list */
			newbezt = MEM_callocN(sizeof(BezTriple) * (fcu->totvert + 1), "beztriple");
			
			memcpy(newbezt, fcu->bezt, sizeof(BezTriple) * (i + 1));
			memcpy(newbezt + i + 1, fcu->bezt + i, sizeof(BezTriple));
			memcpy(newbezt + i + 2, fcu->bezt + i + 1, sizeof(BezTriple) * (fcu->totvert - (i + 1)));
			fcu->totvert++;
			
			/* reassign pointers... (free old, and add new) */
			MEM_freeN(fcu->bezt);
			fcu->bezt = newbezt;
			
			/* Unselect the current key */
			BEZT_DESEL_ALL(&fcu->bezt[i]);
			i++;
			
			/* Select the copied key */
			BEZT_SEL_ALL(&fcu->bezt[i]);
		}
	}
}

/* **************************************************** */
/* Various Tools */

/* Basic F-Curve 'cleanup' function that removes 'double points' and unnecessary keyframes on linear-segments only
 * optionally clears up curve if one keyframe with default value remains */
void clean_fcurve(struct bAnimContext *ac, bAnimListElem *ale, float thresh, bool cleardefault)
{
	FCurve *fcu = (FCurve *)ale->key_data;
	BezTriple *old_bezts, *bezt, *beztn;
	BezTriple *lastb;
	int totCount, i;
	
	/* check if any points  */
	if ((fcu == NULL) || (fcu->bezt == NULL) || (fcu->totvert == 0) ||
	    (!cleardefault && fcu->totvert == 1))
	{
		return;
	}

	/* make a copy of the old BezTriples, and clear F-Curve */
	old_bezts = fcu->bezt;
	totCount = fcu->totvert;
	fcu->bezt = NULL;
	fcu->totvert = 0;
	
	/* now insert first keyframe, as it should be ok */
	bezt = old_bezts;
	insert_vert_fcurve(fcu, bezt->vec[1][0], bezt->vec[1][1], 0);
	if (!(bezt->f2 & SELECT)) {
		lastb = fcu->bezt;
		lastb->f1 = lastb->f2 = lastb->f3 = 0;
	}
	
	/* Loop through BezTriples, comparing them. Skip any that do 
	 * not fit the criteria for "ok" points.
	 */
	for (i = 1; i < totCount; i++) {
		float prev[2], cur[2], next[2];

		/* get BezTriples and their values */
		if (i < (totCount - 1)) {
			beztn = (old_bezts + (i + 1));
			next[0] = beztn->vec[1][0]; next[1] = beztn->vec[1][1];
		}
		else {
			beztn = NULL;
			next[0] = next[1] = 0.0f;
		}
		lastb = (fcu->bezt + (fcu->totvert - 1));
		bezt = (old_bezts + i);

		/* get references for quicker access */
		prev[0] = lastb->vec[1][0]; prev[1] = lastb->vec[1][1];
		cur[0] = bezt->vec[1][0]; cur[1] = bezt->vec[1][1];

		if (!(bezt->f2 & SELECT)) {
			insert_vert_fcurve(fcu, cur[0], cur[1], 0);
			lastb = (fcu->bezt + (fcu->totvert - 1));
			lastb->f1 = lastb->f2 = lastb->f3 = 0;
			continue;
		}
		
		/* check if current bezt occurs at same time as last ok */
		if (IS_EQT(cur[0], prev[0], thresh)) {
			/* If there is a next beztriple, and if occurs at the same time, only insert 
			 * if there is a considerable distance between the points, and also if the 
			 * current is further away than the next one is to the previous.
			 */
			if (beztn && (IS_EQT(cur[0], next[0], thresh)) &&
			    (IS_EQT(next[1], prev[1], thresh) == 0))
			{
				/* only add if current is further away from previous */
				if (cur[1] > next[1]) {
					if (IS_EQT(cur[1], prev[1], thresh) == 0) {
						/* add new keyframe */
						insert_vert_fcurve(fcu, cur[0], cur[1], 0);
					}
				}
			}
			else {
				/* only add if values are a considerable distance apart */
				if (IS_EQT(cur[1], prev[1], thresh) == 0) {
					/* add new keyframe */
					insert_vert_fcurve(fcu, cur[0], cur[1], 0);
				}
			}
		}
		else {
			/* checks required are dependent on whether this is last keyframe or not */
			if (beztn) {
				/* does current have same value as previous and next? */
				if (IS_EQT(cur[1], prev[1], thresh) == 0) {
					/* add new keyframe*/
					insert_vert_fcurve(fcu, cur[0], cur[1], 0);
				}
				else if (IS_EQT(cur[1], next[1], thresh) == 0) {
					/* add new keyframe */
					insert_vert_fcurve(fcu, cur[0], cur[1], 0);
				}
			}
			else {
				/* add if value doesn't equal that of previous */
				if (IS_EQT(cur[1], prev[1], thresh) == 0) {
					/* add new keyframe */
					insert_vert_fcurve(fcu, cur[0], cur[1], 0);
				}
			}
		}
	}
	
	/* now free the memory used by the old BezTriples */
	if (old_bezts)
		MEM_freeN(old_bezts);

	/* final step, if there is just one key in fcurve, check if it's
	 * the default value and if is, remove fcurve completely. */
	if (cleardefault && fcu->totvert == 1) {
		float default_value = 0.0f;
		PointerRNA id_ptr, ptr;
		PropertyRNA *prop;
		RNA_id_pointer_create(ale->id, &id_ptr);

		/* get property to read from, and get value as appropriate */
		if (RNA_path_resolve_property(&id_ptr, fcu->rna_path, &ptr, &prop)) {
			if (RNA_property_type(prop) == PROP_FLOAT)
				default_value = RNA_property_float_get_default_index(&ptr, prop, fcu->array_index);
		}

		if (fcu->bezt->vec[1][1] == default_value) {
			clear_fcurve_keys(fcu);

			/* check if curve is really unused and if it is, return signal for deletion */
			if ((list_has_suitable_fmodifier(&fcu->modifiers, 0, FMI_TYPE_GENERATE_CURVE) == 0) &&
			    (fcu->driver == NULL))
			{
				AnimData *adt = ale->adt;
				ANIM_fcurve_delete_from_animdata(ac, adt, fcu);
				ale->key_data = NULL;
			}
		}
	}
}

/* ---------------- */

/* temp struct used for smooth_fcurve */
typedef struct tSmooth_Bezt {
	float *h1, *h2, *h3;    /* bezt->vec[0,1,2][1] */
	float y1, y2, y3;       /* averaged before/new/after y-values */
} tSmooth_Bezt;

/* Use a weighted moving-means method to reduce intensity of fluctuations */
// TODO: introduce scaling factor for weighting falloff
void smooth_fcurve(FCurve *fcu)
{
	BezTriple *bezt;
	int i, x, totSel = 0;

	if (fcu->bezt == NULL) {
		return;
	}

	/* first loop through - count how many verts are selected */
	bezt = fcu->bezt;
	for (i = 0; i < fcu->totvert; i++, bezt++) {
		if (BEZT_ISSEL_ANY(bezt))
			totSel++;
	}
	
	/* if any points were selected, allocate tSmooth_Bezt points to work on */
	if (totSel >= 3) {
		tSmooth_Bezt *tarray, *tsb;
		
		/* allocate memory in one go */
		tsb = tarray = MEM_callocN(totSel * sizeof(tSmooth_Bezt), "tSmooth_Bezt Array");
		
		/* populate tarray with data of selected points */
		bezt = fcu->bezt;
		for (i = 0, x = 0; (i < fcu->totvert) && (x < totSel); i++, bezt++) {
			if (BEZT_ISSEL_ANY(bezt)) {
				/* tsb simply needs pointer to vec, and index */
				tsb->h1 = &bezt->vec[0][1];
				tsb->h2 = &bezt->vec[1][1];
				tsb->h3 = &bezt->vec[2][1];
				
				/* advance to the next tsb to populate */
				if (x < totSel - 1)
					tsb++;
				else
					break;
			}
		}
			
		/* calculate the new smoothed F-Curve's with weighted averages:
		 *	- this is done with two passes to avoid progressive corruption errors
		 *	- uses 5 points for each operation (which stores in the relevant handles)
		 *	-   previous: w/a ratio = 3:5:2:1:1
		 *	-   next: w/a ratio = 1:1:2:5:3
		 */
		
		/* round 1: calculate smoothing deltas and new values */ 
		tsb = tarray;
		for (i = 0; i < totSel; i++, tsb++) {
			/* don't touch end points (otherwise, curves slowly explode, as we don't have enough data there) */
			if (ELEM(i, 0, (totSel - 1)) == 0) {
				const tSmooth_Bezt *tP1 = tsb - 1;
				const tSmooth_Bezt *tP2 = (i - 2 > 0) ? (tsb - 2) : (NULL);
				const tSmooth_Bezt *tN1 = tsb + 1;
				const tSmooth_Bezt *tN2 = (i + 2 < totSel) ? (tsb + 2) : (NULL);
				
				const float p1 = *tP1->h2;
				const float p2 = (tP2) ? (*tP2->h2) : (*tP1->h2);
				const float c1 = *tsb->h2;
				const float n1 = *tN1->h2;
				const float n2 = (tN2) ? (*tN2->h2) : (*tN1->h2);
				
				/* calculate previous and next, then new position by averaging these */
				tsb->y1 = (3 * p2 + 5 * p1 + 2 * c1 + n1 + n2) / 12;
				tsb->y3 = (p2 + p1 + 2 * c1 + 5 * n1 + 3 * n2) / 12;
				
				tsb->y2 = (tsb->y1 + tsb->y3) / 2;
			}
		}
		
		/* round 2: apply new values */
		tsb = tarray;
		for (i = 0; i < totSel; i++, tsb++) {
			/* don't touch end points, as their values weren't touched above */
			if (ELEM(i, 0, (totSel - 1)) == 0) {
				/* y2 takes the average of the 2 points */
				*tsb->h2 = tsb->y2;
				
				/* handles are weighted between their original values and the averaged values */
				*tsb->h1 = ((*tsb->h1) * 0.7f) + (tsb->y1 * 0.3f); 
				*tsb->h3 = ((*tsb->h3) * 0.7f) + (tsb->y3 * 0.3f);
			}
		}
		
		/* free memory required for tarray */
		MEM_freeN(tarray);
	}
	
	/* recalculate handles */
	calchandles_fcurve(fcu);
}

/* ---------------- */

/* little cache for values... */
typedef struct TempFrameValCache {
	float frame, val;
} TempFrameValCache;


/* Evaluates the curves between each selected keyframe on each frame, and keys the value  */
void sample_fcurve(FCurve *fcu)
{
	BezTriple *bezt, *start = NULL, *end = NULL;
	TempFrameValCache *value_cache, *fp;
	int sfra, range;
	int i, n, nIndex;

	if (fcu->bezt == NULL) /* ignore baked */
		return;
	
	/* find selected keyframes... once pair has been found, add keyframes  */
	for (i = 0, bezt = fcu->bezt; i < fcu->totvert; i++, bezt++) {
		/* check if selected, and which end this is */
		if (BEZT_ISSEL_ANY(bezt)) {
			if (start) {
				/* set end */
				end = bezt;
				
				/* cache values then add keyframes using these values, as adding
				 * keyframes while sampling will affect the outcome...
				 *	- only start sampling+adding from index=1, so that we don't overwrite original keyframe
				 */
				range = (int)(ceil(end->vec[1][0] - start->vec[1][0]));
				sfra = (int)(floor(start->vec[1][0]));
				
				if (range) {
					value_cache = MEM_callocN(sizeof(TempFrameValCache) * range, "IcuFrameValCache");
					
					/* sample values */
					for (n = 1, fp = value_cache; n < range && fp; n++, fp++) {
						fp->frame = (float)(sfra + n);
						fp->val = evaluate_fcurve(fcu, fp->frame);
					}
					
					/* add keyframes with these, tagging as 'breakdowns' */
					for (n = 1, fp = value_cache; n < range && fp; n++, fp++) {
						nIndex = insert_vert_fcurve(fcu, fp->frame, fp->val, 1);
						BEZKEYTYPE(fcu->bezt + nIndex) = BEZT_KEYTYPE_BREAKDOWN;
					}
					
					/* free temp cache */
					MEM_freeN(value_cache);
					
					/* as we added keyframes, we need to compensate so that bezt is at the right place */
					bezt = fcu->bezt + i + range - 1;
					i += (range - 1);
				}
				
				/* bezt was selected, so it now marks the start of a whole new chain to search */
				start = bezt;
				end = NULL;
			}
			else {
				/* just set start keyframe */
				start = bezt;
				end = NULL;
			}
		}
	}
	
	/* recalculate channel's handles? */
	calchandles_fcurve(fcu);
}

/* **************************************************** */
/* Copy/Paste Tools */
/* - The copy/paste buffer currently stores a set of temporary F-Curves containing only the keyframes 
 *   that were selected in each of the original F-Curves
 * - All pasted frames are offset by the same amount. This is calculated as the difference in the times of
 *	the current frame and the 'first keyframe' (i.e. the earliest one in all channels).
 * - The earliest frame is calculated per copy operation.
 */

/* globals for copy/paste data (like for other copy/paste buffers) */
static ListBase animcopybuf = {NULL, NULL};
static float animcopy_firstframe = 999999999.0f;
static float animcopy_lastframe = -999999999.0f;
static float animcopy_cfra = 0.0;

/* datatype for use in copy/paste buffer */
typedef struct tAnimCopybufItem {
	struct tAnimCopybufItem *next, *prev;
	
	ID *id;             /* ID which owns the curve */
	bActionGroup *grp;  /* Action Group */
	char *rna_path;     /* RNA-Path */
	int array_index;    /* array index */
	
	int totvert;        /* number of keyframes stored for this channel */
	BezTriple *bezt;    /* keyframes in buffer */

	short id_type;      /* Result of GS(id->name)*/
	bool  is_bone;      /* special flag for armature bones */
} tAnimCopybufItem;


/* This function frees any MEM_calloc'ed copy/paste buffer data */
// XXX find some header to put this in!
void free_anim_copybuf(void)
{
	tAnimCopybufItem *aci, *acn;
	
	/* free each buffer element */
	for (aci = animcopybuf.first; aci; aci = acn) {
		acn = aci->next;
		
		/* free keyframes */
		if (aci->bezt) 
			MEM_freeN(aci->bezt);
			
		/* free RNA-path */
		if (aci->rna_path)
			MEM_freeN(aci->rna_path);
			
		/* free ourself */
		BLI_freelinkN(&animcopybuf, aci);
	}
	
	/* restore initial state */
	BLI_listbase_clear(&animcopybuf);
	animcopy_firstframe = 999999999.0f;
	animcopy_lastframe = -999999999.0f;
}

/* ------------------- */

/* This function adds data to the keyframes copy/paste buffer, freeing existing data first */
short copy_animedit_keys(bAnimContext *ac, ListBase *anim_data)
{	
	bAnimListElem *ale;
	Scene *scene = ac->scene;
	
	/* clear buffer first */
	free_anim_copybuf();
	
	/* assume that each of these is an F-Curve */
	for (ale = anim_data->first; ale; ale = ale->next) {
		FCurve *fcu = (FCurve *)ale->key_data;
		tAnimCopybufItem *aci;
		BezTriple *bezt, *nbezt, *newbuf;
		int i;
		
		/* firstly, check if F-Curve has any selected keyframes
		 *	- skip if no selected keyframes found (so no need to create unnecessary copy-buffer data)
		 *	- this check should also eliminate any problems associated with using sample-data
		 */
		if (ANIM_fcurve_keyframes_loop(NULL, fcu, NULL, ANIM_editkeyframes_ok(BEZT_OK_SELECTED), NULL) == 0)
			continue;
		
		/* init copybuf item info */
		aci = MEM_callocN(sizeof(tAnimCopybufItem), "AnimCopybufItem");
		aci->id = ale->id;
		aci->id_type = GS(ale->id->name);
		aci->grp = fcu->grp;
		aci->rna_path = MEM_dupallocN(fcu->rna_path);
		aci->array_index = fcu->array_index;
		
		/* detect if this is a bone. We do that here rather than during pasting because ID pointers will get invalidated if we undo.
		 * storing the relevant information here helps avoiding crashes if we undo-repaste */
		if ((aci->id_type == ID_OB) && (((Object *)aci->id)->type == OB_ARMATURE) && aci->rna_path) {
			Object *ob = (Object *)aci->id;
			bPoseChannel *pchan;
			char *bone_name;

			bone_name = BLI_str_quoted_substrN(aci->rna_path, "pose.bones[");
			pchan = BKE_pose_channel_find_name(ob->pose, bone_name);
			if (pchan) {
				aci->is_bone = true;
			}
			if (bone_name) MEM_freeN(bone_name);
		}
		
		BLI_addtail(&animcopybuf, aci);
		
		/* add selected keyframes to buffer */
		/* TODO: currently, we resize array every time we add a new vert -
		 * this works ok as long as it is assumed only a few keys are copied */
		for (i = 0, bezt = fcu->bezt; i < fcu->totvert; i++, bezt++) {
			if (BEZT_ISSEL_ANY(bezt)) {
				/* add to buffer */
				newbuf = MEM_callocN(sizeof(BezTriple) * (aci->totvert + 1), "copybuf beztriple");
				
				/* assume that since we are just re-sizing the array, just copy all existing data across */
				if (aci->bezt)
					memcpy(newbuf, aci->bezt, sizeof(BezTriple) * (aci->totvert));
				
				/* copy current beztriple across too */
				nbezt = &newbuf[aci->totvert];
				*nbezt = *bezt;
				
				/* ensure copy buffer is selected so pasted keys are selected */
				BEZT_SEL_ALL(nbezt);
				
				/* free old array and set the new */
				if (aci->bezt) MEM_freeN(aci->bezt);
				aci->bezt = newbuf;
				aci->totvert++;
				
				/* check if this is the earliest frame encountered so far */
				if (bezt->vec[1][0] < animcopy_firstframe)
					animcopy_firstframe = bezt->vec[1][0];
				if (bezt->vec[1][0] > animcopy_lastframe)
					animcopy_lastframe = bezt->vec[1][0];
			}
		}
		
	}
	
	/* check if anything ended up in the buffer */
	if (ELEM(NULL, animcopybuf.first, animcopybuf.last))
		return -1;

	/* in case 'relative' paste method is used */
	animcopy_cfra = CFRA;

	/* everything went fine */
	return 0;
}

static void flip_names(tAnimCopybufItem *aci, char **name) {
	if (aci->is_bone) {
		char *str_start;
		if ((str_start = strstr(aci->rna_path, "pose.bones["))) {
			/* ninja coding, try to change the name */
			char bname_new[MAX_VGROUP_NAME];
			char *str_iter, *str_end;
			int length, prefix_l, postfix_l;

			str_start += 12;
			prefix_l = str_start - aci->rna_path;

			str_end = strchr(str_start, '\"');

			length = str_end - str_start;
			postfix_l = strlen(str_end);

			/* more ninja stuff, temporary substitute with NULL terminator */
			str_start[length] = 0;
			BKE_deform_flip_side_name(bname_new, str_start, false);
			str_start[length] = '\"';

			str_iter = *name = MEM_mallocN(sizeof(char) * (prefix_l + postfix_l + length + 1), "flipped_path");

			BLI_strncpy(str_iter, aci->rna_path, prefix_l + 1);
			str_iter += prefix_l;
			BLI_strncpy(str_iter, bname_new, length + 1);
			str_iter += length;
			BLI_strncpy(str_iter, str_end, postfix_l + 1);
			str_iter[postfix_l] = 0;
		}
	}
}

/* ------------------- */

/* most strict method: exact matches only */
static tAnimCopybufItem *pastebuf_match_path_full(FCurve *fcu, const short from_single, const short to_simple, bool flip)
{
	tAnimCopybufItem *aci;

	for (aci = animcopybuf.first; aci; aci = aci->next) {
		if (to_simple || (aci->rna_path && fcu->rna_path)) {
			if (!to_simple && flip && aci->is_bone && fcu->rna_path) {
				if ((from_single) || (aci->array_index == fcu->array_index)) {
					char *name = NULL;
					flip_names(aci, &name);
					if (STREQ(name, fcu->rna_path)) {
						MEM_freeN(name);
						break;
					}
					MEM_freeN(name);
				}
			}
			else if (to_simple || STREQ(aci->rna_path, fcu->rna_path)) {
				if ((from_single) || (aci->array_index == fcu->array_index)) {
					break;
				}
			}
		}
	}

	return aci;
}

/* medium match strictness: path match only (i.e. ignore ID) */
static tAnimCopybufItem *pastebuf_match_path_property(FCurve *fcu, const short from_single, const short UNUSED(to_simple))
{
	tAnimCopybufItem *aci;

	for (aci = animcopybuf.first; aci; aci = aci->next) {
		/* check that paths exist */
		if (aci->rna_path && fcu->rna_path) {
			/* find the property of the fcurve and compare against the end of the tAnimCopybufItem
			 * more involved since it needs to to path lookups.
			 * This is not 100% reliable since the user could be editing the curves on a path that wont
			 * resolve, or a bone could be renamed after copying for eg. but in normal copy & paste
			 * this should work out ok. 
			 */
			if (BLI_findindex(which_libbase(G.main, aci->id_type), aci->id) == -1) {
				/* pedantic but the ID could have been removed, and beats crashing! */
				printf("paste_animedit_keys: error ID has been removed!\n");
			}
			else {
				PointerRNA id_ptr, rptr;
				PropertyRNA *prop;
				
				RNA_id_pointer_create(aci->id, &id_ptr);
				
				if (RNA_path_resolve_property(&id_ptr, aci->rna_path, &rptr, &prop)) {
					const char *identifier = RNA_property_identifier(prop);
					int len_id = strlen(identifier);
					int len_path = strlen(fcu->rna_path);
					if (len_id <= len_path) {
						/* note, paths which end with "] will fail with this test - Animated ID Props */
						if (STREQ(identifier, fcu->rna_path + (len_path - len_id))) {
							if ((from_single) || (aci->array_index == fcu->array_index))
								break;
						}
					}
				}
				else {
					printf("paste_animedit_keys: failed to resolve path id:%s, '%s'!\n", aci->id->name, aci->rna_path);
				}
			}
		}
	}

	return aci;
}

/* least strict matching heuristic: indices only */
static tAnimCopybufItem *pastebuf_match_index_only(FCurve *fcu, const short from_single, const short UNUSED(to_simple))
{
	tAnimCopybufItem *aci;

	for (aci = animcopybuf.first; aci; aci = aci->next) {
		/* check that paths exist */
		if ((from_single) || (aci->array_index == fcu->array_index)) {
			break;
		}
	}

	return aci;
}

/* ................ */

static void do_curve_mirror_flippping(tAnimCopybufItem *aci, BezTriple *bezt)
{
	if (aci->is_bone) {
		int slength = strlen(aci->rna_path);
		bool flip = false;
		if (BLI_strn_endswith(aci->rna_path, "location", slength) && aci->array_index == 0)
			flip = true;
		else if (BLI_strn_endswith(aci->rna_path, "rotation_quaternion", slength) && ELEM(aci->array_index, 2, 3))
			flip = true;
		else if (BLI_strn_endswith(aci->rna_path, "rotation_euler", slength) && ELEM(aci->array_index, 1, 2))
			flip = true;
		else if (BLI_strn_endswith(aci->rna_path, "rotation_axis_angle", slength) && ELEM(aci->array_index, 2, 3))
			flip = true;
		
		if (flip) {
			bezt->vec[0][1] = -bezt->vec[0][1];
			bezt->vec[1][1] = -bezt->vec[1][1];
			bezt->vec[2][1] = -bezt->vec[2][1];
		}
	}
}

/* helper for paste_animedit_keys() - performs the actual pasting */
static void paste_animedit_keys_fcurve(FCurve *fcu, tAnimCopybufItem *aci, float offset, const eKeyMergeMode merge_mode, bool flip)
{
	BezTriple *bezt;
	int i;

	/* First de-select existing FCurve's keyframes */
	for (i = 0, bezt = fcu->bezt; i < fcu->totvert; i++, bezt++) {
<<<<<<< HEAD
		BEZ_DESEL(bezt);
=======
		BEZT_DESEL_ALL(bezt);
>>>>>>> 0951ea2c
	}

	/* mix mode with existing data */
	switch (merge_mode) {
		case KEYFRAME_PASTE_MERGE_MIX:
			/* do-nothing */
			break;
			
		case KEYFRAME_PASTE_MERGE_OVER:
			/* remove all keys */
			clear_fcurve_keys(fcu);
			break;
			
		case KEYFRAME_PASTE_MERGE_OVER_RANGE:
		case KEYFRAME_PASTE_MERGE_OVER_RANGE_ALL:
		{
			float f_min;
			float f_max;
			
			if (merge_mode == KEYFRAME_PASTE_MERGE_OVER_RANGE) {
				f_min = aci->bezt[0].vec[1][0] + offset;
				f_max = aci->bezt[aci->totvert - 1].vec[1][0] + offset;
			}
			else { /* Entire Range */
				f_min = animcopy_firstframe + offset;
				f_max = animcopy_lastframe + offset;
			}
			
			/* remove keys in range */
			if (f_min < f_max) {
				/* select verts in range for removal */
				for (i = 0, bezt = fcu->bezt; i < fcu->totvert; i++, bezt++) {
					if ((f_min < bezt[0].vec[1][0]) && (bezt[0].vec[1][0] < f_max)) {
						bezt->f2 |= SELECT;
					}
				}
				
				/* remove frames in the range */
				delete_fcurve_keys(fcu);
			}
			break;
		}
	}
	
	/* just start pasting, with the first keyframe on the current frame, and so on */
	for (i = 0, bezt = aci->bezt; i < aci->totvert; i++, bezt++) {
		/* temporarily apply offset to src beztriple while copying */
		if (flip)
			do_curve_mirror_flippping(aci, bezt);
		
		bezt->vec[0][0] += offset;
		bezt->vec[1][0] += offset;
		bezt->vec[2][0] += offset;
		
		/* insert the keyframe
		 * NOTE: we do not want to inherit handles from existing keyframes in this case!
		 */
		
		insert_bezt_fcurve(fcu, bezt, INSERTKEY_OVERWRITE_FULL);

		/* un-apply offset from src beztriple after copying */
		bezt->vec[0][0] -= offset;
		bezt->vec[1][0] -= offset;
		bezt->vec[2][0] -= offset;
		
		if (flip)
			do_curve_mirror_flippping(aci, bezt);
	}
	
	/* recalculate F-Curve's handles? */
	calchandles_fcurve(fcu);
}

/* ------------------- */

EnumPropertyItem keyframe_paste_offset_items[] = {
	{KEYFRAME_PASTE_OFFSET_CFRA_START, "START", 0, "Frame Start", "Paste keys starting at current frame"},
	{KEYFRAME_PASTE_OFFSET_CFRA_END, "END", 0, "Frame End", "Paste keys ending at current frame"},
	{KEYFRAME_PASTE_OFFSET_CFRA_RELATIVE, "RELATIVE", 0, "Frame Relative", "Paste keys relative to the current frame when copying"},
	{KEYFRAME_PASTE_OFFSET_NONE, "NONE", 0, "No Offset", "Paste keys from original time"},
	{0, NULL, 0, NULL, NULL}};

EnumPropertyItem keyframe_paste_merge_items[] = {
	{KEYFRAME_PASTE_MERGE_MIX, "MIX", 0, "Mix", "Overlay existing with new keys"},
	{KEYFRAME_PASTE_MERGE_OVER, "OVER_ALL", 0, "Overwrite All", "Replace all keys"},
	{KEYFRAME_PASTE_MERGE_OVER_RANGE, "OVER_RANGE", 0, "Overwrite Range", "Overwrite keys in pasted range"},
	{KEYFRAME_PASTE_MERGE_OVER_RANGE_ALL, "OVER_RANGE_ALL", 0, "Overwrite Entire Range", "Overwrite keys in pasted range, using the range of all copied keys"},
	{0, NULL, 0, NULL, NULL}};


/**
 * This function pastes data from the keyframes copy/paste buffer
 *
 * \return Status code is whether the method FAILED to do anything
 */
short paste_animedit_keys(bAnimContext *ac, ListBase *anim_data,
                          const eKeyPasteOffset offset_mode, const eKeyMergeMode merge_mode, bool flip)
{
	bAnimListElem *ale;
	
	const Scene *scene = (ac->scene);
	
	const bool from_single = BLI_listbase_is_single(&animcopybuf);
	const bool to_simple = BLI_listbase_is_single(anim_data);
	
	float offset = 0.0f;
	int pass;

	/* check if buffer is empty */
	if (BLI_listbase_is_empty(&animcopybuf)) {
		BKE_report(ac->reports, RPT_ERROR, "No animation data in buffer to paste");
		return -1;
	}

	if (BLI_listbase_is_empty(anim_data)) {
		BKE_report(ac->reports, RPT_ERROR, "No selected F-Curves to paste into");
		return -1;
	}
	
	/* mathods of offset */
	switch (offset_mode) {
		case KEYFRAME_PASTE_OFFSET_CFRA_START:
			offset = (float)(CFRA - animcopy_firstframe);
			break;
		case KEYFRAME_PASTE_OFFSET_CFRA_END:
			offset = (float)(CFRA - animcopy_lastframe);
			break;
		case KEYFRAME_PASTE_OFFSET_CFRA_RELATIVE:
			offset = (float)(CFRA - animcopy_cfra);
			break;
		case KEYFRAME_PASTE_OFFSET_NONE:
			offset = 0.0f;
			break;
	}

	if (from_single && to_simple) {
		/* 1:1 match, no tricky checking, just paste */
		FCurve *fcu;
		tAnimCopybufItem *aci;
		
		ale = anim_data->first;
		fcu = (FCurve *)ale->data;  /* destination F-Curve */
		aci = animcopybuf.first;
		
		paste_animedit_keys_fcurve(fcu, aci, offset, merge_mode, false);
	}
	else {
		/* from selected channels 
		 *  This "passes" system aims to try to find "matching" channels to paste keyframes
		 *  into with increasingly loose matching heuristics. The process finishes when at least
		 *  one F-Curve has been pasted into.
		 */
		for (pass = 0; pass < 3; pass++) {
			unsigned int totmatch = 0;
			
			for (ale = anim_data->first; ale; ale = ale->next) {
				/* find buffer item to paste from 
				 *	- if names don't matter (i.e. only 1 channel in buffer), don't check id/group
				 *	- if names do matter, only check if id-type is ok for now (group check is not that important)
				 *	- most importantly, rna-paths should match (array indices are unimportant for now)
				 */
				FCurve *fcu = (FCurve *)ale->data;  /* destination F-Curve */
				tAnimCopybufItem *aci = NULL;
				
				switch (pass) {
					case 0:
						/* most strict, must be exact path match data_path & index */
						aci = pastebuf_match_path_full(fcu, from_single, to_simple, flip);
						break;
					
					case 1:
						/* less strict, just compare property names */
						aci = pastebuf_match_path_property(fcu, from_single, to_simple);
						break;
					
					case 2:
						/* Comparing properties gave no results, so just do index comparisons */
						aci = pastebuf_match_index_only(fcu, from_single, to_simple);
						break;
				}
				
				/* copy the relevant data from the matching buffer curve */
				if (aci) {
					totmatch++;
					paste_animedit_keys_fcurve(fcu, aci, offset, merge_mode, flip);
				}

				ale->update |= ANIM_UPDATE_DEFAULT;
			}
			
			/* don't continue if some fcurves were pasted */
			if (totmatch)
				break;
		}
	}
	
	ANIM_animdata_update(ac, anim_data);

	return 0;
}

/* **************************************************** */<|MERGE_RESOLUTION|>--- conflicted
+++ resolved
@@ -808,11 +808,7 @@
 
 	/* First de-select existing FCurve's keyframes */
 	for (i = 0, bezt = fcu->bezt; i < fcu->totvert; i++, bezt++) {
-<<<<<<< HEAD
-		BEZ_DESEL(bezt);
-=======
 		BEZT_DESEL_ALL(bezt);
->>>>>>> 0951ea2c
 	}
 
 	/* mix mode with existing data */
