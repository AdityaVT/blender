/*
 * This program is free software; you can redistribute it and/or
 * modify it under the terms of the GNU General Public License
 * as published by the Free Software Foundation; either version 2
 * of the License, or (at your option) any later version.
 *
 * This program is distributed in the hope that it will be useful,
 * but WITHOUT ANY WARRANTY; without even the implied warranty of
 * MERCHANTABILITY or FITNESS FOR A PARTICULAR PURPOSE.  See the
 * GNU General Public License for more details.
 *
 * You should have received a copy of the GNU General Public License
 * along with this program; if not, write to the Free Software Foundation,
 * Inc., 51 Franklin Street, Fifth Floor, Boston, MA 02110-1301, USA.
 *
 * The Original Code is Copyright (C) 2015, Blender Foundation
 * This is a new part of Blender
 * Brush based operators for editing Grease Pencil strokes
 */

/** \file
 * \ingroup edgpencil
 */

#include <stdio.h>
#include <string.h>
#include <stdlib.h>
#include <stddef.h>
#include <math.h>

#include "MEM_guardedalloc.h"

#include "BLI_blenlib.h"
#include "BLI_ghash.h"
#include "BLI_math.h"
#include "BLI_rand.h"
#include "BLI_utildefines.h"

#include "PIL_time.h"

#include "BLT_translation.h"

#include "DNA_meshdata_types.h"
#include "DNA_scene_types.h"
#include "DNA_screen_types.h"
#include "DNA_space_types.h"
#include "DNA_view3d_types.h"
#include "DNA_gpencil_types.h"
#include "DNA_object_types.h"

#include "BKE_brush.h"
#include "BKE_colortools.h"
#include "BKE_context.h"
#include "BKE_deform.h"
#include "BKE_gpencil.h"
#include "BKE_gpencil_modifier.h"
#include "BKE_main.h"
#include "BKE_material.h"
#include "BKE_object_deform.h"
#include "BKE_report.h"

#include "UI_interface.h"

#include "WM_api.h"
#include "WM_types.h"

#include "RNA_access.h"
#include "RNA_define.h"
#include "RNA_enum_types.h"

#include "UI_view2d.h"

#include "ED_gpencil.h"
#include "ED_screen.h"
#include "ED_view3d.h"

#include "DEG_depsgraph.h"
#include "DEG_depsgraph_query.h"

#include "gpencil_intern.h"

/* ************************************************ */
/* General Brush Editing Context */

/* Context for brush operators */
typedef struct tGP_BrushEditData {
  /* Current editor/region/etc. */
  /* NOTE: This stuff is mainly needed to handle 3D view projection stuff... */
  Main *bmain;
  Scene *scene;
  Object *object;

  ScrArea *sa;
  ARegion *ar;

  /* Current GPencil datablock */
  bGPdata *gpd;

  /* Brush Settings */
  GP_Sculpt_Settings *settings;
  Brush *brush;
  Brush *brush_old;

  eGP_Sculpt_Flag flag;
  eGP_Sculpt_SelectMaskFlag mask;

  /* Space Conversion Data */
  GP_SpaceConversion gsc;

  /* Is the brush currently painting? */
  bool is_painting;
  bool is_transformed;

  /* Start of new sculpt stroke */
  bool first;

  /* Is multiframe editing enabled, and are we using falloff for that? */
  bool is_multiframe;
  bool use_multiframe_falloff;

  /* Current frame */
  int cfra;

  /* Brush Runtime Data: */
  /* - position and pressure
   * - the *_prev variants are the previous values
   */
  float mval[2], mval_prev[2];
  float pressure, pressure_prev;

  /* - effect vector (e.g. 2D/3D translation for grab brush) */
  float dvec[3];

  /* rotation for evaluated data */
  float rot_eval;

  /* - multiframe falloff factor */
  float mf_falloff;

  /* active vertex group */
  int vrgroup;

  /* brush geometry (bounding box) */
  rcti brush_rect;

  /* Custom data for certain brushes */
  /* - map from bGPDstroke's to structs containing custom data about those strokes */
  GHash *stroke_customdata;
  /* - general customdata */
  void *customdata;

  /* Timer for in-place accumulation of brush effect */
  wmTimer *timer;
  bool timerTick; /* is this event from a timer */

  /* Object invert matrix */
  float inv_mat[4][4];

  RNG *rng;
} tGP_BrushEditData;

/* Callback for performing some brush operation on a single point */
typedef bool (*GP_BrushApplyCb)(tGP_BrushEditData *gso,
                                bGPDstroke *gps,
                                float rotation,
                                int pt_index,
                                const int radius,
                                const int co[2]);

/* ************************************************ */
/* Utility Functions */

/* apply lock axis reset */
static void gpsculpt_compute_lock_axis(tGP_BrushEditData *gso,
                                       bGPDspoint *pt,
                                       const float save_pt[3])
{
  if (gso->sa->spacetype != SPACE_VIEW3D) {
    return;
  }

  const ToolSettings *ts = gso->scene->toolsettings;
  const View3DCursor *cursor = &gso->scene->cursor;
  const int axis = ts->gp_sculpt.lock_axis;

  /* lock axis control */
  switch (axis) {
    case GP_LOCKAXIS_X: {
      pt->x = save_pt[0];
      break;
    }
    case GP_LOCKAXIS_Y: {
      pt->y = save_pt[1];
      break;
    }
    case GP_LOCKAXIS_Z: {
      pt->z = save_pt[2];
      break;
    }
    case GP_LOCKAXIS_CURSOR: {
      /* Compute a plane with cursor normal and position of the point before do the sculpt. */
      const float scale[3] = {1.0f, 1.0f, 1.0f};
      float plane_normal[3] = {0.0f, 0.0f, 1.0f};
      float plane[4];
      float mat[4][4];
      float r_close[3];

      loc_eul_size_to_mat4(mat, cursor->location, cursor->rotation_euler, scale);

      mul_mat3_m4_v3(mat, plane_normal);
      plane_from_point_normal_v3(plane, save_pt, plane_normal);

      /* find closest point to the plane with the new position */
      closest_to_plane_v3(r_close, plane, &pt->x);
      copy_v3_v3(&pt->x, r_close);
      break;
    }
    default: {
      break;
    }
  }
}

/* Context ---------------------------------------- */

/* Get the sculpting settings */
static GP_Sculpt_Settings *gpsculpt_get_settings(Scene *scene)
{
  return &scene->toolsettings->gp_sculpt;
}

/* Brush Operations ------------------------------- */

/* Invert behavior of brush? */
static bool gp_brush_invert_check(tGP_BrushEditData *gso)
{
  /* The basic setting is the brush's setting (from the panel) */
  bool invert = ((gso->brush->gpencil_settings->sculpt_flag & GP_SCULPT_FLAG_INVERT) != 0);

  /* During runtime, the user can hold down the Ctrl key to invert the basic behavior */
  if (gso->flag & GP_SCULPT_FLAG_INVERT) {
    invert ^= true;
  }

  /* set temporary status */
  if (invert) {
    gso->brush->gpencil_settings->sculpt_flag |= GP_SCULPT_FLAG_TMP_INVERT;
  }
  else {
    gso->brush->gpencil_settings->sculpt_flag &= ~GP_SCULPT_FLAG_TMP_INVERT;
  }

  return invert;
}

/* Compute strength of effect */
static float gp_brush_influence_calc(tGP_BrushEditData *gso, const int radius, const int co[2])
{
  Brush *brush = gso->brush;

  /* basic strength factor from brush settings */
  float influence = brush->alpha;

  /* use pressure? */
  if (brush->gpencil_settings->flag & GP_BRUSH_USE_PRESSURE) {
    influence *= gso->pressure;
  }

  /* distance fading */
  int mval_i[2];
  round_v2i_v2fl(mval_i, gso->mval);
  float distance = (float)len_v2v2_int(mval_i, co);

  /* Apply Brush curve. */
  float brush_fallof = BKE_brush_curve_strength(brush, distance, (float)radius);
  influence *= brush_fallof;

  /* apply multiframe falloff */
  influence *= gso->mf_falloff;

  /* return influence */
  return influence;
}

/* Force recal filling data */
static void gp_recalc_geometry(bGPDstroke *gps)
{
  bGPDstroke *gps_active = (gps->runtime.gps_orig) ? gps->runtime.gps_orig : gps;
  BKE_gpencil_stroke_geometry_update(gps_active);
}

/* ************************************************ */
/* Brush Callbacks */
/* This section defines the callbacks used by each brush to perform their magic.
 * These are called on each point within the brush's radius.
 */

/* ----------------------------------------------- */
/* Smooth Brush */

/* A simple (but slower + inaccurate)
 * smooth-brush implementation to test the algorithm for stroke smoothing. */
static bool gp_brush_smooth_apply(tGP_BrushEditData *gso,
                                  bGPDstroke *gps,
                                  float UNUSED(rot_eval),
                                  int pt_index,
                                  const int radius,
                                  const int co[2])
{
  float inf = gp_brush_influence_calc(gso, radius, co);

  /* perform smoothing */
  if (gso->brush->gpencil_settings->sculpt_mode_flag & GP_SCULPT_FLAGMODE_APPLY_POSITION) {
    BKE_gpencil_stroke_smooth(gps, pt_index, inf);
  }
  if (gso->brush->gpencil_settings->sculpt_mode_flag & GP_SCULPT_FLAGMODE_APPLY_STRENGTH) {
    BKE_gpencil_stroke_smooth_strength(gps, pt_index, inf);
  }
  if (gso->brush->gpencil_settings->sculpt_mode_flag & GP_SCULPT_FLAGMODE_APPLY_THICKNESS) {
    BKE_gpencil_stroke_smooth_thickness(gps, pt_index, inf);
  }
  if (gso->brush->gpencil_settings->sculpt_mode_flag & GP_SCULPT_FLAGMODE_APPLY_UV) {
    BKE_gpencil_stroke_smooth_uv(gps, pt_index, inf);
  }

  gp_recalc_geometry(gps);

  return true;
}

/* ----------------------------------------------- */
/* Line Thickness Brush */

/* Make lines thicker or thinner by the specified amounts */
static bool gp_brush_thickness_apply(tGP_BrushEditData *gso,
                                     bGPDstroke *gps,
                                     float UNUSED(rot_eval),
                                     int pt_index,
                                     const int radius,
                                     const int co[2])
{
  bGPDspoint *pt = gps->points + pt_index;
  float inf;

  /* Compute strength of effect
   * - We divide the strength by 10, so that users can set "sane" values.
   *   Otherwise, good default values are in the range of 0.093
   */
  inf = gp_brush_influence_calc(gso, radius, co) / 10.0f;

  /* apply */
  /* XXX: this is much too strong,
   * and it should probably do some smoothing with the surrounding stuff. */
  if (gp_brush_invert_check(gso)) {
    /* make line thinner - reduce stroke pressure */
    pt->pressure -= inf;
  }
  else {
    /* make line thicker - increase stroke pressure */
    pt->pressure += inf;
  }

  /* Pressure should stay within [0.0, 1.0]
   * However, it is nice for volumetric strokes to be able to exceed
   * the upper end of this range. Therefore, we don't actually clamp
   * down on the upper end.
   */
  if (pt->pressure < 0.0f) {
    pt->pressure = 0.0f;
  }

  return true;
}

/* ----------------------------------------------- */
/* Color Strength Brush */

/* Make color more or less transparent by the specified amounts */
static bool gp_brush_strength_apply(tGP_BrushEditData *gso,
                                    bGPDstroke *gps,
                                    float UNUSED(rot_eval),
                                    int pt_index,
                                    const int radius,
                                    const int co[2])
{
  bGPDspoint *pt = gps->points + pt_index;
  float inf;

  /* Compute strength of effect
   * - We divide the strength, so that users can set "sane" values.
   *   Otherwise, good default values are in the range of 0.093
   */
  inf = gp_brush_influence_calc(gso, radius, co) / 2.0f;
  CLAMP_MIN(inf, 0.01f);

  /* apply */
  if (gp_brush_invert_check(gso)) {
    /* make line more transparent - reduce alpha factor */
    pt->strength -= inf;
  }
  else {
    /* make line more opaque - increase stroke strength */
    pt->strength += inf;
  }
<<<<<<< HEAD
  /* smooth the strength */
  BKE_gpencil_stroke_smooth_strength(gps, pt_index, inf);

=======
>>>>>>> 9eb6e12c
  /* Strength should stay within [0.0, 1.0] */
  CLAMP(pt->strength, 0.0f, 1.0f);

  /* smooth the strength */
  BKE_gpencil_smooth_stroke_strength(gps, pt_index, inf);

  return true;
}

/* ----------------------------------------------- */
/* Grab Brush */

/* Custom data per stroke for the Grab Brush
 *
 * This basically defines the strength of the effect for each
 * affected stroke point that was within the initial range of
 * the brush region.
 */
typedef struct tGPSB_Grab_StrokeData {
  /* array of indices to corresponding points in the stroke */
  int *points;
  /* array of influence weights for each of the included points */
  float *weights;
  /* angles to calc transformation */
  float *rot_eval;

  /* capacity of the arrays */
  int capacity;
  /* actual number of items currently stored */
  int size;
} tGPSB_Grab_StrokeData;

/* initialise custom data for handling this stroke */
static void gp_brush_grab_stroke_init(tGP_BrushEditData *gso, bGPDstroke *gps)
{
  tGPSB_Grab_StrokeData *data = NULL;

  BLI_assert(gps->totpoints > 0);

  /* Check if there are buffers already (from a prior run) */
  if (BLI_ghash_haskey(gso->stroke_customdata, gps)) {
    /* Ensure that the caches are empty
     * - Since we reuse these between different strokes, we don't
     *   want the previous invocation's data polluting the arrays
     */
    data = BLI_ghash_lookup(gso->stroke_customdata, gps);
    BLI_assert(data != NULL);

    data->size = 0; /* minimum requirement - so that we can repopulate again */

    memset(data->points, 0, sizeof(int) * data->capacity);
    memset(data->weights, 0, sizeof(float) * data->capacity);
    memset(data->rot_eval, 0, sizeof(float) * data->capacity);
  }
  else {
    /* Create new instance */
    data = MEM_callocN(sizeof(tGPSB_Grab_StrokeData), "GP Stroke Grab Data");

    data->capacity = gps->totpoints;
    data->size = 0;

    data->points = MEM_callocN(sizeof(int) * data->capacity, "GP Stroke Grab Indices");
    data->weights = MEM_callocN(sizeof(float) * data->capacity, "GP Stroke Grab Weights");
    data->rot_eval = MEM_callocN(sizeof(float) * data->capacity, "GP Stroke Grab Rotations");

    /* hook up to the cache */
    BLI_ghash_insert(gso->stroke_customdata, gps, data);
  }
}

/* store references to stroke points in the initial stage */
static bool gp_brush_grab_store_points(tGP_BrushEditData *gso,
                                       bGPDstroke *gps,
                                       float rot_eval,
                                       int pt_index,
                                       const int radius,
                                       const int co[2])
{
  tGPSB_Grab_StrokeData *data = BLI_ghash_lookup(gso->stroke_customdata, gps);
  float inf = gp_brush_influence_calc(gso, radius, co);

  BLI_assert(data != NULL);
  BLI_assert(data->size < data->capacity);

  /* insert this point into the set of affected points */
  data->points[data->size] = pt_index;
  data->weights[data->size] = inf;
  data->rot_eval[data->size] = rot_eval;
  data->size++;

  /* done */
  return true;
}

/* Compute effect vector for grab brush */
static void gp_brush_grab_calc_dvec(tGP_BrushEditData *gso)
{
  /* Convert mouse-movements to movement vector */
  // TODO: incorporate pressure into this?
  // XXX: screen-space strokes in 3D space will suffer!
  if (gso->sa->spacetype == SPACE_VIEW3D) {
    RegionView3D *rv3d = gso->ar->regiondata;
    float *rvec = gso->object->loc;
    float zfac = ED_view3d_calc_zfac(rv3d, rvec, NULL);

    float mval_f[2];

    /* convert from 2D screenspace to 3D... */
    mval_f[0] = (float)(gso->mval[0] - gso->mval_prev[0]);
    mval_f[1] = (float)(gso->mval[1] - gso->mval_prev[1]);

    /* apply evaluated data transformation */
    if (gso->rot_eval != 0.0f) {
      const float cval = cos(gso->rot_eval);
      const float sval = sin(gso->rot_eval);
      float r[2];
      r[0] = (mval_f[0] * cval) - (mval_f[1] * sval);
      r[1] = (mval_f[0] * sval) + (mval_f[1] * cval);
      copy_v2_v2(mval_f, r);
    }

    ED_view3d_win_to_delta(gso->ar, mval_f, gso->dvec, zfac);
  }
  else {
    /* 2D - just copy */
    // XXX: view2d?
    gso->dvec[0] = (float)(gso->mval[0] - gso->mval_prev[0]);
    gso->dvec[1] = (float)(gso->mval[1] - gso->mval_prev[1]);
    gso->dvec[2] = 0.0f; /* unused */
  }
}

/* Apply grab transform to all relevant points of the affected strokes */
static void gp_brush_grab_apply_cached(tGP_BrushEditData *gso,
                                       bGPDstroke *gps,
                                       const float diff_mat[4][4])
{
  tGPSB_Grab_StrokeData *data = BLI_ghash_lookup(gso->stroke_customdata, gps);
  int i;

  /* Apply dvec to all of the stored points */
  for (i = 0; i < data->size; i++) {
    bGPDspoint *pt = &gps->points[data->points[i]];
    float delta[3] = {0.0f};

    /* get evaluated transformation */
    gso->rot_eval = data->rot_eval[i];
    gp_brush_grab_calc_dvec(gso);

    /* adjust the amount of displacement to apply */
    mul_v3_v3fl(delta, gso->dvec, data->weights[i]);

    float fpt[3];
    float save_pt[3];
    copy_v3_v3(save_pt, &pt->x);
    /* apply transformation */
    mul_v3_m4v3(fpt, diff_mat, &pt->x);
    /* apply */
    add_v3_v3v3(&pt->x, fpt, delta);
    /* undo transformation to the init parent position */
    float inverse_diff_mat[4][4];
    invert_m4_m4(inverse_diff_mat, diff_mat);
    mul_m4_v3(inverse_diff_mat, &pt->x);

    /* compute lock axis */
    gpsculpt_compute_lock_axis(gso, pt, save_pt);
  }
  gp_recalc_geometry(gps);
}

/* free customdata used for handling this stroke */
static void gp_brush_grab_stroke_free(void *ptr)
{
  tGPSB_Grab_StrokeData *data = (tGPSB_Grab_StrokeData *)ptr;

  /* free arrays */
  MEM_SAFE_FREE(data->points);
  MEM_SAFE_FREE(data->weights);
  MEM_SAFE_FREE(data->rot_eval);

  /* ... and this item itself, since it was also allocated */
  MEM_freeN(data);
}

/* ----------------------------------------------- */
/* Push Brush */
/* NOTE: Depends on gp_brush_grab_calc_dvec() */
static bool gp_brush_push_apply(tGP_BrushEditData *gso,
                                bGPDstroke *gps,
                                float UNUSED(rot_eval),
                                int pt_index,
                                const int radius,
                                const int co[2])
{
  bGPDspoint *pt = gps->points + pt_index;
  float save_pt[3];
  copy_v3_v3(save_pt, &pt->x);

  float inf = gp_brush_influence_calc(gso, radius, co);
  float delta[3] = {0.0f};

  /* adjust the amount of displacement to apply */
  mul_v3_v3fl(delta, gso->dvec, inf);

  /* apply */
  mul_mat3_m4_v3(gso->inv_mat, delta); /* only rotation component */
  add_v3_v3(&pt->x, delta);

  /* compute lock axis */
  gpsculpt_compute_lock_axis(gso, pt, save_pt);

  /* Calc geometry data. */
  BKE_gpencil_stroke_geometry_update(gps);

  /* done */
  return true;
}

/* ----------------------------------------------- */
/* Pinch Brush */
/* Compute reference midpoint for the brush - this is what we'll be moving towards */
static void gp_brush_calc_midpoint(tGP_BrushEditData *gso)
{
  if (gso->sa->spacetype == SPACE_VIEW3D) {
    /* Convert mouse position to 3D space
     * See: gpencil_paint.c :: gp_stroke_convertcoords()
     */
    RegionView3D *rv3d = gso->ar->regiondata;
    const float *rvec = gso->object->loc;
    float zfac = ED_view3d_calc_zfac(rv3d, rvec, NULL);

    float mval_f[2];
    copy_v2_v2(mval_f, gso->mval);
    float mval_prj[2];
    float dvec[3];

    if (ED_view3d_project_float_global(gso->ar, rvec, mval_prj, V3D_PROJ_TEST_NOP) ==
        V3D_PROJ_RET_OK) {
      sub_v2_v2v2(mval_f, mval_prj, mval_f);
      ED_view3d_win_to_delta(gso->ar, mval_f, dvec, zfac);
      sub_v3_v3v3(gso->dvec, rvec, dvec);
    }
    else {
      zero_v3(gso->dvec);
    }
  }
  else {
    /* Just 2D coordinates */
    // XXX: fix View2D offsets later
    gso->dvec[0] = (float)gso->mval[0];
    gso->dvec[1] = (float)gso->mval[1];
    gso->dvec[2] = 0.0f;
  }
}

/* Shrink distance between midpoint and this point... */
static bool gp_brush_pinch_apply(tGP_BrushEditData *gso,
                                 bGPDstroke *gps,
                                 float UNUSED(rot_eval),
                                 int pt_index,
                                 const int radius,
                                 const int co[2])
{
  bGPDspoint *pt = gps->points + pt_index;
  float fac, inf;
  float vec[3];
  float save_pt[3];
  copy_v3_v3(save_pt, &pt->x);

  /* Scale down standard influence value to get it more manageable...
   * - No damping = Unmanageable at > 0.5 strength
   * - Div 10     = Not enough effect
   * - Div 5      = Happy medium... (by trial and error)
   */
  inf = gp_brush_influence_calc(gso, radius, co) / 5.0f;

  /* 1) Make this point relative to the cursor/midpoint (dvec) */
  float fpt[3];
  mul_v3_m4v3(fpt, gso->object->obmat, &pt->x);
  sub_v3_v3v3(vec, fpt, gso->dvec);

  /* 2) Shrink the distance by pulling the point towards the midpoint
   *    (0.0 = at midpoint, 1 = at edge of brush region)
   *                         OR
   *    Increase the distance (if inverting the brush action!)
   */
  if (gp_brush_invert_check(gso)) {
    /* Inflate (inverse) */
    fac = 1.0f + (inf * inf); /* squared to temper the effect... */
  }
  else {
    /* Shrink (default) */
    fac = 1.0f - (inf * inf); /* squared to temper the effect... */
  }
  mul_v3_fl(vec, fac);

  /* 3) Translate back to original space, with the shrinkage applied */
  add_v3_v3v3(fpt, gso->dvec, vec);
  mul_v3_m4v3(&pt->x, gso->object->imat, fpt);

  /* compute lock axis */
  gpsculpt_compute_lock_axis(gso, pt, save_pt);

  gp_recalc_geometry(gps);

  /* done */
  return true;
}

/* ----------------------------------------------- */
/* Twist Brush - Rotate Around midpoint */
/* Take the screenspace coordinates of the point, rotate this around the brush midpoint,
 * convert the rotated point and convert it into "data" space
 */

static bool gp_brush_twist_apply(tGP_BrushEditData *gso,
                                 bGPDstroke *gps,
                                 float UNUSED(rot_eval),
                                 int pt_index,
                                 const int radius,
                                 const int co[2])
{
  bGPDspoint *pt = gps->points + pt_index;
  float angle, inf;
  float save_pt[3];
  copy_v3_v3(save_pt, &pt->x);

  /* Angle to rotate by */
  inf = gp_brush_influence_calc(gso, radius, co);
  angle = DEG2RADF(1.0f) * inf;

  if (gp_brush_invert_check(gso)) {
    /* invert angle that we rotate by */
    angle *= -1;
  }

  /* Rotate in 2D or 3D space? */
  if (gps->flag & GP_STROKE_3DSPACE) {
    /* Perform rotation in 3D space... */
    RegionView3D *rv3d = gso->ar->regiondata;
    float rmat[3][3];
    float axis[3];
    float vec[3];

    /* Compute rotation matrix - rotate around view vector by angle */
    negate_v3_v3(axis, rv3d->persinv[2]);
    normalize_v3(axis);

    axis_angle_normalized_to_mat3(rmat, axis, angle);

    /* Rotate point */
    float fpt[3];
    mul_v3_m4v3(fpt, gso->object->obmat, &pt->x);
    sub_v3_v3v3(vec, fpt, gso->dvec); /* make relative to center
                                       * (center is stored in dvec) */
    mul_m3_v3(rmat, vec);
    add_v3_v3v3(fpt, vec, gso->dvec); /* restore */
    mul_v3_m4v3(&pt->x, gso->object->imat, fpt);

    /* compute lock axis */
    gpsculpt_compute_lock_axis(gso, pt, save_pt);
  }
  else {
    const float axis[3] = {0.0f, 0.0f, 1.0f};
    float vec[3] = {0.0f};
    float rmat[3][3];

    /* Express position of point relative to cursor, ready to rotate */
    // XXX: There is still some offset here, but it's close to working as expected...
    vec[0] = (float)(co[0] - gso->mval[0]);
    vec[1] = (float)(co[1] - gso->mval[1]);

    /* rotate point */
    axis_angle_normalized_to_mat3(rmat, axis, angle);
    mul_m3_v3(rmat, vec);

    /* Convert back to screen-coordinates */
    vec[0] += (float)gso->mval[0];
    vec[1] += (float)gso->mval[1];

    /* Map from screen-coordinates to final coordinate space */
    if (gps->flag & GP_STROKE_2DSPACE) {
      View2D *v2d = gso->gsc.v2d;
      UI_view2d_region_to_view(v2d, vec[0], vec[1], &pt->x, &pt->y);
    }
    else {
      // XXX
      copy_v2_v2(&pt->x, vec);
    }
  }

  gp_recalc_geometry(gps);

  /* done */
  return true;
}

/* ----------------------------------------------- */
/* Randomize Brush */
/* Apply some random jitter to the point */
static bool gp_brush_randomize_apply(tGP_BrushEditData *gso,
                                     bGPDstroke *gps,
                                     float UNUSED(rot_eval),
                                     int pt_index,
                                     const int radius,
                                     const int co[2])
{
  bGPDspoint *pt = gps->points + pt_index;
  float save_pt[3];
  copy_v3_v3(save_pt, &pt->x);

  /* Amount of jitter to apply depends on the distance of the point to the cursor,
   * as well as the strength of the brush
   */
  const float inf = gp_brush_influence_calc(gso, radius, co) / 2.0f;
  const float fac = BLI_rng_get_float(gso->rng) * inf;

  /* apply random to position */
  if (gso->brush->gpencil_settings->sculpt_mode_flag & GP_SCULPT_FLAGMODE_APPLY_POSITION) {
    /* Jitter is applied perpendicular to the mouse movement vector
     * - We compute all effects in screenspace (since it's easier)
     *   and then project these to get the points/distances in
     *   view-space as needed.
     */
    float mvec[2], svec[2];

    /* mouse movement in ints -> floats */
    mvec[0] = (float)(gso->mval[0] - gso->mval_prev[0]);
    mvec[1] = (float)(gso->mval[1] - gso->mval_prev[1]);

    /* rotate mvec by 90 degrees... */
    svec[0] = -mvec[1];
    svec[1] = mvec[0];

    /* scale the displacement by the random displacement, and apply */
    if (BLI_rng_get_float(gso->rng) > 0.5f) {
      mul_v2_fl(svec, -fac);
    }
    else {
      mul_v2_fl(svec, fac);
    }

    /* convert to dataspace */
    if (gps->flag & GP_STROKE_3DSPACE) {
      /* 3D: Project to 3D space */
      if (gso->sa->spacetype == SPACE_VIEW3D) {
        bool flip;
        RegionView3D *rv3d = gso->ar->regiondata;
        float zfac = ED_view3d_calc_zfac(rv3d, &pt->x, &flip);
        if (flip == false) {
          float dvec[3];
          ED_view3d_win_to_delta(gso->gsc.ar, svec, dvec, zfac);
          add_v3_v3(&pt->x, dvec);
          /* compute lock axis */
          gpsculpt_compute_lock_axis(gso, pt, save_pt);
        }
      }
      else {
        /* ERROR */
        BLI_assert(!"3D stroke being sculpted in non-3D view");
      }
    }
    else {
      /* 2D: As-is */
      // XXX: v2d scaling/offset?
      float nco[2];
      nco[0] = (float)co[0] + svec[0];
      nco[1] = (float)co[1] + svec[1];

      copy_v2_v2(&pt->x, nco);
    }
  }
  /* apply random to strength */
  if (gso->brush->gpencil_settings->sculpt_mode_flag & GP_SCULPT_FLAGMODE_APPLY_STRENGTH) {
    if (BLI_rng_get_float(gso->rng) > 0.5f) {
      pt->strength += fac;
    }
    else {
      pt->strength -= fac;
    }
    CLAMP_MIN(pt->strength, 0.0f);
    CLAMP_MAX(pt->strength, 1.0f);
  }
  /* apply random to thickness (use pressure) */
  if (gso->brush->gpencil_settings->sculpt_mode_flag & GP_SCULPT_FLAGMODE_APPLY_THICKNESS) {
    if (BLI_rng_get_float(gso->rng) > 0.5f) {
      pt->pressure += fac;
    }
    else {
      pt->pressure -= fac;
    }
    /* only limit lower value */
    CLAMP_MIN(pt->pressure, 0.0f);
  }
  /* apply random to UV (use pressure) */
  if (gso->brush->gpencil_settings->sculpt_mode_flag & GP_SCULPT_FLAGMODE_APPLY_UV) {
    if (BLI_rng_get_float(gso->rng) > 0.5f) {
      pt->uv_rot += fac;
    }
    else {
      pt->uv_rot -= fac;
    }
    CLAMP(pt->uv_rot, -M_PI_2, M_PI_2);
  }

  gp_recalc_geometry(gps);

  /* done */
  return true;
}

/* Weight Paint Brush */
/* Change weight paint for vertex groups */
static bool UNUSED_FUNCTION(gp_brush_weight_apply)(tGP_BrushEditData *gso,
                                                   bGPDstroke *gps,
                                                   float UNUSED(rot_eval),
                                                   int pt_index,
                                                   const int radius,
                                                   const int co[2])
{
  /* create dvert */
  BKE_gpencil_dvert_ensure(gps);

  MDeformVert *dvert = gps->dvert + pt_index;
  float inf;

  /* Compute strength of effect
   * - We divide the strength by 10, so that users can set "sane" values.
   *   Otherwise, good default values are in the range of 0.093
   */
  inf = gp_brush_influence_calc(gso, radius, co) / 10.0f;

  /* need a vertex group */
  if (gso->vrgroup == -1) {
    if (gso->object) {
      BKE_object_defgroup_add(gso->object);
      DEG_relations_tag_update(gso->bmain);
      gso->vrgroup = 0;
    }
  }
  else {
    bDeformGroup *defgroup = BLI_findlink(&gso->object->defbase, gso->vrgroup);
    if (defgroup->flag & DG_LOCK_WEIGHT) {
      return false;
    }
  }
  /* get current weight */
  MDeformWeight *dw = defvert_verify_index(dvert, gso->vrgroup);
  float curweight = dw ? dw->weight : 0.0f;

  if (gp_brush_invert_check(gso)) {
    curweight -= inf;
  }
  else {
    /* increase weight */
    curweight += inf;
    /* verify maximum target weight */
    CLAMP_MAX(curweight, gso->brush->weight);
  }

  CLAMP(curweight, 0.0f, 1.0f);
  if (dw) {
    dw->weight = curweight;
  }

  return true;
}

/* ************************************************ */
/* Non Callback-Based Brushes */
/* Clone Brush ------------------------------------- */
/* How this brush currently works:
 * - If this is start of the brush stroke, paste immediately under the cursor
 *   by placing the midpoint of the buffer strokes under the cursor now
 *
 * - Otherwise, in:
 *   "Stamp Mode" - Move the newly pasted strokes so that their center follows the cursor
 *   "Continuous" - Repeatedly just paste new copies for where the brush is now
 */

/* Custom state data for clone brush */
typedef struct tGPSB_CloneBrushData {
  /* midpoint of the strokes on the clipboard */
  float buffer_midpoint[3];

  /* number of strokes in the paste buffer (and/or to be created each time) */
  size_t totitems;

  /* for "stamp" mode, the currently pasted brushes */
  bGPDstroke **new_strokes;

  /** Mapping from colors referenced per stroke, to the new colors in the "pasted" strokes. */
  GHash *new_colors;
} tGPSB_CloneBrushData;

/* Initialise "clone" brush data */
static void gp_brush_clone_init(bContext *C, tGP_BrushEditData *gso)
{
  tGPSB_CloneBrushData *data;
  bGPDstroke *gps;

  /* init custom data */
  gso->customdata = data = MEM_callocN(sizeof(tGPSB_CloneBrushData), "CloneBrushData");

  /* compute midpoint of strokes on clipboard */
  for (gps = gp_strokes_copypastebuf.first; gps; gps = gps->next) {
    if (ED_gpencil_stroke_can_use(C, gps)) {
      const float dfac = 1.0f / ((float)gps->totpoints);
      float mid[3] = {0.0f};

      bGPDspoint *pt;
      int i;

      /* compute midpoint of this stroke */
      for (i = 0, pt = gps->points; i < gps->totpoints; i++, pt++) {
        float co[3];

        mul_v3_v3fl(co, &pt->x, dfac);
        add_v3_v3(mid, co);
      }

      /* combine this stroke's data with the main data */
      add_v3_v3(data->buffer_midpoint, mid);
      data->totitems++;
    }
  }

  /* Divide the midpoint by the number of strokes, to finish averaging it */
  if (data->totitems > 1) {
    mul_v3_fl(data->buffer_midpoint, 1.0f / (float)data->totitems);
  }

  /* Create a buffer for storing the current strokes */
  if (1 /*gso->brush->mode == GP_EDITBRUSH_CLONE_MODE_STAMP*/) {
    data->new_strokes = MEM_callocN(sizeof(bGPDstroke *) * data->totitems,
                                    "cloned strokes ptr array");
  }

  /* Init colormap for mapping between the pasted stroke's source color (names)
   * and the final colors that will be used here instead.
   */
  data->new_colors = gp_copybuf_validate_colormap(C);
}

/* Free custom data used for "clone" brush */
static void gp_brush_clone_free(tGP_BrushEditData *gso)
{
  tGPSB_CloneBrushData *data = gso->customdata;

  /* free strokes array */
  if (data->new_strokes) {
    MEM_freeN(data->new_strokes);
    data->new_strokes = NULL;
  }

  /* free copybuf colormap */
  if (data->new_colors) {
    BLI_ghash_free(data->new_colors, NULL, NULL);
    data->new_colors = NULL;
  }

  /* free the customdata itself */
  MEM_freeN(data);
  gso->customdata = NULL;
}

/* Create new copies of the strokes on the clipboard */
static void gp_brush_clone_add(bContext *C, tGP_BrushEditData *gso)
{
  tGPSB_CloneBrushData *data = gso->customdata;

  Object *ob = CTX_data_active_object(C);
  bGPdata *gpd = (bGPdata *)ob->data;
  Scene *scene = CTX_data_scene(C);
  bGPDstroke *gps;

  float delta[3];
  size_t strokes_added = 0;

  /* Compute amount to offset the points by */
  /* NOTE: This assumes that screenspace strokes are NOT used in the 3D view... */

  gp_brush_calc_midpoint(gso); /* this puts the cursor location into gso->dvec */
  sub_v3_v3v3(delta, gso->dvec, data->buffer_midpoint);

  /* Copy each stroke into the layer */
  for (gps = gp_strokes_copypastebuf.first; gps; gps = gps->next) {
    if (ED_gpencil_stroke_can_use(C, gps)) {
      bGPDstroke *new_stroke;
      bGPDspoint *pt;
      int i;

      bGPDlayer *gpl = NULL;
      /* Try to use original layer. */
      if (gps->runtime.tmp_layerinfo != NULL) {
        gpl = BLI_findstring(&gpd->layers, gps->runtime.tmp_layerinfo, offsetof(bGPDlayer, info));
      }

      /* if not available, use active layer. */
      if (gpl == NULL) {
        gpl = CTX_data_active_gpencil_layer(C);
      }
      bGPDframe *gpf = BKE_gpencil_layer_frame_get(gpl, CFRA, GP_GETFRAME_ADD_NEW);

      /* Make a new stroke */
      new_stroke = BKE_gpencil_stroke_duplicate(gps, true);

      new_stroke->next = new_stroke->prev = NULL;
      BLI_addtail(&gpf->strokes, new_stroke);

      /* Fix color references */
      Material *ma = BLI_ghash_lookup(data->new_colors, POINTER_FROM_INT(new_stroke->mat_nr));
      new_stroke->mat_nr = BKE_gpencil_object_material_index_get(ob, ma);
      if (!ma || new_stroke->mat_nr < 0) {
        new_stroke->mat_nr = 0;
      }
      /* Adjust all the stroke's points, so that the strokes
       * get pasted relative to where the cursor is now
       */
      for (i = 0, pt = new_stroke->points; i < new_stroke->totpoints; i++, pt++) {
        /* Rotate around center new position */
        mul_mat3_m4_v3(gso->object->obmat, &pt->x); /* only rotation component */

        /* assume that the delta can just be applied, and then everything works */
        add_v3_v3(&pt->x, delta);
        mul_m4_v3(gso->object->imat, &pt->x);
      }

      /* Store ref for later */
      if ((data->new_strokes) && (strokes_added < data->totitems)) {
        data->new_strokes[strokes_added] = new_stroke;
        strokes_added++;
      }
    }
  }
}

/* Move newly-added strokes around - "Stamp" mode of the Clone brush */
static void gp_brush_clone_adjust(tGP_BrushEditData *gso)
{
  tGPSB_CloneBrushData *data = gso->customdata;
  size_t snum;

  /* Compute the amount of movement to apply (overwrites dvec) */
  gso->rot_eval = 0.0f;
  gp_brush_grab_calc_dvec(gso);

  /* For each of the stored strokes, apply the offset to each point */
  /* NOTE: Again this assumes that in the 3D view,
   * we only have 3d space and not screenspace strokes... */
  for (snum = 0; snum < data->totitems; snum++) {
    bGPDstroke *gps = data->new_strokes[snum];
    bGPDspoint *pt;
    int i;

    for (i = 0, pt = gps->points; i < gps->totpoints; i++, pt++) {
      /* "Smudge" Effect falloff */
      float delta[3] = {0.0f};
      int sco[2] = {0};
      float influence;

      /* compute influence on point */
      gp_point_to_xy(&gso->gsc, gps, pt, &sco[0], &sco[1]);
      influence = gp_brush_influence_calc(gso, gso->brush->size, sco);

      /* adjust the amount of displacement to apply */
      mul_v3_v3fl(delta, gso->dvec, influence);

      /* apply */
      add_v3_v3(&pt->x, delta);
    }
  }
}

/* Entrypoint for applying "clone" brush */
static bool gpsculpt_brush_apply_clone(bContext *C, tGP_BrushEditData *gso)
{
  /* Which "mode" are we operating in? */
  if (gso->first) {
    /* Create initial clones */
    gp_brush_clone_add(C, gso);
  }
  else {
    /* Stamp or Continuous Mode */
    if (1 /*gso->brush->mode == GP_EDITBRUSH_CLONE_MODE_STAMP*/) {
      /* Stamp - Proceed to translate the newly added strokes */
      gp_brush_clone_adjust(gso);
    }
    else {
      /* Continuous - Just keep pasting everytime we move */
      /* TODO: The spacing of repeat should be controlled using a
       * "stepsize" or similar property? */
      gp_brush_clone_add(C, gso);
    }
  }

  return true;
}

/* ************************************************ */
/* Header Info for GPencil Sculpt */

static void gpsculpt_brush_header_set(bContext *C, tGP_BrushEditData *gso)
{
  Brush *brush = gso->brush;
  char str[UI_MAX_DRAW_STR] = "";

  BLI_snprintf(str,
               sizeof(str),
               TIP_("GPencil Sculpt: %s Stroke  | LMB to paint | RMB/Escape to Exit"
                    " | Ctrl to Invert Action | Wheel Up/Down for Size "
                    " | Shift-Wheel Up/Down for Strength"),
               brush->id.name + 2);

  ED_workspace_status_text(C, str);
}

/* ************************************************ */
/* Grease Pencil Sculpting Operator */

/* Init/Exit ----------------------------------------------- */

static bool gpsculpt_brush_init(bContext *C, wmOperator *op)
{
  Scene *scene = CTX_data_scene(C);
  ToolSettings *ts = CTX_data_tool_settings(C);
  Object *ob = CTX_data_active_object(C);

  /* set the brush using the tool */
  tGP_BrushEditData *gso;

  /* setup operator data */
  gso = MEM_callocN(sizeof(tGP_BrushEditData), "tGP_BrushEditData");
  op->customdata = gso;

  gso->bmain = CTX_data_main(C);
  /* store state */
  gso->settings = gpsculpt_get_settings(scene);

  /* Random generator, only init once. */
  uint rng_seed = (uint)(PIL_check_seconds_timer_i() & UINT_MAX);
  rng_seed ^= POINTER_AS_UINT(gso);
  gso->rng = BLI_rng_new(rng_seed);

  gso->is_painting = false;
  gso->first = true;

  gso->gpd = ED_gpencil_data_get_active(C);
  gso->cfra = INT_MAX; /* NOTE: So that first stroke will get handled in init_stroke() */

  gso->scene = scene;
  gso->object = ob;
  if (ob) {
    invert_m4_m4(gso->inv_mat, ob->obmat);
    gso->vrgroup = ob->actdef - 1;
    if (!BLI_findlink(&ob->defbase, gso->vrgroup)) {
      gso->vrgroup = -1;
    }
    /* Check if some modifier can transform the stroke. */
    gso->is_transformed = BKE_gpencil_has_transform_modifiers(ob);
  }
  else {
    unit_m4(gso->inv_mat);
    gso->vrgroup = -1;
    gso->is_transformed = false;
  }

  gso->sa = CTX_wm_area(C);
  gso->ar = CTX_wm_region(C);

  Paint *paint = &ts->gp_sculptpaint->paint;
  gso->brush = paint->brush;
  BKE_curvemapping_initialize(gso->brush->curve);

  /* save mask */
  gso->mask = ts->gpencil_selectmode_sculpt;

  /* multiframe settings */
  gso->is_multiframe = (bool)GPENCIL_MULTIEDIT_SESSIONS_ON(gso->gpd);
  gso->use_multiframe_falloff = (ts->gp_sculpt.flag & GP_SCULPT_SETT_FLAG_FRAME_FALLOFF) != 0;

  /* Init multi-edit falloff curve data before doing anything,
   * so we won't have to do it again later. */
  if (gso->is_multiframe) {
    BKE_curvemapping_initialize(ts->gp_sculpt.cur_falloff);
  }

  /* initialise custom data for brushes */
  char tool = gso->brush->gpencil_sculpt_tool;
  switch (tool) {
    case GPSCULPT_TOOL_CLONE: {
      bGPDstroke *gps;
      bool found = false;

      /* check that there are some usable strokes in the buffer */
      for (gps = gp_strokes_copypastebuf.first; gps; gps = gps->next) {
        if (ED_gpencil_stroke_can_use(C, gps)) {
          found = true;
          break;
        }
      }

      if (found == false) {
        /* STOP HERE! Nothing to paste! */
        BKE_report(op->reports,
                   RPT_ERROR,
                   "Copy some strokes to the clipboard before using the Clone brush to paste "
                   "copies of them");

        MEM_freeN(gso);
        op->customdata = NULL;
        return false;
      }
      else {
        /* initialise customdata */
        gp_brush_clone_init(C, gso);
      }
      break;
    }

    case GPSCULPT_TOOL_GRAB: {
      /* initialise the cache needed for this brush */
      gso->stroke_customdata = BLI_ghash_ptr_new("GP Grab Brush - Strokes Hash");
      break;
    }

    /* Others - No customdata needed */
    default:
      break;
  }

  /* setup space conversions */
  gp_point_conversion_init(C, &gso->gsc);

  /* update header */
  gpsculpt_brush_header_set(C, gso);

  /* setup cursor drawing */
  // WM_cursor_modal_set(CTX_wm_window(C), WM_CURSOR_CROSS);
  if (gso->sa->spacetype != SPACE_VIEW3D) {
    ED_gpencil_toggle_brush_cursor(C, true, NULL);
  }
  return true;
}

static void gpsculpt_brush_exit(bContext *C, wmOperator *op)
{
  tGP_BrushEditData *gso = op->customdata;
  wmWindow *win = CTX_wm_window(C);
  char tool = gso->brush->gpencil_sculpt_tool;

  /* free brush-specific data */
  switch (tool) {
    case GPSCULPT_TOOL_GRAB: {
      /* Free per-stroke customdata
       * - Keys don't need to be freed, as those are the strokes
       * - Values assigned to those keys do, as they are custom structs
       */
      BLI_ghash_free(gso->stroke_customdata, NULL, gp_brush_grab_stroke_free);
      break;
    }

    case GPSCULPT_TOOL_CLONE: {
      /* Free customdata */
      gp_brush_clone_free(gso);
      break;
    }

    default:
      break;
  }

  /* unregister timer (only used for realtime) */
  if (gso->timer) {
    WM_event_remove_timer(CTX_wm_manager(C), win, gso->timer);
  }

  if (gso->rng != NULL) {
    BLI_rng_free(gso->rng);
  }

  /* disable cursor and headerprints */
  ED_workspace_status_text(C, NULL);
  WM_cursor_modal_restore(win);
  if (gso->sa->spacetype != SPACE_VIEW3D) {
    ED_gpencil_toggle_brush_cursor(C, false, NULL);
  }

  /* disable temp invert flag */
  gso->brush->gpencil_settings->sculpt_flag &= ~GP_SCULPT_FLAG_TMP_INVERT;

  /* free operator data */
  MEM_freeN(gso);
  op->customdata = NULL;
}

/* poll callback for stroke sculpting operator(s) */
static bool gpsculpt_brush_poll(bContext *C)
{
  /* NOTE: this is a bit slower, but is the most accurate... */
  return CTX_DATA_COUNT(C, editable_gpencil_strokes) != 0;
}

/* Init Sculpt Stroke ---------------------------------- */

static void gpsculpt_brush_init_stroke(bContext *C, tGP_BrushEditData *gso)
{
  bGPdata *gpd = gso->gpd;

  bGPDlayer *gpl;
  Scene *scene = gso->scene;
  int cfra = CFRA;

  /* only try to add a new frame if this is the first stroke, or the frame has changed */
  if ((gpd == NULL) || (cfra == gso->cfra)) {
    return;
  }

  /* go through each layer, and ensure that we've got a valid frame to use */
  for (gpl = gpd->layers.first; gpl; gpl = gpl->next) {
    /* only editable and visible layers are considered */
    if (BKE_gpencil_layer_is_editable(gpl) && (gpl->actframe != NULL)) {
      bGPDframe *gpf = gpl->actframe;

      /* Make a new frame to work on if the layer's frame
       * and the current scene frame don't match up:
       * - This is useful when animating as it saves that "uh-oh" moment when you realize you've
       *   spent too much time editing the wrong frame.
       */
      if (gpf->framenum != cfra) {
        BKE_gpencil_frame_addcopy(gpl, cfra);
        /* Need tag to recalculate evaluated data to avoid crashes. */
        DEG_id_tag_update(&gso->gpd->id, ID_RECALC_GEOMETRY | ID_RECALC_COPY_ON_WRITE);
        WM_event_add_notifier(C, NC_GPENCIL | ND_DATA | NA_EDITED, NULL);
      }
    }
  }

  /* save off new current frame, so that next update works fine */
  gso->cfra = cfra;
}

/* Apply ----------------------------------------------- */

/* Get angle of the segment relative to the original segment before any transformation
 * For strokes with one point only this is impossible to calculate because there isn't a
 * valid reference point.
 */
static float gpsculpt_rotation_eval_get(tGP_BrushEditData *gso,
                                        bGPDstroke *gps_eval,
                                        bGPDspoint *pt_eval,
                                        int idx_eval)
{
  /* If multiframe or no modifiers, return 0. */
  if ((GPENCIL_MULTIEDIT_SESSIONS_ON(gso->gpd)) || (!gso->is_transformed)) {
    return 0.0f;
  }

  GP_SpaceConversion *gsc = &gso->gsc;
  bGPDstroke *gps_orig = gps_eval->runtime.gps_orig;
  bGPDspoint *pt_orig = &gps_orig->points[pt_eval->runtime.idx_orig];
  bGPDspoint *pt_prev_eval = NULL;
  bGPDspoint *pt_orig_prev = NULL;
  if (idx_eval != 0) {
    pt_prev_eval = &gps_eval->points[idx_eval - 1];
  }
  else {
    if (gps_eval->totpoints > 1) {
      pt_prev_eval = &gps_eval->points[idx_eval + 1];
    }
    else {
      return 0.0f;
    }
  }

  if (pt_eval->runtime.idx_orig != 0) {
    pt_orig_prev = &gps_orig->points[pt_eval->runtime.idx_orig - 1];
  }
  else {
    if (gps_orig->totpoints > 1) {
      pt_orig_prev = &gps_orig->points[pt_eval->runtime.idx_orig + 1];
    }
    else {
      return 0.0f;
    }
  }

  /* create 2D vectors of the stroke segments */
  float v_orig_a[2], v_orig_b[2], v_eval_a[2], v_eval_b[2];

  gp_point_3d_to_xy(gsc, GP_STROKE_3DSPACE, &pt_orig->x, v_orig_a);
  gp_point_3d_to_xy(gsc, GP_STROKE_3DSPACE, &pt_orig_prev->x, v_orig_b);
  sub_v2_v2(v_orig_a, v_orig_b);

  gp_point_3d_to_xy(gsc, GP_STROKE_3DSPACE, &pt_eval->x, v_eval_a);
  gp_point_3d_to_xy(gsc, GP_STROKE_3DSPACE, &pt_prev_eval->x, v_eval_b);
  sub_v2_v2(v_eval_a, v_eval_b);

  return angle_v2v2(v_orig_a, v_eval_a);
}

/* Apply brush operation to points in this stroke */
static bool gpsculpt_brush_do_stroke(tGP_BrushEditData *gso,
                                     bGPDstroke *gps,
                                     const float diff_mat[4][4],
                                     GP_BrushApplyCb apply)
{
  GP_SpaceConversion *gsc = &gso->gsc;
  rcti *rect = &gso->brush_rect;
  Brush *brush = gso->brush;
  const int radius = (brush->flag & GP_BRUSH_USE_PRESSURE) ? gso->brush->size * gso->pressure :
                                                             gso->brush->size;

  bGPDstroke *gps_active = (gps->runtime.gps_orig) ? gps->runtime.gps_orig : gps;
  bGPDspoint *pt_active = NULL;

  bGPDspoint *pt1, *pt2;
  bGPDspoint *pt = NULL;
  int pc1[2] = {0};
  int pc2[2] = {0};
  int i;
  int index;
  bool include_last = false;
  bool changed = false;
  float rot_eval = 0.0f;
  if (gps->totpoints == 1) {
    bGPDspoint pt_temp;
    pt = &gps->points[0];
    gp_point_to_parent_space(gps->points, diff_mat, &pt_temp);
    gp_point_to_xy(gsc, gps, &pt_temp, &pc1[0], &pc1[1]);

    pt_active = (pt->runtime.pt_orig) ? pt->runtime.pt_orig : pt;
    /* do boundbox check first */
    if ((!ELEM(V2D_IS_CLIPPED, pc1[0], pc1[1])) && BLI_rcti_isect_pt(rect, pc1[0], pc1[1])) {
      /* only check if point is inside */
      int mval_i[2];
      round_v2i_v2fl(mval_i, gso->mval);
      if (len_v2v2_int(mval_i, pc1) <= radius) {
        /* apply operation to this point */
        if (pt_active != NULL) {
          rot_eval = gpsculpt_rotation_eval_get(gso, gps, pt, 0);
          changed = apply(gso, gps_active, rot_eval, 0, radius, pc1);
        }
      }
    }
  }
  else {
    /* Loop over the points in the stroke, checking for intersections
     * - an intersection means that we touched the stroke
     */
    for (i = 0; (i + 1) < gps->totpoints; i++) {
      /* Get points to work with */
      pt1 = gps->points + i;
      pt2 = gps->points + i + 1;

      /* Skip if neither one is selected
       * (and we are only allowed to edit/consider selected points) */
      if (GPENCIL_ANY_SCULPT_MASK(gso->mask)) {
        if (!(pt1->flag & GP_SPOINT_SELECT) && !(pt2->flag & GP_SPOINT_SELECT)) {
          include_last = false;
          continue;
        }
      }
      bGPDspoint npt;
      gp_point_to_parent_space(pt1, diff_mat, &npt);
      gp_point_to_xy(gsc, gps, &npt, &pc1[0], &pc1[1]);

      gp_point_to_parent_space(pt2, diff_mat, &npt);
      gp_point_to_xy(gsc, gps, &npt, &pc2[0], &pc2[1]);

      /* Check that point segment of the boundbox of the selection stroke */
      if (((!ELEM(V2D_IS_CLIPPED, pc1[0], pc1[1])) && BLI_rcti_isect_pt(rect, pc1[0], pc1[1])) ||
          ((!ELEM(V2D_IS_CLIPPED, pc2[0], pc2[1])) && BLI_rcti_isect_pt(rect, pc2[0], pc2[1]))) {
        /* Check if point segment of stroke had anything to do with
         * brush region  (either within stroke painted, or on its lines)
         * - this assumes that linewidth is irrelevant
         */
        if (gp_stroke_inside_circle(
                gso->mval, gso->mval_prev, radius, pc1[0], pc1[1], pc2[0], pc2[1])) {
          /* Apply operation to these points */
          bool ok = false;

          /* To each point individually... */
          pt = &gps->points[i];
          pt_active = (pt->runtime.pt_orig) ? pt->runtime.pt_orig : pt;
          index = (pt->runtime.pt_orig) ? pt->runtime.idx_orig : i;
          if (pt_active != NULL) {
            rot_eval = gpsculpt_rotation_eval_get(gso, gps, pt, i);
            ok = apply(gso, gps_active, rot_eval, index, radius, pc1);
          }

          /* Only do the second point if this is the last segment,
           * and it is unlikely that the point will get handled
           * otherwise.
           *
           * NOTE: There is a small risk here that the second point wasn't really
           *       actually in-range. In that case, it only got in because
           *       the line linking the points was!
           */
          if (i + 1 == gps->totpoints - 1) {
            pt = &gps->points[i + 1];
            pt_active = (pt->runtime.pt_orig) ? pt->runtime.pt_orig : pt;
            index = (pt->runtime.pt_orig) ? pt->runtime.idx_orig : i + 1;
            if (pt_active != NULL) {
              rot_eval = gpsculpt_rotation_eval_get(gso, gps, pt, i + 1);
              ok |= apply(gso, gps_active, rot_eval, index, radius, pc2);
              include_last = false;
            }
          }
          else {
            include_last = true;
          }

          changed |= ok;
        }
        else if (include_last) {
          /* This case is for cases where for whatever reason the second vert (1st here)
           * doesn't get included because the whole edge isn't in bounds,
           * but it would've qualified since it did with the previous step
           * (but wasn't added then, to avoid double-ups).
           */
          pt = &gps->points[i];
          pt_active = (pt->runtime.pt_orig) ? pt->runtime.pt_orig : pt;
          index = (pt->runtime.pt_orig) ? pt->runtime.idx_orig : i;
          if (pt_active != NULL) {
            rot_eval = gpsculpt_rotation_eval_get(gso, gps, pt, i);
            changed |= apply(gso, gps_active, rot_eval, index, radius, pc1);
            include_last = false;
          }
        }
      }
    }
  }

  return changed;
}

/* Apply sculpt brushes to strokes in the given frame */
static bool gpsculpt_brush_do_frame(bContext *C,
                                    tGP_BrushEditData *gso,
                                    bGPDlayer *gpl,
                                    bGPDframe *gpf,
                                    const float diff_mat[4][4])
{
  bool changed = false;
  Object *ob = CTX_data_active_object(C);
  char tool = gso->brush->gpencil_sculpt_tool;

  for (bGPDstroke *gps = gpf->strokes.first; gps; gps = gps->next) {
    /* skip strokes that are invalid for current view */
    if (ED_gpencil_stroke_can_use(C, gps) == false) {
      continue;
    }
    /* check if the color is editable */
    if (ED_gpencil_stroke_color_use(ob, gpl, gps) == false) {
      continue;
    }

    switch (tool) {
      case GPSCULPT_TOOL_SMOOTH: /* Smooth strokes */
      {
        changed |= gpsculpt_brush_do_stroke(gso, gps, diff_mat, gp_brush_smooth_apply);
        break;
      }

      case GPSCULPT_TOOL_THICKNESS: /* Adjust stroke thickness */
      {
        changed |= gpsculpt_brush_do_stroke(gso, gps, diff_mat, gp_brush_thickness_apply);
        break;
      }

      case GPSCULPT_TOOL_STRENGTH: /* Adjust stroke color strength */
      {
        changed |= gpsculpt_brush_do_stroke(gso, gps, diff_mat, gp_brush_strength_apply);
        break;
      }

      case GPSCULPT_TOOL_GRAB: /* Grab points */
      {
        bGPDstroke *gps_active = (gps->runtime.gps_orig) ? gps->runtime.gps_orig : gps;
        if (gps_active != NULL) {
          if (gso->first) {
            /* First time this brush stroke is being applied:
             * 1) Prepare data buffers (init/clear) for this stroke
             * 2) Use the points now under the cursor
             */
            gp_brush_grab_stroke_init(gso, gps_active);
            changed |= gpsculpt_brush_do_stroke(gso, gps, diff_mat, gp_brush_grab_store_points);
          }
          else {
            /* Apply effect to the stored points */
            gp_brush_grab_apply_cached(gso, gps_active, diff_mat);
            changed |= true;
          }
        }
        break;
      }

      case GPSCULPT_TOOL_PUSH: /* Push points */
      {
        changed |= gpsculpt_brush_do_stroke(gso, gps, diff_mat, gp_brush_push_apply);
        break;
      }

      case GPSCULPT_TOOL_PINCH: /* Pinch points */
      {
        changed |= gpsculpt_brush_do_stroke(gso, gps, diff_mat, gp_brush_pinch_apply);
        break;
      }

      case GPSCULPT_TOOL_TWIST: /* Twist points around midpoint */
      {
        changed |= gpsculpt_brush_do_stroke(gso, gps, diff_mat, gp_brush_twist_apply);
        break;
      }

      case GPSCULPT_TOOL_RANDOMIZE: /* Apply jitter */
      {
        changed |= gpsculpt_brush_do_stroke(gso, gps, diff_mat, gp_brush_randomize_apply);
        break;
      }

      default:
        printf("ERROR: Unknown type of GPencil Sculpt brush \n");
        break;
    }
    /* Triangulation must be calculated if changed */
    gp_recalc_geometry(gps);
  }

  return changed;
}

/* Perform two-pass brushes which modify the existing strokes */
static bool gpsculpt_brush_apply_standard(bContext *C, tGP_BrushEditData *gso)
{
  ToolSettings *ts = CTX_data_tool_settings(C);
  Depsgraph *depsgraph = CTX_data_ensure_evaluated_depsgraph(C);
  Object *obact = gso->object;
  bool changed = false;

  Object *ob_eval = (Object *)DEG_get_evaluated_id(depsgraph, &obact->id);
  bGPdata *gpd = (bGPdata *)ob_eval->data;

  /* Calculate brush-specific data which applies equally to all points */
  char tool = gso->brush->gpencil_sculpt_tool;
  switch (tool) {
    case GPSCULPT_TOOL_GRAB: /* Grab points */
    case GPSCULPT_TOOL_PUSH: /* Push points */
    {
      /* calculate amount of displacement to apply */
      gso->rot_eval = 0.0f;
      gp_brush_grab_calc_dvec(gso);
      break;
    }

    case GPSCULPT_TOOL_PINCH: /* Pinch points */
    case GPSCULPT_TOOL_TWIST: /* Twist points around midpoint */
    {
      /* calculate midpoint of the brush (in data space) */
      gp_brush_calc_midpoint(gso);
      break;
    }

    case GPSCULPT_TOOL_RANDOMIZE: /* Random jitter */
    {
      /* compute the displacement vector for the cursor (in data space) */
      gso->rot_eval = 0.0f;
      gp_brush_grab_calc_dvec(gso);
      break;
    }

    default:
      break;
  }

  /* Find visible strokes, and perform operations on those if hit */
  for (bGPDlayer *gpl = gpd->layers.first; gpl; gpl = gpl->next) {
    /* If no active frame, don't do anything... */
    if ((!BKE_gpencil_layer_is_editable(gpl)) || (gpl->actframe == NULL)) {
      continue;
    }

    /* calculate difference matrix */
    float diff_mat[4][4];
    ED_gpencil_parent_location(depsgraph, obact, gpd, gpl, diff_mat);

    /* Active Frame or MultiFrame? */
    if (gso->is_multiframe) {
      /* init multiframe falloff options */
      int f_init = 0;
      int f_end = 0;

      if (gso->use_multiframe_falloff) {
        BKE_gpencil_get_range_selected(gpl, &f_init, &f_end);
      }

      for (bGPDframe *gpf = gpl->frames.first; gpf; gpf = gpf->next) {
        /* Always do active frame; Otherwise, only include selected frames */
        if ((gpf == gpl->actframe) || (gpf->flag & GP_FRAME_SELECT)) {
          /* compute multiframe falloff factor */
          if (gso->use_multiframe_falloff) {
            /* Faloff depends on distance to active frame (relative to the overall frame range) */
            gso->mf_falloff = BKE_gpencil_multiframe_falloff_calc(
                gpf, gpl->actframe->framenum, f_init, f_end, ts->gp_sculpt.cur_falloff);
          }
          else {
            /* No falloff */
            gso->mf_falloff = 1.0f;
          }

          /* affect strokes in this frame */
          changed |= gpsculpt_brush_do_frame(C, gso, gpl, gpf, diff_mat);
        }
      }
    }
    else {
      if (gpl->actframe != NULL) {
        /* Apply to active frame's strokes */
        gso->mf_falloff = 1.0f;
        changed |= gpsculpt_brush_do_frame(C, gso, gpl, gpl->actframe, diff_mat);
      }
    }
  }

  return changed;
}

/* Calculate settings for applying brush */
static void gpsculpt_brush_apply(bContext *C, wmOperator *op, PointerRNA *itemptr)
{
  tGP_BrushEditData *gso = op->customdata;
  Brush *brush = gso->brush;
  const int radius = (brush->flag & GP_BRUSH_USE_PRESSURE) ? gso->brush->size * gso->pressure :
                                                             gso->brush->size;
  float mousef[2];
  int mouse[2];
  bool changed = false;

  /* Get latest mouse coordinates */
  RNA_float_get_array(itemptr, "mouse", mousef);
  gso->mval[0] = mouse[0] = (int)(mousef[0]);
  gso->mval[1] = mouse[1] = (int)(mousef[1]);

  gso->pressure = RNA_float_get(itemptr, "pressure");

  if (RNA_boolean_get(itemptr, "pen_flip")) {
    gso->flag |= GP_SCULPT_FLAG_INVERT;
  }
  else {
    gso->flag &= ~GP_SCULPT_FLAG_INVERT;
  }

  /* Store coordinates as reference, if operator just started running */
  if (gso->first) {
    gso->mval_prev[0] = gso->mval[0];
    gso->mval_prev[1] = gso->mval[1];
    gso->pressure_prev = gso->pressure;
  }

  /* Update brush_rect, so that it represents the bounding rectangle of brush */
  gso->brush_rect.xmin = mouse[0] - radius;
  gso->brush_rect.ymin = mouse[1] - radius;
  gso->brush_rect.xmax = mouse[0] + radius;
  gso->brush_rect.ymax = mouse[1] + radius;

  /* Apply brush */
  char tool = gso->brush->gpencil_sculpt_tool;
  if (tool == GPSCULPT_TOOL_CLONE) {
    changed = gpsculpt_brush_apply_clone(C, gso);
  }
  else {
    changed = gpsculpt_brush_apply_standard(C, gso);
  }

  /* Updates */
  if (changed) {
    DEG_id_tag_update(&gso->gpd->id, ID_RECALC_GEOMETRY);
    WM_event_add_notifier(C, NC_GPENCIL | ND_DATA | NA_EDITED, NULL);
  }

  /* Store values for next step */
  gso->mval_prev[0] = gso->mval[0];
  gso->mval_prev[1] = gso->mval[1];
  gso->pressure_prev = gso->pressure;
  gso->first = false;
}

/* Running --------------------------------------------- */
static Brush *gpsculpt_get_smooth_brush(tGP_BrushEditData *gso)
{
  Main *bmain = gso->bmain;
  Brush *brush = BLI_findstring(&bmain->brushes, "Smooth Stroke", offsetof(ID, name) + 2);

  return brush;
}

/* helper - a record stroke, and apply paint event */
static void gpsculpt_brush_apply_event(bContext *C, wmOperator *op, const wmEvent *event)
{
  tGP_BrushEditData *gso = op->customdata;
  PointerRNA itemptr;
  float mouse[2];

  mouse[0] = event->mval[0] + 1;
  mouse[1] = event->mval[1] + 1;

  /* fill in stroke */
  RNA_collection_add(op->ptr, "stroke", &itemptr);

  RNA_float_set_array(&itemptr, "mouse", mouse);
  RNA_boolean_set(&itemptr, "pen_flip", event->ctrl != false);
  RNA_boolean_set(&itemptr, "is_start", gso->first);

  /* handle pressure sensitivity (which is supplied by tablets and otherwise 1.0) */
  float pressure = event->tablet.pressure;
  /* special exception here for too high pressure values on first touch in
   * windows for some tablets: clamp the values to be sane */
  if (pressure >= 0.99f) {
    pressure = 1.0f;
  }
  RNA_float_set(&itemptr, "pressure", pressure);

  if (event->shift) {
    gso->brush_old = gso->brush;

    gso->brush = gpsculpt_get_smooth_brush(gso);
    if (gso->brush == NULL) {
      gso->brush = gso->brush_old;
    }
  }
  else {
    if (gso->brush_old != NULL) {
      gso->brush = gso->brush_old;
    }
  }

  /* apply */
  gpsculpt_brush_apply(C, op, &itemptr);
}

/* reapply */
static int gpsculpt_brush_exec(bContext *C, wmOperator *op)
{
  if (!gpsculpt_brush_init(C, op)) {
    return OPERATOR_CANCELLED;
  }

  RNA_BEGIN (op->ptr, itemptr, "stroke") {
    gpsculpt_brush_apply(C, op, &itemptr);
  }
  RNA_END;

  gpsculpt_brush_exit(C, op);

  return OPERATOR_FINISHED;
}

/* start modal painting */
static int gpsculpt_brush_invoke(bContext *C, wmOperator *op, const wmEvent *event)
{
  tGP_BrushEditData *gso = NULL;
  const bool is_modal = RNA_boolean_get(op->ptr, "wait_for_input");
  const bool is_playing = ED_screen_animation_playing(CTX_wm_manager(C)) != NULL;
  bool needs_timer = false;
  float brush_rate = 0.0f;

  /* the operator cannot work while play animation */
  if (is_playing) {
    BKE_report(op->reports, RPT_ERROR, "Cannot sculpt while play animation");

    return OPERATOR_CANCELLED;
  }

  /* init painting data */
  if (!gpsculpt_brush_init(C, op)) {
    return OPERATOR_CANCELLED;
  }

  gso = op->customdata;

  /* initialise type-specific data (used for the entire session) */
  char tool = gso->brush->gpencil_sculpt_tool;
  switch (tool) {
    /* Brushes requiring timer... */
    case GPSCULPT_TOOL_THICKNESS:
      brush_rate = 0.01f;
      needs_timer = true;
      break;

    case GPSCULPT_TOOL_STRENGTH:
      brush_rate = 0.01f;
      needs_timer = true;
      break;

    case GPSCULPT_TOOL_PINCH:
      brush_rate = 0.001f;
      needs_timer = true;
      break;

    case GPSCULPT_TOOL_TWIST:
      brush_rate = 0.01f;
      needs_timer = true;
      break;

    default:
      break;
  }

  /* register timer for increasing influence by hovering over an area */
  if (needs_timer) {
    gso->timer = WM_event_add_timer(CTX_wm_manager(C), CTX_wm_window(C), TIMER, brush_rate);
  }

  /* register modal handler */
  WM_event_add_modal_handler(C, op);

  /* start drawing immediately? */
  if (is_modal == false) {
    ARegion *ar = CTX_wm_region(C);

    /* ensure that we'll have a new frame to draw on */
    gpsculpt_brush_init_stroke(C, gso);

    /* apply first dab... */
    gso->is_painting = true;
    gpsculpt_brush_apply_event(C, op, event);

    /* redraw view with feedback */
    ED_region_tag_redraw(ar);
  }

  return OPERATOR_RUNNING_MODAL;
}

/* painting - handle events */
static int gpsculpt_brush_modal(bContext *C, wmOperator *op, const wmEvent *event)
{
  tGP_BrushEditData *gso = op->customdata;
  const bool is_modal = RNA_boolean_get(op->ptr, "wait_for_input");
  bool redraw_region = false;
  bool redraw_toolsettings = false;

  /* The operator can be in 2 states: Painting and Idling */
  if (gso->is_painting) {
    /* Painting  */
    switch (event->type) {
      /* Mouse Move = Apply somewhere else */
      case MOUSEMOVE:
      case INBETWEEN_MOUSEMOVE:
        /* apply brush effect at new position */
        gpsculpt_brush_apply_event(C, op, event);

        /* force redraw, so that the cursor will at least be valid */
        redraw_region = true;
        break;

      /* Timer Tick - Only if this was our own timer */
      case TIMER:
        if (event->customdata == gso->timer) {
          gso->timerTick = true;
          gpsculpt_brush_apply_event(C, op, event);
          gso->timerTick = false;
        }
        break;

      /* Painting mbut release = Stop painting (back to idle) */
      case LEFTMOUSE:
        // BLI_assert(event->val == KM_RELEASE);
        if (is_modal) {
          /* go back to idling... */
          gso->is_painting = false;
        }
        else {
          /* end sculpt session, since we're not modal */
          gso->is_painting = false;

          gpsculpt_brush_exit(C, op);
          return OPERATOR_FINISHED;
        }
        break;

      /* Abort painting if any of the usual things are tried */
      case MIDDLEMOUSE:
      case RIGHTMOUSE:
      case ESCKEY:
        gpsculpt_brush_exit(C, op);
        return OPERATOR_FINISHED;
    }
  }
  else {
    /* Idling */
    BLI_assert(is_modal == true);

    switch (event->type) {
      /* Painting mbut press = Start painting (switch to painting state) */
      case LEFTMOUSE:
        /* do initial "click" apply */
        gso->is_painting = true;
        gso->first = true;

        gpsculpt_brush_init_stroke(C, gso);
        gpsculpt_brush_apply_event(C, op, event);
        break;

      /* Exit modal operator, based on the "standard" ops */
      case RIGHTMOUSE:
      case ESCKEY:
        gpsculpt_brush_exit(C, op);
        return OPERATOR_FINISHED;

      /* MMB is often used for view manipulations */
      case MIDDLEMOUSE:
        return OPERATOR_PASS_THROUGH;

      /* Mouse movements should update the brush cursor - Just redraw the active region */
      case MOUSEMOVE:
      case INBETWEEN_MOUSEMOVE:
        redraw_region = true;
        break;

        /* Change Frame - Allowed */
      case LEFTARROWKEY:
      case RIGHTARROWKEY:
      case UPARROWKEY:
      case DOWNARROWKEY:
        return OPERATOR_PASS_THROUGH;

      /* Camera/View Gizmo's - Allowed */
      /* (See rationale in gpencil_paint.c -> gpencil_draw_modal()) */
      case PAD0:
      case PAD1:
      case PAD2:
      case PAD3:
      case PAD4:
      case PAD5:
      case PAD6:
      case PAD7:
      case PAD8:
      case PAD9:
        return OPERATOR_PASS_THROUGH;

      /* Unhandled event */
      default:
        break;
    }
  }

  /* Redraw region? */
  if (redraw_region) {
    ARegion *ar = CTX_wm_region(C);
    ED_region_tag_redraw(ar);
  }

  /* Redraw toolsettings (brush settings)? */
  if (redraw_toolsettings) {
    DEG_id_tag_update(&gso->gpd->id, ID_RECALC_GEOMETRY);
    WM_event_add_notifier(C, NC_SCENE | ND_TOOLSETTINGS, NULL);
  }

  return OPERATOR_RUNNING_MODAL;
}

/* Also used for weight paint. */
void GPENCIL_OT_sculpt_paint(wmOperatorType *ot)
{
  /* identifiers */
  ot->name = "Stroke Sculpt";
  ot->idname = "GPENCIL_OT_sculpt_paint";
  ot->description = "Apply tweaks to strokes by painting over the strokes";  // XXX

  /* api callbacks */
  ot->exec = gpsculpt_brush_exec;
  ot->invoke = gpsculpt_brush_invoke;
  ot->modal = gpsculpt_brush_modal;
  ot->cancel = gpsculpt_brush_exit;
  ot->poll = gpsculpt_brush_poll;

  /* flags */
  ot->flag = OPTYPE_REGISTER | OPTYPE_UNDO | OPTYPE_BLOCKING;

  /* properties */
  PropertyRNA *prop;
  prop = RNA_def_collection_runtime(ot->srna, "stroke", &RNA_OperatorStrokeElement, "Stroke", "");
  RNA_def_property_flag(prop, PROP_HIDDEN | PROP_SKIP_SAVE);

  prop = RNA_def_boolean(
      ot->srna,
      "wait_for_input",
      true,
      "Wait for Input",
      "Enter a mini 'sculpt-mode' if enabled, otherwise, exit after drawing a single stroke");
  RNA_def_property_flag(prop, PROP_HIDDEN | PROP_SKIP_SAVE);
}<|MERGE_RESOLUTION|>--- conflicted
+++ resolved
@@ -402,17 +402,11 @@
     /* make line more opaque - increase stroke strength */
     pt->strength += inf;
   }
-<<<<<<< HEAD
+  /* Strength should stay within [0.0, 1.0] */
+  CLAMP(pt->strength, 0.0f, 1.0f);
+
   /* smooth the strength */
   BKE_gpencil_stroke_smooth_strength(gps, pt_index, inf);
-
-=======
->>>>>>> 9eb6e12c
-  /* Strength should stay within [0.0, 1.0] */
-  CLAMP(pt->strength, 0.0f, 1.0f);
-
-  /* smooth the strength */
-  BKE_gpencil_smooth_stroke_strength(gps, pt_index, inf);
 
   return true;
 }
