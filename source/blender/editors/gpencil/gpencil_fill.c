--- conflicted
+++ resolved
@@ -1503,12 +1503,7 @@
           /* Perform bounds check */
           in_bounds = BLI_rcti_isect_pt(&region->winrct, event->x, event->y);
 
-<<<<<<< HEAD
           if ((in_bounds) && (ar->regiontype == RGN_TYPE_WINDOW)) {
-=======
-          if ((in_bounds) && (region->regiontype == RGN_TYPE_WINDOW)) {
-            /* TODO GPXX: Verify the mouse click is right for any window size */
->>>>>>> 85424397
             tgpf->center[0] = event->mval[0];
             tgpf->center[1] = event->mval[1];
 
@@ -1536,7 +1531,6 @@
                 /* create z-depth array for reproject */
                 gpencil_get_depth_array(tgpf);
 
-<<<<<<< HEAD
                 /* create stroke and reproject */
                 gpencil_stroke_from_buffer(tgpf);
               }
@@ -1544,26 +1538,20 @@
                 BKE_report(op->reports, RPT_ERROR, "Fill canceled. No edges detected");
               }
             }
-=======
+
+            /* free temp stack data */
+            if (tgpf->stack) {
+              BLI_stack_free(tgpf->stack);
+            }
+
+            /* Free memory. */
+            MEM_SAFE_FREE(tgpf->sbuffer);
+            MEM_SAFE_FREE(tgpf->depth_arr);
+
             /* restore size */
             tgpf->region->winx = (short)tgpf->bwinx;
             tgpf->region->winy = (short)tgpf->bwiny;
             tgpf->region->winrct = tgpf->brect;
->>>>>>> 85424397
-
-            /* free temp stack data */
-            if (tgpf->stack) {
-              BLI_stack_free(tgpf->stack);
-            }
-
-            /* Free memory. */
-            MEM_SAFE_FREE(tgpf->sbuffer);
-            MEM_SAFE_FREE(tgpf->depth_arr);
-
-            /* restore size */
-            tgpf->ar->winx = (short)tgpf->bwinx;
-            tgpf->ar->winy = (short)tgpf->bwiny;
-            tgpf->ar->winrct = tgpf->brect;
 
             /* push undo data */
             gpencil_undo_push(tgpf->gpd);
