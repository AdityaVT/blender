/*
 * This program is free software; you can redistribute it and/or
 * modify it under the terms of the GNU General Public License
 * as published by the Free Software Foundation; either version 2
 * of the License, or (at your option) any later version.
 *
 * This program is distributed in the hope that it will be useful,
 * but WITHOUT ANY WARRANTY; without even the implied warranty of
 * MERCHANTABILITY or FITNESS FOR A PARTICULAR PURPOSE.  See the
 * GNU General Public License for more details.
 *
 * You should have received a copy of the GNU General Public License
 * along with this program; if not, write to the Free Software Foundation,
 * Inc., 51 Franklin Street, Fifth Floor, Boston, MA 02110-1301, USA.
 *
 * The Original Code is Copyright (C) 2014, Blender Foundation
 */

/** \file
 * \ingroup edgpencil
 */

#include <math.h>
#include <stddef.h>
#include <stdio.h>
#include <stdlib.h>
#include <string.h>

#include "MEM_guardedalloc.h"

#include "BLI_blenlib.h"
#include "BLI_ghash.h"
#include "BLI_hash.h"
#include "BLI_lasso_2d.h"
#include "BLI_math.h"
#include "BLI_rand.h"
#include "BLI_utildefines.h"
#include "BLT_translation.h"

#include "PIL_time.h"

#include "DNA_brush_types.h"
#include "DNA_collection_types.h"
#include "DNA_gpencil_types.h"
#include "DNA_material_types.h"
#include "DNA_meshdata_types.h"
#include "DNA_object_types.h"
#include "DNA_scene_types.h"
#include "DNA_screen_types.h"
#include "DNA_space_types.h"
#include "DNA_view3d_types.h"

#include "BKE_action.h"
#include "BKE_brush.h"
#include "BKE_camera.h"
#include "BKE_collection.h"
#include "BKE_colortools.h"
#include "BKE_context.h"
#include "BKE_deform.h"
#include "BKE_gpencil.h"
#include "BKE_gpencil_curve.h"
#include "BKE_gpencil_geom.h"
#include "BKE_main.h"
#include "BKE_material.h"
#include "BKE_object.h"
#include "BKE_paint.h"
#include "BKE_tracking.h"

#include "WM_api.h"
#include "WM_toolsystem.h"
#include "WM_types.h"

#include "RNA_access.h"
#include "RNA_define.h"
#include "RNA_enum_types.h"

#include "UI_resources.h"
#include "UI_view2d.h"

#include "ED_clip.h"
#include "ED_gpencil.h"
#include "ED_object.h"
#include "ED_screen.h"
#include "ED_select_utils.h"
#include "ED_transform_snap_object_context.h"
#include "ED_view3d.h"

#include "GPU_immediate.h"
#include "GPU_immediate_util.h"
#include "GPU_state.h"

#include "DEG_depsgraph.h"
#include "DEG_depsgraph_query.h"

#include "gpencil_intern.h"

/* ******************************************************** */
/* Context Wrangling... */

/**
 * Get pointer to active Grease Pencil data-block,
 * and an RNA-pointer to trace back to whatever owns it,
 * when context info is not available.
 */
bGPdata **ED_gpencil_data_get_pointers_direct(ScrArea *area, Object *ob, PointerRNA *r_ptr)
{
  /* if there's an active area, check if the particular editor may
   * have defined any special Grease Pencil context for editing...
   */
  if (area) {
    switch (area->spacetype) {
      case SPACE_PROPERTIES: /* properties */
      case SPACE_INFO:       /* header info */
      case SPACE_TOPBAR:     /* Top-bar */
      case SPACE_VIEW3D:     /* 3D-View */
      {
        if (ob && (ob->type == OB_GPENCIL)) {
          /* GP Object. */
          if (r_ptr) {
            RNA_id_pointer_create(&ob->id, r_ptr);
          }
          return (bGPdata **)&ob->data;
        }
        return NULL;
      }
      default: /* Unsupported space. */
        return NULL;
    }
  }

  return NULL;
}

/**
 * Get pointer to active Grease Pencil data-block for annotations,
 * and an RNA-pointer to trace back to whatever owns it,
 * when context info is not available.
 */
bGPdata **ED_annotation_data_get_pointers_direct(ID *screen_id,
                                                 ScrArea *area,
                                                 Scene *scene,
                                                 PointerRNA *r_ptr)
{
  /* If there's an active area, check if the particular editor may
   * have defined any special Grease Pencil context for editing. */
  if (area) {
    SpaceLink *sl = area->spacedata.first;

    switch (area->spacetype) {
      case SPACE_PROPERTIES: /* properties */
      case SPACE_INFO:       /* header info */
      {
        return NULL;
      }

      case SPACE_TOPBAR: /* Top-bar */
      case SPACE_VIEW3D: /* 3D-View */
      {
        if (r_ptr) {
          RNA_id_pointer_create(&scene->id, r_ptr);
        }
        return &scene->gpd;

        break;
      }
      case SPACE_NODE: /* Nodes Editor */
      {
        SpaceNode *snode = (SpaceNode *)sl;

        /* return the GP data for the active node block/node */
        if (snode && snode->nodetree) {
          /* for now, as long as there's an active node tree,
           * default to using that in the Nodes Editor */
          if (r_ptr) {
            RNA_id_pointer_create(&snode->nodetree->id, r_ptr);
          }
          return &snode->nodetree->gpd;
        }

        /* Even when there is no node-tree, don't allow this to flow to scene. */
        return NULL;
      }
      case SPACE_SEQ: /* Sequencer */
      {
        SpaceSeq *sseq = (SpaceSeq *)sl;

        /* For now, Grease Pencil data is associated with the space
         * (actually preview region only). */
        if (r_ptr) {
          RNA_pointer_create(screen_id, &RNA_SpaceSequenceEditor, sseq, r_ptr);
        }
        return &sseq->gpd;
      }
      case SPACE_IMAGE: /* Image/UV Editor */
      {
        SpaceImage *sima = (SpaceImage *)sl;

        /* For now, Grease Pencil data is associated with the space... */
        if (r_ptr) {
          RNA_pointer_create(screen_id, &RNA_SpaceImageEditor, sima, r_ptr);
        }
        return &sima->gpd;
      }
      case SPACE_CLIP: /* Nodes Editor */
      {
        SpaceClip *sc = (SpaceClip *)sl;
        MovieClip *clip = ED_space_clip_get_clip(sc);

        if (clip) {
          if (sc->gpencil_src == SC_GPENCIL_SRC_TRACK) {
            MovieTrackingTrack *track = BKE_tracking_track_get_active(&clip->tracking);

            if (!track) {
              return NULL;
            }

            if (r_ptr) {
              RNA_pointer_create(&clip->id, &RNA_MovieTrackingTrack, track, r_ptr);
            }
            return &track->gpd;
          }
          if (r_ptr) {
            RNA_id_pointer_create(&clip->id, r_ptr);
          }
          return &clip->gpd;
        }
        break;
      }
      default: /* unsupported space */
        return NULL;
    }
  }

  return NULL;
}

/**
 * Get pointer to active Grease Pencil data-block,
 * and an RNA-pointer to trace back to whatever owns it.
 */
bGPdata **ED_gpencil_data_get_pointers(const bContext *C, PointerRNA *r_ptr)
{
  ScrArea *area = CTX_wm_area(C);
  Object *ob = CTX_data_active_object(C);

  return ED_gpencil_data_get_pointers_direct(area, ob, r_ptr);
}

/**
 * Get pointer to active Grease Pencil data-block,
 * and an RNA-pointer to trace back to whatever owns it.
 */
bGPdata **ED_annotation_data_get_pointers(const bContext *C, PointerRNA *r_ptr)
{
  ID *screen_id = (ID *)CTX_wm_screen(C);
  Scene *scene = CTX_data_scene(C);
  ScrArea *area = CTX_wm_area(C);

  return ED_annotation_data_get_pointers_direct(screen_id, area, scene, r_ptr);
}
/* -------------------------------------------------------- */

/* Get the active Grease Pencil data-block, when context is not available */
bGPdata *ED_gpencil_data_get_active_direct(ScrArea *area, Object *ob)
{
  bGPdata **gpd_ptr = ED_gpencil_data_get_pointers_direct(area, ob, NULL);
  return (gpd_ptr) ? *(gpd_ptr) : NULL;
}

/* Get the active Grease Pencil data-block, when context is not available */
bGPdata *ED_annotation_data_get_active_direct(ID *screen_id, ScrArea *area, Scene *scene)
{
  bGPdata **gpd_ptr = ED_annotation_data_get_pointers_direct(screen_id, area, scene, NULL);
  return (gpd_ptr) ? *(gpd_ptr) : NULL;
}

/**
 * Get the active Grease Pencil data-block
 */
bGPdata *ED_gpencil_data_get_active(const bContext *C)
{
  Object *ob = CTX_data_active_object(C);
  if ((ob == NULL) || (ob->type != OB_GPENCIL)) {
    return NULL;
  }
  return ob->data;
}

/**
 * Get the active Grease Pencil data-block
 * \note This is the original (#G.main) copy of the data-block, stored in files.
 * Do not use for reading evaluated copies of GP Objects data.
 */
bGPdata *ED_annotation_data_get_active(const bContext *C)
{
  bGPdata **gpd_ptr = ED_annotation_data_get_pointers(C, NULL);
  return (gpd_ptr) ? *(gpd_ptr) : NULL;
}
/**
 * Get the evaluated copy of the active Grease Pencil data-block (where applicable)
 * - For the 3D View (i.e. "GP Objects"), this gives the evaluated copy of the GP data-block
 *   (i.e. a copy of the active GP data-block for the active object, where modifiers have been
 *   applied). This is needed to correctly work with "Copy-on-Write".
 * - For all other editors (i.e. "GP Annotations"), this just gives the active data-block
 *   like for #ED_gpencil_data_get_active()
 */
bGPdata *ED_gpencil_data_get_active_evaluated(const bContext *C)
{
  ScrArea *area = CTX_wm_area(C);

  const Depsgraph *depsgraph = CTX_data_ensure_evaluated_depsgraph(C);
  Object *ob = CTX_data_active_object(C);
  Object *ob_eval = DEG_get_evaluated_object(depsgraph, ob);

  return ED_gpencil_data_get_active_direct(area, ob_eval);
}

/* -------------------------------------------------------- */

/**
 * Utility to check whether the r_ptr output of ED_gpencil_data_get_pointers()
 * is for annotation usage.
 */
bool ED_gpencil_data_owner_is_annotation(PointerRNA *owner_ptr)
{
  /* Key Assumption: If the pointer is an object, we're dealing with a GP Object's data.
   * Otherwise, the GP data-block is being used for annotations (i.e. everywhere else). */
  return ((owner_ptr) && (owner_ptr->type != &RNA_Object));
}

/* ******************************************************** */
/* Keyframe Indicator Checks */

/* Check whether there's an active GP keyframe on the current frame */
bool ED_gpencil_has_keyframe_v3d(Scene *UNUSED(scene), Object *ob, int cfra)
{
  if (ob && ob->data && (ob->type == OB_GPENCIL)) {
    bGPDlayer *gpl = BKE_gpencil_layer_active_get(ob->data);
    if (gpl) {
      if (gpl->actframe) {
        /* XXX: assumes that frame has been fetched already */
        return (gpl->actframe->framenum == cfra);
      }
      /* XXX: disabled as could be too much of a penalty */
      /* return BKE_gpencil_layer_frame_find(gpl, cfra); */
    }
  }

  return false;
}

/* ******************************************************** */
/* Poll Callbacks */

/* poll callback for adding data/layers - special */
bool gpencil_add_poll(bContext *C)
{
  Object *ob = CTX_data_active_object(C);
  if (ob == NULL) {
    return false;
  }
  bGPdata *gpd = (bGPdata *)ob->data;

  return (gpd != NULL);
}

/* poll callback for checking if there is an active layer */
bool gpencil_active_layer_poll(bContext *C)
{
  Object *ob = CTX_data_active_object(C);
  if ((ob == NULL) || (ob->type != OB_GPENCIL)) {
    return false;
  }
  bGPdata *gpd = (bGPdata *)ob->data;
  bGPDlayer *gpl = BKE_gpencil_layer_active_get(gpd);

  return (gpl != NULL);
}

/* poll callback for checking if there is an active brush */
bool gpencil_active_brush_poll(bContext *C)
{
  ToolSettings *ts = CTX_data_tool_settings(C);
  Paint *paint = &ts->gp_paint->paint;
  if (paint) {
    return (paint->brush != NULL);
  }
  return false;
}

/* ******************************************************** */
/* Dynamic Enums of GP Layers */
/* NOTE: These include an option to create a new layer and use that... */

/* Just existing layers */
const EnumPropertyItem *ED_gpencil_layers_enum_itemf(bContext *C,
                                                     PointerRNA *UNUSED(ptr),
                                                     PropertyRNA *UNUSED(prop),
                                                     bool *r_free)
{
  bGPdata *gpd = CTX_data_gpencil_data(C);
  bGPDlayer *gpl;
  EnumPropertyItem *item = NULL, item_tmp = {0};
  int totitem = 0;
  int i = 0;

  if (ELEM(NULL, C, gpd)) {
    return DummyRNA_DEFAULT_items;
  }

  /* Existing layers */
  for (gpl = gpd->layers.first; gpl; gpl = gpl->next, i++) {
    item_tmp.identifier = gpl->info;
    item_tmp.name = gpl->info;
    item_tmp.value = i;

    if (gpl->flag & GP_LAYER_ACTIVE) {
      item_tmp.icon = ICON_GREASEPENCIL;
    }
    else {
      item_tmp.icon = ICON_NONE;
    }

    RNA_enum_item_add(&item, &totitem, &item_tmp);
  }

  RNA_enum_item_end(&item, &totitem);
  *r_free = true;

  return item;
}

/* Existing + Option to add/use new layer */
const EnumPropertyItem *ED_gpencil_layers_with_new_enum_itemf(bContext *C,
                                                              PointerRNA *UNUSED(ptr),
                                                              PropertyRNA *UNUSED(prop),
                                                              bool *r_free)
{
  bGPdata *gpd = CTX_data_gpencil_data(C);
  bGPDlayer *gpl;
  EnumPropertyItem *item = NULL, item_tmp = {0};
  int totitem = 0;
  int i = 0;

  if (ELEM(NULL, C, gpd)) {
    return DummyRNA_DEFAULT_items;
  }

  /* Create new layer */
  /* TODO: have some way of specifying that we don't want this? */

  const int tot = BLI_listbase_count(&gpd->layers);
  /* Existing layers */
  for (gpl = gpd->layers.last, i = 0; gpl; gpl = gpl->prev, i++) {
    item_tmp.identifier = gpl->info;
    item_tmp.name = gpl->info;
    item_tmp.value = tot - i - 1;

    if (gpl->flag & GP_LAYER_ACTIVE) {
      item_tmp.icon = ICON_GREASEPENCIL;
    }
    else {
      item_tmp.icon = ICON_NONE;
    }

    RNA_enum_item_add(&item, &totitem, &item_tmp);
  }
  {
    /* separator */
    RNA_enum_item_add_separator(&item, &totitem);

    /* "New Layer" entry */
    item_tmp.identifier = "__CREATE__";
    item_tmp.name = "New Layer";
    item_tmp.value = -1;
    item_tmp.icon = ICON_ADD;
    RNA_enum_item_add(&item, &totitem, &item_tmp);
  }

  RNA_enum_item_end(&item, &totitem);
  *r_free = true;

  return item;
}

/* Just existing Materials */
const EnumPropertyItem *ED_gpencil_material_enum_itemf(bContext *C,
                                                       PointerRNA *UNUSED(ptr),
                                                       PropertyRNA *UNUSED(prop),
                                                       bool *r_free)
{
  Object *ob = CTX_data_active_object(C);
  EnumPropertyItem *item = NULL, item_tmp = {0};
  int totitem = 0;
  int i = 0;

  if (ELEM(NULL, C, ob)) {
    return DummyRNA_DEFAULT_items;
  }

  /* Existing materials */
  for (i = 1; i <= ob->totcol; i++) {
    Material *ma = BKE_object_material_get(ob, i);
    if (ma) {
      item_tmp.identifier = ma->id.name + 2;
      item_tmp.name = ma->id.name + 2;
      item_tmp.value = i;
      item_tmp.icon = ma->preview ? ma->preview->icon_id : ICON_NONE;

      RNA_enum_item_add(&item, &totitem, &item_tmp);
    }
  }

  RNA_enum_item_end(&item, &totitem);
  *r_free = true;

  return item;
}

/* ******************************************************** */
/* Brush Tool Core */

/**
 * Check whether a given stroke segment is inside a circular brush
 *
 * \param mval: The current screen-space coordinates (midpoint) of the brush
 * \param rad: The radius of the brush
 *
 * \param x0, y0: The screen-space x and y coordinates of the start of the stroke segment
 * \param x1, y1: The screen-space x and y coordinates of the end of the stroke segment
 */
bool gpencil_stroke_inside_circle(const float mval[2], int rad, int x0, int y0, int x1, int y1)
{
  /* simple within-radius check for now */
  const float screen_co_a[2] = {x0, y0};
  const float screen_co_b[2] = {x1, y1};

  if (edge_inside_circle(mval, rad, screen_co_a, screen_co_b)) {
    return true;
  }

  /* not inside */
  return false;
}

/* ******************************************************** */
/* Selection Validity Testing */

bool ED_gpencil_frame_has_selected_stroke(const bGPDframe *gpf)
{
  LISTBASE_FOREACH (bGPDstroke *, gps, &gpf->strokes) {
    if (gps->flag & GP_STROKE_SELECT) {
      return true;
    }
  }

  return false;
}

bool ED_gpencil_layer_has_selected_stroke(const bGPDlayer *gpl, const bool is_multiedit)
{
  bGPDframe *init_gpf = (is_multiedit) ? gpl->frames.first : gpl->actframe;
  for (bGPDframe *gpf = init_gpf; gpf; gpf = gpf->next) {
    if ((gpf == gpl->actframe) || ((gpf->flag & GP_FRAME_SELECT) && (is_multiedit))) {
      if (ED_gpencil_frame_has_selected_stroke(gpf)) {
        return true;
      }
    }
    /* If not multiedit, exit loop. */
    if (!is_multiedit) {
      break;
    }
  }

  return false;
}

/* ******************************************************** */
/* Stroke Validity Testing */

/* Check whether given stroke can be edited given the supplied context */
/* TODO: do we need additional flags for screenspace vs dataspace? */
bool ED_gpencil_stroke_can_use_direct(const ScrArea *area, const bGPDstroke *gps)
{
  /* sanity check */
  if (ELEM(NULL, area, gps)) {
    return false;
  }

  /* filter stroke types by flags + spacetype */
  if (gps->flag & GP_STROKE_3DSPACE) {
    /* 3D strokes - only in 3D view */
    return (ELEM(area->spacetype, SPACE_VIEW3D, SPACE_PROPERTIES));
  }
  if (gps->flag & GP_STROKE_2DIMAGE) {
    /* Special "image" strokes - only in Image Editor */
    return (area->spacetype == SPACE_IMAGE);
  }
  if (gps->flag & GP_STROKE_2DSPACE) {
    /* 2D strokes (dataspace) - for any 2D view (i.e. everything other than 3D view) */
    return (area->spacetype != SPACE_VIEW3D);
  }
  /* view aligned - anything goes */
  return true;
}

/* Check whether given stroke can be edited in the current context */
bool ED_gpencil_stroke_can_use(const bContext *C, const bGPDstroke *gps)
{
  ScrArea *area = CTX_wm_area(C);
  return ED_gpencil_stroke_can_use_direct(area, gps);
}

/* Check whether given stroke can be edited for the current color */
bool ED_gpencil_stroke_material_editable(Object *ob, const bGPDlayer *gpl, const bGPDstroke *gps)
{
  /* check if the color is editable */
  MaterialGPencilStyle *gp_style = BKE_gpencil_material_settings(ob, gps->mat_nr + 1);

  if (gp_style != NULL) {
    if (gp_style->flag & GP_MATERIAL_HIDE) {
      return false;
    }
    if (((gpl->flag & GP_LAYER_UNLOCK_COLOR) == 0) && (gp_style->flag & GP_MATERIAL_LOCKED)) {
      return false;
    }
  }

  return true;
}

/* Check whether given stroke is visible for the current material. */
bool ED_gpencil_stroke_material_visible(Object *ob, const bGPDstroke *gps)
{
  /* check if the color is editable */
  MaterialGPencilStyle *gp_style = BKE_gpencil_material_settings(ob, gps->mat_nr + 1);

  if (gp_style != NULL) {
    if (gp_style->flag & GP_MATERIAL_HIDE) {
      return false;
    }
  }

  return true;
}

/* ******************************************************** */
/* Space Conversion */

/**
 * Init settings for stroke point space conversions
 *
 * \param r_gsc: [out] The space conversion settings struct, populated with necessary params
 */
void gpencil_point_conversion_init(bContext *C, GP_SpaceConversion *r_gsc)
{
  ScrArea *area = CTX_wm_area(C);
  ARegion *region = CTX_wm_region(C);

  /* zero out the storage (just in case) */
  memset(r_gsc, 0, sizeof(GP_SpaceConversion));
  unit_m4(r_gsc->mat);

  /* store settings */
  r_gsc->scene = CTX_data_scene(C);
  r_gsc->ob = CTX_data_active_object(C);

  r_gsc->area = area;
  r_gsc->region = region;
  r_gsc->v2d = &region->v2d;

  /* init region-specific stuff */
  if (area->spacetype == SPACE_VIEW3D) {
    wmWindow *win = CTX_wm_window(C);
    Scene *scene = CTX_data_scene(C);
    struct Depsgraph *depsgraph = CTX_data_ensure_evaluated_depsgraph(C);
    View3D *v3d = (View3D *)CTX_wm_space_data(C);
    RegionView3D *rv3d = region->regiondata;

    /* init 3d depth buffers */
    view3d_operator_needs_opengl(C);

    view3d_region_operator_needs_opengl(win, region);
    ED_view3d_depth_override(depsgraph, region, v3d, NULL, V3D_DEPTH_NO_GPENCIL, false);

    /* for camera view set the subrect */
    if (rv3d->persp == RV3D_CAMOB) {
      ED_view3d_calc_camera_border(
          scene, depsgraph, region, v3d, rv3d, &r_gsc->subrect_data, true);
      r_gsc->subrect = &r_gsc->subrect_data;
    }
  }
}

/**
 * Convert point to parent space
 *
 * \param pt: Original point
 * \param diff_mat: Matrix with the difference between original parent matrix
 * \param[out] r_pt: Pointer to new point after apply matrix
 */
void gpencil_point_to_parent_space(const bGPDspoint *pt,
                                   const float diff_mat[4][4],
                                   bGPDspoint *r_pt)
{
  float fpt[3];

  mul_v3_m4v3(fpt, diff_mat, &pt->x);
  copy_v3_v3(&r_pt->x, fpt);
}

/**
 * Change position relative to parent object
 */
void gpencil_apply_parent(Depsgraph *depsgraph, Object *obact, bGPDlayer *gpl, bGPDstroke *gps)
{
  bGPDspoint *pt;
  int i;

  /* undo matrix */
  float diff_mat[4][4];
  float inverse_diff_mat[4][4];
  float fpt[3];

  BKE_gpencil_layer_transform_matrix_get(depsgraph, obact, gpl, diff_mat);
  invert_m4_m4(inverse_diff_mat, diff_mat);

  for (i = 0; i < gps->totpoints; i++) {
    pt = &gps->points[i];
    mul_v3_m4v3(fpt, inverse_diff_mat, &pt->x);
    copy_v3_v3(&pt->x, fpt);
  }
}

/**
 * Change point position relative to parent object
 */
void gpencil_apply_parent_point(Depsgraph *depsgraph,
                                Object *obact,
                                bGPDlayer *gpl,
                                bGPDspoint *pt)
{
  /* undo matrix */
  float diff_mat[4][4];
  float inverse_diff_mat[4][4];
  float fpt[3];

  BKE_gpencil_layer_transform_matrix_get(depsgraph, obact, gpl, diff_mat);
  invert_m4_m4(inverse_diff_mat, diff_mat);

  mul_v3_m4v3(fpt, inverse_diff_mat, &pt->x);

  copy_v3_v3(&pt->x, fpt);
}

/**
 * Convert a Grease Pencil coordinate (i.e. can be 2D or 3D) to screenspace (2D)
 *
 * \param[out] r_x: The screen-space x-coordinate of the point
 * \param[out] r_y: The screen-space y-coordinate of the point
 *
 * \warning This assumes that the caller has already checked
 * whether the stroke in question can be drawn.
 */
void gpencil_point_to_xy(
    const GP_SpaceConversion *gsc, const bGPDstroke *gps, const bGPDspoint *pt, int *r_x, int *r_y)
{
  const ARegion *region = gsc->region;
  const View2D *v2d = gsc->v2d;
  const rctf *subrect = gsc->subrect;
  int xyval[2];

  /* sanity checks */
  BLI_assert(!(gps->flag & GP_STROKE_3DSPACE) || (gsc->area->spacetype == SPACE_VIEW3D));
  BLI_assert(!(gps->flag & GP_STROKE_2DSPACE) || (gsc->area->spacetype != SPACE_VIEW3D));

  if (gps->flag & GP_STROKE_3DSPACE) {
    if (ED_view3d_project_int_global(region, &pt->x, xyval, V3D_PROJ_TEST_NOP) ==
        V3D_PROJ_RET_OK) {
      *r_x = xyval[0];
      *r_y = xyval[1];
    }
    else {
      *r_x = V2D_IS_CLIPPED;
      *r_y = V2D_IS_CLIPPED;
    }
  }
  else if (gps->flag & GP_STROKE_2DSPACE) {
    float vec[3] = {pt->x, pt->y, 0.0f};
    mul_m4_v3(gsc->mat, vec);
    UI_view2d_view_to_region_clip(v2d, vec[0], vec[1], r_x, r_y);
  }
  else {
    if (subrect == NULL) {
      /* normal 3D view (or view space) */
      *r_x = (int)(pt->x / 100 * region->winx);
      *r_y = (int)(pt->y / 100 * region->winy);
    }
    else {
      /* camera view, use subrect */
      *r_x = (int)((pt->x / 100) * BLI_rctf_size_x(subrect)) + subrect->xmin;
      *r_y = (int)((pt->y / 100) * BLI_rctf_size_y(subrect)) + subrect->ymin;
    }
  }
}

/**
 * Convert a Grease Pencil coordinate (i.e. can be 2D or 3D) to screenspace (2D).
 *
 * Just like #gpencil_point_to_xy(), except the resulting coordinates are floats not ints.
 * Use this version to solve "stair-step" artifacts which may arise when
 * roundtripping the calculations.
 *
 * \param r_x: The screen-space x-coordinate of the point.
 * \param r_y: The screen-space y-coordinate of the point.
 *
 * \warning This assumes that the caller has already checked
 * whether the stroke in question can be drawn.
 */
void gpencil_point_to_xy_fl(const GP_SpaceConversion *gsc,
                            const bGPDstroke *gps,
                            const bGPDspoint *pt,
                            float *r_x,
                            float *r_y)
{
  const ARegion *region = gsc->region;
  const View2D *v2d = gsc->v2d;
  const rctf *subrect = gsc->subrect;
  float xyval[2];

  /* sanity checks */
  BLI_assert(!(gps->flag & GP_STROKE_3DSPACE) || (gsc->area->spacetype == SPACE_VIEW3D));
  BLI_assert(!(gps->flag & GP_STROKE_2DSPACE) || (gsc->area->spacetype != SPACE_VIEW3D));

  if (gps->flag & GP_STROKE_3DSPACE) {
    if (ED_view3d_project_float_global(region, &pt->x, xyval, V3D_PROJ_TEST_NOP) ==
        V3D_PROJ_RET_OK) {
      *r_x = xyval[0];
      *r_y = xyval[1];
    }
    else {
      *r_x = 0.0f;
      *r_y = 0.0f;
    }
  }
  else if (gps->flag & GP_STROKE_2DSPACE) {
    float vec[3] = {pt->x, pt->y, 0.0f};
    int t_x, t_y;

    mul_m4_v3(gsc->mat, vec);
    UI_view2d_view_to_region_clip(v2d, vec[0], vec[1], &t_x, &t_y);

    if ((t_x == t_y) && (t_x == V2D_IS_CLIPPED)) {
      /* XXX: Or should we just always use the values as-is? */
      *r_x = 0.0f;
      *r_y = 0.0f;
    }
    else {
      *r_x = (float)t_x;
      *r_y = (float)t_y;
    }
  }
  else {
    if (subrect == NULL) {
      /* normal 3D view (or view space) */
      *r_x = (pt->x / 100.0f * region->winx);
      *r_y = (pt->y / 100.0f * region->winy);
    }
    else {
      /* camera view, use subrect */
      *r_x = ((pt->x / 100.0f) * BLI_rctf_size_x(subrect)) + subrect->xmin;
      *r_y = ((pt->y / 100.0f) * BLI_rctf_size_y(subrect)) + subrect->ymin;
    }
  }
}

/**
 * generic based on gpencil_point_to_xy_fl
 */
void gpencil_point_3d_to_xy(const GP_SpaceConversion *gsc,
                            const short flag,
                            const float pt[3],
                            float xy[2])
{
  const ARegion *region = gsc->region;
  const View2D *v2d = gsc->v2d;
  const rctf *subrect = gsc->subrect;
  float xyval[2];

  /* sanity checks */
  BLI_assert((gsc->area->spacetype == SPACE_VIEW3D));

  if (flag & GP_STROKE_3DSPACE) {
    if (ED_view3d_project_float_global(region, pt, xyval, V3D_PROJ_TEST_NOP) == V3D_PROJ_RET_OK) {
      xy[0] = xyval[0];
      xy[1] = xyval[1];
    }
    else {
      xy[0] = 0.0f;
      xy[1] = 0.0f;
    }
  }
  else if (flag & GP_STROKE_2DSPACE) {
    float vec[3] = {pt[0], pt[1], 0.0f};
    int t_x, t_y;

    mul_m4_v3(gsc->mat, vec);
    UI_view2d_view_to_region_clip(v2d, vec[0], vec[1], &t_x, &t_y);

    if ((t_x == t_y) && (t_x == V2D_IS_CLIPPED)) {
      /* XXX: Or should we just always use the values as-is? */
      xy[0] = 0.0f;
      xy[1] = 0.0f;
    }
    else {
      xy[0] = (float)t_x;
      xy[1] = (float)t_y;
    }
  }
  else {
    if (subrect == NULL) {
      /* normal 3D view (or view space) */
      xy[0] = (pt[0] / 100.0f * region->winx);
      xy[1] = (pt[1] / 100.0f * region->winy);
    }
    else {
      /* camera view, use subrect */
      xy[0] = ((pt[0] / 100.0f) * BLI_rctf_size_x(subrect)) + subrect->xmin;
      xy[1] = ((pt[1] / 100.0f) * BLI_rctf_size_y(subrect)) + subrect->ymin;
    }
  }
}

/**
 * Project screenspace coordinates to 3D-space
 *
 * For use with editing tools where it is easier to perform the operations in 2D,
 * and then later convert the transformed points back to 3D.
 *
 * \param screen_co: The screenspace 2D coordinates to convert to
 * \param r_out: The resulting 3D coordinates of the input point
 *
 * \note We include this as a utility function, since the standard method
 * involves quite a few steps, which are invariably always the same
 * for all GPencil operations. So, it's nicer to just centralize these.
 *
 * \warning Assumes that it is getting called in a 3D view only.
 */
bool gpencil_point_xy_to_3d(const GP_SpaceConversion *gsc,
                            Scene *scene,
                            const float screen_co[2],
                            float r_out[3])
{
  const RegionView3D *rv3d = gsc->region->regiondata;
  float rvec[3];

  ED_gpencil_drawing_reference_get(scene, gsc->ob, scene->toolsettings->gpencil_v3d_align, rvec);

  float zfac = ED_view3d_calc_zfac(rv3d, rvec, NULL);

  float mval_f[2], mval_prj[2];
  float dvec[3];

  copy_v2_v2(mval_f, screen_co);

  if (ED_view3d_project_float_global(gsc->region, rvec, mval_prj, V3D_PROJ_TEST_NOP) ==
      V3D_PROJ_RET_OK) {
    sub_v2_v2v2(mval_f, mval_prj, mval_f);
    ED_view3d_win_to_delta(gsc->region, mval_f, dvec, zfac);
    sub_v3_v3v3(r_out, rvec, dvec);

    return true;
  }
  zero_v3(r_out);
  return false;
}

bool gpencil_point_render_xy_to_3d(const GP_SpaceConversion *gsc,
                                   float persmat[4][4],
                                   float persinv[4][4],
                                   const float screen_co[2],
                                   float r_out[3])
{
  float rvec[3];
  Scene *scene = gsc->scene;

  /* use object location */
  copy_v3_v3(rvec, gsc->ob->obmat[3]);

  /* Apply layer offset. */
  bGPdata *gpd = gsc->ob->data;
  bGPDlayer *gpl = BKE_gpencil_layer_active_get(gpd);
  if (gpl != NULL) {
    add_v3_v3(rvec, gpl->layer_mat[3]);
  }

  float zfac = mul_project_m4_v3_zfac(persmat, rvec);

  /* if x,y,z is exactly the viewport offset, zfac is 0 and we don't want that
   * (accounting for near zero values) */
  if (zfac < 1.e-6f && zfac > -1.e-6f) {
    zfac = 1.0f;
  }

  /* Negative zfac means x, y, z was behind the camera (in perspective).
   * This gives flipped directions, so revert back to ok default case. */
  if (zfac < 0.0f) {
    zfac = -zfac;
  }

  float mval_f[2], mval_prj[2];
  float dvec[3];

  copy_v2_v2(mval_f, screen_co);

  if (ED_view3d_project_float_ex(gsc->region, persmat, false, rvec, mval_prj, V3D_PROJ_TEST_NOP) ==
      V3D_PROJ_RET_OK) {
    sub_v2_v2v2(mval_f, mval_prj, mval_f);

    float dx, dy;
    dx = 2.0f * mval_f[0] * zfac / (scene->r.xsch * scene->r.size);
    dy = 2.0f * mval_f[1] * zfac / (scene->r.ysch * scene->r.size);
    dvec[0] = (persinv[0][0] * dx + persinv[1][0] * dy);
    dvec[1] = (persinv[0][1] * dx + persinv[1][1] * dy);
    dvec[2] = (persinv[0][2] * dx + persinv[1][2] * dy);

    sub_v3_v3v3(r_out, rvec, dvec);

    return true;
  }

  zero_v3(r_out);
  return false;
}

/**
 * Convert tGPspoint (temporary 2D/screenspace point data used by GP modal operators)
 * to 3D coordinates.
 *
 * \param point2D: The screen-space 2D point data to convert.
 * \param depth: Depth array (via #ED_view3d_autodist_depth()).
 * \param r_out: The resulting 2D point data.
 */
void gpencil_stroke_convertcoords_tpoint(Scene *scene,
                                         ARegion *region,
                                         Object *ob,
                                         const tGPspoint *point2D,
                                         float *depth,
                                         float r_out[3])
{
  ToolSettings *ts = scene->toolsettings;

  int mval_i[2];
  round_v2i_v2fl(mval_i, &point2D->x);

  if ((depth != NULL) && (ED_view3d_autodist_simple(region, mval_i, r_out, 0, depth))) {
    /* projecting onto 3D-Geometry
     * - nothing more needs to be done here, since view_autodist_simple() has already done it
     */
  }
  else {
    float mval_f[2] = {point2D->x, point2D->y};
    float mval_prj[2];
    float rvec[3], dvec[3];
    float zfac;

    /* Current method just converts each point in screen-coordinates to
     * 3D-coordinates using the 3D-cursor as reference.
     */
    ED_gpencil_drawing_reference_get(scene, ob, ts->gpencil_v3d_align, rvec);
    zfac = ED_view3d_calc_zfac(region->regiondata, rvec, NULL);

    if (ED_view3d_project_float_global(region, rvec, mval_prj, V3D_PROJ_TEST_NOP) ==
        V3D_PROJ_RET_OK) {
      sub_v2_v2v2(mval_f, mval_prj, mval_f);
      ED_view3d_win_to_delta(region, mval_f, dvec, zfac);
      sub_v3_v3v3(r_out, rvec, dvec);
    }
    else {
      zero_v3(r_out);
    }
  }
}

/**
 * Get drawing reference point for conversion or projection of the stroke
 * \param r_vec: Reference point found
 */
void ED_gpencil_drawing_reference_get(const Scene *scene,
                                      const Object *ob,
                                      char align_flag,
                                      float r_vec[3])
{
  const float *fp = scene->cursor.location;

  /* if using a gpencil object at cursor mode, can use the location of the object */
  if (align_flag & GP_PROJECT_VIEWSPACE) {
    if (ob && (ob->type == OB_GPENCIL)) {
      /* fallback (no strokes) - use cursor or object location */
      if (align_flag & GP_PROJECT_CURSOR) {
        /* use 3D-cursor */
        copy_v3_v3(r_vec, fp);
      }
      else {
        /* use object location */
        copy_v3_v3(r_vec, ob->obmat[3]);
        /* Apply layer offset. */
        bGPdata *gpd = ob->data;
        bGPDlayer *gpl = BKE_gpencil_layer_active_get(gpd);
        if (gpl != NULL) {
          add_v3_v3(r_vec, gpl->layer_mat[3]);
        }
      }
    }
  }
  else {
    /* use 3D-cursor */
    copy_v3_v3(r_vec, fp);
  }
}

void ED_gpencil_project_stroke_to_view(bContext *C, bGPDlayer *gpl, bGPDstroke *gps)
{
  Scene *scene = CTX_data_scene(C);
  Depsgraph *depsgraph = CTX_data_ensure_evaluated_depsgraph(C);
  Object *ob = CTX_data_active_object(C);
  GP_SpaceConversion gsc = {NULL};

  bGPDspoint *pt;
  int i;
  float diff_mat[4][4];
  float inverse_diff_mat[4][4];

  /* init space conversion stuff */
  gpencil_point_conversion_init(C, &gsc);

  BKE_gpencil_layer_transform_matrix_get(depsgraph, ob, gpl, diff_mat);
  invert_m4_m4(inverse_diff_mat, diff_mat);

  /* Adjust each point */
  for (i = 0, pt = gps->points; i < gps->totpoints; i++, pt++) {
    float xy[2];

    bGPDspoint pt2;
    gpencil_point_to_parent_space(pt, diff_mat, &pt2);
    gpencil_point_to_xy_fl(&gsc, gps, &pt2, &xy[0], &xy[1]);

    /* Planar - All on same plane parallel to the viewplane */
    gpencil_point_xy_to_3d(&gsc, scene, xy, &pt->x);

    /* Unapply parent corrections */
    mul_m4_v3(inverse_diff_mat, &pt->x);
  }
}

/**
 * Reproject all points of the stroke to a plane locked to axis to avoid stroke offset
 */
void ED_gpencil_project_stroke_to_plane(const Scene *scene,
                                        const Object *ob,
                                        const RegionView3D *rv3d,
                                        bGPDlayer *gpl,
                                        bGPDstroke *gps,
                                        const float origin[3],
                                        const int axis)
{
  const ToolSettings *ts = scene->toolsettings;
  const View3DCursor *cursor = &scene->cursor;
  float plane_normal[3];
  float vn[3];

  float ray[3];
  float rpoint[3];

  /* Recalculate layer transform matrix. */
  loc_eul_size_to_mat4(gpl->layer_mat, gpl->location, gpl->rotation, gpl->scale);
  invert_m4_m4(gpl->layer_invmat, gpl->layer_mat);

  /* normal vector for a plane locked to axis */
  zero_v3(plane_normal);
  if (axis < 0) {
    /* if the axis is not locked, need a vector to the view direction
     * in order to get the right size of the stroke.
     */
    ED_view3d_global_to_vector(rv3d, origin, plane_normal);
  }
  else if (axis < 3) {
    plane_normal[axis] = 1.0f;
    /* if object, apply object rotation */
    if (ob && (ob->type == OB_GPENCIL)) {
      float mat[4][4];
      copy_m4_m4(mat, ob->obmat);

      /* move origin to cursor */
      if ((ts->gpencil_v3d_align & GP_PROJECT_CURSOR) == 0) {
        if (gpl != NULL) {
          add_v3_v3(mat[3], gpl->location);
        }
      }
      if (ts->gpencil_v3d_align & GP_PROJECT_CURSOR) {
        copy_v3_v3(mat[3], cursor->location);
      }

      mul_mat3_m4_v3(mat, plane_normal);
    }

    if ((gpl != NULL) && (ts->gp_sculpt.lock_axis != GP_LOCKAXIS_CURSOR)) {
      mul_mat3_m4_v3(gpl->layer_mat, plane_normal);
    }
  }
  else {
    const float scale[3] = {1.0f, 1.0f, 1.0f};
    plane_normal[2] = 1.0f;
    float mat[4][4];
    loc_eul_size_to_mat4(mat, cursor->location, cursor->rotation_euler, scale);
    mul_mat3_m4_v3(mat, plane_normal);
  }

  /* Reproject the points in the plane */
  for (int i = 0; i < gps->totpoints; i++) {
    bGPDspoint *pt = &gps->points[i];

    /* get a vector from the point with the current view direction of the viewport */
    ED_view3d_global_to_vector(rv3d, &pt->x, vn);

    /* calculate line extreme point to create a ray that cross the plane */
    mul_v3_fl(vn, -50.0f);
    add_v3_v3v3(ray, &pt->x, vn);

    /* if the line never intersect, the point is not changed */
    if (isect_line_plane_v3(rpoint, &pt->x, ray, origin, plane_normal)) {
      copy_v3_v3(&pt->x, rpoint);
    }
  }
}

/* Retun if is_ortho and the perspective matrix.*/
static bool gpencil_calculate_persmat(Scene *scene, float persmat[4][4], float persinv[4][4])
{
  Object *cam_ob = scene->camera;
  bool is_ortho = false;
  if (cam_ob != NULL) {
    /* Set up parameters. */
    CameraParams params;
    BKE_camera_params_init(&params);
    BKE_camera_params_from_object(&params, cam_ob);

    /* Compute matrix, viewplane, .. */
    RenderData *rd = &scene->r;
    BKE_camera_params_compute_viewplane(&params, rd->xsch, rd->ysch, rd->xasp, rd->yasp);
    BKE_camera_params_compute_matrix(&params);

    float viewmat[4][4], invview[4][4];
    invert_m4_m4(viewmat, cam_ob->obmat);

    mul_m4_m4m4(persmat, params.winmat, viewmat);
    invert_m4_m4_safe(persinv, persmat);

    is_ortho = params.is_ortho;
  }
  else {
    unit_m4(persmat);
  }

  return is_ortho;
}

void ED_gpencil_project_point_to_render_space(const struct Scene *scene,
                                              struct bGPDspoint *pt,
                                              const float persmat[4][4],
                                              const bool is_ortho,
                                              float r_co[2])
{
  float render_x = (scene->r.xsch * scene->r.size) / 100;
  float render_y = (scene->r.ysch * scene->r.size) / 100;

  float parent_co[3];
  mul_v3_m4v3(parent_co, persmat, &pt->x);

  if (is_ortho) {
    parent_co[0] = parent_co[0] / max_ff(FLT_MIN, parent_co[2]);
    parent_co[1] = parent_co[1] / max_ff(FLT_MIN, parent_co[2]);
  }

  r_co[0] = (parent_co[0] + 1.0f) / 2.0f * (float)render_x;
  r_co[1] = (parent_co[1] + 1.0f) / 2.0f * (float)render_y;
}

/* Reproject selected strokes */
void ED_gpencil_stroke_reproject(Depsgraph *depsgraph,
                                 const GP_SpaceConversion *gsc,
                                 SnapObjectContext *sctx,
                                 bGPDlayer *gpl,
                                 bGPDframe *gpf,
                                 bGPDstroke *gps,
                                 const eGP_ReprojectModes mode,
                                 const bool keep_original)
{
  ToolSettings *ts = gsc->scene->toolsettings;
  ARegion *region = gsc->region;
  RegionView3D *rv3d = region->regiondata;

  /* Recalculate layer transform matrix. */
  loc_eul_size_to_mat4(gpl->layer_mat, gpl->location, gpl->rotation, gpl->scale);
  invert_m4_m4(gpl->layer_invmat, gpl->layer_mat);

  float diff_mat[4][4], inverse_diff_mat[4][4];
  BKE_gpencil_layer_transform_matrix_get(depsgraph, gsc->ob, gpl, diff_mat);
  invert_m4_m4(inverse_diff_mat, diff_mat);

<<<<<<< HEAD
  float persmat[4][4], persinv[4][4];
  const bool is_ortho = gpencil_calculate_persmat(gsc->scene, persmat, persinv);
=======
  float persmat[4][4];
  const bool is_ortho = (mode == GP_REPROJECT_CAMERA) ?
                            gpencil_calculate_persmat(gsc->scene, persmat) :
                            false;
>>>>>>> bfd7fe37

  float origin[3];
  if (mode != GP_REPROJECT_CURSOR) {
    ED_gpencil_drawing_reference_get(gsc->scene, gsc->ob, ts->gpencil_v3d_align, origin);
  }
  else {
    copy_v3_v3(origin, gsc->scene->cursor.location);
  }

  bGPDspoint *pt;
  int i;

  /* If keep original, do a copy. */
  bGPDstroke *gps_active = gps;
  /* if duplicate, deselect all points. */
  if (keep_original) {
    gps_active = BKE_gpencil_stroke_duplicate(gps, true, true);
    gps_active->flag &= ~GP_STROKE_SELECT;
    BKE_gpencil_stroke_select_index_reset(gps_active);
    for (i = 0, pt = gps_active->points; i < gps_active->totpoints; i++, pt++) {
      pt->flag &= ~GP_SPOINT_SELECT;
    }
    /* Add to frame. */
    BLI_addtail(&gpf->strokes, gps_active);
  }

  /* Adjust each point */
  for (i = 0, pt = gps_active->points; i < gps_active->totpoints; i++, pt++) {
    float xy[2];

    /* 3D to Screen-space */
    /* Note: We can't use gpencil_point_to_xy() here because that uses ints for the screen-space
     * coordinates, resulting in lost precision, which in turn causes stair-stepping
     * artifacts in the final points. */

    bGPDspoint pt2;
    gpencil_point_to_parent_space(pt, diff_mat, &pt2);

    /* Project stroke in one axis */
    if (ELEM(mode, GP_REPROJECT_FRONT, GP_REPROJECT_SIDE, GP_REPROJECT_TOP, GP_REPROJECT_CURSOR)) {
      gpencil_point_to_xy_fl(gsc, gps_active, &pt2, &xy[0], &xy[1]);
      int axis = 0;
      switch (mode) {
        case GP_REPROJECT_FRONT: {
          axis = 1;
          break;
        }
        case GP_REPROJECT_SIDE: {
          axis = 0;
          break;
        }
        case GP_REPROJECT_TOP: {
          axis = 2;
          break;
        }
        case GP_REPROJECT_CURSOR: {
          axis = 3;
          break;
        }
        default: {
          axis = 1;
          break;
        }
      }

      ED_gpencil_project_point_to_plane(gsc->scene, gsc->ob, gpl, rv3d, origin, axis, &pt2);

      copy_v3_v3(&pt->x, &pt2.x);

      /* apply parent again */
      gpencil_apply_parent_point(depsgraph, gsc->ob, gpl, pt);
    }
    /* Project screen-space back to 3D space (from current perspective)
     * so that all points have been treated the same way. */
    else if (mode == GP_REPROJECT_VIEW) {
      gpencil_point_to_xy_fl(gsc, gps_active, &pt2, &xy[0], &xy[1]);
      /* Planar - All on same plane parallel to the view-plane. */
      gpencil_point_xy_to_3d(gsc, gsc->scene, xy, &pt->x);
    }
    else if (mode == GP_REPROJECT_CAMERA) {
      /* Convert to Render 2D space. */
      ED_gpencil_project_point_to_render_space(gsc->scene, &pt2, persmat, is_ortho, xy);
      /* Convert to Global Camera 3D space. */
<<<<<<< HEAD
      gpencil_point_render_xy_to_3d(gsc, persmat, persinv, xy, &pt->x);
=======
      gpencil_point_render_xy_to_3d(gsc, persmat, xy, &pt->x);
>>>>>>> bfd7fe37
    }
    else {
      /* Geometry - Snap to surfaces of visible geometry */
      float ray_normal[3];
      /* magic value for initial depth copied from the default
       * value of Python's Scene.ray_cast function
       */
      float depth = 1.70141e+38f;
      float location[3] = {0.0f, 0.0f, 0.0f};
      float normal[3] = {0.0f, 0.0f, 0.0f};

      gpencil_point_to_xy_fl(gsc, gps_active, &pt2, &xy[0], &xy[1]);
      ED_view3d_win_to_vector(region, xy, &ray_normal[0]);
      BLI_assert(gps->flag & GP_STROKE_3DSPACE);
      if (ED_transform_snap_object_project_ray(sctx,
                                               depsgraph,
                                               &(const struct SnapObjectParams){
                                                   .snap_select = SNAP_ALL,
                                               },
                                               &pt2.x,
                                               &ray_normal[0],
                                               &depth,
                                               &location[0],
                                               &normal[0])) {
        copy_v3_v3(&pt->x, location);
      }
      else {
        /* Default to planar */
        gpencil_point_xy_to_3d(gsc, gsc->scene, xy, &pt->x);
      }
    }

    /* Unapply parent corrections */
    if (!ELEM(mode, GP_REPROJECT_FRONT, GP_REPROJECT_SIDE, GP_REPROJECT_TOP)) {
      mul_m4_v3(inverse_diff_mat, &pt->x);
    }
  }
}

/**
 * Reproject given point to a plane locked to axis to avoid stroke offset
 * \param pt: Point to affect (used for input & output).
 */
void ED_gpencil_project_point_to_plane(const Scene *scene,
                                       const Object *ob,
                                       bGPDlayer *gpl,
                                       const RegionView3D *rv3d,
                                       const float origin[3],
                                       const int axis,
                                       bGPDspoint *pt)
{
  const ToolSettings *ts = scene->toolsettings;
  const View3DCursor *cursor = &scene->cursor;
  float plane_normal[3];
  float vn[3];

  float ray[3];
  float rpoint[3];

  /* normal vector for a plane locked to axis */
  zero_v3(plane_normal);
  if (axis < 0) {
    /* if the axis is not locked, need a vector to the view direction
     * in order to get the right size of the stroke.
     */
    ED_view3d_global_to_vector(rv3d, origin, plane_normal);
  }
  else if (axis < 3) {
    plane_normal[axis] = 1.0f;
    /* if object, apply object rotation */
    if (ob && (ob->type == OB_GPENCIL)) {
      float mat[4][4];
      copy_m4_m4(mat, ob->obmat);
      if ((ts->gpencil_v3d_align & GP_PROJECT_CURSOR) == 0) {
        if (gpl != NULL) {
          add_v3_v3(mat[3], gpl->location);
        }
      }

      /* move origin to cursor */
      if (ts->gpencil_v3d_align & GP_PROJECT_CURSOR) {
        copy_v3_v3(mat[3], cursor->location);
      }

      mul_mat3_m4_v3(mat, plane_normal);
      /* Apply layer rotation (local transform). */
      if ((gpl != NULL) && (ts->gp_sculpt.lock_axis != GP_LOCKAXIS_CURSOR)) {
        mul_mat3_m4_v3(gpl->layer_mat, plane_normal);
      }
    }
  }
  else {
    const float scale[3] = {1.0f, 1.0f, 1.0f};
    plane_normal[2] = 1.0f;
    float mat[4][4];
    loc_eul_size_to_mat4(mat, cursor->location, cursor->rotation_euler, scale);

    /* move origin to object */
    if ((ts->gpencil_v3d_align & GP_PROJECT_CURSOR) == 0) {
      copy_v3_v3(mat[3], ob->obmat[3]);
    }

    mul_mat3_m4_v3(mat, plane_normal);
  }

  /* Reproject the points in the plane */
  /* get a vector from the point with the current view direction of the viewport */
  ED_view3d_global_to_vector(rv3d, &pt->x, vn);

  /* calculate line extreme point to create a ray that cross the plane */
  mul_v3_fl(vn, -50.0f);
  add_v3_v3v3(ray, &pt->x, vn);

  /* if the line never intersect, the point is not changed */
  if (isect_line_plane_v3(rpoint, &pt->x, ray, origin, plane_normal)) {
    copy_v3_v3(&pt->x, rpoint);
  }
}

/* ******************************************************** */
/* Stroke Operations */

/* XXX: Check if these functions duplicate stuff in blenkernel,
 * and/or whether we should just deduplicate. */

/**
 * Subdivide a stroke once, by adding a point half way between each pair of existing points
 * \param gpd: Datablock
 * \param gps: Stroke data
 * \param subdivide: Number of times to subdivide
 */
void gpencil_subdivide_stroke(bGPdata *gpd, bGPDstroke *gps, const int subdivide)
{
  bGPDspoint *temp_points;
  int totnewpoints, oldtotpoints;
  int i2;

  /* loop as many times as levels */
  for (int s = 0; s < subdivide; s++) {
    totnewpoints = gps->totpoints - 1;
    /* duplicate points in a temp area */
    temp_points = MEM_dupallocN(gps->points);
    oldtotpoints = gps->totpoints;

    /* resize the points arrays */
    gps->totpoints += totnewpoints;
    gps->points = MEM_recallocN(gps->points, sizeof(*gps->points) * gps->totpoints);
    if (gps->dvert != NULL) {
      gps->dvert = MEM_recallocN(gps->dvert, sizeof(*gps->dvert) * gps->totpoints);
    }

    /* move points from last to first to new place */
    i2 = gps->totpoints - 1;
    for (int i = oldtotpoints - 1; i > 0; i--) {
      bGPDspoint *pt = &temp_points[i];
      bGPDspoint *pt_final = &gps->points[i2];

      copy_v3_v3(&pt_final->x, &pt->x);
      pt_final->pressure = pt->pressure;
      pt_final->strength = pt->strength;
      pt_final->time = pt->time;
      pt_final->flag = pt->flag;
      pt_final->uv_fac = pt->uv_fac;
      pt_final->uv_rot = pt->uv_rot;
      copy_v4_v4(pt_final->vert_color, pt->vert_color);

      if (gps->dvert != NULL) {
        MDeformVert *dvert = &gps->dvert[i];
        MDeformVert *dvert_final = &gps->dvert[i2];

        dvert_final->totweight = dvert->totweight;
        dvert_final->dw = dvert->dw;
      }

      i2 -= 2;
    }
    /* interpolate mid points */
    i2 = 1;
    for (int i = 0; i < oldtotpoints - 1; i++) {
      bGPDspoint *pt = &temp_points[i];
      bGPDspoint *next = &temp_points[i + 1];
      bGPDspoint *pt_final = &gps->points[i2];

      /* add a half way point */
      interp_v3_v3v3(&pt_final->x, &pt->x, &next->x, 0.5f);
      pt_final->pressure = interpf(pt->pressure, next->pressure, 0.5f);
      pt_final->strength = interpf(pt->strength, next->strength, 0.5f);
      CLAMP(pt_final->strength, GPENCIL_STRENGTH_MIN, 1.0f);
      pt_final->time = interpf(pt->time, next->time, 0.5f);
      pt_final->uv_fac = interpf(pt->uv_fac, next->uv_fac, 0.5f);
      pt_final->uv_rot = interpf(pt->uv_rot, next->uv_rot, 0.5f);
      interp_v4_v4v4(pt_final->vert_color, pt->vert_color, next->vert_color, 0.5f);

      if (gps->dvert != NULL) {
        MDeformVert *dvert_final = &gps->dvert[i2];
        dvert_final->totweight = 0;
        dvert_final->dw = NULL;
      }

      i2 += 2;
    }

    MEM_SAFE_FREE(temp_points);

    /* move points to smooth stroke */
    /* duplicate points in a temp area with the new subdivide data */
    temp_points = MEM_dupallocN(gps->points);

    /* extreme points are not changed */
    for (int i = 0; i < gps->totpoints - 2; i++) {
      bGPDspoint *pt = &temp_points[i];
      bGPDspoint *next = &temp_points[i + 1];
      bGPDspoint *pt_final = &gps->points[i + 1];

      /* move point */
      interp_v3_v3v3(&pt_final->x, &pt->x, &next->x, 0.5f);
    }
    /* free temp memory */
    MEM_SAFE_FREE(temp_points);
  }
  /* Calc geometry data. */
  BKE_gpencil_stroke_geometry_update(gpd, gps);
}

/* Reset parent matrix for all layers. */
void ED_gpencil_reset_layers_parent(Depsgraph *depsgraph, Object *obact, bGPdata *gpd)
{
  bGPDspoint *pt;
  int i;
  float diff_mat[4][4];
  float cur_mat[4][4];
  float gpl_loc[3];
  zero_v3(gpl_loc);

  LISTBASE_FOREACH (bGPDlayer *, gpl, &gpd->layers) {
    if (gpl->parent != NULL) {
      /* calculate new matrix */
      if (ELEM(gpl->partype, PAROBJECT, PARSKEL)) {
        invert_m4_m4(cur_mat, gpl->parent->obmat);
        copy_v3_v3(gpl_loc, obact->obmat[3]);
      }
      else if (gpl->partype == PARBONE) {
        bPoseChannel *pchan = BKE_pose_channel_find_name(gpl->parent->pose, gpl->parsubstr);
        if (pchan) {
          float tmp_mat[4][4];
          mul_m4_m4m4(tmp_mat, gpl->parent->obmat, pchan->pose_mat);
          invert_m4_m4(cur_mat, tmp_mat);
          copy_v3_v3(gpl_loc, obact->obmat[3]);
        }
      }

      /* only redo if any change */
      if (!equals_m4m4(gpl->inverse, cur_mat)) {
        /* first apply current transformation to all strokes */
        BKE_gpencil_layer_transform_matrix_get(depsgraph, obact, gpl, diff_mat);
        /* undo local object */
        sub_v3_v3(diff_mat[3], gpl_loc);

        LISTBASE_FOREACH (bGPDframe *, gpf, &gpl->frames) {
          LISTBASE_FOREACH (bGPDstroke *, gps, &gpf->strokes) {
            for (i = 0, pt = gps->points; i < gps->totpoints; i++, pt++) {
              mul_m4_v3(diff_mat, &pt->x);
            }
          }
        }
        /* set new parent matrix */
        copy_m4_m4(gpl->inverse, cur_mat);
      }
    }
  }
}
/* ******************************************************** */
/* GP Object Stuff */

/* Helper function to create new OB_GPENCIL Object */
Object *ED_gpencil_add_object(bContext *C, const float loc[3], ushort local_view_bits)
{
  const float rot[3] = {0.0f};

  Object *ob = ED_object_add_type(C, OB_GPENCIL, NULL, loc, rot, false, local_view_bits);

  /* create default brushes and colors */
  ED_gpencil_add_defaults(C, ob);

  return ob;
}

/* Helper function to create default colors and drawing brushes */
void ED_gpencil_add_defaults(bContext *C, Object *ob)
{
  Main *bmain = CTX_data_main(C);
  ToolSettings *ts = CTX_data_tool_settings(C);

  BKE_paint_ensure(ts, (Paint **)&ts->gp_paint);
  Paint *paint = &ts->gp_paint->paint;
  /* if not exist, create a new one */
  if ((paint->brush == NULL) || (paint->brush->gpencil_settings == NULL)) {
    /* create new brushes */
    BKE_brush_gpencil_paint_presets(bmain, ts, true);
  }

  /* ensure a color exists and is assigned to object */
  BKE_gpencil_object_material_ensure_from_active_input_toolsettings(bmain, ob, ts);

  /* ensure multiframe falloff curve */
  if (ts->gp_sculpt.cur_falloff == NULL) {
    ts->gp_sculpt.cur_falloff = BKE_curvemapping_add(1, 0.0f, 0.0f, 1.0f, 1.0f);
    CurveMapping *gp_falloff_curve = ts->gp_sculpt.cur_falloff;
    BKE_curvemapping_init(gp_falloff_curve);
    BKE_curvemap_reset(gp_falloff_curve->cm,
                       &gp_falloff_curve->clipr,
                       CURVE_PRESET_GAUSS,
                       CURVEMAP_SLOPE_POSITIVE);
  }
}

/* ******************************************************** */
/* Vertex Groups */

/* assign points to vertex group */
void ED_gpencil_vgroup_assign(bContext *C, Object *ob, float weight)
{
  bGPdata *gpd = (bGPdata *)ob->data;
  const bool is_multiedit = (bool)GPENCIL_MULTIEDIT_SESSIONS_ON(gpd);
  const int def_nr = ob->actdef - 1;
  if (!BLI_findlink(&ob->defbase, def_nr)) {
    return;
  }

  CTX_DATA_BEGIN (C, bGPDlayer *, gpl, editable_gpencil_layers) {
    bGPDframe *init_gpf = (is_multiedit) ? gpl->frames.first : gpl->actframe;
    bGPDstroke *gps = NULL;

    for (bGPDframe *gpf = init_gpf; gpf; gpf = gpf->next) {
      if ((gpf == gpl->actframe) || ((gpf->flag & GP_FRAME_SELECT) && (is_multiedit))) {
        if (gpf == NULL) {
          continue;
        }

        for (gps = gpf->strokes.first; gps; gps = gps->next) {

          /* skip strokes that are invalid for current view */
          if (ED_gpencil_stroke_can_use(C, gps) == false) {
            continue;
          }

          if (gps->flag & GP_STROKE_SELECT) {
            /* verify the weight array is created */
            BKE_gpencil_dvert_ensure(gps);

            for (int i = 0; i < gps->totpoints; i++) {
              bGPDspoint *pt = &gps->points[i];
              MDeformVert *dvert = &gps->dvert[i];
              if (pt->flag & GP_SPOINT_SELECT) {
                MDeformWeight *dw = BKE_defvert_ensure_index(dvert, def_nr);
                if (dw) {
                  dw->weight = weight;
                }
              }
            }
          }
        }
      }

      /* if not multiedit, exit loop*/
      if (!is_multiedit) {
        break;
      }
    }
  }
  CTX_DATA_END;
}

/* remove points from vertex group */
void ED_gpencil_vgroup_remove(bContext *C, Object *ob)
{
  bGPdata *gpd = (bGPdata *)ob->data;
  const bool is_multiedit = (bool)GPENCIL_MULTIEDIT_SESSIONS_ON(gpd);
  const int def_nr = ob->actdef - 1;
  if (!BLI_findlink(&ob->defbase, def_nr)) {
    return;
  }

  CTX_DATA_BEGIN (C, bGPDlayer *, gpl, editable_gpencil_layers) {
    bGPDframe *init_gpf = (is_multiedit) ? gpl->frames.first : gpl->actframe;
    bGPDstroke *gps = NULL;

    for (bGPDframe *gpf = init_gpf; gpf; gpf = gpf->next) {
      if ((gpf == gpl->actframe) || ((gpf->flag & GP_FRAME_SELECT) && (is_multiedit))) {
        if (gpf == NULL) {
          continue;
        }

        for (gps = gpf->strokes.first; gps; gps = gps->next) {

          /* skip strokes that are invalid for current view */
          if (ED_gpencil_stroke_can_use(C, gps) == false) {
            continue;
          }

          for (int i = 0; i < gps->totpoints; i++) {
            bGPDspoint *pt = &gps->points[i];
            if (gps->dvert == NULL) {
              continue;
            }
            MDeformVert *dvert = &gps->dvert[i];

            if ((pt->flag & GP_SPOINT_SELECT) && (dvert->totweight > 0)) {
              MDeformWeight *dw = BKE_defvert_find_index(dvert, def_nr);
              if (dw != NULL) {
                BKE_defvert_remove_group(dvert, dw);
              }
            }
          }
        }
      }

      /* if not multiedit, exit loop*/
      if (!is_multiedit) {
        break;
      }
    }
  }
  CTX_DATA_END;
}

/* select points of vertex group */
void ED_gpencil_vgroup_select(bContext *C, Object *ob)
{
  bGPdata *gpd = (bGPdata *)ob->data;
  const bool is_multiedit = (bool)GPENCIL_MULTIEDIT_SESSIONS_ON(gpd);
  const int def_nr = ob->actdef - 1;
  if (!BLI_findlink(&ob->defbase, def_nr)) {
    return;
  }

  CTX_DATA_BEGIN (C, bGPDlayer *, gpl, editable_gpencil_layers) {
    bGPDframe *init_gpf = (is_multiedit) ? gpl->frames.first : gpl->actframe;
    bGPDstroke *gps = NULL;

    for (bGPDframe *gpf = init_gpf; gpf; gpf = gpf->next) {
      if ((gpf == gpl->actframe) || ((gpf->flag & GP_FRAME_SELECT) && (is_multiedit))) {
        if (gpf == NULL) {
          continue;
        }

        for (gps = gpf->strokes.first; gps; gps = gps->next) {

          /* skip strokes that are invalid for current view */
          if (ED_gpencil_stroke_can_use(C, gps) == false) {
            continue;
          }

          for (int i = 0; i < gps->totpoints; i++) {
            bGPDspoint *pt = &gps->points[i];
            if (gps->dvert == NULL) {
              continue;
            }
            MDeformVert *dvert = &gps->dvert[i];

            if (BKE_defvert_find_index(dvert, def_nr) != NULL) {
              pt->flag |= GP_SPOINT_SELECT;
              gps->flag |= GP_STROKE_SELECT;
            }
          }

          if (gps->flag & GP_STROKE_SELECT) {
            BKE_gpencil_stroke_select_index_set(gpd, gps);
          }
        }
      }

      /* if not multiedit, exit loop*/
      if (!is_multiedit) {
        break;
      }
    }
  }
  CTX_DATA_END;
}

/* unselect points of vertex group */
void ED_gpencil_vgroup_deselect(bContext *C, Object *ob)
{
  bGPdata *gpd = (bGPdata *)ob->data;
  const bool is_multiedit = (bool)GPENCIL_MULTIEDIT_SESSIONS_ON(gpd);
  const int def_nr = ob->actdef - 1;
  if (!BLI_findlink(&ob->defbase, def_nr)) {
    return;
  }

  CTX_DATA_BEGIN (C, bGPDlayer *, gpl, editable_gpencil_layers) {
    bGPDframe *init_gpf = (is_multiedit) ? gpl->frames.first : gpl->actframe;
    bGPDstroke *gps = NULL;

    for (bGPDframe *gpf = init_gpf; gpf; gpf = gpf->next) {
      if ((gpf == gpl->actframe) || ((gpf->flag & GP_FRAME_SELECT) && (is_multiedit))) {
        if (gpf == NULL) {
          continue;
        }

        for (gps = gpf->strokes.first; gps; gps = gps->next) {

          /* skip strokes that are invalid for current view */
          if (ED_gpencil_stroke_can_use(C, gps) == false) {
            continue;
          }

          for (int i = 0; i < gps->totpoints; i++) {
            bGPDspoint *pt = &gps->points[i];
            if (gps->dvert == NULL) {
              continue;
            }
            MDeformVert *dvert = &gps->dvert[i];

            if (BKE_defvert_find_index(dvert, def_nr) != NULL) {
              pt->flag &= ~GP_SPOINT_SELECT;
            }
          }
        }
      }

      /* if not multiedit, exit loop*/
      if (!is_multiedit) {
        break;
      }
    }
  }
  CTX_DATA_END;
}

/* ******************************************************** */
/* Cursor drawing */

/* check if cursor is in drawing region */
static bool gpencil_check_cursor_region(bContext *C, const int mval_i[2])
{
  ARegion *region = CTX_wm_region(C);
  ScrArea *area = CTX_wm_area(C);
  Object *ob = CTX_data_active_object(C);

  if ((ob == NULL) || (!ELEM(ob->mode,
                             OB_MODE_PAINT_GPENCIL,
                             OB_MODE_SCULPT_GPENCIL,
                             OB_MODE_WEIGHT_GPENCIL,
                             OB_MODE_VERTEX_GPENCIL))) {
    return false;
  }

  /* TODO: add more spacetypes */
  if (!ELEM(area->spacetype, SPACE_VIEW3D)) {
    return false;
  }
  if ((region) && (region->regiontype != RGN_TYPE_WINDOW)) {
    return false;
  }
  if (region) {
    return BLI_rcti_isect_pt_v(&region->winrct, mval_i);
  }
  return false;
}

/* draw eraser cursor */
void ED_gpencil_brush_draw_eraser(Brush *brush, int x, int y)
{
  short radius = (short)brush->size;

  GPUVertFormat *format = immVertexFormat();
  const uint shdr_pos = GPU_vertformat_attr_add(format, "pos", GPU_COMP_F32, 2, GPU_FETCH_FLOAT);
  immBindBuiltinProgram(GPU_SHADER_2D_UNIFORM_COLOR);

  GPU_line_smooth(true);
  GPU_blend(GPU_BLEND_ALPHA);

  immUniformColor4ub(255, 100, 100, 20);
  imm_draw_circle_fill_2d(shdr_pos, x, y, radius, 40);

  immUnbindProgram();

  immBindBuiltinProgram(GPU_SHADER_2D_LINE_DASHED_UNIFORM_COLOR);

  float viewport_size[4];
  GPU_viewport_size_get_f(viewport_size);
  immUniform2f("viewport_size", viewport_size[2], viewport_size[3]);

  immUniformColor4f(1.0f, 0.39f, 0.39f, 0.78f);
  immUniform1i("colors_len", 0); /* "simple" mode */
  immUniform1f("dash_width", 12.0f);
  immUniform1f("dash_factor", 0.5f);

  imm_draw_circle_wire_2d(shdr_pos,
                          x,
                          y,
                          radius,
                          /* XXX Dashed shader gives bad results with sets of small segments
                           * currently, temp hack around the issue. :( */
                          max_ii(8, radius / 2)); /* was fixed 40 */

  immUnbindProgram();

  GPU_blend(GPU_BLEND_NONE);
  GPU_line_smooth(false);
}

static bool gpencil_brush_cursor_poll(bContext *C)
{
  if (WM_toolsystem_active_tool_is_brush(C)) {
    return true;
  }
  return false;
}

/**
 * Helper callback for drawing the cursor itself.
 */
static void gpencil_brush_cursor_draw(bContext *C, int x, int y, void *customdata)
{
  Scene *scene = CTX_data_scene(C);
  Object *ob = CTX_data_active_object(C);
  ARegion *region = CTX_wm_region(C);
  Paint *paint = BKE_paint_get_active_from_context(C);

  bGPdata *gpd = ED_gpencil_data_get_active(C);
  Brush *brush = NULL;
  Material *ma = NULL;
  MaterialGPencilStyle *gp_style = NULL;
  float *last_mouse_position = customdata;

  /* default radius and color */
  float color[3] = {1.0f, 1.0f, 1.0f};
  float darkcolor[3];
  float radius = 3.0f;

  int mval_i[2] = {x, y};
  /* Check if cursor is in drawing region and has valid data-block. */
  if ((!gpencil_check_cursor_region(C, mval_i)) || (gpd == NULL)) {
    return;
  }

  /* for paint use paint brush size and color */
  if (gpd->flag & GP_DATA_STROKE_PAINTMODE) {
    brush = scene->toolsettings->gp_paint->paint.brush;
    if ((brush == NULL) || (brush->gpencil_settings == NULL)) {
      return;
    }

    /* while drawing hide */
    if ((gpd->runtime.sbuffer_used > 0) &&
        ((brush->gpencil_settings->flag & GP_BRUSH_STABILIZE_MOUSE) == 0) &&
        ((brush->gpencil_settings->flag & GP_BRUSH_STABILIZE_MOUSE_TEMP) == 0)) {
      return;
    }

    if ((paint->flags & PAINT_SHOW_BRUSH) == 0) {
      return;
    }

    /* eraser has special shape and use a different shader program */
    if (brush->gpencil_tool == GPAINT_TOOL_ERASE) {
      ED_gpencil_brush_draw_eraser(brush, x, y);
      return;
    }

    /* get current drawing color */
    ma = BKE_gpencil_object_material_from_brush_get(ob, brush);

    if (ma) {
      gp_style = ma->gp_style;

      /* after some testing, display the size of the brush is not practical because
       * is too disruptive and the size of cursor does not change with zoom factor.
       * The decision was to use a fix size, instead of brush->thickness value.
       */
      if ((gp_style) && (GPENCIL_PAINT_MODE(gpd)) &&
          ((brush->gpencil_settings->flag & GP_BRUSH_STABILIZE_MOUSE) == 0) &&
          ((brush->gpencil_settings->flag & GP_BRUSH_STABILIZE_MOUSE_TEMP) == 0) &&
          (brush->gpencil_tool == GPAINT_TOOL_DRAW)) {
        radius = 2.0f;
        copy_v3_v3(color, gp_style->stroke_rgba);
      }
      else {
        /* Only Tint tool must show big cursor. */
        if (brush->gpencil_tool == GPAINT_TOOL_TINT) {
          radius = brush->size;
          copy_v3_v3(color, brush->rgb);
        }
        else {
          radius = 5.0f;
          copy_v3_v3(color, brush->add_col);
        }
      }
    }
  }

  /* Sculpt use sculpt brush size */
  if (GPENCIL_SCULPT_MODE(gpd)) {
    brush = scene->toolsettings->gp_sculptpaint->paint.brush;
    if ((brush == NULL) || (brush->gpencil_settings == NULL)) {
      return;
    }
    if ((paint->flags & PAINT_SHOW_BRUSH) == 0) {
      return;
    }

    radius = brush->size;
    if (brush->gpencil_settings->sculpt_flag &
        (GP_SCULPT_FLAG_INVERT | GP_SCULPT_FLAG_TMP_INVERT)) {
      copy_v3_v3(color, brush->sub_col);
    }
    else {
      copy_v3_v3(color, brush->add_col);
    }
  }

  /* Weight Paint */
  if (GPENCIL_WEIGHT_MODE(gpd)) {
    brush = scene->toolsettings->gp_weightpaint->paint.brush;
    if ((brush == NULL) || (brush->gpencil_settings == NULL)) {
      return;
    }
    if ((paint->flags & PAINT_SHOW_BRUSH) == 0) {
      return;
    }

    radius = brush->size;
    if (brush->gpencil_settings->sculpt_flag &
        (GP_SCULPT_FLAG_INVERT | GP_SCULPT_FLAG_TMP_INVERT)) {
      copy_v3_v3(color, brush->sub_col);
    }
    else {
      copy_v3_v3(color, brush->add_col);
    }
  }

  /* For Vertex Paint use brush size. */
  if (GPENCIL_VERTEX_MODE(gpd)) {
    brush = scene->toolsettings->gp_vertexpaint->paint.brush;
    if ((brush == NULL) || (brush->gpencil_settings == NULL)) {
      return;
    }
    if ((paint->flags & PAINT_SHOW_BRUSH) == 0) {
      return;
    }

    radius = brush->size;
    copy_v3_v3(color, brush->rgb);
  }

  /* draw icon */
  GPUVertFormat *format = immVertexFormat();
  uint pos = GPU_vertformat_attr_add(format, "pos", GPU_COMP_F32, 2, GPU_FETCH_FLOAT);
  immBindBuiltinProgram(GPU_SHADER_2D_UNIFORM_COLOR);

  GPU_line_smooth(true);
  GPU_blend(GPU_BLEND_ALPHA);

  /* Inner Ring: Color from UI panel */
  immUniformColor4f(color[0], color[1], color[2], 0.8f);
  if ((gp_style) && (GPENCIL_PAINT_MODE(gpd)) &&
      ((brush->gpencil_settings->flag & GP_BRUSH_STABILIZE_MOUSE) == 0) &&
      ((brush->gpencil_settings->flag & GP_BRUSH_STABILIZE_MOUSE_TEMP) == 0) &&
      (brush->gpencil_tool == GPAINT_TOOL_DRAW)) {
    imm_draw_circle_fill_2d(pos, x, y, radius, 40);
  }
  else {
    imm_draw_circle_wire_2d(pos, x, y, radius, 40);
  }

  /* Outer Ring: Dark color for contrast on light backgrounds (e.g. gray on white) */
  mul_v3_v3fl(darkcolor, color, 0.40f);
  immUniformColor4f(darkcolor[0], darkcolor[1], darkcolor[2], 0.8f);
  imm_draw_circle_wire_2d(pos, x, y, radius + 1, 40);

  GPU_blend(GPU_BLEND_NONE);
  GPU_line_smooth(false);

  /* Draw line for lazy mouse */
  if ((last_mouse_position) && (brush->gpencil_settings->flag & GP_BRUSH_STABILIZE_MOUSE_TEMP)) {
    GPU_line_smooth(true);
    GPU_blend(GPU_BLEND_ALPHA);

    copy_v3_v3(color, brush->add_col);
    immUniformColor4f(color[0], color[1], color[2], 0.8f);

    immBegin(GPU_PRIM_LINES, 2);
    immVertex2f(pos, x, y);
    immVertex2f(pos,
                last_mouse_position[0] + region->winrct.xmin,
                last_mouse_position[1] + region->winrct.ymin);
    immEnd();

    GPU_blend(GPU_BLEND_NONE);
    GPU_line_smooth(false);
  }

  immUnbindProgram();
}

/* Turn brush cursor in on/off */
void ED_gpencil_toggle_brush_cursor(bContext *C, bool enable, void *customdata)
{
  Scene *scene = CTX_data_scene(C);
  GP_Sculpt_Settings *gset = &scene->toolsettings->gp_sculpt;
  float *lastpost = customdata;

  if (gset->paintcursor && !enable) {
    /* clear cursor */
    WM_paint_cursor_end(gset->paintcursor);
    gset->paintcursor = NULL;
  }
  else if (enable) {
    /* in some situations cursor could be duplicated, so it is better disable first if exist */
    if (gset->paintcursor) {
      /* clear cursor */
      WM_paint_cursor_end(gset->paintcursor);
      gset->paintcursor = NULL;
    }
    /* enable cursor */
    gset->paintcursor = WM_paint_cursor_activate(SPACE_TYPE_ANY,
                                                 RGN_TYPE_ANY,
                                                 gpencil_brush_cursor_poll,
                                                 gpencil_brush_cursor_draw,
                                                 (lastpost) ? customdata : NULL);
  }
}

/* set object modes */
void ED_gpencil_setup_modes(bContext *C, bGPdata *gpd, int newmode)
{
  if (!gpd) {
    return;
  }

  switch (newmode) {
    case OB_MODE_EDIT_GPENCIL:
      gpd->flag |= GP_DATA_STROKE_EDITMODE;
      gpd->flag &= ~GP_DATA_STROKE_PAINTMODE;
      gpd->flag &= ~GP_DATA_STROKE_SCULPTMODE;
      gpd->flag &= ~GP_DATA_STROKE_WEIGHTMODE;
      gpd->flag &= ~GP_DATA_STROKE_VERTEXMODE;
      ED_gpencil_toggle_brush_cursor(C, false, NULL);
      break;
    case OB_MODE_PAINT_GPENCIL:
      gpd->flag &= ~GP_DATA_STROKE_EDITMODE;
      gpd->flag |= GP_DATA_STROKE_PAINTMODE;
      gpd->flag &= ~GP_DATA_STROKE_SCULPTMODE;
      gpd->flag &= ~GP_DATA_STROKE_WEIGHTMODE;
      gpd->flag &= ~GP_DATA_STROKE_VERTEXMODE;
      ED_gpencil_toggle_brush_cursor(C, true, NULL);
      break;
    case OB_MODE_SCULPT_GPENCIL:
      gpd->flag &= ~GP_DATA_STROKE_EDITMODE;
      gpd->flag &= ~GP_DATA_STROKE_PAINTMODE;
      gpd->flag |= GP_DATA_STROKE_SCULPTMODE;
      gpd->flag &= ~GP_DATA_STROKE_WEIGHTMODE;
      gpd->flag &= ~GP_DATA_STROKE_VERTEXMODE;
      ED_gpencil_toggle_brush_cursor(C, true, NULL);
      break;
    case OB_MODE_WEIGHT_GPENCIL:
      gpd->flag &= ~GP_DATA_STROKE_EDITMODE;
      gpd->flag &= ~GP_DATA_STROKE_PAINTMODE;
      gpd->flag &= ~GP_DATA_STROKE_SCULPTMODE;
      gpd->flag |= GP_DATA_STROKE_WEIGHTMODE;
      gpd->flag &= ~GP_DATA_STROKE_VERTEXMODE;
      ED_gpencil_toggle_brush_cursor(C, true, NULL);
      break;
    case OB_MODE_VERTEX_GPENCIL:
      gpd->flag &= ~GP_DATA_STROKE_EDITMODE;
      gpd->flag &= ~GP_DATA_STROKE_PAINTMODE;
      gpd->flag &= ~GP_DATA_STROKE_SCULPTMODE;
      gpd->flag &= ~GP_DATA_STROKE_WEIGHTMODE;
      gpd->flag |= GP_DATA_STROKE_VERTEXMODE;
      ED_gpencil_toggle_brush_cursor(C, true, NULL);
      break;
    default:
      gpd->flag &= ~GP_DATA_STROKE_EDITMODE;
      gpd->flag &= ~GP_DATA_STROKE_PAINTMODE;
      gpd->flag &= ~GP_DATA_STROKE_SCULPTMODE;
      gpd->flag &= ~GP_DATA_STROKE_WEIGHTMODE;
      gpd->flag &= ~GP_DATA_STROKE_VERTEXMODE;
      ED_gpencil_toggle_brush_cursor(C, false, NULL);
      break;
  }
}

/**
 * Helper to convert 2d to 3d for simple drawing buffer.
 */
static void gpencil_stroke_convertcoords(ARegion *region,
                                         const tGPspoint *point2D,
                                         const float origin[3],
                                         float out[3])
{
  float mval_f[2] = {(float)point2D->x, (float)point2D->y};
  float mval_prj[2];
  float rvec[3], dvec[3];
  float zfac;

  copy_v3_v3(rvec, origin);

  zfac = ED_view3d_calc_zfac(region->regiondata, rvec, NULL);

  if (ED_view3d_project_float_global(region, rvec, mval_prj, V3D_PROJ_TEST_NOP) ==
      V3D_PROJ_RET_OK) {
    sub_v2_v2v2(mval_f, mval_prj, mval_f);
    ED_view3d_win_to_delta(region, mval_f, dvec, zfac);
    sub_v3_v3v3(out, rvec, dvec);
  }
  else {
    zero_v3(out);
  }
}

/**
 * Convert 2d #tGPspoint to 3d #bGPDspoint.
 */
void ED_gpencil_tpoint_to_point(ARegion *region,
                                float origin[3],
                                const tGPspoint *tpt,
                                bGPDspoint *pt)
{
  float p3d[3];
  /* conversion to 3d format */
  gpencil_stroke_convertcoords(region, tpt, origin, p3d);
  copy_v3_v3(&pt->x, p3d);
  zero_v4(pt->vert_color);

  pt->pressure = tpt->pressure;
  pt->strength = tpt->strength;
  pt->uv_fac = tpt->uv_fac;
  pt->uv_rot = tpt->uv_rot;
}

/**
 * Recalculate UV for any stroke using the material.
 */
void ED_gpencil_update_color_uv(Main *bmain, Material *mat)
{
  Material *gps_ma = NULL;
  /* read all strokes  */
  for (Object *ob = bmain->objects.first; ob; ob = ob->id.next) {
    if (ob->type == OB_GPENCIL) {
      bGPdata *gpd = ob->data;
      if (gpd == NULL) {
        continue;
      }

      LISTBASE_FOREACH (bGPDlayer *, gpl, &gpd->layers) {
        /* only editable and visible layers are considered */
        if (BKE_gpencil_layer_is_editable(gpl)) {
          LISTBASE_FOREACH (bGPDframe *, gpf, &gpl->frames) {
            LISTBASE_FOREACH (bGPDstroke *, gps, &gpf->strokes) {
              /* check if it is editable */
              if (ED_gpencil_stroke_material_editable(ob, gpl, gps) == false) {
                continue;
              }
              gps_ma = BKE_gpencil_material(ob, gps->mat_nr + 1);
              /* update */
              if ((gps_ma) && (gps_ma == mat)) {
                BKE_gpencil_stroke_uv_update(gps);
              }
            }
          }
        }
      }
      DEG_id_tag_update(&gpd->id, ID_RECALC_TRANSFORM | ID_RECALC_GEOMETRY);
    }
  }
}

static bool gpencil_check_collision(bGPDstroke *gps,
                                    bGPDstroke **gps_array,
                                    GHash *all_2d,
                                    int totstrokes,
                                    const float p2d_a1[2],
                                    const float p2d_a2[2],
                                    float r_hit[2])
{
  bool hit = false;
  /* check segment with all segments of all strokes */
  for (int s = 0; s < totstrokes; s++) {
    bGPDstroke *gps_iter = gps_array[s];
    if (gps_iter->totpoints < 2) {
      continue;
    }
    /* get stroke 2d version */
    float(*points2d)[2] = BLI_ghash_lookup(all_2d, gps_iter);

    for (int i2 = 0; i2 < gps_iter->totpoints - 1; i2++) {
      float p2d_b1[2], p2d_b2[2];
      copy_v2_v2(p2d_b1, points2d[i2]);
      copy_v2_v2(p2d_b2, points2d[i2 + 1]);

      /* don't self check */
      if (gps == gps_iter) {
        if (equals_v2v2(p2d_a1, p2d_b1) || equals_v2v2(p2d_a1, p2d_b2)) {
          continue;
        }
        if (equals_v2v2(p2d_a2, p2d_b1) || equals_v2v2(p2d_a2, p2d_b2)) {
          continue;
        }
      }
      /* check collision */
      int check = isect_seg_seg_v2_point(p2d_a1, p2d_a2, p2d_b1, p2d_b2, r_hit);
      if (check > 0) {
        hit = true;
        break;
      }
    }

    if (hit) {
      break;
    }
  }

  if (!hit) {
    zero_v2(r_hit);
  }

  return hit;
}

static void gpencil_copy_points(
    bGPDstroke *gps, bGPDspoint *pt, bGPDspoint *pt_final, int i, int i2)
{
  /* don't copy same point */
  if (i == i2) {
    return;
  }

  copy_v3_v3(&pt_final->x, &pt->x);
  pt_final->pressure = pt->pressure;
  pt_final->strength = pt->strength;
  pt_final->time = pt->time;
  pt_final->flag = pt->flag;
  pt_final->uv_fac = pt->uv_fac;
  pt_final->uv_rot = pt->uv_rot;
  copy_v4_v4(pt_final->vert_color, pt->vert_color);

  if (gps->dvert != NULL) {
    MDeformVert *dvert = &gps->dvert[i];
    MDeformVert *dvert_final = &gps->dvert[i2];
    MEM_SAFE_FREE(dvert_final->dw);

    dvert_final->totweight = dvert->totweight;
    if (dvert->dw == NULL) {
      dvert_final->dw = NULL;
      dvert_final->totweight = 0;
    }
    else {
      dvert_final->dw = MEM_dupallocN(dvert->dw);
    }
  }
}

static void gpencil_insert_point(bGPdata *gpd,
                                 bGPDstroke *gps,
                                 bGPDspoint *a_pt,
                                 bGPDspoint *b_pt,
                                 const float co_a[3],
                                 const float co_b[3])
{
  bGPDspoint *temp_points;
  int totnewpoints, oldtotpoints;

  totnewpoints = gps->totpoints;
  if (a_pt) {
    totnewpoints++;
  }
  if (b_pt) {
    totnewpoints++;
  }

  /* duplicate points in a temp area */
  temp_points = MEM_dupallocN(gps->points);
  oldtotpoints = gps->totpoints;

  /* look index of base points because memory is changed when resize points array */
  int a_idx = -1;
  int b_idx = -1;
  for (int i = 0; i < oldtotpoints; i++) {
    bGPDspoint *pt = &gps->points[i];
    if (pt == a_pt) {
      a_idx = i;
    }
    if (pt == b_pt) {
      b_idx = i;
    }
  }

  /* resize the points arrays */
  gps->totpoints = totnewpoints;
  gps->points = MEM_recallocN(gps->points, sizeof(*gps->points) * gps->totpoints);
  if (gps->dvert != NULL) {
    gps->dvert = MEM_recallocN(gps->dvert, sizeof(*gps->dvert) * gps->totpoints);
  }

  /* copy all points */
  int i2 = 0;
  for (int i = 0; i < oldtotpoints; i++) {
    bGPDspoint *pt = &temp_points[i];
    bGPDspoint *pt_final = &gps->points[i2];
    gpencil_copy_points(gps, pt, pt_final, i, i2);

    /* create new point duplicating point and copy location */
    if (ELEM(i, a_idx, b_idx)) {
      i2++;
      pt_final = &gps->points[i2];
      gpencil_copy_points(gps, pt, pt_final, i, i2);
      copy_v3_v3(&pt_final->x, (i == a_idx) ? co_a : co_b);

      /* Un-select. */
      pt_final->flag &= ~GP_SPOINT_SELECT;
      /* tag to avoid more checking with this point */
      pt_final->flag |= GP_SPOINT_TAG;
    }

    i2++;
  }
  /* Calc geometry data. */
  BKE_gpencil_stroke_geometry_update(gpd, gps);

  MEM_SAFE_FREE(temp_points);
}

static float gpencil_calc_factor(const float p2d_a1[2],
                                 const float p2d_a2[2],
                                 const float r_hit2d[2])
{
  float dist1 = len_squared_v2v2(p2d_a1, p2d_a2);
  float dist2 = len_squared_v2v2(p2d_a1, r_hit2d);
  float f = dist1 > 0.0f ? dist2 / dist1 : 0.0f;

  /* apply a correction factor */
  float v1[2];
  interp_v2_v2v2(v1, p2d_a1, p2d_a2, f);
  float dist3 = len_squared_v2v2(p2d_a1, v1);
  float f1 = dist1 > 0.0f ? dist3 / dist1 : 0.0f;
  f = f + (f - f1);

  return f;
}

/* extend selection to stroke intersections */
int ED_gpencil_select_stroke_segment(bGPdata *gpd,
                                     bGPDlayer *gpl,
                                     bGPDstroke *gps,
                                     bGPDspoint *pt,
                                     bool select,
                                     bool insert,
                                     const float scale,
                                     float r_hita[3],
                                     float r_hitb[3])
{
  if (gps->totpoints < 2) {
    return 0;
  }
  const float min_factor = 0.0015f;
  bGPDspoint *pta1 = NULL;
  bGPDspoint *pta2 = NULL;
  float f = 0.0f;
  int i2 = 0;

  bGPDlayer *gpl_orig = (gpl->runtime.gpl_orig) ? gpl->runtime.gpl_orig : gpl;
  bGPDframe *gpf = gpl_orig->actframe;
  if (gpf == NULL) {
    return 0;
  }

  int memsize = BLI_listbase_count(&gpf->strokes);
  bGPDstroke **gps_array = MEM_callocN(sizeof(bGPDstroke *) * memsize, __func__);

  /* save points */
  bGPDspoint *oldpoints = MEM_dupallocN(gps->points);

  /* Save list of strokes to check */
  int totstrokes = 0;
  LISTBASE_FOREACH (bGPDstroke *, gps_iter, &gpf->strokes) {
    if (gps_iter->totpoints < 2) {
      continue;
    }
    gps_array[totstrokes] = gps_iter;
    totstrokes++;
  }

  if (totstrokes == 0) {
    return 0;
  }

  /* look for index of the current point */
  int cur_idx = -1;
  for (int i = 0; i < gps->totpoints; i++) {
    pta1 = &gps->points[i];
    if (pta1 == pt) {
      cur_idx = i;
      break;
    }
  }
  if (cur_idx < 0) {
    return 0;
  }

  /* convert all gps points to 2d and save in a hash to avoid recalculation  */
  int direction = 0;
  float(*points2d)[2] = MEM_mallocN(sizeof(*points2d) * gps->totpoints,
                                    "GP Stroke temp 2d points");
  BKE_gpencil_stroke_2d_flat_ref(
      gps->points, gps->totpoints, gps->points, gps->totpoints, points2d, scale, &direction);

  GHash *all_2d = BLI_ghash_ptr_new(__func__);

  for (int s = 0; s < totstrokes; s++) {
    bGPDstroke *gps_iter = gps_array[s];
    float(*points2d_iter)[2] = MEM_mallocN(sizeof(*points2d_iter) * gps_iter->totpoints, __func__);

    /* the extremes of the stroke are scaled to improve collision detection
     * for near lines */
    BKE_gpencil_stroke_2d_flat_ref(gps->points,
                                   gps->totpoints,
                                   gps_iter->points,
                                   gps_iter->totpoints,
                                   points2d_iter,
                                   scale,
                                   &direction);
    BLI_ghash_insert(all_2d, gps_iter, points2d_iter);
  }

  bool hit_a = false;
  bool hit_b = false;
  float p2d_a1[2] = {0.0f, 0.0f};
  float p2d_a2[2] = {0.0f, 0.0f};
  float r_hit2d[2];
  bGPDspoint *hit_pointa = NULL;
  bGPDspoint *hit_pointb = NULL;

  /* analyze points before current */
  if (cur_idx > 0) {
    for (int i = cur_idx; i >= 0; i--) {
      pta1 = &gps->points[i];
      copy_v2_v2(p2d_a1, points2d[i]);

      i2 = i - 1;
      CLAMP_MIN(i2, 0);
      pta2 = &gps->points[i2];
      copy_v2_v2(p2d_a2, points2d[i2]);

      hit_a = gpencil_check_collision(gps, gps_array, all_2d, totstrokes, p2d_a1, p2d_a2, r_hit2d);

      if (select) {
        pta1->flag |= GP_SPOINT_SELECT;
      }
      else {
        pta1->flag &= ~GP_SPOINT_SELECT;
      }

      if (hit_a) {
        f = gpencil_calc_factor(p2d_a1, p2d_a2, r_hit2d);
        interp_v3_v3v3(r_hita, &pta1->x, &pta2->x, f);
        if (f > min_factor) {
          hit_pointa = pta2; /* first point is second (inverted loop) */
        }
        else {
          pta1->flag &= ~GP_SPOINT_SELECT;
        }
        break;
      }
    }
  }

  /* analyze points after current */
  for (int i = cur_idx; i < gps->totpoints; i++) {
    pta1 = &gps->points[i];
    copy_v2_v2(p2d_a1, points2d[i]);

    i2 = i + 1;
    CLAMP_MAX(i2, gps->totpoints - 1);
    pta2 = &gps->points[i2];
    copy_v2_v2(p2d_a2, points2d[i2]);

    hit_b = gpencil_check_collision(gps, gps_array, all_2d, totstrokes, p2d_a1, p2d_a2, r_hit2d);

    if (select) {
      pta1->flag |= GP_SPOINT_SELECT;
    }
    else {
      pta1->flag &= ~GP_SPOINT_SELECT;
    }

    if (hit_b) {
      f = gpencil_calc_factor(p2d_a1, p2d_a2, r_hit2d);
      interp_v3_v3v3(r_hitb, &pta1->x, &pta2->x, f);
      if (f > min_factor) {
        hit_pointb = pta1;
      }
      else {
        pta1->flag &= ~GP_SPOINT_SELECT;
      }
      break;
    }
  }

  /* insert new point in the collision points */
  if (insert) {
    gpencil_insert_point(gpd, gps, hit_pointa, hit_pointb, r_hita, r_hitb);
  }

  /* free memory */
  if (all_2d) {
    GHashIterator gh_iter;
    GHASH_ITER (gh_iter, all_2d) {
      float(*p2d)[2] = BLI_ghashIterator_getValue(&gh_iter);
      MEM_SAFE_FREE(p2d);
    }
    BLI_ghash_free(all_2d, NULL, NULL);
  }

  /* if no hit, reset selection flag */
  if ((!hit_a) && (!hit_b)) {
    for (int i = 0; i < gps->totpoints; i++) {
      pta1 = &gps->points[i];
      pta2 = &oldpoints[i];
      pta1->flag = pta2->flag;
    }
  }

  MEM_SAFE_FREE(points2d);
  MEM_SAFE_FREE(gps_array);
  MEM_SAFE_FREE(oldpoints);

  /* return type of hit */
  if ((hit_a) && (hit_b)) {
    return 3;
  }
  if (hit_a) {
    return 1;
  }
  if (hit_b) {
    return 2;
  }
  return 0;
}

void ED_gpencil_select_toggle_all(bContext *C, int action)
{
  Object *ob = CTX_data_active_object(C);
  bGPdata *gpd = ob->data;

  /* for "toggle", test for existing selected strokes */
  if (action == SEL_TOGGLE) {
    action = SEL_SELECT;

    CTX_DATA_BEGIN (C, bGPDstroke *, gps, editable_gpencil_strokes) {
      if (gps->flag & GP_STROKE_SELECT) {
        action = SEL_DESELECT;
        break; /* XXX: this only gets out of the inner loop. */
      }
    }
    CTX_DATA_END;
  }

  /* if deselecting, we need to deselect strokes across all frames
   * - Currently, an exception is only given for deselection
   *   Selecting and toggling should only affect what's visible,
   *   while deselecting helps clean up unintended/forgotten
   *   stuff on other frames
   */
  if (action == SEL_DESELECT) {
    /* deselect strokes across editable layers
     * NOTE: we limit ourselves to editable layers, since once a layer is "locked/hidden
     *       nothing should be able to touch it
     */
    /* Set selection index to 0. */
    gpd->select_last_index = 0;

    CTX_DATA_BEGIN (C, bGPDlayer *, gpl, editable_gpencil_layers) {

      /* deselect all strokes on all frames */
      LISTBASE_FOREACH (bGPDframe *, gpf, &gpl->frames) {
        bGPDstroke *gps;

        for (gps = gpf->strokes.first; gps; gps = gps->next) {
          bGPDspoint *pt;
          int i;

          /* only edit strokes that are valid in this view... */
          if (ED_gpencil_stroke_can_use(C, gps)) {
            for (i = 0, pt = gps->points; i < gps->totpoints; i++, pt++) {
              pt->flag &= ~GP_SPOINT_SELECT;
            }

            gps->flag &= ~GP_STROKE_SELECT;
            BKE_gpencil_stroke_select_index_reset(gps);
          }
        }
      }
    }
    CTX_DATA_END;
  }
  else {
    /* select or deselect all strokes */
    CTX_DATA_BEGIN (C, bGPDstroke *, gps, editable_gpencil_strokes) {
      bGPDspoint *pt;
      int i;
      bool selected = false;

      /* Change selection status of all points, then make the stroke match */
      for (i = 0, pt = gps->points; i < gps->totpoints; i++, pt++) {
        switch (action) {
          case SEL_SELECT:
            pt->flag |= GP_SPOINT_SELECT;
            break;
#if 0
          case SEL_DESELECT:
           pt->flag &= ~GP_SPOINT_SELECT;
           break;
#endif
          case SEL_INVERT:
            pt->flag ^= GP_SPOINT_SELECT;
            break;
        }

        if (pt->flag & GP_SPOINT_SELECT) {
          selected = true;
        }
      }

      /* Change status of stroke */
      if (selected) {
        gps->flag |= GP_STROKE_SELECT;
        BKE_gpencil_stroke_select_index_set(gpd, gps);
      }
      else {
        gps->flag &= ~GP_STROKE_SELECT;
        BKE_gpencil_stroke_select_index_reset(gps);
      }
    }
    CTX_DATA_END;
  }
}

void ED_gpencil_select_curve_toggle_all(bContext *C, int action)
{
  /* if toggle, check if we need to select or deselect */
  if (action == SEL_TOGGLE) {
    action = SEL_SELECT;
    GP_EDITABLE_CURVES_BEGIN(gps_iter, C, gpl, gps, gpc)
    {
      if (gpc->flag & GP_CURVE_SELECT) {
        action = SEL_DESELECT;
      }
    }
    GP_EDITABLE_CURVES_END(gps_iter);
  }

  if (action == SEL_DESELECT) {
    /* Set selection index to 0. */
    Object *ob = CTX_data_active_object(C);
    bGPdata *gpd = ob->data;
    gpd->select_last_index = 0;

    GP_EDITABLE_CURVES_BEGIN(gps_iter, C, gpl, gps, gpc)
    {
      for (int i = 0; i < gpc->tot_curve_points; i++) {
        bGPDcurve_point *gpc_pt = &gpc->curve_points[i];
        BezTriple *bezt = &gpc_pt->bezt;
        gpc_pt->flag &= ~GP_CURVE_POINT_SELECT;
        BEZT_DESEL_ALL(bezt);
      }
      gpc->flag &= ~GP_CURVE_SELECT;
      gps->flag &= ~GP_STROKE_SELECT;
      BKE_gpencil_stroke_select_index_reset(gps);
    }
    GP_EDITABLE_CURVES_END(gps_iter);
  }
  else {
    GP_EDITABLE_STROKES_BEGIN (gps_iter, C, gpl, gps) {
      Object *ob = CTX_data_active_object(C);
      bGPdata *gpd = ob->data;
      bool selected = false;

      /* Make sure stroke has an editcurve */
      if (gps->editcurve == NULL) {
        BKE_gpencil_stroke_editcurve_update(gpd, gpl, gps);
        gps->flag |= GP_STROKE_NEEDS_CURVE_UPDATE;
        BKE_gpencil_stroke_geometry_update(gpd, gps);
      }

      bGPDcurve *gpc = gps->editcurve;
      for (int i = 0; i < gpc->tot_curve_points; i++) {
        bGPDcurve_point *gpc_pt = &gpc->curve_points[i];
        BezTriple *bezt = &gpc_pt->bezt;
        switch (action) {
          case SEL_SELECT:
            gpc_pt->flag |= GP_CURVE_POINT_SELECT;
            BEZT_SEL_ALL(bezt);
            break;
          case SEL_INVERT:
            gpc_pt->flag ^= GP_CURVE_POINT_SELECT;
            BEZT_SEL_INVERT(bezt);
            break;
          default:
            break;
        }

        if (gpc_pt->flag & GP_CURVE_POINT_SELECT) {
          selected = true;
        }
      }

      if (selected) {
        gpc->flag |= GP_CURVE_SELECT;
        gps->flag |= GP_STROKE_SELECT;
        BKE_gpencil_stroke_select_index_set(gpd, gps);
      }
      else {
        gpc->flag &= ~GP_CURVE_SELECT;
        gps->flag &= ~GP_STROKE_SELECT;
        BKE_gpencil_stroke_select_index_reset(gps);
      }
    }
    GP_EDITABLE_STROKES_END(gps_iter);
  }
}

/**
 * Ensure the #tGPspoint buffer (while drawing stroke)
 * size is enough to save all points of the stroke.
 */
tGPspoint *ED_gpencil_sbuffer_ensure(tGPspoint *buffer_array,
                                     int *buffer_size,
                                     int *buffer_used,
                                     const bool clear)
{
  tGPspoint *p = NULL;

  /* By default a buffer is created with one block with a predefined number of free points,
   * if the size is not enough, the cache is reallocated adding a new block of free points.
   * This is done in order to keep cache small and improve speed. */
  if (*buffer_used + 1 > *buffer_size) {
    if ((*buffer_size == 0) || (buffer_array == NULL)) {
      p = MEM_callocN(sizeof(struct tGPspoint) * GP_STROKE_BUFFER_CHUNK, "GPencil Sbuffer");
      *buffer_size = GP_STROKE_BUFFER_CHUNK;
    }
    else {
      *buffer_size += GP_STROKE_BUFFER_CHUNK;
      p = MEM_recallocN(buffer_array, sizeof(struct tGPspoint) * *buffer_size);
    }

    if (p == NULL) {
      *buffer_size = *buffer_used = 0;
    }

    buffer_array = p;
  }

  /* clear old data */
  if (clear) {
    *buffer_used = 0;
    if (buffer_array != NULL) {
      memset(buffer_array, 0, sizeof(tGPspoint) * *buffer_size);
    }
  }

  return buffer_array;
}

void ED_gpencil_sbuffer_update_eval(bGPdata *gpd, Object *ob_eval)
{
  bGPdata *gpd_eval = (bGPdata *)ob_eval->data;

  gpd_eval->runtime.sbuffer = gpd->runtime.sbuffer;
  gpd_eval->runtime.sbuffer_sflag = gpd->runtime.sbuffer_sflag;
  gpd_eval->runtime.sbuffer_used = gpd->runtime.sbuffer_used;
  gpd_eval->runtime.sbuffer_size = gpd->runtime.sbuffer_size;
  gpd_eval->runtime.tot_cp_points = gpd->runtime.tot_cp_points;
  gpd_eval->runtime.cp_points = gpd->runtime.cp_points;
}

/**
 * Tag all scene grease pencil object to update.
 */
void ED_gpencil_tag_scene_gpencil(Scene *scene)
{
  /* Mark all grease pencil data-blocks of the scene. */
  FOREACH_SCENE_COLLECTION_BEGIN (scene, collection) {
    FOREACH_COLLECTION_OBJECT_RECURSIVE_BEGIN (collection, ob) {
      if (ob->type == OB_GPENCIL) {
        bGPdata *gpd = (bGPdata *)ob->data;
        gpd->flag |= GP_DATA_CACHE_IS_DIRTY;
        DEG_id_tag_update(&gpd->id, ID_RECALC_TRANSFORM | ID_RECALC_GEOMETRY);
      }
    }
    FOREACH_COLLECTION_OBJECT_RECURSIVE_END;
  }
  FOREACH_SCENE_COLLECTION_END;

  DEG_id_tag_update(&scene->id, ID_RECALC_COPY_ON_WRITE);

  WM_main_add_notifier(NC_GPENCIL | NA_EDITED, NULL);
}

void ED_gpencil_fill_vertex_color_set(ToolSettings *ts, Brush *brush, bGPDstroke *gps)
{
  const bool is_vertex = (GPENCIL_USE_VERTEX_COLOR_FILL(ts, brush) &&
                          (brush->gpencil_settings->brush_draw_mode != GP_BRUSH_MODE_MATERIAL)) ||
                         (!GPENCIL_USE_VERTEX_COLOR_FILL(ts, brush) &&
                          (brush->gpencil_settings->brush_draw_mode == GP_BRUSH_MODE_VERTEXCOLOR));
  if (is_vertex) {
    copy_v3_v3(gps->vert_color_fill, brush->rgb);
    gps->vert_color_fill[3] = brush->gpencil_settings->vertex_factor;
    srgb_to_linearrgb_v4(gps->vert_color_fill, gps->vert_color_fill);
  }
  else {
    zero_v4(gps->vert_color_fill);
  }
}

void ED_gpencil_point_vertex_color_set(ToolSettings *ts,
                                       Brush *brush,
                                       bGPDspoint *pt,
                                       tGPspoint *tpt)
{
  const bool is_vertex = (GPENCIL_USE_VERTEX_COLOR_STROKE(ts, brush) &&
                          (brush->gpencil_settings->brush_draw_mode != GP_BRUSH_MODE_MATERIAL)) ||
                         (!GPENCIL_USE_VERTEX_COLOR_STROKE(ts, brush) &&
                          (brush->gpencil_settings->brush_draw_mode == GP_BRUSH_MODE_VERTEXCOLOR));

  if (is_vertex) {
    if (tpt == NULL) {
      copy_v3_v3(pt->vert_color, brush->rgb);
      pt->vert_color[3] = brush->gpencil_settings->vertex_factor;
      srgb_to_linearrgb_v4(pt->vert_color, pt->vert_color);
    }
    else {
      copy_v3_v3(pt->vert_color, tpt->vert_color);
      pt->vert_color[3] = brush->gpencil_settings->vertex_factor;
    }
  }
  else {
    zero_v4(pt->vert_color);
  }
}

void ED_gpencil_init_random_settings(Brush *brush,
                                     const int mval[2],
                                     GpRandomSettings *random_settings)
{
  int seed = ((uint)(ceil(PIL_check_seconds_timer())) + 1) % 128;
  /* Use mouse position to get randomness. */
  int ix = mval[0] * seed;
  int iy = mval[1] * seed;
  int iz = ix + iy * seed;
  zero_v3(random_settings->hsv);

  BrushGpencilSettings *brush_settings = brush->gpencil_settings;
  /* Random to Hue. */
  if (brush_settings->random_hue > 0.0f) {
    float rand = BLI_hash_int_01(BLI_hash_int_2d(ix, iy)) * 2.0f - 1.0f;
    random_settings->hsv[0] = rand * brush_settings->random_hue * 0.5f;
  }
  /* Random to Saturation. */
  if (brush_settings->random_saturation > 0.0f) {
    float rand = BLI_hash_int_01(BLI_hash_int_2d(iy, ix)) * 2.0f - 1.0f;
    random_settings->hsv[1] = rand * brush_settings->random_saturation;
  }
  /* Random to Value. */
  if (brush_settings->random_value > 0.0f) {
    float rand = BLI_hash_int_01(BLI_hash_int_2d(ix * iz, iy * iz)) * 2.0f - 1.0f;
    random_settings->hsv[2] = rand * brush_settings->random_value;
  }

  /* Random to pressure. */
  if (brush_settings->draw_random_press > 0.0f) {
    random_settings->pressure = BLI_hash_int_01(BLI_hash_int_2d(ix + iz, iy + iz)) * 2.0f - 1.0f;
  }

  /* Random to color strength. */
  if (brush_settings->draw_random_strength) {
    random_settings->strength = BLI_hash_int_01(BLI_hash_int_2d(ix + iy, iy + iz + ix)) * 2.0f -
                                1.0f;
  }

  /* Random to uv texture rotation. */
  if (brush_settings->uv_random > 0.0f) {
    random_settings->uv = BLI_hash_int_01(BLI_hash_int_2d(iy + iz, ix * iz)) * 2.0f - 1.0f;
  }
}

static void gpencil_sbuffer_vertex_color_random(
    bGPdata *gpd, Brush *brush, tGPspoint *tpt, const float random_color[3], float pen_pressure)
{
  BrushGpencilSettings *brush_settings = brush->gpencil_settings;
  if (brush_settings->flag & GP_BRUSH_GROUP_RANDOM) {
    int seed = ((uint)(ceil(PIL_check_seconds_timer())) + 1) % 128;

    int ix = (int)(tpt->x * seed);
    int iy = (int)(tpt->y * seed);
    int iz = ix + iy * seed;
    float hsv[3];
    float factor_value[3];
    zero_v3(factor_value);

    /* Apply randomness to Hue. */
    if (brush_settings->random_hue > 0.0f) {
      if ((brush_settings->flag2 & GP_BRUSH_USE_HUE_AT_STROKE) == 0) {

        float rand = BLI_hash_int_01(BLI_hash_int_2d(ix, gpd->runtime.sbuffer_used)) * 2.0f - 1.0f;
        factor_value[0] = rand * brush_settings->random_hue * 0.5f;
      }
      else {
        factor_value[0] = random_color[0];
      }

      /* Apply random curve. */
      if (brush_settings->flag2 & GP_BRUSH_USE_HUE_RAND_PRESS) {
        factor_value[0] *= BKE_curvemapping_evaluateF(
            brush_settings->curve_rand_hue, 0, pen_pressure);
      }
    }

    /* Apply randomness to Saturation. */
    if (brush_settings->random_saturation > 0.0f) {
      if ((brush_settings->flag2 & GP_BRUSH_USE_SAT_AT_STROKE) == 0) {
        float rand = BLI_hash_int_01(BLI_hash_int_2d(iy, gpd->runtime.sbuffer_used)) * 2.0f - 1.0f;
        factor_value[1] = rand * brush_settings->random_saturation;
      }
      else {
        factor_value[1] = random_color[1];
      }

      /* Apply random curve. */
      if (brush_settings->flag2 & GP_BRUSH_USE_SAT_RAND_PRESS) {
        factor_value[1] *= BKE_curvemapping_evaluateF(
            brush_settings->curve_rand_saturation, 0, pen_pressure);
      }
    }

    /* Apply randomness to Value. */
    if (brush_settings->random_value > 0.0f) {
      if ((brush_settings->flag2 & GP_BRUSH_USE_VAL_AT_STROKE) == 0) {
        float rand = BLI_hash_int_01(BLI_hash_int_2d(iz, gpd->runtime.sbuffer_used)) * 2.0f - 1.0f;
        factor_value[2] = rand * brush_settings->random_value;
      }
      else {
        factor_value[2] = random_color[2];
      }

      /* Apply random curve. */
      if (brush_settings->flag2 & GP_BRUSH_USE_VAL_RAND_PRESS) {
        factor_value[2] *= BKE_curvemapping_evaluateF(
            brush_settings->curve_rand_value, 0, pen_pressure);
      }
    }

    rgb_to_hsv_v(tpt->vert_color, hsv);
    add_v3_v3(hsv, factor_value);
    /* For Hue need to cover all range, but for Saturation and Value
     * is not logic because the effect is too hard, so the value is just clamped. */
    if (hsv[0] < 0.0f) {
      hsv[0] += 1.0f;
    }
    else if (hsv[0] > 1.0f) {
      hsv[0] -= 1.0f;
    }

    CLAMP3(hsv, 0.0f, 1.0f);
    hsv_to_rgb_v(hsv, tpt->vert_color);
  }
}

void ED_gpencil_sbuffer_vertex_color_set(Depsgraph *depsgraph,
                                         Object *ob,
                                         ToolSettings *ts,
                                         Brush *brush,
                                         Material *material,
                                         float random_color[3],
                                         float pen_pressure)
{
  bGPdata *gpd = (bGPdata *)ob->data;
  Object *ob_eval = (Object *)DEG_get_evaluated_id(depsgraph, &ob->id);
  bGPdata *gpd_eval = (bGPdata *)ob_eval->data;
  MaterialGPencilStyle *gp_style = material->gp_style;

  const bool is_vertex_fill =
      (GPENCIL_USE_VERTEX_COLOR_FILL(ts, brush) &&
       (brush->gpencil_settings->brush_draw_mode != GP_BRUSH_MODE_MATERIAL)) ||
      (!GPENCIL_USE_VERTEX_COLOR_FILL(ts, brush) &&
       (brush->gpencil_settings->brush_draw_mode == GP_BRUSH_MODE_VERTEXCOLOR));

  const bool is_vertex_stroke =
      (GPENCIL_USE_VERTEX_COLOR_STROKE(ts, brush) &&
       (brush->gpencil_settings->brush_draw_mode != GP_BRUSH_MODE_MATERIAL)) ||
      (!GPENCIL_USE_VERTEX_COLOR_STROKE(ts, brush) &&
       (brush->gpencil_settings->brush_draw_mode == GP_BRUSH_MODE_VERTEXCOLOR));

  int idx = gpd->runtime.sbuffer_used;
  tGPspoint *tpt = (tGPspoint *)gpd->runtime.sbuffer + idx;

  float vertex_color[4];
  copy_v3_v3(vertex_color, brush->rgb);
  vertex_color[3] = brush->gpencil_settings->vertex_factor;
  srgb_to_linearrgb_v4(vertex_color, vertex_color);

  /* Copy fill vertex color. */
  if (is_vertex_fill) {
    copy_v4_v4(gpd->runtime.vert_color_fill, vertex_color);
  }
  else {
    copy_v4_v4(gpd->runtime.vert_color_fill, gp_style->fill_rgba);
  }
  /* Copy stroke vertex color. */
  if (is_vertex_stroke) {
    copy_v4_v4(tpt->vert_color, vertex_color);
  }
  else {
    copy_v4_v4(tpt->vert_color, gp_style->stroke_rgba);
  }

  /* Random Color. */
  gpencil_sbuffer_vertex_color_random(gpd, brush, tpt, random_color, pen_pressure);

  /* Copy to evaluate data because paint operators don't tag refresh until end for speedup
   * painting. */
  if (gpd_eval != NULL) {
    copy_v4_v4(gpd_eval->runtime.vert_color_fill, gpd->runtime.vert_color_fill);
    gpd_eval->runtime.matid = gpd->runtime.matid;
  }
}

/* Get the bigger 2D bound box points. */
void ED_gpencil_projected_2d_bound_box(GP_SpaceConversion *gsc,
                                       bGPDstroke *gps,
                                       const float diff_mat[4][4],
                                       float r_min[2],
                                       float r_max[2])
{
  float bounds[8][2];
  BoundBox bb;
  BKE_boundbox_init_from_minmax(&bb, gps->boundbox_min, gps->boundbox_max);

  /* Project 8 vertices in 2D. */
  for (int i = 0; i < 8; i++) {
    bGPDspoint pt_dummy, pt_dummy_ps;
    copy_v3_v3(&pt_dummy.x, bb.vec[i]);
    gpencil_point_to_parent_space(&pt_dummy, diff_mat, &pt_dummy_ps);
    gpencil_point_to_xy_fl(gsc, gps, &pt_dummy_ps, &bounds[i][0], &bounds[i][1]);
  }

  /* Take extremes. */
  INIT_MINMAX2(r_min, r_max);
  for (int i = 0; i < 8; i++) {
    minmax_v2v2_v2(r_min, r_max, bounds[i]);
  }

  /* Ensure the bounding box is oriented to axis. */
  if (r_max[0] < r_min[0]) {
    SWAP(float, r_min[0], r_max[0]);
  }
  if (r_max[1] < r_min[1]) {
    SWAP(float, r_min[1], r_max[1]);
  }
}

/* Check if the stroke collides with brush. */
bool ED_gpencil_stroke_check_collision(GP_SpaceConversion *gsc,
                                       bGPDstroke *gps,
                                       const float mouse[2],
                                       const int radius,
                                       const float diff_mat[4][4])
{
  const int offset = (int)ceil(sqrt((radius * radius) * 2));
  float boundbox_min[2];
  float boundbox_max[2];

  /* Check we have something to use (only for old files). */
  if (is_zero_v3(gps->boundbox_min)) {
    BKE_gpencil_stroke_boundingbox_calc(gps);
  }

  ED_gpencil_projected_2d_bound_box(gsc, gps, diff_mat, boundbox_min, boundbox_max);

  rcti rect_stroke = {boundbox_min[0], boundbox_max[0], boundbox_min[1], boundbox_max[1]};

  /* For mouse, add a small offset to avoid false negative in corners. */
  rcti rect_mouse = {mouse[0] - offset, mouse[0] + offset, mouse[1] - offset, mouse[1] + offset};

  /* Check collision between both rectangles. */
  return BLI_rcti_isect(&rect_stroke, &rect_mouse, NULL);
}

/**
 * Check if a point is inside of the stroke.
 *
 * \param gps: Stroke to check.
 * \param gsc: Space conversion data.
 * \param mouse: Mouse position.
 * \param diff_mat: View matrix.
 * \return True if the point is inside.
 */
bool ED_gpencil_stroke_point_is_inside(bGPDstroke *gps,
                                       GP_SpaceConversion *gsc,
                                       int mouse[2],
                                       const float diff_mat[4][4])
{
  bool hit = false;
  if (gps->totpoints == 0) {
    return hit;
  }

  int(*mcoords)[2] = NULL;
  int len = gps->totpoints;
  mcoords = MEM_mallocN(sizeof(int[2]) * len, __func__);

  /* Convert stroke to 2D array of points. */
  bGPDspoint *pt;
  int i;
  for (i = 0, pt = gps->points; i < gps->totpoints; i++, pt++) {
    bGPDspoint pt2;
    gpencil_point_to_parent_space(pt, diff_mat, &pt2);
    gpencil_point_to_xy(gsc, gps, &pt2, &mcoords[i][0], &mcoords[i][1]);
  }

  /* Compute bound-box of lasso (for faster testing later). */
  rcti rect;
  BLI_lasso_boundbox(&rect, mcoords, len);

  /* Test if point inside stroke. */
  hit = ((!ELEM(V2D_IS_CLIPPED, mouse[0], mouse[1])) &&
         BLI_rcti_isect_pt(&rect, mouse[0], mouse[1]) &&
         BLI_lasso_is_point_inside(mcoords, len, mouse[0], mouse[1], INT_MAX));

  /* Free memory. */
  MEM_SAFE_FREE(mcoords);

  return hit;
}

bGPDstroke *ED_gpencil_stroke_nearest_to_ends(bContext *C,
                                              GP_SpaceConversion *gsc,
                                              bGPDlayer *gpl,
                                              bGPDframe *gpf,
                                              bGPDstroke *gps,
                                              const float radius,
                                              int *r_index)
{
  Depsgraph *depsgraph = CTX_data_ensure_evaluated_depsgraph(C);
  Object *ob = CTX_data_active_object(C);
  bGPDstroke *gps_rtn = NULL;
  const float radius_sqr = radius * radius;

  /* calculate difference matrix object */
  float diff_mat[4][4];
  BKE_gpencil_layer_transform_matrix_get(depsgraph, ob, gpl, diff_mat);

  /* Calculate the extremes of the stroke in 2D. */
  bGPDspoint pt_parent;
  float pt2d_start[2], pt2d_end[2];

  bGPDspoint *pt = &gps->points[0];
  gpencil_point_to_parent_space(pt, diff_mat, &pt_parent);
  gpencil_point_to_xy_fl(gsc, gps, &pt_parent, &pt2d_start[0], &pt2d_start[1]);

  pt = &gps->points[gps->totpoints - 1];
  gpencil_point_to_parent_space(pt, diff_mat, &pt_parent);
  gpencil_point_to_xy_fl(gsc, gps, &pt_parent, &pt2d_end[0], &pt2d_end[1]);

  /* Loop all strokes of the active frame. */
  float dist_min = FLT_MAX;
  LISTBASE_FOREACH (bGPDstroke *, gps_target, &gpf->strokes) {
    /* Check if the color is editable. */
    if ((gps_target == gps) || (ED_gpencil_stroke_material_editable(ob, gpl, gps) == false)) {
      continue;
    }

    /* Check if one of the ends is inside target stroke bounding box. */
    if ((!ED_gpencil_stroke_check_collision(gsc, gps_target, pt2d_start, radius, diff_mat)) &&
        (!ED_gpencil_stroke_check_collision(gsc, gps_target, pt2d_end, radius, diff_mat))) {
      continue;
    }
    /* Check the distance of the ends with the ends of target stroke to avoid middle contact.
     * All is done in 2D plane. */
    float pt2d_target_start[2], pt2d_target_end[2];

    pt = &gps_target->points[0];
    gpencil_point_to_parent_space(pt, diff_mat, &pt_parent);
    gpencil_point_to_xy_fl(gsc, gps, &pt_parent, &pt2d_target_start[0], &pt2d_target_start[1]);

    pt = &gps_target->points[gps_target->totpoints - 1];
    gpencil_point_to_parent_space(pt, diff_mat, &pt_parent);
    gpencil_point_to_xy_fl(gsc, gps, &pt_parent, &pt2d_target_end[0], &pt2d_target_end[1]);

    if ((len_squared_v2v2(pt2d_start, pt2d_target_start) > radius_sqr) &&
        (len_squared_v2v2(pt2d_start, pt2d_target_end) > radius_sqr) &&
        (len_squared_v2v2(pt2d_end, pt2d_target_start) > radius_sqr) &&
        (len_squared_v2v2(pt2d_end, pt2d_target_end) > radius_sqr)) {
      continue;
    }

    /* Loop all points and check what is the nearest point. */
    int i;
    for (i = 0, pt = gps_target->points; i < gps_target->totpoints; i++, pt++) {
      /* Convert point to 2D. */
      float pt2d[2];
      gpencil_point_to_parent_space(pt, diff_mat, &pt_parent);
      gpencil_point_to_xy_fl(gsc, gps, &pt_parent, &pt2d[0], &pt2d[1]);

      /* Check with Start point. */
      float dist = len_squared_v2v2(pt2d, pt2d_start);
      if ((dist <= radius_sqr) && (dist < dist_min)) {
        *r_index = i;
        dist_min = dist;
        gps_rtn = gps_target;
      }
      /* Check with End point. */
      dist = len_squared_v2v2(pt2d, pt2d_end);
      if ((dist <= radius_sqr) && (dist < dist_min)) {
        *r_index = i;
        dist_min = dist;
        gps_rtn = gps_target;
      }
    }
  }

  return gps_rtn;
}

/* Join two stroke using a contact point index and trimming the rest.  */
bGPDstroke *ED_gpencil_stroke_join_and_trim(
    bGPdata *gpd, bGPDframe *gpf, bGPDstroke *gps, bGPDstroke *gps_dst, const int pt_index)
{
  if ((gps->totpoints < 1) || (gps_dst->totpoints < 1)) {
    return NULL;
  }
  BLI_assert(pt_index >= 0 && pt_index < gps_dst->totpoints);

  bGPDspoint *pt = NULL;

  /* Cannot be cyclic. */
  gps->flag &= ~GP_STROKE_CYCLIC;
  gps_dst->flag &= ~GP_STROKE_CYCLIC;

  /* Trim stroke. */
  bGPDstroke *gps_final = gps_dst;
  if ((pt_index > 0) && (pt_index < gps_dst->totpoints - 2)) {
    /* Untag any pending operation. */
    gps_dst->flag &= ~GP_STROKE_TAG;
    for (int i = 0; i < gps_dst->totpoints; i++) {
      gps_dst->points[i].flag &= ~GP_SPOINT_TAG;
    }

    /* Delete points of the shorter extreme */
    pt = &gps_dst->points[0];
    float dist_to_start = BKE_gpencil_stroke_segment_length(gps_dst, 0, pt_index, true);
    pt = &gps_dst->points[gps_dst->totpoints - 1];
    float dist_to_end = BKE_gpencil_stroke_segment_length(
        gps_dst, pt_index, gps_dst->totpoints - 1, true);

    if (dist_to_start < dist_to_end) {
      for (int i = 0; i < pt_index; i++) {
        gps_dst->points[i].flag |= GP_SPOINT_TAG;
      }
    }
    else {
      for (int i = pt_index + 1; i < gps_dst->totpoints; i++) {
        gps_dst->points[i].flag |= GP_SPOINT_TAG;
      }
    }
    /* Remove tagged points to trim stroke. */
    gps_final = BKE_gpencil_stroke_delete_tagged_points(
        gpd, gpf, gps_dst, gps_dst->next, GP_SPOINT_TAG, false, 0);
  }

  /* Join both strokes. */
  int totpoint = gps_final->totpoints;
  BKE_gpencil_stroke_join(gps_final, gps, false, true);

  /* Select the join points and merge if the distance is very small. */
  pt = &gps_final->points[totpoint - 1];
  pt->flag |= GP_SPOINT_SELECT;

  pt = &gps_final->points[totpoint];
  pt->flag |= GP_SPOINT_SELECT;
  BKE_gpencil_stroke_merge_distance(gpd, gpf, gps_final, 0.01f, false);

  /* Unselect all points. */
  for (int i = 0; i < gps_final->totpoints; i++) {
    gps_final->points[i].flag &= ~GP_SPOINT_SELECT;
  }

  /* Delete old stroke. */
  BLI_remlink(&gpf->strokes, gps);
  BKE_gpencil_free_stroke(gps);

  return gps_final;
}

/* Close if the distance between extremes is below threshold. */
void ED_gpencil_stroke_close_by_distance(bGPDstroke *gps, const float threshold)
{
  if (gps == NULL) {
    return;
  }
  bGPDspoint *pt_start = &gps->points[0];
  bGPDspoint *pt_end = &gps->points[gps->totpoints - 1];

  const float threshold_sqr = threshold * threshold;
  float dist_to_close = len_squared_v3v3(&pt_start->x, &pt_end->x);
  if (dist_to_close < threshold_sqr) {
    gps->flag |= GP_STROKE_CYCLIC;
    BKE_gpencil_stroke_close(gps);
  }
}<|MERGE_RESOLUTION|>--- conflicted
+++ resolved
@@ -1308,15 +1308,10 @@
   BKE_gpencil_layer_transform_matrix_get(depsgraph, gsc->ob, gpl, diff_mat);
   invert_m4_m4(inverse_diff_mat, diff_mat);
 
-<<<<<<< HEAD
   float persmat[4][4], persinv[4][4];
-  const bool is_ortho = gpencil_calculate_persmat(gsc->scene, persmat, persinv);
-=======
-  float persmat[4][4];
   const bool is_ortho = (mode == GP_REPROJECT_CAMERA) ?
-                            gpencil_calculate_persmat(gsc->scene, persmat) :
+                            gpencil_calculate_persmat(gsc->scene, persmat, persinv) :
                             false;
->>>>>>> bfd7fe37
 
   float origin[3];
   if (mode != GP_REPROJECT_CURSOR) {
@@ -1400,11 +1395,7 @@
       /* Convert to Render 2D space. */
       ED_gpencil_project_point_to_render_space(gsc->scene, &pt2, persmat, is_ortho, xy);
       /* Convert to Global Camera 3D space. */
-<<<<<<< HEAD
-      gpencil_point_render_xy_to_3d(gsc, persmat, persinv, xy, &pt->x);
-=======
       gpencil_point_render_xy_to_3d(gsc, persmat, xy, &pt->x);
->>>>>>> bfd7fe37
     }
     else {
       /* Geometry - Snap to surfaces of visible geometry */
