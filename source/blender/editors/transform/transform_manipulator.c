--- conflicted
+++ resolved
@@ -921,6 +921,7 @@
 				if (ob == NULL)
 					ob = base->object;
 				calc_tw_center(scene, base->object->obmat[3]);
+				protectflag_to_drawflags(base->object->protectflag, &rv3d->twdrawflag);
 				totsel++;
 			}
 		}
@@ -1123,15 +1124,9 @@
 		manipulator_prepare_mat(C, v3d, rv3d);
 		WM_manipulator_set_origin(widget, rv3d->twmat[3]);
 	}
-<<<<<<< HEAD
 
 	ED_region_tag_redraw(ar);
 
-=======
-
-	ED_region_tag_redraw(ar);
-
->>>>>>> 2944438e
 	return OPERATOR_PASS_THROUGH;
 }
 
@@ -1139,15 +1134,9 @@
 {
 	ManipulatorGroup *man = manipulatorgroup_init(wgroup);
 	wgroup->customdata = man;
-<<<<<<< HEAD
 
 	/* *** set properties for axes *** */
 
-=======
-
-	/* *** set properties for axes *** */
-
->>>>>>> 2944438e
 	MAN_ITER_AXES_BEGIN(axis, axis_idx)
 	{
 		const short axis_type = manipulator_get_axis_type(man, axis);
@@ -1323,7 +1312,6 @@
 		float col[4], col_hi[4];
 		manipulator_get_axis_color(axis_idx, idot, col, col_hi);
 		WM_manipulator_set_colors(axis, col, col_hi);
-<<<<<<< HEAD
 
 		switch (axis_idx) {
 			case MAN_AXIS_TRANS_C:
@@ -1356,51 +1344,13 @@
 	wgt->refresh = WIDGETGROUP_manipulator_refresh;
 	wgt->draw_prepare = WIDGETGROUP_manipulator_draw_prepare;
 
-=======
-
-		switch (axis_idx) {
-			case MAN_AXIS_TRANS_C:
-			case MAN_AXIS_ROT_C:
-			case MAN_AXIS_SCALE_C:
-			case MAN_AXIS_ROT_T:
-				MANIPULATOR_dial_set_up_vector(axis, rv3d->viewinv[2]);
-				break;
-		}
-	}
-	MAN_ITER_AXES_END;
-}
-
-static bool WIDGETGROUP_manipulator_poll(const struct bContext *C, struct wmManipulatorGroupType *UNUSED(wgrouptype))
-{
-	/* it's a given we only use this in 3D view */
-	const ScrArea *sa = CTX_wm_area(C);
-	const View3D *v3d = sa->spacedata.first;
-
-	return (((v3d->twflag & V3D_USE_MANIPULATOR) != 0) &&
-	        ((v3d->twtype & (V3D_MANIP_TRANSLATE | V3D_MANIP_ROTATE | V3D_MANIP_SCALE)) != 0));
-}
-
-void TRANSFORM_WGT_manipulator(wmManipulatorGroupType *wgt)
-{
-	wgt->name = "Transform Manipulator";
-
-	wgt->poll = WIDGETGROUP_manipulator_poll;
-	wgt->init = WIDGETGROUP_manipulator_init;
-	wgt->refresh = WIDGETGROUP_manipulator_refresh;
-	wgt->draw_prepare = WIDGETGROUP_manipulator_draw_prepare;
-
->>>>>>> 2944438e
 	wgt->flag |= (WM_MANIPULATORGROUPTYPE_IS_3D | WM_MANIPULATORGROUPTYPE_SCALE_3D);
 }
 
 
 /* -------------------------------------------------------------------- */
 /* Custom Object Manipulator (unfinished - unsure if this will stay) */
-<<<<<<< HEAD
-
-=======
 #if 0
->>>>>>> 2944438e
 static void WIDGETGROUP_object_manipulator_init(const bContext *C, wmManipulatorGroup *wgroup)
 {
 	Object *ob = ED_object_active_context((bContext *)C);
@@ -1435,9 +1385,5 @@
 	wgt->draw_prepare = WIDGETGROUP_manipulator_draw_prepare;
 
 	wgt->flag |= (WM_MANIPULATORGROUPTYPE_IS_3D | WM_MANIPULATORGROUPTYPE_SCALE_3D);
-<<<<<<< HEAD
-}
-=======
-}
-#endif
->>>>>>> 2944438e
+}
+#endif