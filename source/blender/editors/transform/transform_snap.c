/*
 * ***** BEGIN GPL LICENSE BLOCK *****
 *
 * This program is free software; you can redistribute it and/or
 * modify it under the terms of the GNU General Public License
 * as published by the Free Software Foundation; either version 2
 * of the License, or (at your option) any later version.
 *
 * This program is distributed in the hope that it will be useful,
 * but WITHOUT ANY WARRANTY; without even the implied warranty of
 * MERCHANTABILITY or FITNESS FOR A PARTICULAR PURPOSE.  See the
 * GNU General Public License for more details.
 *
 * You should have received a copy of the GNU General Public License
 * along with this program; if not, write to the Free Software Foundation,
 * Inc., 51 Franklin Street, Fifth Floor, Boston, MA 02110-1301, USA.
 *
 * The Original Code is Copyright (C) 2001-2002 by NaN Holding BV.
 * All rights reserved.
 *
 * The Original Code is: all of this file.
 *
 * Contributor(s): Martin Poirier
 *
 * ***** END GPL LICENSE BLOCK *****
 */

/** \file blender/editors/transform/transform_snap.c
 *  \ingroup edtransform
 */

#include <stdlib.h>
#include <math.h>
#include <float.h>
#include <stdio.h>

#include "PIL_time.h"

#include "DNA_armature_types.h"
#include "DNA_scene_types.h"
#include "DNA_object_types.h"
#include "DNA_mesh_types.h"
#include "DNA_meshdata_types.h"  /* Temporary, for snapping to other unselected meshes */
#include "DNA_node_types.h"
#include "DNA_space_types.h"
#include "DNA_screen_types.h"
#include "DNA_view3d_types.h"
#include "DNA_windowmanager_types.h"

#include "RNA_access.h"

#include "BLI_math.h"
#include "BLI_blenlib.h"
#include "BLI_utildefines.h"

#include "BIF_gl.h"

#include "BKE_DerivedMesh.h"
#include "BKE_object.h"
#include "BKE_anim.h"  /* for duplis */
#include "BKE_context.h"
#include "BKE_tessmesh.h"
#include "BKE_mesh.h"
#include "BKE_snap.h"

#include "ED_armature.h"
#include "ED_image.h"
#include "ED_mesh.h"
#include "ED_node.h"
#include "ED_uvedit.h"
#include "ED_view3d.h"

#include "WM_types.h"

#include "UI_resources.h"
#include "UI_view2d.h"

#include "MEM_guardedalloc.h"

#include "transform.h"

<<<<<<< HEAD

//#include "blendef.h" /* for selection modes */

=======
>>>>>>> f883337b
#define USE_BVH_FACE_SNAP

/********************* PROTOTYPES ***********************/

static void setSnappingCallback(TransInfo *t);

static void ApplySnapTranslation(TransInfo *t, float vec[3]);
static void ApplySnapRotation(TransInfo *t, float *vec);
static void ApplySnapResize(TransInfo *t, float vec[2]);

/* static void CalcSnapGrid(TransInfo *t, float *vec); */
static void CalcSnapGeometry(TransInfo *t, float *vec);

static void TargetSnapMedian(TransInfo *t);
static void TargetSnapCenter(TransInfo *t);
static void TargetSnapClosest(TransInfo *t);
static void TargetSnapActive(TransInfo *t);

static float RotationBetween(TransInfo *t, float p1[3], float p2[3]);
static float TranslationBetween(TransInfo *t, float p1[3], float p2[3]);
static float ResizeBetween(TransInfo *t, float p1[3], float p2[3]);


/****************** IMPLEMENTATIONS *********************/

static int snapNodeTest(View2D *v2d, bNode *node, SnapMode mode);
static NodeBorder snapNodeBorder(int snap_node_mode);

#if 0
int BIF_snappingSupported(Object *obedit)
{
	int status = 0;
	
	if (obedit == NULL || ELEM4(obedit->type, OB_MESH, OB_ARMATURE, OB_CURVE, OB_LATTICE)) /* only support object mesh, armature, curves */
	{
		status = 1;
	}
	
	return status;
}
#endif

int validSnap(TransInfo *t)
{
	return (t->tsnap.status & (POINT_INIT | TARGET_INIT)) == (POINT_INIT | TARGET_INIT) ||
	       (t->tsnap.status & (MULTI_POINTS | TARGET_INIT)) == (MULTI_POINTS | TARGET_INIT);
}

int activeSnap(TransInfo *t)
{
	return (t->modifiers & (MOD_SNAP | MOD_SNAP_INVERT)) == MOD_SNAP || (t->modifiers & (MOD_SNAP | MOD_SNAP_INVERT)) == MOD_SNAP_INVERT;
}

void drawSnapping(const struct bContext *C, TransInfo *t)
{
	unsigned char col[4], selectedCol[4], activeCol[4];
	
	if (!activeSnap(t))
		return;
	
	UI_GetThemeColor3ubv(TH_TRANSFORM, col);
	col[3] = 128;
	
	UI_GetThemeColor3ubv(TH_SELECT, selectedCol);
	selectedCol[3] = 128;
	
	UI_GetThemeColor3ubv(TH_ACTIVE, activeCol);
	activeCol[3] = 192;
	
	if (t->spacetype == SPACE_VIEW3D) {
		if (validSnap(t)) {
			TransSnapPoint *p;
			View3D *v3d = CTX_wm_view3d(C);
			RegionView3D *rv3d = CTX_wm_region_view3d(C);
			float imat[4][4];
			float size;
			
			glDisable(GL_DEPTH_TEST);
			
			size = 2.5f * UI_GetThemeValuef(TH_VERTEX_SIZE);
			
			invert_m4_m4(imat, rv3d->viewmat);
			
			for (p = t->tsnap.points.first; p; p = p->next) {
				if (p == t->tsnap.selectedPoint) {
					glColor4ubv(selectedCol);
				}
				else {
					glColor4ubv(col);
				}
				
				drawcircball(GL_LINE_LOOP, p->co, ED_view3d_pixel_size(rv3d, p->co) * size * 0.75f, imat);
			}
			
			if (t->tsnap.status & POINT_INIT) {
				glColor4ubv(activeCol);
				
				drawcircball(GL_LINE_LOOP, t->tsnap.snapPoint, ED_view3d_pixel_size(rv3d, t->tsnap.snapPoint) * size, imat);
			}
			
			/* draw normal if needed */
			if (usingSnappingNormal(t) && validSnappingNormal(t)) {
				glColor4ubv(activeCol);
				
				glBegin(GL_LINES);
				glVertex3f(t->tsnap.snapPoint[0], t->tsnap.snapPoint[1], t->tsnap.snapPoint[2]);
				glVertex3f(t->tsnap.snapPoint[0] + t->tsnap.snapNormal[0],
				           t->tsnap.snapPoint[1] + t->tsnap.snapNormal[1],
				           t->tsnap.snapPoint[2] + t->tsnap.snapNormal[2]);
				glEnd();
			}
			
			if (v3d->zbuf)
				glEnable(GL_DEPTH_TEST);
		}
	}
	else if (t->spacetype == SPACE_IMAGE) {
		if (validSnap(t)) {
			/* This will not draw, and Im nor sure why - campbell */
#if 0
			float xuser_asp, yuser_asp;
			int wi, hi;
			float w, h;
			
			calc_image_view(G.sima, 'f');   // float
			myortho2(G.v2d->cur.xmin, G.v2d->cur.xmax, G.v2d->cur.ymin, G.v2d->cur.ymax);
			glLoadIdentity();
			
			ED_space_image_aspect(t->sa->spacedata.first, &xuser_aspx, &yuser_asp);
			ED_space_image_width(t->sa->spacedata.first, &wi, &hi);
			w = (((float)wi) / 256.0f) * G.sima->zoom * xuser_asp;
			h = (((float)hi) / 256.0f) * G.sima->zoom * yuser_asp;
			
			cpack(0xFFFFFF);
			glTranslatef(t->tsnap.snapPoint[0], t->tsnap.snapPoint[1], 0.0f);
			
			//glRectf(0, 0, 1, 1);
			
			setlinestyle(0);
			cpack(0x0);
			fdrawline(-0.020 / w, 0, -0.1 / w, 0);
			fdrawline(0.1 / w, 0, 0.020 / w, 0);
			fdrawline(0, -0.020 / h, 0, -0.1 / h);
			fdrawline(0, 0.1 / h, 0, 0.020 / h);
			
			glTranslatef(-t->tsnap.snapPoint[0], -t->tsnap.snapPoint[1], 0.0f);
			setlinestyle(0);
#endif
		}
	}
	else if (t->spacetype == SPACE_NODE) {
		if (validSnap(t)) {
			ARegion *ar = CTX_wm_region(C);
			TransSnapPoint *p;
			float size;
			
			size = 2.5f * UI_GetThemeValuef(TH_VERTEX_SIZE);
			
			glEnable(GL_BLEND);
			
			for (p = t->tsnap.points.first; p; p = p->next) {
				if (p == t->tsnap.selectedPoint) {
					glColor4ubv(selectedCol);
				}
				else {
					glColor4ubv(col);
				}
				
				drawnodesnap(&ar->v2d, p->co, size, 0);
			}
			
			if (t->tsnap.status & POINT_INIT) {
				glColor4ubv(activeCol);
				
				drawnodesnap(&ar->v2d, t->tsnap.snapPoint, size, t->tsnap.snapNodeBorder);
			}
			
			glDisable(GL_BLEND);
		}
	}
}

int  handleSnapping(TransInfo *t, wmEvent *event)
{
	int status = 0;

#if 0 // XXX need a proper selector for all snap mode
	if (BIF_snappingSupported(t->obedit) && event->type == TABKEY && event->shift) {
		/* toggle snap and reinit */
		t->settings->snap_flag ^= SCE_SNAP;
		initSnapping(t, NULL);
		status = 1;
	}
#endif
	if (event->type == MOUSEMOVE) {
		status |= updateSelectedSnapPoint(t);
	}
	
	return status;
}

void applyProject(TransInfo *t)
{
	/* XXX FLICKER IN OBJECT MODE */
	if ((t->tsnap.project) && activeSnap(t) && (t->flag & T_NO_PROJECT) == 0) {
		TransData *td = t->data;
		float tvec[3];
		float imat[4][4];
		int i;
	
		if (t->flag & (T_EDIT | T_POSE)) {
			Object *ob = t->obedit ? t->obedit : t->poseobj;
			invert_m4_m4(imat, ob->obmat);
		}

		for (i = 0; i < t->total; i++, td++) {
			float iloc[3], loc[3], no[3];
			float mval[2];
			int dist = 1000;
			
			if (td->flag & TD_NOACTION)
				break;
			
			if (td->flag & TD_SKIP)
				continue;
			
			copy_v3_v3(iloc, td->loc);
			if (t->flag & (T_EDIT | T_POSE)) {
				Object *ob = t->obedit ? t->obedit : t->poseobj;
				mul_m4_v3(ob->obmat, iloc);
			}
			else if (t->flag & T_OBJECT) {
				td->ob->recalc |= OB_RECALC_OB | OB_RECALC_DATA | OB_RECALC_TIME;
				BKE_object_handle_update(t->scene, td->ob);
				copy_v3_v3(iloc, td->ob->obmat[3]);
			}
			
			project_float(t->ar, iloc, mval);
			
			if (snapObjectsTransform(t, mval, &dist, loc, no, t->tsnap.modeSelect)) {
//				if (t->flag & (T_EDIT|T_POSE)) {
//					mul_m4_v3(imat, loc);
//				}
//				
				sub_v3_v3v3(tvec, loc, iloc);
				
				mul_m3_v3(td->smtx, tvec);
				
				add_v3_v3(td->loc, tvec);
			}
			
			//XXX constraintTransLim(t, td);
		}
	}
}

void applySnapping(TransInfo *t, float *vec)
{
	/* project is not applied this way */
	if (t->tsnap.project)
		return;
	
	if (t->tsnap.status & SNAP_FORCED) {
		t->tsnap.targetSnap(t);
	
		t->tsnap.applySnap(t, vec);
	}
	else if ((t->tsnap.mode != SCE_SNAP_MODE_INCREMENT) && activeSnap(t)) {
		double current = PIL_check_seconds_timer();
		
		// Time base quirky code to go around findnearest slowness
		/* !TODO! add exception for object mode, no need to slow it down then */
		if (current - t->tsnap.last >= 0.01) {
			t->tsnap.calcSnap(t, vec);
			t->tsnap.targetSnap(t);
	
			t->tsnap.last = current;
		}
		if (validSnap(t)) {
			t->tsnap.applySnap(t, vec);
		}
	}
}

void resetSnapping(TransInfo *t)
{
	t->tsnap.status = 0;
	t->tsnap.align = 0;
	t->tsnap.project = 0;
	t->tsnap.mode = 0;
	t->tsnap.modeSelect = 0;
	t->tsnap.target = 0;
	t->tsnap.last = 0;
	t->tsnap.applySnap = NULL;

	t->tsnap.snapNormal[0] = 0;
	t->tsnap.snapNormal[1] = 0;
	t->tsnap.snapNormal[2] = 0;
	
	t->tsnap.snapNodeBorder = 0;
}

int usingSnappingNormal(TransInfo *t)
{
	return t->tsnap.align;
}

int validSnappingNormal(TransInfo *t)
{
	if (validSnap(t)) {
		if (dot_v3v3(t->tsnap.snapNormal, t->tsnap.snapNormal) > 0) {
			return 1;
		}
	}
	
	return 0;
}

static void initSnappingMode(TransInfo *t)
{
	ToolSettings *ts = t->settings;
	Object *obedit = t->obedit;
	Scene *scene = t->scene;

	if (t->spacetype == SPACE_NODE) {
		/* force project off when not supported */
		t->tsnap.project = 0;
		
		t->tsnap.mode = ts->snap_node_mode;
	}
	else {
		/* force project off when not supported */
		if (ts->snap_mode != SCE_SNAP_MODE_FACE) {
			t->tsnap.project = 0;
		}
		
		t->tsnap.mode = ts->snap_mode;
	}

	if ((t->spacetype == SPACE_VIEW3D || t->spacetype == SPACE_IMAGE) &&  /* Only 3D view or UV */
	    (t->flag & T_CAMERA) == 0)  /* Not with camera selected in camera view */
	{
		setSnappingCallback(t);

		/* Edit mode */
		if (t->tsnap.applySnap != NULL && // A snapping function actually exist
		    (obedit != NULL && ELEM4(obedit->type, OB_MESH, OB_ARMATURE, OB_CURVE, OB_LATTICE)) ) // Temporary limited to edit mode meshes, armature, curves
		{
			/* Exclude editmesh if using proportional edit */
			if ((obedit->type == OB_MESH) && (t->flag & T_PROP_EDIT)) {
				t->tsnap.modeSelect = SNAP_NOT_OBEDIT;
			}
			else {
				t->tsnap.modeSelect = t->tsnap.snap_self ? SNAP_ALL : SNAP_NOT_OBEDIT;
			}
		}
		/* Particles edit mode*/
		else if (t->tsnap.applySnap != NULL && // A snapping function actually exist
		         (obedit == NULL && BASACT && BASACT->object && BASACT->object->mode & OB_MODE_PARTICLE_EDIT))
		{
			t->tsnap.modeSelect = SNAP_ALL;
		}
		/* Object mode */
		else if (t->tsnap.applySnap != NULL && // A snapping function actually exist
		         (obedit == NULL) ) // Object Mode
		{
			t->tsnap.modeSelect = SNAP_NOT_SELECTED;
		}
		else {
			/* Grid if snap is not possible */
			t->tsnap.mode = SCE_SNAP_MODE_INCREMENT;
		}
	}
	else if (t->spacetype == SPACE_NODE) {
		setSnappingCallback(t);
		
		if (t->tsnap.applySnap != NULL) {
			t->tsnap.modeSelect = SNAP_NOT_SELECTED;
		}
		else {
			/* Grid if snap is not possible */
			t->tsnap.mode = SCE_SNAP_MODE_INCREMENT;
		}
	}
	else {
		/* Always grid outside of 3D view */
		t->tsnap.mode = SCE_SNAP_MODE_INCREMENT;
	}
}

void initSnapping(TransInfo *t, wmOperator *op)
{
	ToolSettings *ts = t->settings;
	short snap_target = t->settings->snap_target;
	
	resetSnapping(t);
	
	/* if snap property exists */
	if (op && RNA_struct_find_property(op->ptr, "snap") && RNA_struct_property_is_set(op->ptr, "snap")) {
		if (RNA_boolean_get(op->ptr, "snap")) {
			t->modifiers |= MOD_SNAP;

			if (RNA_struct_property_is_set(op->ptr, "snap_target")) {
				snap_target = RNA_enum_get(op->ptr, "snap_target");
			}
			
			if (RNA_struct_property_is_set(op->ptr, "snap_point")) {
				RNA_float_get_array(op->ptr, "snap_point", t->tsnap.snapPoint);
				t->tsnap.status |= SNAP_FORCED | POINT_INIT;
			}
			
			/* snap align only defined in specific cases */
			if (RNA_struct_find_property(op->ptr, "snap_align")) {
				t->tsnap.align = RNA_boolean_get(op->ptr, "snap_align");
				RNA_float_get_array(op->ptr, "snap_normal", t->tsnap.snapNormal);
				normalize_v3(t->tsnap.snapNormal);
			}

			if (RNA_struct_find_property(op->ptr, "use_snap_project")) {
				t->tsnap.project = RNA_boolean_get(op->ptr, "use_snap_project");
			}

			if (RNA_struct_find_property(op->ptr, "use_snap_self")) {
				t->tsnap.snap_self = RNA_boolean_get(op->ptr, "use_snap_self");
			}
		}
	}
	/* use scene defaults only when transform is modal */
	else if (t->flag & T_MODAL) {
		if (ELEM3(t->spacetype, SPACE_VIEW3D, SPACE_IMAGE, SPACE_NODE)) {
			if (ts->snap_flag & SCE_SNAP) {
				t->modifiers |= MOD_SNAP;
			}

			t->tsnap.align = ((t->settings->snap_flag & SCE_SNAP_ROTATE) == SCE_SNAP_ROTATE);
			t->tsnap.project = ((t->settings->snap_flag & SCE_SNAP_PROJECT) == SCE_SNAP_PROJECT);
			t->tsnap.snap_self = !((t->settings->snap_flag & SCE_SNAP_NO_SELF) == SCE_SNAP_NO_SELF);
			t->tsnap.peel = ((t->settings->snap_flag & SCE_SNAP_PROJECT) == SCE_SNAP_PROJECT);
		}
	}
	
	t->tsnap.target = snap_target;

	initSnappingMode(t);
}

static void setSnappingCallback(TransInfo *t)
{
	t->tsnap.calcSnap = CalcSnapGeometry;

	switch (t->tsnap.target) {
		case SCE_SNAP_TARGET_CLOSEST:
			t->tsnap.targetSnap = TargetSnapClosest;
			break;
		case SCE_SNAP_TARGET_CENTER:
			t->tsnap.targetSnap = TargetSnapCenter;
			break;
		case SCE_SNAP_TARGET_MEDIAN:
			t->tsnap.targetSnap = TargetSnapMedian;
			break;
		case SCE_SNAP_TARGET_ACTIVE:
			t->tsnap.targetSnap = TargetSnapActive;
			break;

	}

	switch (t->mode) {
		case TFM_TRANSLATION:
			t->tsnap.applySnap = ApplySnapTranslation;
			t->tsnap.distance = TranslationBetween;
			break;
		case TFM_ROTATION:
			t->tsnap.applySnap = ApplySnapRotation;
			t->tsnap.distance = RotationBetween;

			// Can't do TARGET_CENTER with rotation, use TARGET_MEDIAN instead
			if (t->tsnap.target == SCE_SNAP_TARGET_CENTER) {
				t->tsnap.target = SCE_SNAP_TARGET_MEDIAN;
				t->tsnap.targetSnap = TargetSnapMedian;
			}
			break;
		case TFM_RESIZE:
			t->tsnap.applySnap = ApplySnapResize;
			t->tsnap.distance = ResizeBetween;

			// Can't do TARGET_CENTER with resize, use TARGET_MEDIAN instead
			if (t->tsnap.target == SCE_SNAP_TARGET_CENTER) {
				t->tsnap.target = SCE_SNAP_TARGET_MEDIAN;
				t->tsnap.targetSnap = TargetSnapMedian;
			}
			break;
		default:
			t->tsnap.applySnap = NULL;
			break;
	}
}

void addSnapPoint(TransInfo *t)
{
	if (t->tsnap.status & POINT_INIT) {
		TransSnapPoint *p = MEM_callocN(sizeof(TransSnapPoint), "SnapPoint");

		t->tsnap.selectedPoint = p;

		copy_v3_v3(p->co, t->tsnap.snapPoint);

		BLI_addtail(&t->tsnap.points, p);

		t->tsnap.status |= MULTI_POINTS;
	}
}

int updateSelectedSnapPoint(TransInfo *t)
{
	int status = 0;
	if (t->tsnap.status & MULTI_POINTS) {
		TransSnapPoint *p, *closest_p = NULL;
		int closest_dist = 0;
		int screen_loc[2];

		for (p = t->tsnap.points.first; p; p = p->next) {
			int dx, dy;
			int dist;

			project_int(t->ar, p->co, screen_loc);

			dx = t->mval[0] - screen_loc[0];
			dy = t->mval[1] - screen_loc[1];

			dist = dx * dx + dy * dy;

			if (dist < 100 && (closest_p == NULL || closest_dist > dist)) {
				closest_p = p;
				closest_dist = dist;
			}
		}

		if (closest_p) {
			status = t->tsnap.selectedPoint == closest_p ? 0 : 1;
			t->tsnap.selectedPoint = closest_p;
		}
	}

	return status;
}

void removeSnapPoint(TransInfo *t)
{
	if (t->tsnap.status & MULTI_POINTS) {
		updateSelectedSnapPoint(t);

		if (t->tsnap.selectedPoint) {
			BLI_freelinkN(&t->tsnap.points, t->tsnap.selectedPoint);

			if (t->tsnap.points.first == NULL) {
				t->tsnap.status &= ~MULTI_POINTS;
			}

			t->tsnap.selectedPoint = NULL;
		}

	}
}

void getSnapPoint(TransInfo *t, float vec[3])
{
	if (t->tsnap.points.first) {
		TransSnapPoint *p;
		int total = 0;

		vec[0] = vec[1] = vec[2] = 0;

		for (p = t->tsnap.points.first; p; p = p->next, total++) {
			add_v3_v3(vec, p->co);
		}

		if (t->tsnap.status & POINT_INIT) {
			add_v3_v3(vec, t->tsnap.snapPoint);
			total++;
		}

		mul_v3_fl(vec, 1.0f / total);
	}
	else {
		copy_v3_v3(vec, t->tsnap.snapPoint);
	}
}

/********************** APPLY **************************/

static void ApplySnapTranslation(TransInfo *t, float vec[3])
{
	float point[3];
	getSnapPoint(t, point);

	if (t->spacetype == SPACE_NODE) {
		char border = t->tsnap.snapNodeBorder;
		if (border & (NODE_LEFT | NODE_RIGHT))
			vec[0] = point[0] - t->tsnap.snapTarget[0];
		if (border & (NODE_BOTTOM | NODE_TOP))
			vec[1] = point[1] - t->tsnap.snapTarget[1];
	}
	else {
		sub_v3_v3v3(vec, point, t->tsnap.snapTarget);
	}
}

static void ApplySnapRotation(TransInfo *t, float *value)
{
	if (t->tsnap.target == SCE_SNAP_TARGET_CLOSEST) {
		*value = t->tsnap.dist;
	}
	else {
		float point[3];
		getSnapPoint(t, point);
		*value = RotationBetween(t, t->tsnap.snapTarget, point);
	}
}

static void ApplySnapResize(TransInfo *t, float vec[3])
{
	if (t->tsnap.target == SCE_SNAP_TARGET_CLOSEST) {
		vec[0] = vec[1] = vec[2] = t->tsnap.dist;
	}
	else {
		float point[3];
		getSnapPoint(t, point);
		vec[0] = vec[1] = vec[2] = ResizeBetween(t, t->tsnap.snapTarget, point);
	}
}

/********************** DISTANCE **************************/

static float TranslationBetween(TransInfo *UNUSED(t), float p1[3], float p2[3])
{
	return len_v3v3(p1, p2);
}

static float RotationBetween(TransInfo *t, float p1[3], float p2[3])
{
	float angle, start[3], end[3], center[3];
	
	copy_v3_v3(center, t->center);	
	if (t->flag & (T_EDIT | T_POSE)) {
		Object *ob = t->obedit ? t->obedit : t->poseobj;
		mul_m4_v3(ob->obmat, center);
	}

	sub_v3_v3v3(start, p1, center);
	sub_v3_v3v3(end, p2, center);	
		
	// Angle around a constraint axis (error prone, will need debug)
	if (t->con.applyRot != NULL && (t->con.mode & CON_APPLY)) {
		float axis[3], tmp[3];
		
		t->con.applyRot(t, NULL, axis, NULL);

		project_v3_v3v3(tmp, end, axis);
		sub_v3_v3v3(end, end, tmp);
		
		project_v3_v3v3(tmp, start, axis);
		sub_v3_v3v3(start, start, tmp);
		
		normalize_v3(end);
		normalize_v3(start);
		
		cross_v3_v3v3(tmp, start, end);
		
		if (dot_v3v3(tmp, axis) < 0.0f)
			angle = -acos(dot_v3v3(start, end));
		else
			angle = acos(dot_v3v3(start, end));
	}
	else {
		float mtx[3][3];
		
		copy_m3_m4(mtx, t->viewmat);

		mul_m3_v3(mtx, end);
		mul_m3_v3(mtx, start);
		
		angle = atan2(start[1], start[0]) - atan2(end[1], end[0]);
	}
	
	if (angle > (float)M_PI) {
		angle = angle - 2 * (float)M_PI;
	}
	else if (angle < -((float)M_PI)) {
		angle = 2.0f * (float)M_PI + angle;
	}
	
	return angle;
}

static float ResizeBetween(TransInfo *t, float p1[3], float p2[3])
{
	float d1[3], d2[3], center[3], len_d1;
	
	copy_v3_v3(center, t->center);	
	if (t->flag & (T_EDIT | T_POSE)) {
		Object *ob = t->obedit ? t->obedit : t->poseobj;
		mul_m4_v3(ob->obmat, center);
	}

	sub_v3_v3v3(d1, p1, center);
	sub_v3_v3v3(d2, p2, center);
	
	if (t->con.applyRot != NULL && (t->con.mode & CON_APPLY)) {
		mul_m3_v3(t->con.pmtx, d1);
		mul_m3_v3(t->con.pmtx, d2);
	}
	
	len_d1 = len_v3(d1);

	return len_d1 != 0.0f ? len_v3(d2) / len_d1 : 1;
}

/********************** CALC **************************/

static void UNUSED_FUNCTION(CalcSnapGrid) (TransInfo * t, float *UNUSED(vec))
{
	snapGridAction(t, t->tsnap.snapPoint, BIG_GEARS);
}

static void CalcSnapGeometry(TransInfo *t, float *UNUSED(vec))
{
	if (t->spacetype == SPACE_VIEW3D) {
		float loc[3]; //temporary snapPoint location
		float no[3]; //snapNormal
		float mval[2];
		int found = 0;
		int dist = SNAP_MIN_DISTANCE; // Use a user defined value here
		
		mval[0] = t->mval[0];
		mval[1] = t->mval[1];
		
		if (t->tsnap.mode == SCE_SNAP_MODE_VOLUME) {
			ListBase depth_peels;
			DepthPeel *p1, *p2;
			float *last_p = NULL;
			float max_dist = FLT_MAX;
			float p[3] = {0.0f, 0.0f, 0.0f};
			
			depth_peels.first = depth_peels.last = NULL;
			
			peelObjectsTransForm(t, &depth_peels, mval, t->tsnap.modeSelect);
			
//			if (LAST_SNAP_POINT_VALID)
//			{
//				last_p = LAST_SNAP_POINT;
//			}
//			else
//			{
				last_p = t->tsnap.snapPoint;
//			}
			
			
			for (p1 = depth_peels.first; p1; p1 = p1->next) {
				if (p1->flag == 0) {
					float vec[3];
					float new_dist;
					
					p2 = NULL;
					p1->flag = 1;
		
					/* if peeling objects, take the first and last from each object */			
					if (t->settings->snap_flag & SCE_SNAP_PEEL_OBJECT) {
						DepthPeel *peel;
						for (peel = p1->next; peel; peel = peel->next) {
							if (peel->ob == p1->ob) {
								peel->flag = 1;
								p2 = peel;
							}
						}
					}
					/* otherwise, pair first with second and so on */
					else {
						for (p2 = p1->next; p2 && p2->ob != p1->ob; p2 = p2->next) {
							/* nothing to do here */
						}
					}
					
					if (p2) {
						p2->flag = 1;
						
						add_v3_v3v3(vec, p1->p, p2->p);
						mul_v3_fl(vec, 0.5f);
					}
					else {
						copy_v3_v3(vec, p1->p);
					}

					if (last_p == NULL) {
						copy_v3_v3(p, vec);
						max_dist = 0;
						break;
					}
					
					new_dist = len_v3v3(last_p, vec);
					
					if (new_dist < max_dist) {
						copy_v3_v3(p, vec);
						max_dist = new_dist;
					}
				}
			}
			
			if (max_dist != FLT_MAX) {
				copy_v3_v3(loc, p);
				/* XXX, is there a correct normal in this case ???, for now just z up */
				no[0] = 0.0;
				no[1] = 0.0;
				no[2] = 1.0;
				found = 1;
			}
			
			BLI_freelistN(&depth_peels);
		}
		else {
			found = snapObjectsTransform(t, mval, &dist, loc, no, t->tsnap.modeSelect);
		}
		
		if (found == 1) {
			float tangent[3];
			
			sub_v3_v3v3(tangent, loc, t->tsnap.snapPoint);
			tangent[2] = 0; 
			
			if (dot_v3v3(tangent, tangent) > 0) {
				copy_v3_v3(t->tsnap.snapTangent, tangent);
			}
			
			copy_v3_v3(t->tsnap.snapPoint, loc);
			copy_v3_v3(t->tsnap.snapNormal, no);

			t->tsnap.status |=  POINT_INIT;
		}
		else {
			t->tsnap.status &= ~POINT_INIT;
		}
	}
	else if (t->spacetype == SPACE_IMAGE && t->obedit != NULL && t->obedit->type == OB_MESH) {
		/* same as above but for UV's */
		Image *ima = ED_space_image(t->sa->spacedata.first);
		float aspx, aspy, co[2];
		
		UI_view2d_region_to_view(&t->ar->v2d, t->mval[0], t->mval[1], co, co + 1);

		if (ED_uvedit_nearest_uv(t->scene, t->obedit, ima, co, t->tsnap.snapPoint)) {
			ED_space_image_uv_aspect(t->sa->spacedata.first, &aspx, &aspy);
			t->tsnap.snapPoint[0] *= aspx;
			t->tsnap.snapPoint[1] *= aspy;

			t->tsnap.status |=  POINT_INIT;
		}
		else {
			t->tsnap.status &= ~POINT_INIT;
		}
	}
	else if (t->spacetype == SPACE_NODE) {
		float loc[2];
		int dist = SNAP_MIN_DISTANCE; // Use a user defined value here
		char node_border;
		
		if (snapNodesTransform(t, t->mval, &dist, loc, &node_border, t->tsnap.modeSelect)) {
			copy_v2_v2(t->tsnap.snapPoint, loc);
			t->tsnap.snapNodeBorder = node_border;
			
			t->tsnap.status |=  POINT_INIT;
		}
		else {
			t->tsnap.status &= ~POINT_INIT;
		}
	}
}

/********************** TARGET **************************/

static void TargetSnapOffset(TransInfo *t, TransData *td)
{
	if (t->spacetype == SPACE_NODE && td != NULL) {
		bNode *node = td->extra;
		char border = t->tsnap.snapNodeBorder;
		float width = node->totr.xmax - node->totr.xmin;
		float height = node->totr.ymax - node->totr.ymin;
		
		if (border & NODE_LEFT)
			t->tsnap.snapTarget[0] -= 0.5f * width;
		if (border & NODE_RIGHT)
			t->tsnap.snapTarget[0] += 0.5f * width;
		if (border & NODE_BOTTOM)
			t->tsnap.snapTarget[1] -= 0.5f * height;
		if (border & NODE_TOP)
			t->tsnap.snapTarget[1] += 0.5f * height;
	}
}

static void TargetSnapCenter(TransInfo *t)
{
	/* Only need to calculate once */
	if ((t->tsnap.status & TARGET_INIT) == 0) {
		copy_v3_v3(t->tsnap.snapTarget, t->center);	
		
		if (t->flag & (T_EDIT | T_POSE)) {
			Object *ob = t->obedit ? t->obedit : t->poseobj;
			mul_m4_v3(ob->obmat, t->tsnap.snapTarget);
		}
		
		TargetSnapOffset(t, NULL);
		
		t->tsnap.status |= TARGET_INIT;		
	}
}

static void TargetSnapActive(TransInfo *t)
{
	/* Only need to calculate once */
	if ((t->tsnap.status & TARGET_INIT) == 0) {
		TransData *td = NULL;
		TransData *active_td = NULL;
		int i;

		for (td = t->data, i = 0; i < t->total && td->flag & TD_SELECTED; i++, td++) {
			if (td->flag & TD_ACTIVE) {
				active_td = td;
				break;
			}
		}

		if (active_td) {
			copy_v3_v3(t->tsnap.snapTarget, active_td->center);
			
			if (t->flag & (T_EDIT | T_POSE)) {
				Object *ob = t->obedit ? t->obedit : t->poseobj;
				mul_m4_v3(ob->obmat, t->tsnap.snapTarget);
			}
			
			TargetSnapOffset(t, active_td);
			
			t->tsnap.status |= TARGET_INIT;
		}
		/* No active, default to median */
		else {
			t->tsnap.target = SCE_SNAP_TARGET_MEDIAN;
			t->tsnap.targetSnap = TargetSnapMedian;
			TargetSnapMedian(t);
		}		
	}
}

static void TargetSnapMedian(TransInfo *t)
{
	// Only need to calculate once
	if ((t->tsnap.status & TARGET_INIT) == 0) {
		TransData *td = NULL;
		int i;

		t->tsnap.snapTarget[0] = 0;
		t->tsnap.snapTarget[1] = 0;
		t->tsnap.snapTarget[2] = 0;
		
		for (td = t->data, i = 0; i < t->total && td->flag & TD_SELECTED; i++, td++) {
			add_v3_v3(t->tsnap.snapTarget, td->center);
		}
		
		mul_v3_fl(t->tsnap.snapTarget, 1.0 / i);
		
		if (t->flag & (T_EDIT | T_POSE)) {
			Object *ob = t->obedit ? t->obedit : t->poseobj;
			mul_m4_v3(ob->obmat, t->tsnap.snapTarget);
		}
		
		TargetSnapOffset(t, NULL);
		
		t->tsnap.status |= TARGET_INIT;		
	}
}

static void TargetSnapClosest(TransInfo *t)
{
	// Only valid if a snap point has been selected
	if (t->tsnap.status & POINT_INIT) {
		TransData *closest = NULL, *td = NULL;
		
		/* Object mode */
		if (t->flag & T_OBJECT) {
			int i;
			for (td = t->data, i = 0; i < t->total && td->flag & TD_SELECTED; i++, td++) {
				struct BoundBox *bb = BKE_object_boundbox_get(td->ob);
				
				/* use boundbox if possible */
				if (bb) {
					int j;
					
					for (j = 0; j < 8; j++) {
						float loc[3];
						float dist;
						
						copy_v3_v3(loc, bb->vec[j]);
						mul_m4_v3(td->ext->obmat, loc);
						
						dist = t->tsnap.distance(t, loc, t->tsnap.snapPoint);
						
						if (closest == NULL || fabs(dist) < fabs(t->tsnap.dist)) {
							copy_v3_v3(t->tsnap.snapTarget, loc);
							closest = td;
							t->tsnap.dist = dist; 
						}
					}
				}
				/* use element center otherwise */
				else {
					float loc[3];
					float dist;
					
					copy_v3_v3(loc, td->center);
					
					dist = t->tsnap.distance(t, loc, t->tsnap.snapPoint);
					
					if (closest == NULL || fabs(dist) < fabs(t->tsnap.dist)) {
						copy_v3_v3(t->tsnap.snapTarget, loc);
						closest = td;
						t->tsnap.dist = dist; 
					}
				}
			}
		}
		else {
			int i;
			for (td = t->data, i = 0; i < t->total && td->flag & TD_SELECTED; i++, td++) {
				float loc[3];
				float dist;
				
				copy_v3_v3(loc, td->center);
				
				if (t->flag & (T_EDIT | T_POSE)) {
					Object *ob = t->obedit ? t->obedit : t->poseobj;
					mul_m4_v3(ob->obmat, loc);
				}
				
				dist = t->tsnap.distance(t, loc, t->tsnap.snapPoint);
				
				if (closest == NULL || fabs(dist) < fabs(t->tsnap.dist)) {
					copy_v3_v3(t->tsnap.snapTarget, loc);
					closest = td;
					t->tsnap.dist = dist; 
				}
			}
		}
		
		TargetSnapOffset(t, closest);
		
		t->tsnap.status |= TARGET_INIT;
	}
}
/*================================================================*/
#ifndef USE_BVH_FACE_SNAP
static int snapFace(ARegion *ar, float v1co[3], float v2co[3], float v3co[3], float *v4co, float mval[2], float ray_start[3], float ray_start_local[3], float ray_normal_local[3], float obmat[][4], float timat[][3], float loc[3], float no[3], int *dist, float *depth)
{
	float lambda;
	int result;
	int retval = 0;
	
	result = isect_ray_tri_threshold_v3(ray_start_local, ray_normal_local, v1co, v2co, v3co, &lambda, NULL, 0.001);
	
	if (result) {
		float location[3], normal[3];
		float intersect[3];
		float new_depth;
		int screen_loc[2];
		int new_dist;
		
		copy_v3_v3(intersect, ray_normal_local);
		mul_v3_fl(intersect, lambda);
		add_v3_v3(intersect, ray_start_local);
		
		copy_v3_v3(location, intersect);
		
		if (v4co)
			normal_quad_v3(normal, v1co, v2co, v3co, v4co);
		else
			normal_tri_v3(normal, v1co, v2co, v3co);

		mul_m4_v3(obmat, location);
		
		new_depth = len_v3v3(location, ray_start);					
		
		project_int(ar, location, screen_loc);
		new_dist = abs(screen_loc[0] - (int)mval[0]) + abs(screen_loc[1] - (int)mval[1]);
		
		if (new_dist <= *dist && new_depth < *depth) {
			*depth = new_depth;
			retval = 1;
			
			copy_v3_v3(loc, location);
			copy_v3_v3(no, normal);
			
			mul_m3_v3(timat, no);
			normalize_v3(no);

			*dist = new_dist;
		} 
	}
	
	return retval;
}
#endif

static int snapEdge(ARegion *ar, float v1co[3], short v1no[3], float v2co[3], short v2no[3], float obmat[][4], float timat[][3],
                    const float ray_start[3], const float ray_start_local[3], const float ray_normal_local[3], const float mval[2],
                    float r_loc[3], float r_no[3], int *r_dist, float *r_depth)
{
	float intersect[3] = {0, 0, 0}, ray_end[3], dvec[3];
	int result;
	int retval = 0;
	
	copy_v3_v3(ray_end, ray_normal_local);
	mul_v3_fl(ray_end, 2000);
	add_v3_v3v3(ray_end, ray_start_local, ray_end);
	
	result = isect_line_line_v3(v1co, v2co, ray_start_local, ray_end, intersect, dvec); /* dvec used but we don't care about result */
	
	if (result) {
		float edge_loc[3], vec[3];
		float mul;
	
		/* check for behind ray_start */
		sub_v3_v3v3(dvec, intersect, ray_start_local);
		
		sub_v3_v3v3(edge_loc, v1co, v2co);
		sub_v3_v3v3(vec, intersect, v2co);
		
		mul = dot_v3v3(vec, edge_loc) / dot_v3v3(edge_loc, edge_loc);
		
		if (mul > 1) {
			mul = 1;
			copy_v3_v3(intersect, v1co);
		}
		else if (mul < 0) {
			mul = 0;
			copy_v3_v3(intersect, v2co);
		}

		if (dot_v3v3(ray_normal_local, dvec) > 0) {
			float location[3];
			float new_depth;
			int screen_loc[2];
			int new_dist;
			
			copy_v3_v3(location, intersect);
			
			mul_m4_v3(obmat, location);
			
			new_depth = len_v3v3(location, ray_start);					
			
			project_int(ar, location, screen_loc);
			new_dist = abs(screen_loc[0] - (int)mval[0]) + abs(screen_loc[1] - (int)mval[1]);
			
			/* 10% threshold if edge is closer but a bit further
			 * this takes care of series of connected edges a bit slanted w.r.t the viewport
			 * otherwise, it would stick to the verts of the closest edge and not slide along merrily 
			 * */
			if (new_dist <= *r_dist && new_depth < *r_depth * 1.001f) {
				float n1[3], n2[3];
				
				*r_depth = new_depth;
				retval = 1;
				
				sub_v3_v3v3(edge_loc, v1co, v2co);
				sub_v3_v3v3(vec, intersect, v2co);
				
				mul = dot_v3v3(vec, edge_loc) / dot_v3v3(edge_loc, edge_loc);
				
				if (r_no) {
					normal_short_to_float_v3(n1, v1no);						
					normal_short_to_float_v3(n2, v2no);
					interp_v3_v3v3(r_no, n2, n1, mul);
					mul_m3_v3(timat, r_no);
					normalize_v3(r_no);
				}			

				copy_v3_v3(r_loc, location);
				
				*r_dist = new_dist;
			} 
		}
	}
	
	return retval;
}

static int snapEdgeMiddle(ARegion *ar, float v1co[3], short v1no[3], float v2co[3], short v2no[3], float obmat[][4], float timat[][3],
					const float ray_start[3], const float ray_start_local[3], const float ray_normal_local[3], const float mval[2],
					float r_loc[3], float r_no[3], int *r_dist, float *r_depth)
{
	/*TODO: still need to calculate normal output properly using snapEdge code*/
	float middle[3];
	int retval = 0;
	float dvec[3];


	mid_v3_v3v3(middle, v1co, v2co); /*find the spot in the middle of the two edge vertices*/

	sub_v3_v3v3(dvec, middle, ray_start_local);

	if (dot_v3v3(ray_normal_local, dvec) > 0) {
		float location[3];
		float new_depth;
		int screen_loc[2];
		int new_dist;

		copy_v3_v3(location, middle);

		mul_m4_v3(obmat, location);

		new_depth = len_v3v3(location, ray_start);

		project_int(ar, location, screen_loc);
		new_dist = abs(screen_loc[0] - (int)mval[0]) + abs(screen_loc[1] - (int)mval[1]);

		if (new_dist <= *r_dist && new_depth < *r_depth) {
			*r_depth = new_depth;
			retval = 1;

			copy_v3_v3(r_loc, location);

			if (r_no) {
				normal_short_to_float_v3(r_no, v1no);
				mul_m3_v3(timat, r_no);
				normalize_v3(r_no);
			}

			*r_dist = new_dist;
		}
	}

	return retval;
}

static int snapVertex(ARegion *ar, float vco[3], short vno[3], float obmat[][4], float timat[][3],
                      const float ray_start[3], const float ray_start_local[3], const float ray_normal_local[3], const float mval[2],
                      float r_loc[3], float r_no[3], int *r_dist, float *r_depth)
{
	int retval = 0;
	float dvec[3];
	
	sub_v3_v3v3(dvec, vco, ray_start_local);
	
	if (dot_v3v3(ray_normal_local, dvec) > 0) {
		float location[3];
		float new_depth;
		int screen_loc[2];
		int new_dist;
		
		copy_v3_v3(location, vco);
		
		mul_m4_v3(obmat, location);
		
		new_depth = len_v3v3(location, ray_start);
		
		project_int(ar, location, screen_loc);
		new_dist = abs(screen_loc[0] - (int)mval[0]) + abs(screen_loc[1] - (int)mval[1]);
		
		if (new_dist <= *r_dist && new_depth < *r_depth) {
			*r_depth = new_depth;
			retval = 1;
			
			copy_v3_v3(r_loc, location);
			
			if (r_no) {
				normal_short_to_float_v3(r_no, vno);
				mul_m3_v3(timat, r_no);
				normalize_v3(r_no);
			}

			*r_dist = new_dist;
		} 
	}
	
	return retval;
}

static int snapArmature(short snap_mode, ARegion *ar, Object *ob, bArmature *arm, float obmat[][4],
                        const float ray_start[3], const float ray_normal[3], const float mval[2],
                        float r_loc[3], float *UNUSED(r_no), int *r_dist, float *r_depth)
{
	float imat[4][4];
	float ray_start_local[3], ray_normal_local[3];
	int retval = 0;

	invert_m4_m4(imat, obmat);

	copy_v3_v3(ray_start_local, ray_start);
	copy_v3_v3(ray_normal_local, ray_normal);
	
	mul_m4_v3(imat, ray_start_local);
	mul_mat3_m4_v3(imat, ray_normal_local);

	if (arm->edbo) {
		EditBone *eBone;

		for (eBone = arm->edbo->first; eBone; eBone = eBone->next) {
			if (eBone->layer & arm->layer) {
				/* skip hidden or moving (selected) bones */
				if ((eBone->flag & (BONE_HIDDEN_A | BONE_ROOTSEL | BONE_TIPSEL)) == 0) {
					switch (snap_mode) {
						case SCE_SNAP_MODE_VERTEX:
							retval |= snapVertex(ar, eBone->head, NULL, obmat, NULL, ray_start, ray_start_local, ray_normal_local, mval, r_loc, NULL, r_dist, r_depth);
							retval |= snapVertex(ar, eBone->tail, NULL, obmat, NULL, ray_start, ray_start_local, ray_normal_local, mval, r_loc, NULL, r_dist, r_depth);
							break;
						case SCE_SNAP_MODE_EDGE:
							retval |= snapEdge(ar, eBone->head, NULL, eBone->tail, NULL, obmat, NULL, ray_start, ray_start_local, ray_normal_local, mval, r_loc, NULL, r_dist, r_depth);
							break;
					}
				}
			}
		}
	}
	else if (ob->pose && ob->pose->chanbase.first) {
		bPoseChannel *pchan;
		Bone *bone;
		
		for (pchan = ob->pose->chanbase.first; pchan; pchan = pchan->next) {
			bone = pchan->bone;
			/* skip hidden bones */
			if (bone && !(bone->flag & (BONE_HIDDEN_P | BONE_HIDDEN_PG))) {
				float *head_vec = pchan->pose_head;
				float *tail_vec = pchan->pose_tail;
				
				switch (snap_mode) {
					case SCE_SNAP_MODE_VERTEX:
						retval |= snapVertex(ar, head_vec, NULL, obmat, NULL, ray_start, ray_start_local, ray_normal_local, mval, r_loc, NULL, r_dist, r_depth);
						retval |= snapVertex(ar, tail_vec, NULL, obmat, NULL, ray_start, ray_start_local, ray_normal_local, mval, r_loc, NULL, r_dist, r_depth);
						break;
					case SCE_SNAP_MODE_EDGE:
						retval |= snapEdge(ar, head_vec, NULL, tail_vec, NULL, obmat, NULL, ray_start, ray_start_local, ray_normal_local, mval, r_loc, NULL, r_dist, r_depth);
						break;
				}
			}
		}
	}

	return retval;
}

static int snapDerivedMesh(short snap_mode, ARegion *ar, Object *ob, DerivedMesh *dm, BMEditMesh *em, float obmat[][4],
                           const float ray_start[3], const float ray_normal[3], const float mval[2],
                           float r_loc[3], float r_no[3], int *r_dist, float *r_depth)
{
	int retval = 0;
	int totvert = dm->getNumVerts(dm);
	int totface = dm->getNumTessFaces(dm);

	if (totvert > 0) {
		float imat[4][4];
		float timat[3][3]; /* transpose inverse matrix for normals */
		float ray_start_local[3], ray_normal_local[3];
		int test = 1;

		invert_m4_m4(imat, obmat);

		copy_m3_m4(timat, imat);
		transpose_m3(timat);
		
		copy_v3_v3(ray_start_local, ray_start);
		copy_v3_v3(ray_normal_local, ray_normal);
		
		mul_m4_v3(imat, ray_start_local);
		mul_mat3_m4_v3(imat, ray_normal_local);
		
		
		/* If number of vert is more than an arbitrary limit, 
		 * test against boundbox first
		 * */
		if (totface > 16) {
			struct BoundBox *bb = BKE_object_boundbox_get(ob);
			test = BKE_boundbox_ray_hit_check(bb, ray_start_local, ray_normal_local);
		}
		
		if (test == 1) {
			
			switch (snap_mode) {
				case SCE_SNAP_MODE_FACE:
				{ 
#ifdef USE_BVH_FACE_SNAP                // Added for durian
					BVHTreeRayHit hit;
					BVHTreeFromMesh treeData;

					/* local scale in normal direction */
					float local_scale = len_v3(ray_normal_local);

					treeData.em_evil = em;
					bvhtree_from_mesh_faces(&treeData, dm, 0.0f, 4, 6);

					hit.index = -1;
					hit.dist = *r_depth * (*r_depth == FLT_MAX ? 1.0f : local_scale);

					if (treeData.tree && BLI_bvhtree_ray_cast(treeData.tree, ray_start_local, ray_normal_local, 0.0f, &hit, treeData.raycast_callback, &treeData) != -1) {
						if (hit.dist / local_scale <= *r_depth) {
							*r_depth = hit.dist / local_scale;
							copy_v3_v3(r_loc, hit.co);
							copy_v3_v3(r_no, hit.no);

							/* back to worldspace */
							mul_m4_v3(obmat, r_loc);
							copy_v3_v3(r_no, hit.no);

							mul_m3_v3(timat, r_no);
							normalize_v3(r_no);

							retval |= 1;
						}
					}
					break;

#else
					MVert *verts = dm->getVertArray(dm);
					MFace *faces = dm->getTessFaceArray(dm);
					int *index_array = NULL;
					int index = 0;
					int i;
					
					if (em != NULL) {
						index_array = dm->getTessFaceDataArray(dm, CD_ORIGINDEX);
						EDBM_index_arrays_init(em, 0, 0, 1);
					}
					
					for (i = 0; i < totface; i++) {
						BMFace *efa = NULL;
						MFace *f = faces + i;
						
						test = 1; /* reset for every face */
					
						if (em != NULL) {
							if (index_array) {
								index = index_array[i];
							}
							else {
								index = i;
							}
							
							if (index == ORIGINDEX_NONE) {
								test = 0;
							}
							else {
								efa = EDBM_face_at_index(em, index);
								
								if (efa && BM_elem_flag_test(efa, BM_ELEM_HIDDEN)) {
									test = 0;
								}
								else if (efa) {
									BMIter iter;
									BMLoop *l;
									
									l = BM_iter_new(&iter, em->bm, BM_LOOPS_OF_FACE, efa);
									for (; l; l = BM_iter_step(&iter)) {
										if (BM_elem_flag_test(l->v, BM_ELEM_SELECT)) {
											test = 0;
											break;
										}
									}
								}
							}
						}
						
						
						if (test) {
							int result;
							float *v4co = NULL;
							
							if (f->v4) {
								v4co = verts[f->v4].co;
							}
							
							result = snapFace(ar, verts[f->v1].co, verts[f->v2].co, verts[f->v3].co, v4co, mval, ray_start, ray_start_local, ray_normal_local, obmat, timat, loc, no, dist, depth);
							retval |= result;

							if (f->v4 && result == 0) {
								retval |= snapFace(ar, verts[f->v3].co, verts[f->v4].co, verts[f->v1].co, verts[f->v2].co, mval, ray_start, ray_start_local, ray_normal_local, obmat, timat, loc, no, dist, depth);
							}
						}
					}
					
					if (em != NULL) {
						EDBM_index_arrays_free(em);
					}
#endif
					break;
				}
				case SCE_SNAP_MODE_VERTEX:
				{
					MVert *verts = dm->getVertArray(dm);
					int *index_array = NULL;
					int index = 0;
					int i;
					
					if (em != NULL) {
						index_array = dm->getVertDataArray(dm, CD_ORIGINDEX);
						EDBM_index_arrays_init(em, 1, 0, 0);
					}
					
					for (i = 0; i < totvert; i++) {
						BMVert *eve = NULL;
						MVert *v = verts + i;
						
						test = 1; /* reset for every vert */
					
						if (em != NULL) {
							if (index_array) {
								index = index_array[i];
							}
							else {
								index = i;
							}
							
							if (index == ORIGINDEX_NONE) {
								test = 0;
							}
							else {
								eve = EDBM_vert_at_index(em, index);
								
								if (eve && (BM_elem_flag_test(eve, BM_ELEM_HIDDEN) || BM_elem_flag_test(eve, BM_ELEM_SELECT))) {
									test = 0;
								}
							}
						}
						
						
						if (test) {
							retval |= snapVertex(ar, v->co, v->no, obmat, timat, ray_start, ray_start_local, ray_normal_local, mval, r_loc, r_no, r_dist, r_depth);
						}
					}

					if (em != NULL) {
						EDBM_index_arrays_free(em);
					}
					break;
				}
				case SCE_SNAP_MODE_EDGE:
				{
					MVert *verts = dm->getVertArray(dm);
					MEdge *edges = dm->getEdgeArray(dm);
					int totedge = dm->getNumEdges(dm);
					int *index_array = NULL;
					int index = 0;
					int i;
					
					if (em != NULL) {
						index_array = dm->getEdgeDataArray(dm, CD_ORIGINDEX);
						EDBM_index_arrays_init(em, 0, 1, 0);
					}
					
					for (i = 0; i < totedge; i++) {
						BMEdge *eed = NULL;
						MEdge *e = edges + i; //is this pointer arithmatic necessary? why not e = edges[i] ?
						
						test = 1; /* reset for every vert */
					
						if (em != NULL) {
							if (index_array) {
								index = index_array[i];
							}
							else {
								index = i;
							}
							
							if (index == ORIGINDEX_NONE) {
								test = 0;
							}
							else {
								eed = EDBM_edge_at_index(em, index);
								
								/*if edge is hidden, or vertex on either end of the edge is selected, then
								  don't use it to check for snapping*/
								if (eed && (BM_elem_flag_test(eed, BM_ELEM_HIDDEN) ||
								            BM_elem_flag_test(eed->v1, BM_ELEM_SELECT) ||
								            BM_elem_flag_test(eed->v2, BM_ELEM_SELECT)))
								{
									test = 0;
								}
							}
						}

						if (test) {
							retval |= snapEdge(ar, verts[e->v1].co, verts[e->v1].no, verts[e->v2].co, verts[e->v2].no, obmat, timat, ray_start, ray_start_local, ray_normal_local, mval, r_loc, r_no, r_dist, r_depth);
						}
					}

					if (em != NULL) {
						EDBM_index_arrays_free(em);
					}
					break;
				}
				case SCE_SNAP_MODE_EDGE_MIDDLE:
				{
					MVert *verts = dm->getVertArray(dm);
					MEdge *edges = dm->getEdgeArray(dm);
					int totedge = dm->getNumEdges(dm);
					int *index_array = NULL;
					int index = 0;
					int i;

					if (em != NULL) {
						index_array = dm->getEdgeDataArray(dm, CD_ORIGINDEX);
						EDBM_index_arrays_init(em, 0, 1, 0);
					}

					for ( i = 0; i < totedge; i++) {
						BMEdge *eed = NULL;
						MEdge *e = edges + i;

						test = 1; /* reset for every vert */

						if (em != NULL) {
							if (index_array) {
								index = index_array[i];
							}
							else {
								index = i;
							}

							if (index == ORIGINDEX_NONE) {
								test = 0;
							}
							else {
								eed = EDBM_edge_at_index(em, index);

								/*if edge is hidden, or vertex on either end of the edge is selected, then
								  don't use it to check for snapping*/
								if (eed && (BM_elem_flag_test(eed, BM_ELEM_HIDDEN) ||
									BM_elem_flag_test(eed->v1, BM_ELEM_SELECT) ||
									BM_elem_flag_test(eed->v2, BM_ELEM_SELECT)))
								{
									test = 0;
								}
							}
						}

						if (test) {
							retval |= snapEdgeMiddle(ar, verts[e->v1].co, verts[e->v1].no, verts[e->v2].co, verts[e->v2].no, obmat, timat, ray_start, ray_start_local, ray_normal_local, mval, r_loc, r_no, r_dist, r_depth);
						}
					}

					if (em != NULL) {
						EDBM_index_arrays_free(em);
					}
					break;
				}
			}
		}
	}

	return retval;
} 

static int snapObject(Scene *scene, View3D *v3d, ARegion *ar, Object *ob, int editobject, float obmat[][4],
                      const float ray_start[3], const float ray_normal[3], const float mval[2],
                      float r_loc[3], float r_no[3], int *r_dist, float *r_depth)
{
	ToolSettings *ts = scene->toolsettings;
	int retval = 0;
	
	if (ob->type == OB_MESH) {
		BMEditMesh *em;
		DerivedMesh *dm;
		
		if (editobject) {
			em = BMEdit_FromObject(ob);
			/* dm = editbmesh_get_derived_cage(scene, ob, em, CD_MASK_BAREMESH); */
			dm = editbmesh_get_derived_base(ob, em); /* limitation, em & dm MUST have the same number of faces */
		}
		else {
			em = NULL;
			dm = mesh_get_derived_final(scene, ob, CD_MASK_BAREMESH);
		}
		
		if(ts->snap_mode == SCE_SNAP_MODE_VERTEX){
			int mval_i[2] = {mval[0], mval[1]};
			Snap* sm;
			SnapPoint* sp;
			SnapPoint sp_prev;

			if(em == NULL){
				sm = SnapMesh_create(dm, SNAPMESH_DATA_TYPE_DerivedMesh, SNAPMESH_TYPE_VERTEX, scene, ob, v3d, ar, mval_i);
			}else{
				sm = SnapMesh_create(em, SNAPMESH_DATA_TYPE_BMEditMesh, SNAPMESH_TYPE_VERTEX, scene, ob, v3d, ar, mval_i);
			}

			//if this is not the first run through.
			if(*r_depth < FLT_MAX - 10){
				sp_prev.r_depth = *r_depth;
				sp_prev.r_dist = *r_dist;
				Snap_setClosestPoint(sm, &sp_prev);
			}

			Snap_run(sm);
			retval = Snap_getretval(sm);
			if(retval){
				sp = Snap_getSnapPoint(sm);
				//printf("SnapPointExternal: %f, %f, %f\n", sp->location[0], sp->location[1], sp->location[2]);
				copy_v3_v3(r_loc, sp->location);
				copy_v3_v3(r_no, sp->normal);
				*r_depth = sp->r_depth;
				*r_dist = sp->r_dist;
			}
			Snap_free(sm);

		}else if(ts->snap_mode == SCE_SNAP_MODE_EDGE){
			int mval_i[2] = {mval[0], mval[1]};
			Snap* sm;
			SnapPoint* sp;
			SnapPoint sp_prev;

			if(em == NULL){
				sm = SnapMesh_create(dm, SNAPMESH_DATA_TYPE_DerivedMesh, SNAPMESH_TYPE_EDGE, scene, ob, v3d, ar, mval_i);
			}else{
				sm = SnapMesh_create(em, SNAPMESH_DATA_TYPE_BMEditMesh, SNAPMESH_TYPE_EDGE, scene, ob, v3d, ar, mval_i);
			}

			//if this is not the first run through.
			if(*r_depth < FLT_MAX - 10){
				sp_prev.r_depth = *r_depth;
				sp_prev.r_dist = *r_dist;
				Snap_setClosestPoint(sm, &sp_prev);
			}

			Snap_run(sm);
			retval = Snap_getretval(sm);
			if(retval){
				sp = Snap_getSnapPoint(sm);
				//printf("SnapPointExternal: %f, %f, %f\n", sp->location[0], sp->location[1], sp->location[2]);
				copy_v3_v3(r_loc, sp->location);
				copy_v3_v3(r_no, sp->normal);
				*r_depth = sp->r_depth;
				*r_dist = sp->r_dist;
			}
			Snap_free(sm); //TODO: there is some memory not getting freed around here.
		}else {
			retval = snapDerivedMesh(ts->snap_mode, ar, ob, dm, em, obmat, ray_start, ray_normal, mval, r_loc, r_no, r_dist, r_depth);
		}
		dm->release(dm);
	}
	else if (ob->type == OB_ARMATURE) {
		retval = snapArmature(ts->snap_mode, ar, ob, ob->data, obmat, ray_start, ray_normal, mval, r_loc, r_no, r_dist, r_depth);
	}
	
	return retval;
}

static int snapObjects(Scene *scene, View3D *v3d, ARegion *ar, Object *obedit, const float mval[2],
                       int *r_dist, float r_loc[3], float r_no[3], SnapMode mode)
{
	Base *base;
	float depth = FLT_MAX;
	int retval = 0;
	float ray_start[3], ray_normal[3];
	
	ED_view3d_win_to_ray(ar, v3d, mval, ray_start, ray_normal);

	if (mode == SNAP_ALL && obedit) {
		Object *ob = obedit;

		retval |= snapObject(scene, v3d, ar, ob, 1, ob->obmat, ray_start, ray_normal, mval, r_loc, r_no, r_dist, &depth);
	}

	/* Need an exception for particle edit because the base is flagged with BA_HAS_RECALC_DATA
	 * which makes the loop skip it, even the derived mesh will never change
	 *
	 * To solve that problem, we do it first as an exception. 
	 * */
	base = BASACT;
	if (base && base->object && base->object->mode & OB_MODE_PARTICLE_EDIT) {
		Object *ob = base->object;
		retval |= snapObject(scene, v3d, ar, ob, 0, ob->obmat, ray_start, ray_normal, mval, r_loc, r_no, r_dist, &depth);
	}

	for (base = FIRSTBASE; base != NULL; base = base->next) {
		if ((BASE_VISIBLE(v3d, base)) &&
		    (base->flag & (BA_HAS_RECALC_OB | BA_HAS_RECALC_DATA)) == 0 &&

		    ((mode == SNAP_NOT_SELECTED && (base->flag & (SELECT | BA_WAS_SEL)) == 0) ||
		     (ELEM(mode, SNAP_ALL, SNAP_NOT_OBEDIT) && base != BASACT)))
		{
			Object *ob = base->object;
			
			if (ob->transflag & OB_DUPLI) {
				DupliObject *dupli_ob;
				ListBase *lb = object_duplilist(scene, ob);
				
				for (dupli_ob = lb->first; dupli_ob; dupli_ob = dupli_ob->next) {
					Object *dob = dupli_ob->ob;
					
					retval |= snapObject(scene, v3d, ar, dob, 0, dupli_ob->mat, ray_start, ray_normal, mval, r_loc, r_no, r_dist, &depth);
				}
				
				free_object_duplilist(lb);
			}
			
			retval |= snapObject(scene, v3d, ar, ob, 0, ob->obmat, ray_start, ray_normal, mval, r_loc, r_no, r_dist, &depth);
		}
	}
	
	return retval;
}

int snapObjectsTransform(TransInfo *t, const float mval[2], int *r_dist, float r_loc[3], float r_no[3], SnapMode mode)
{
	return snapObjects(t->scene, t->view, t->ar, t->obedit, mval, r_dist, r_loc, r_no, mode);
}

int snapObjectsContext(bContext *C, const float mval[2], int *r_dist, float r_loc[3], float r_no[3], SnapMode mode)
{
	ScrArea *sa = CTX_wm_area(C);
	View3D *v3d = sa->spacedata.first;

	return snapObjects(CTX_data_scene(C), v3d, CTX_wm_region(C), CTX_data_edit_object(C), mval, r_dist, r_loc, r_no, mode);
}

/******************** PEELING *********************************/


static int cmpPeel(void *arg1, void *arg2)
{
	DepthPeel *p1 = arg1;
	DepthPeel *p2 = arg2;
	int val = 0;
	
	if (p1->depth < p2->depth) {
		val = -1;
	}
	else if (p1->depth > p2->depth) {
		val = 1;
	}
	
	return val;
}

static void removeDoublesPeel(ListBase *depth_peels)
{
	DepthPeel *peel;
	
	for (peel = depth_peels->first; peel; peel = peel->next) {
		DepthPeel *next_peel = peel->next;

		if (next_peel && ABS(peel->depth - next_peel->depth) < 0.0015f) {
			peel->next = next_peel->next;
			
			if (next_peel->next) {
				next_peel->next->prev = peel;
			}
			
			MEM_freeN(next_peel);
		}
	}
}

static void addDepthPeel(ListBase *depth_peels, float depth, float p[3], float no[3], Object *ob)
{
	DepthPeel *peel = MEM_callocN(sizeof(DepthPeel), "DepthPeel");
	
	peel->depth = depth;
	peel->ob = ob;
	copy_v3_v3(peel->p, p);
	copy_v3_v3(peel->no, no);
	
	BLI_addtail(depth_peels, peel);
	
	peel->flag = 0;
}

static int peelDerivedMesh(Object *ob, DerivedMesh *dm, float obmat[][4],
                           const float ray_start[3], const float ray_normal[3], const float UNUSED(mval[2]),
                           ListBase *depth_peels)
{
	int retval = 0;
	int totvert = dm->getNumVerts(dm);
	int totface = dm->getNumTessFaces(dm);
	
	if (totvert > 0) {
		float imat[4][4];
		float timat[3][3]; /* transpose inverse matrix for normals */
		float ray_start_local[3], ray_normal_local[3];
		int test = 1;

		invert_m4_m4(imat, obmat);

		copy_m3_m4(timat, imat);
		transpose_m3(timat);
		
		copy_v3_v3(ray_start_local, ray_start);
		copy_v3_v3(ray_normal_local, ray_normal);
		
		mul_m4_v3(imat, ray_start_local);
		mul_mat3_m4_v3(imat, ray_normal_local);
		
		
		/* If number of vert is more than an arbitrary limit, 
		 * test against boundbox first
		 * */
		if (totface > 16) {
			struct BoundBox *bb = BKE_object_boundbox_get(ob);
			test = BKE_boundbox_ray_hit_check(bb, ray_start_local, ray_normal_local);
		}
		
		if (test == 1) {
			MVert *verts = dm->getVertArray(dm);
			MFace *faces = dm->getTessFaceArray(dm);
			int i;
			
			for (i = 0; i < totface; i++) {
				MFace *f = faces + i;
				float lambda;
				int result;
				
				
				result = isect_ray_tri_threshold_v3(ray_start_local, ray_normal_local, verts[f->v1].co, verts[f->v2].co, verts[f->v3].co, &lambda, NULL, 0.001);
				
				if (result) {
					float location[3], normal[3];
					float intersect[3];
					float new_depth;
					
					copy_v3_v3(intersect, ray_normal_local);
					mul_v3_fl(intersect, lambda);
					add_v3_v3(intersect, ray_start_local);
					
					copy_v3_v3(location, intersect);
					
					if (f->v4)
						normal_quad_v3(normal, verts[f->v1].co, verts[f->v2].co, verts[f->v3].co, verts[f->v4].co);
					else
						normal_tri_v3(normal, verts[f->v1].co, verts[f->v2].co, verts[f->v3].co);

					mul_m4_v3(obmat, location);
					
					new_depth = len_v3v3(location, ray_start);					
					
					mul_m3_v3(timat, normal);
					normalize_v3(normal);

					addDepthPeel(depth_peels, new_depth, location, normal, ob);
				}
		
				if (f->v4 && result == 0) {
					result = isect_ray_tri_threshold_v3(ray_start_local, ray_normal_local, verts[f->v3].co, verts[f->v4].co, verts[f->v1].co, &lambda, NULL, 0.001);
					
					if (result) {
						float location[3], normal[3];
						float intersect[3];
						float new_depth;
						
						copy_v3_v3(intersect, ray_normal_local);
						mul_v3_fl(intersect, lambda);
						add_v3_v3(intersect, ray_start_local);
						
						copy_v3_v3(location, intersect);
						
						if (f->v4)
							normal_quad_v3(normal, verts[f->v1].co, verts[f->v2].co, verts[f->v3].co, verts[f->v4].co);
						else
							normal_tri_v3(normal, verts[f->v1].co, verts[f->v2].co, verts[f->v3].co);

						mul_m4_v3(obmat, location);
						
						new_depth = len_v3v3(location, ray_start);
						
						mul_m3_v3(timat, normal);
						normalize_v3(normal);
	
						addDepthPeel(depth_peels, new_depth, location, normal, ob);
					} 
				}
			}
		}
	}

	return retval;
} 

static int peelObjects(Scene *scene, View3D *v3d, ARegion *ar, Object *obedit, ListBase *depth_peels, const float mval[2], SnapMode mode)
{
	Base *base;
	int retval = 0;
	float ray_start[3], ray_normal[3];
	
	ED_view3d_win_to_ray(ar, v3d, mval, ray_start, ray_normal);

	for (base = scene->base.first; base != NULL; base = base->next) {
		if (BASE_SELECTABLE(v3d, base)) {
			Object *ob = base->object;

			if (ob->transflag & OB_DUPLI) {
				DupliObject *dupli_ob;
				ListBase *lb = object_duplilist(scene, ob);
				
				for (dupli_ob = lb->first; dupli_ob; dupli_ob = dupli_ob->next) {
					Object *dob = dupli_ob->ob;
					
					if (dob->type == OB_MESH) {
						BMEditMesh *em;
						DerivedMesh *dm = NULL;
						int val;

						if (dob != obedit) {
							dm = mesh_get_derived_final(scene, dob, CD_MASK_BAREMESH);
							
							val = peelDerivedMesh(dob, dm, dob->obmat, ray_start, ray_normal, mval, depth_peels);
						}
						else {
							em = BMEdit_FromObject(dob);
							dm = editbmesh_get_derived_cage(scene, obedit, em, CD_MASK_BAREMESH);
							
							val = peelDerivedMesh(dob, dm, dob->obmat, ray_start, ray_normal, mval, depth_peels);
						}

						retval = retval || val;
						
						dm->release(dm);
					}
				}
				
				free_object_duplilist(lb);
			}
			
			if (ob->type == OB_MESH) {
				int val = 0;

				if (ob != obedit && ((mode == SNAP_NOT_SELECTED && (base->flag & (SELECT | BA_WAS_SEL)) == 0) || ELEM(mode, SNAP_ALL, SNAP_NOT_OBEDIT))) {
					DerivedMesh *dm = mesh_get_derived_final(scene, ob, CD_MASK_BAREMESH);
					
					val = peelDerivedMesh(ob, dm, ob->obmat, ray_start, ray_normal, mval, depth_peels);
					dm->release(dm);
				}
				else if (ob == obedit && mode != SNAP_NOT_OBEDIT) {
					BMEditMesh *em = BMEdit_FromObject(ob);
					DerivedMesh *dm = editbmesh_get_derived_cage(scene, obedit, em, CD_MASK_BAREMESH);
					
					val = peelDerivedMesh(ob, dm, ob->obmat, ray_start, ray_normal, mval, depth_peels);
					dm->release(dm);
				}
					
				retval = retval || val;
				
			}
		}
	}
	
	BLI_sortlist(depth_peels, cmpPeel);
	removeDoublesPeel(depth_peels);
	
	return retval;
}

int peelObjectsTransForm(TransInfo *t, ListBase *depth_peels, const float mval[2], SnapMode mode)
{
	return peelObjects(t->scene, t->view, t->ar, t->obedit, depth_peels, mval, mode);
}

int peelObjectsContext(bContext *C, ListBase *depth_peels, const float mval[2], SnapMode mode)
{
	ScrArea *sa = CTX_wm_area(C);
	View3D *v3d = sa->spacedata.first;

	return peelObjects(CTX_data_scene(C), v3d, CTX_wm_region(C), CTX_data_edit_object(C), depth_peels, mval, mode);
}

/******************** NODES ***********************************/

static int snapNodeTest(View2D *v2d, bNode *node, SnapMode mode)
{
	/* node is use for snapping only if a) snap mode matches and b) node is inside the view */
	return ((mode == SNAP_NOT_SELECTED && !(node->flag & NODE_SELECT)) ||
	        (mode == SNAP_ALL && !(node->flag & NODE_ACTIVE))) &&
	        (node->totr.xmin < v2d->cur.xmax && node->totr.xmax > v2d->cur.xmin &&
	         node->totr.ymin < v2d->cur.ymax && node->totr.ymax > v2d->cur.ymin);
}

static NodeBorder snapNodeBorder(int snap_node_mode)
{
	switch (snap_node_mode) {
		case SCE_SNAP_MODE_NODE_X:
			return NODE_LEFT | NODE_RIGHT;
		case SCE_SNAP_MODE_NODE_Y:
			return NODE_TOP | NODE_BOTTOM;
		case SCE_SNAP_MODE_NODE_XY:
			return NODE_LEFT | NODE_RIGHT | NODE_TOP | NODE_BOTTOM;
	}
	return 0;
}

static int snapNode(ToolSettings *ts, SpaceNode *UNUSED(snode), ARegion *ar, bNode *node, const int mval[2],
                    float r_loc[2], int *r_dist, char *r_node_border)
{
	View2D *v2d = &ar->v2d;
	NodeBorder border = snapNodeBorder(ts->snap_node_mode);
	int retval = 0;
	rcti totr;
	int new_dist;
	
	UI_view2d_to_region_no_clip(v2d, node->totr.xmin, node->totr.ymin, &totr.xmin, &totr.ymin);
	UI_view2d_to_region_no_clip(v2d, node->totr.xmax, node->totr.ymax, &totr.xmax, &totr.ymax);
	
	if (border & NODE_LEFT) {
		new_dist = abs(totr.xmin - mval[0]);
		if (new_dist < *r_dist) {
			UI_view2d_region_to_view(v2d, totr.xmin, mval[1], &r_loc[0], &r_loc[1]);
			*r_dist = new_dist;
			*r_node_border = NODE_LEFT;
			retval = 1;
		}
	}
	
	if (border & NODE_RIGHT) {
		new_dist = abs(totr.xmax - mval[0]);
		if (new_dist < *r_dist) {
			UI_view2d_region_to_view(v2d, totr.xmax, mval[1], &r_loc[0], &r_loc[1]);
			*r_dist = new_dist;
			*r_node_border = NODE_RIGHT;
			retval = 1;
		}
	}
	
	if (border & NODE_BOTTOM) {
		new_dist = abs(totr.ymin - mval[1]);
		if (new_dist < *r_dist) {
			UI_view2d_region_to_view(v2d, mval[0], totr.ymin, &r_loc[0], &r_loc[1]);
			*r_dist = new_dist;
			*r_node_border = NODE_BOTTOM;
			retval = 1;
		}
	}
	
	if (border & NODE_TOP) {
		new_dist = abs(totr.ymax - mval[1]);
		if (new_dist < *r_dist) {
			UI_view2d_region_to_view(v2d, mval[0], totr.ymax, &r_loc[0], &r_loc[1]);
			*r_dist = new_dist;
			*r_node_border = NODE_TOP;
			retval = 1;
		}
	}
	
	return retval;
}

static int snapNodes(ToolSettings *ts, SpaceNode *snode, ARegion *ar, const int mval[2],
                     int *r_dist, float r_loc[2], char *r_node_border, SnapMode mode)
{
	bNodeTree *ntree = snode->edittree;
	bNode *node;
	int retval = 0;
	
	*r_node_border = 0;
	
	for (node = ntree->nodes.first; node; node = node->next) {
		if (snapNodeTest(&ar->v2d, node, mode))
			retval |= snapNode(ts, snode, ar, node, mval, r_loc, r_dist, r_node_border);
	}
	
	return retval;
}

int snapNodesTransform(TransInfo *t, const int mval[2], int *r_dist, float r_loc[2], char *r_node_border, SnapMode mode)
{
	return snapNodes(t->settings, t->sa->spacedata.first, t->ar, mval, r_dist, r_loc, r_node_border, mode);
}

int snapNodesContext(bContext *C, const int mval[2], int *r_dist, float r_loc[2], char *r_node_border, SnapMode mode)
{
	Scene *scene = CTX_data_scene(C);
	return snapNodes(scene->toolsettings, CTX_wm_space_node(C), CTX_wm_region(C), mval, r_dist, r_loc, r_node_border, mode);
}

/*================================================================*/

static void applyGrid(TransInfo *t, float *val, int max_index, float fac[3], GearsType action);


void snapGridAction(TransInfo *t, float *val, GearsType action)
{
	float fac[3];

	fac[NO_GEARS]    = t->snap[0];
	fac[BIG_GEARS]   = t->snap[1];
	fac[SMALL_GEARS] = t->snap[2];
	
	applyGrid(t, val, t->idx_max, fac, action);
}


void snapGrid(TransInfo *t, float *val)
{
	GearsType action;

	// Only do something if using Snap to Grid
	if (t->tsnap.mode != SCE_SNAP_MODE_INCREMENT)
		return;

	action = activeSnap(t) ? BIG_GEARS : NO_GEARS;

	if (action == BIG_GEARS && (t->modifiers & MOD_PRECISION)) {
		action = SMALL_GEARS;
	}

	snapGridAction(t, val, action);
}


static void applyGrid(TransInfo *t, float *val, int max_index, float fac[3], GearsType action)
{
	int i;
	float asp[3] = {1.0f, 1.0f, 1.0f}; // TODO: Remove hard coded limit here (3)

	if (max_index > 2) {
		printf("applyGrid: invalid index %d, clamping\n", max_index);
		max_index = 2;
	}

	// Early bailing out if no need to snap
	if (fac[action] == 0.0f)
		return;
	
	/* evil hack - snapping needs to be adapted for image aspect ratio */
	if ((t->spacetype == SPACE_IMAGE) && (t->mode == TFM_TRANSLATION)) {
		ED_space_image_uv_aspect(t->sa->spacedata.first, asp, asp + 1);
	}

	for (i = 0; i <= max_index; i++) {
		val[i] = fac[action] * asp[i] * (float)floor(val[i] / (fac[action] * asp[i]) + 0.5f);
	}
}<|MERGE_RESOLUTION|>--- conflicted
+++ resolved
@@ -79,12 +79,9 @@
 
 #include "transform.h"
 
-<<<<<<< HEAD
 
 //#include "blendef.h" /* for selection modes */
 
-=======
->>>>>>> f883337b
 #define USE_BVH_FACE_SNAP
 
 /********************* PROTOTYPES ***********************/
