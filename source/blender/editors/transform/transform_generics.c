--- conflicted
+++ resolved
@@ -1192,20 +1192,8 @@
 		t->view = v3d;
 		t->animtimer = (animscreen) ? animscreen->animtimer : NULL;
 
-<<<<<<< HEAD
-		if (op && ((prop = RNA_struct_find_property(op->ptr, "use_widget_input")) &&
-		    RNA_property_is_set(op->ptr, prop)))
-		{
-			if (RNA_property_boolean_get(op->ptr, prop))
-				t->flag |= T_USE_WIDGET;
-		}
-
-		/* turn manipulator off during transform */
-		if ((t->flag & T_MODAL) && !(t->flag & T_USE_WIDGET)) {
-=======
 		/* turn manipulator off during transform */
 		if (t->flag & T_MODAL) {
->>>>>>> 6ec01dcb
 			t->twtype = v3d->twtype;
 			v3d->twtype = 0;
 		}
@@ -1485,7 +1473,7 @@
 	else if (t->spacetype == SPACE_VIEW3D) {
 		View3D *v3d = t->sa->spacedata.first;
 		/* restore manipulator */
-		if ((t->flag & T_MODAL) && !(t->flag & T_USE_WIDGET)) {
+		if (t->flag & T_MODAL) {
 			v3d->twtype = t->twtype;
 		}
 	}
