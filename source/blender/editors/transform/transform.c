--- conflicted
+++ resolved
@@ -95,15 +95,10 @@
 
 #include "transform.h"
 
-<<<<<<< HEAD
 #include <stdio.h>
 
-void drawTransformApply(const struct bContext *C, struct ARegion *ar, void *arg);
-int doEdgeSlide(TransInfo *t, float perc);
-=======
 static void drawTransformApply(const struct bContext *C, struct ARegion *ar, void *arg);
 static int doEdgeSlide(TransInfo *t, float perc);
->>>>>>> 9f46ca46
 
 /* ************************** SPACE DEPENDANT CODE **************************** */
 
