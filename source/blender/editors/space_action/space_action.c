/*
 * ***** BEGIN GPL LICENSE BLOCK *****
 *
 * This program is free software; you can redistribute it and/or
 * modify it under the terms of the GNU General Public License
 * as published by the Free Software Foundation; either version 2
 * of the License, or (at your option) any later version.
 *
 * This program is distributed in the hope that it will be useful,
 * but WITHOUT ANY WARRANTY; without even the implied warranty of
 * MERCHANTABILITY or FITNESS FOR A PARTICULAR PURPOSE.  See the
 * GNU General Public License for more details.
 *
 * You should have received a copy of the GNU General Public License
 * along with this program; if not, write to the Free Software Foundation,
 * Inc., 51 Franklin Street, Fifth Floor, Boston, MA 02110-1301, USA.
 *
 * The Original Code is Copyright (C) 2008 Blender Foundation.
 * All rights reserved.
 *
 *
 * Contributor(s): Blender Foundation
 *
 * ***** END GPL LICENSE BLOCK *****
 */

/** \file blender/editors/space_action/space_action.c
 *  \ingroup spaction
 */


#include <string.h>
#include <stdio.h>

#include "DNA_action_types.h"
#include "DNA_group_types.h"
#include "DNA_object_types.h"
#include "DNA_scene_types.h"

#include "MEM_guardedalloc.h"

#include "BLI_blenlib.h"
#include "BLI_math.h"
#include "BLI_utildefines.h"

#include "BKE_context.h"
#include "BKE_screen.h"

#include "RNA_access.h"

#include "WM_api.h"
#include "WM_types.h"
#include "WM_message.h"

#include "BIF_gl.h"

#include "UI_resources.h"
#include "UI_view2d.h"

#include "ED_space_api.h"
#include "ED_screen.h"
#include "ED_anim_api.h"
#include "ED_markers.h"

#include "action_intern.h"  /* own include */

/* ******************** manage regions ********************* */

ARegion *action_has_buttons_region(ScrArea *sa)
{
	ARegion *ar, *arnew;

	ar = BKE_area_find_region_type(sa, RGN_TYPE_UI);
	if (ar) return ar;

	/* add subdiv level; after main */
	ar = BKE_area_find_region_type(sa, RGN_TYPE_WINDOW);

	/* is error! */
	if (ar == NULL) return NULL;

	arnew = MEM_callocN(sizeof(ARegion), "buttons for action");

	BLI_insertlinkafter(&sa->regionbase, ar, arnew);
	arnew->regiontype = RGN_TYPE_UI;
	arnew->alignment = RGN_ALIGN_RIGHT;

	arnew->flag = RGN_FLAG_HIDDEN;

	return arnew;
}

/* ******************** default callbacks for action space ***************** */

static SpaceLink *action_new(const ScrArea *sa, const Scene *scene)
{
	SpaceAction *saction;
	ARegion *ar;

	saction = MEM_callocN(sizeof(SpaceAction), "initaction");
	saction->spacetype = SPACE_ACTION;

	saction->autosnap = SACTSNAP_FRAME;
	saction->mode = SACTCONT_DOPESHEET;

	saction->ads.filterflag |= ADS_FILTER_SUMMARY;
<<<<<<< HEAD
	
=======

>>>>>>> 95011f6d
	/* enable all cache display */
	saction->cache_display |= TIME_CACHE_DISPLAY;
	saction->cache_display |= (TIME_CACHE_SOFTBODY | TIME_CACHE_PARTICLES);
	saction->cache_display |= (TIME_CACHE_CLOTH | TIME_CACHE_SMOKE | TIME_CACHE_DYNAMICPAINT);
	saction->cache_display |= TIME_CACHE_RIGIDBODY;
<<<<<<< HEAD
	
=======

>>>>>>> 95011f6d
	/* header */
	ar = MEM_callocN(sizeof(ARegion), "header for action");

	BLI_addtail(&saction->regionbase, ar);
	ar->regiontype = RGN_TYPE_HEADER;
	ar->alignment = RGN_ALIGN_BOTTOM;

	/* channel list region */
	ar = MEM_callocN(sizeof(ARegion), "channel region for action");
	BLI_addtail(&saction->regionbase, ar);
	ar->regiontype = RGN_TYPE_CHANNELS;
	ar->alignment = RGN_ALIGN_LEFT;

	/* only need to set scroll settings, as this will use 'listview' v2d configuration */
	ar->v2d.scroll = V2D_SCROLL_BOTTOM;
	ar->v2d.flag = V2D_VIEWSYNC_AREA_VERTICAL;

	/* ui buttons */
	ar = MEM_callocN(sizeof(ARegion), "buttons region for action");

	BLI_addtail(&saction->regionbase, ar);
	ar->regiontype = RGN_TYPE_UI;
	ar->alignment = RGN_ALIGN_RIGHT;
	ar->flag = RGN_FLAG_HIDDEN;

	/* main region */
	ar = MEM_callocN(sizeof(ARegion), "main region for action");

	BLI_addtail(&saction->regionbase, ar);
	ar->regiontype = RGN_TYPE_WINDOW;

	ar->v2d.tot.xmin = (float)(SFRA - 10);
	ar->v2d.tot.ymin = (float)(-sa->winy) / 3.0f;
	ar->v2d.tot.xmax = (float)(EFRA + 10);
	ar->v2d.tot.ymax = 0.0f;

	ar->v2d.cur = ar->v2d.tot;

	ar->v2d.min[0] = 0.0f;
	ar->v2d.min[1] = 0.0f;

	ar->v2d.max[0] = MAXFRAMEF;
	ar->v2d.max[1] = FLT_MAX;

	ar->v2d.minzoom = 0.01f;
	ar->v2d.maxzoom = 50;
	ar->v2d.scroll = (V2D_SCROLL_BOTTOM | V2D_SCROLL_SCALE_HORIZONTAL);
	ar->v2d.scroll |= (V2D_SCROLL_RIGHT);
	ar->v2d.keepzoom = V2D_LOCKZOOM_Y;
	ar->v2d.keepofs = V2D_KEEPOFS_Y;
	ar->v2d.align = V2D_ALIGN_NO_POS_Y;
	ar->v2d.flag = V2D_VIEWSYNC_AREA_VERTICAL;

	return (SpaceLink *)saction;
}

/* not spacelink itself */
static void action_free(SpaceLink *UNUSED(sl))
{
//	SpaceAction *saction = (SpaceAction *) sl;
}


/* spacetype; init callback */
static void action_init(struct wmWindowManager *UNUSED(wm), ScrArea *sa)
{
	SpaceAction *saction = sa->spacedata.first;
<<<<<<< HEAD
	
=======

>>>>>>> 95011f6d
	saction->flag |= SACTION_TEMP_NEEDCHANSYNC;
}

static SpaceLink *action_duplicate(SpaceLink *sl)
{
	SpaceAction *sactionn = MEM_dupallocN(sl);

	/* clear or remove stuff from old */

	return (SpaceLink *)sactionn;
}



/* add handlers, stuff you only do once or on area/region changes */
static void action_main_region_init(wmWindowManager *wm, ARegion *ar)
{
	wmKeyMap *keymap;

	UI_view2d_region_reinit(&ar->v2d, V2D_COMMONVIEW_CUSTOM, ar->winx, ar->winy);

	/* own keymap */
	keymap = WM_keymap_find(wm->defaultconf, "Dopesheet", SPACE_ACTION, 0);
	WM_event_add_keymap_handler_bb(&ar->handlers, keymap, &ar->v2d.mask, &ar->winrct);
	keymap = WM_keymap_find(wm->defaultconf, "Dopesheet Generic", SPACE_ACTION, 0);
	WM_event_add_keymap_handler(&ar->handlers, keymap);
}

static void action_main_region_draw(const bContext *C, ARegion *ar)
{
	/* draw entirely, view changes should be handled here */
	SpaceAction *saction = CTX_wm_space_action(C);
	Scene *scene = CTX_data_scene(C);
	Object *obact = CTX_data_active_object(C);
	bAnimContext ac;
	View2D *v2d = &ar->v2d;
	View2DGrid *grid;
	View2DScrollers *scrollers;
	short marker_flag = 0;
	short cfra_flag = 0;
	short unit = 0;
<<<<<<< HEAD
	
=======

>>>>>>> 95011f6d
	/* clear and setup matrix */
	UI_ThemeClearColor(TH_BACK);
	glClear(GL_COLOR_BUFFER_BIT);

	UI_view2d_view_ortho(v2d);

	/* time grid */
	unit = (saction->flag & SACTION_DRAWTIME) ? V2D_UNIT_SECONDS : V2D_UNIT_FRAMES;
	grid = UI_view2d_grid_calc(CTX_data_scene(C), v2d, unit, V2D_GRID_CLAMP, V2D_ARG_DUMMY, V2D_ARG_DUMMY, ar->winx, ar->winy);
	UI_view2d_grid_draw(v2d, grid, V2D_GRIDLINES_ALL);
	UI_view2d_grid_free(grid);

	ED_region_draw_cb_draw(C, ar, REGION_DRAW_PRE_VIEW);
<<<<<<< HEAD
	
	/* start and end frame */
	ANIM_draw_framerange(scene, v2d);
	
=======

	/* start and end frame */
	ANIM_draw_framerange(scene, v2d);

>>>>>>> 95011f6d
	/* data */
	if (ANIM_animdata_get_context(C, &ac)) {
		draw_channel_strips(&ac, saction, ar);
	}

	/* current frame */
	if (saction->flag & SACTION_DRAWTIME) cfra_flag |= DRAWCFRA_UNIT_SECONDS;
	ANIM_draw_cfra(C, v2d, cfra_flag);
<<<<<<< HEAD
	
	/* markers */
	UI_view2d_view_orthoSpecial(ar, v2d, 1);
	
	marker_flag = ((ac.markers && (ac.markers != &ac.scene->markers)) ? DRAW_MARKERS_LOCAL : 0) | DRAW_MARKERS_MARGIN;
	ED_markers_draw(C, marker_flag);
	
=======

	/* markers */
	UI_view2d_view_orthoSpecial(ar, v2d, 1);

	marker_flag = ((ac.markers && (ac.markers != &ac.scene->markers)) ? DRAW_MARKERS_LOCAL : 0) | DRAW_MARKERS_MARGIN;
	ED_markers_draw(C, marker_flag);

>>>>>>> 95011f6d
	/* caches */
	if (saction->mode == SACTCONT_TIMELINE) {
		timeline_draw_cache(saction, obact, scene);
	}
<<<<<<< HEAD
	
=======

>>>>>>> 95011f6d
	/* preview range */
	UI_view2d_view_ortho(v2d);
	ANIM_draw_previewrange(C, v2d, 0);

	/* callback */
	UI_view2d_view_ortho(v2d);
	ED_region_draw_cb_draw(C, ar, REGION_DRAW_POST_VIEW);

	/* reset view matrix */
	UI_view2d_view_restore(C);

	/* scrollers */
	scrollers = UI_view2d_scrollers_calc(C, v2d, unit, V2D_GRID_CLAMP, V2D_ARG_DUMMY, V2D_ARG_DUMMY);
	UI_view2d_scrollers_draw(C, v2d, scrollers);
	UI_view2d_scrollers_free(scrollers);
<<<<<<< HEAD
	
=======

>>>>>>> 95011f6d
	/* draw current frame number-indicator on top of scrollers */
	if ((saction->flag & SACTION_NODRAWCFRANUM) == 0) {
		UI_view2d_view_orthoSpecial(ar, v2d, 1);
		ANIM_draw_cfra_number(C, v2d, cfra_flag);
	}
}

/* add handlers, stuff you only do once or on area/region changes */
static void action_channel_region_init(wmWindowManager *wm, ARegion *ar)
{
	wmKeyMap *keymap;

	/* ensure the 2d view sync works - main region has bottom scroller */
	ar->v2d.scroll = V2D_SCROLL_BOTTOM;

	UI_view2d_region_reinit(&ar->v2d, V2D_COMMONVIEW_LIST, ar->winx, ar->winy);

	/* own keymap */
	keymap = WM_keymap_find(wm->defaultconf, "Animation Channels", 0, 0);
	WM_event_add_keymap_handler_bb(&ar->handlers, keymap, &ar->v2d.mask, &ar->winrct);

	keymap = WM_keymap_find(wm->defaultconf, "Dopesheet Generic", SPACE_ACTION, 0);
	WM_event_add_keymap_handler(&ar->handlers, keymap);
}

static void action_channel_region_draw(const bContext *C, ARegion *ar)
{
	/* draw entirely, view changes should be handled here */
	bAnimContext ac;
	View2D *v2d = &ar->v2d;

	/* clear and setup matrix */
	UI_ThemeClearColor(TH_BACK);
	glClear(GL_COLOR_BUFFER_BIT);

	UI_view2d_view_ortho(v2d);

	/* data */
	if (ANIM_animdata_get_context(C, &ac)) {
		draw_channel_names((bContext *)C, &ac, ar);
	}

	/* reset view matrix */
	UI_view2d_view_restore(C);

	/* no scrollers here */
}


/* add handlers, stuff you only do once or on area/region changes */
static void action_header_region_init(wmWindowManager *UNUSED(wm), ARegion *ar)
{
	ED_region_header_init(ar);
}

static void action_header_region_draw(const bContext *C, ARegion *ar)
{
	ED_region_header(C, ar);
}

static void action_channel_region_listener(
        bScreen *UNUSED(sc), ScrArea *UNUSED(sa), ARegion *ar,
        wmNotifier *wmn, const Scene *UNUSED(scene))
{
	/* context changes */
	switch (wmn->category) {
		case NC_ANIMATION:
			ED_region_tag_redraw(ar);
			break;
		case NC_SCENE:
			switch (wmn->data) {
				case ND_OB_ACTIVE:
				case ND_FRAME:
					ED_region_tag_redraw(ar);
					break;
			}
			break;
		case NC_OBJECT:
			switch (wmn->data) {
				case ND_BONE_ACTIVE:
				case ND_BONE_SELECT:
				case ND_KEYS:
					ED_region_tag_redraw(ar);
					break;
				case ND_MODIFIER:
					if (wmn->action == NA_RENAME)
						ED_region_tag_redraw(ar);
					break;
			}
			break;
		case NC_GPENCIL:
			if (ELEM(wmn->action, NA_RENAME, NA_SELECTED))
				ED_region_tag_redraw(ar);
			break;
		case NC_ID:
			if (wmn->action == NA_RENAME)
				ED_region_tag_redraw(ar);
			break;
		default:
			if (wmn->data == ND_KEYS)
				ED_region_tag_redraw(ar);
			break;
	}
}

static void saction_channel_region_message_subscribe(
        const struct bContext *UNUSED(C),
        struct WorkSpace *UNUSED(workspace), struct Scene *UNUSED(scene),
        struct bScreen *screen, struct ScrArea *sa, struct ARegion *ar,
        struct wmMsgBus *mbus)
{
	PointerRNA ptr;
	RNA_pointer_create(&screen->id, &RNA_SpaceDopeSheetEditor, sa->spacedata.first, &ptr);

	wmMsgSubscribeValue msg_sub_value_region_tag_redraw = {
		.owner = ar,
		.user_data = ar,
		.notify = ED_region_do_msg_notify_tag_redraw,
	};
<<<<<<< HEAD
	
=======

>>>>>>> 95011f6d
	/* All dopesheet filter settings, etc. affect the drawing of this editor,
	 * also same applies for all animation-related datatypes that may appear here,
	 * so just whitelist the entire structs for updates
	 */
	{
		wmMsgParams_RNA msg_key_params = {{{0}}};
		StructRNA *type_array[] = {
			&RNA_DopeSheet,    /* dopesheet filters */
<<<<<<< HEAD
			
			&RNA_ActionGroup,  /* channel groups */
			
			&RNA_FCurve,       /* F-Curve */
			&RNA_Keyframe,
			&RNA_FCurveSample,
			
=======

			&RNA_ActionGroup,  /* channel groups */

			&RNA_FCurve,       /* F-Curve */
			&RNA_Keyframe,
			&RNA_FCurveSample,

>>>>>>> 95011f6d
			&RNA_GreasePencil, /* Grease Pencil */
			&RNA_GPencilLayer,
			&RNA_GPencilFrame,
		};

		for (int i = 0; i < ARRAY_SIZE(type_array); i++) {
			msg_key_params.ptr.type = type_array[i];
			WM_msg_subscribe_rna_params(
			        mbus,
			        &msg_key_params,
			        &msg_sub_value_region_tag_redraw,
			        __func__);
		}
	}
}

static void action_main_region_listener(
        bScreen *UNUSED(sc), ScrArea *UNUSED(sa), ARegion *ar,
        wmNotifier *wmn, const Scene *UNUSED(scene))
{
	/* context changes */
	switch (wmn->category) {
		case NC_ANIMATION:
			ED_region_tag_redraw(ar);
			break;
		case NC_SCENE:
			switch (wmn->data) {
				case ND_RENDER_OPTIONS:
				case ND_OB_ACTIVE:
				case ND_FRAME:
				case ND_FRAME_RANGE:
				case ND_MARKERS:
					ED_region_tag_redraw(ar);
					break;
			}
			break;
		case NC_OBJECT:
			switch (wmn->data) {
				case ND_TRANSFORM:
					/* moving object shouldn't need to redraw action */
					break;
				case ND_BONE_ACTIVE:
				case ND_BONE_SELECT:
				case ND_KEYS:
					ED_region_tag_redraw(ar);
					break;
			}
			break;
		case NC_NODE:
			switch (wmn->action) {
				case NA_EDITED:
					ED_region_tag_redraw(ar);
					break;
			}
			break;
		case NC_ID:
			if (wmn->action == NA_RENAME)
				ED_region_tag_redraw(ar);
			break;
		case NC_SCREEN:
			if (ELEM(wmn->data, ND_LAYER)) {
				ED_region_tag_redraw(ar);
			}
			break;
		default:
			if (wmn->data == ND_KEYS)
				ED_region_tag_redraw(ar);
			break;
	}
}

static void saction_main_region_message_subscribe(
        const struct bContext *C,
        struct WorkSpace *workspace, struct Scene *scene,
        struct bScreen *screen, struct ScrArea *sa, struct ARegion *ar,
        struct wmMsgBus *mbus)
{
	PointerRNA ptr;
	RNA_pointer_create(&screen->id, &RNA_SpaceDopeSheetEditor, sa->spacedata.first, &ptr);

	wmMsgSubscribeValue msg_sub_value_region_tag_redraw = {
		.owner = ar,
		.user_data = ar,
		.notify = ED_region_do_msg_notify_tag_redraw,
	};

	/* Timeline depends on scene properties. */
	{
		bool use_preview = (scene->r.flag & SCER_PRV_RANGE);
		extern PropertyRNA rna_Scene_frame_start;
		extern PropertyRNA rna_Scene_frame_end;
		extern PropertyRNA rna_Scene_frame_preview_start;
		extern PropertyRNA rna_Scene_frame_preview_end;
		extern PropertyRNA rna_Scene_use_preview_range;
		extern PropertyRNA rna_Scene_frame_current;
		const PropertyRNA *props[] = {
			use_preview ? &rna_Scene_frame_preview_start : &rna_Scene_frame_start,
			use_preview ? &rna_Scene_frame_preview_end   : &rna_Scene_frame_end,
			&rna_Scene_use_preview_range,
			&rna_Scene_frame_current,
		};

		PointerRNA idptr;
		RNA_id_pointer_create(&scene->id, &idptr);

		for (int i = 0; i < ARRAY_SIZE(props); i++) {
			WM_msg_subscribe_rna(mbus, &idptr, props[i], &msg_sub_value_region_tag_redraw, __func__);
		}
	}
<<<<<<< HEAD
	
=======

>>>>>>> 95011f6d
	/* Now run the general "channels region" one - since channels and main should be in sync */
	saction_channel_region_message_subscribe(C, workspace, scene, screen, sa, ar, mbus);
}

/* editor level listener */
static void action_listener(
        bScreen *UNUSED(sc), ScrArea *sa, wmNotifier *wmn, Scene *UNUSED(scene),
        WorkSpace *UNUSED(workspace))
{
	SpaceAction *saction = (SpaceAction *)sa->spacedata.first;

	/* context changes */
	switch (wmn->category) {
		case NC_GPENCIL:
			/* only handle these events in GPencil mode for performance considerations */
			if (saction->mode == SACTCONT_GPENCIL) {
				if (wmn->action == NA_EDITED) {
					ED_area_tag_redraw(sa);
				}
				else if (wmn->action == NA_SELECTED) {
					saction->flag |= SACTION_TEMP_NEEDCHANSYNC;
					ED_area_tag_refresh(sa);
				}
			}
			break;
		case NC_ANIMATION:
			/* for NLA tweakmode enter/exit, need complete refresh */
			if (wmn->data == ND_NLA_ACTCHANGE) {
				saction->flag |= SACTION_TEMP_NEEDCHANSYNC;
				ED_area_tag_refresh(sa);
			}
			/* autocolor only really needs to change when channels are added/removed, or previously hidden stuff appears
			 * (assume for now that if just adding these works, that will be fine)
			 */
			else if (((wmn->data == ND_KEYFRAME) && ELEM(wmn->action, NA_ADDED, NA_REMOVED)) ||
			         ((wmn->data == ND_ANIMCHAN) && (wmn->action != NA_SELECTED)))
			{
				ED_area_tag_refresh(sa);
			}
			/* for simple edits to the curve data though (or just plain selections), a simple redraw should work
			 * (see T39851 for an example of how this can go wrong)
			 */
			else {
				ED_area_tag_redraw(sa);
			}
			break;
		case NC_SCENE:
			if (saction->mode == SACTCONT_TIMELINE) {
				switch (wmn->data) {
					case ND_RENDER_RESULT:
						ED_area_tag_redraw(sa);
						break;
					case ND_OB_ACTIVE:
					case ND_FRAME:
						ED_area_tag_refresh(sa);
						break;
					case ND_FRAME_RANGE:
					{
						ARegion *ar;
						Scene *scene = wmn->reference;

						for (ar = sa->regionbase.first; ar; ar = ar->next) {
							if (ar->regiontype == RGN_TYPE_WINDOW) {
								ar->v2d.tot.xmin = (float)(SFRA - 4);
								ar->v2d.tot.xmax = (float)(EFRA + 4);
								break;
							}
						}
						break;
					}
				}
			}
			else {
				switch (wmn->data) {
					case ND_OB_ACTIVE:  /* selection changed, so force refresh to flush (needs flag set to do syncing) */
					case ND_OB_SELECT:
						saction->flag |= SACTION_TEMP_NEEDCHANSYNC;
						ED_area_tag_refresh(sa);
						break;
<<<<<<< HEAD
						
=======

>>>>>>> 95011f6d
					default: /* just redrawing the view will do */
						ED_area_tag_redraw(sa);
						break;
				}
			}
			break;
		case NC_OBJECT:
			switch (wmn->data) {
				case ND_BONE_SELECT:    /* selection changed, so force refresh to flush (needs flag set to do syncing) */
				case ND_BONE_ACTIVE:
					saction->flag |= SACTION_TEMP_NEEDCHANSYNC;
					ED_area_tag_refresh(sa);
					break;
				case ND_TRANSFORM:
					/* moving object shouldn't need to redraw action */
					break;
				case ND_POINTCACHE:
				case ND_MODIFIER:
				case ND_PARTICLE:
					/* only needed in timeline mode */
					if (saction->mode == SACTCONT_TIMELINE) {
						ED_area_tag_refresh(sa);
						ED_area_tag_redraw(sa);
					}
					break;
				default: /* just redrawing the view will do */
					ED_area_tag_redraw(sa);
					break;
			}
			break;
		case NC_MASK:
			if (saction->mode == SACTCONT_MASK) {
				switch (wmn->data) {
					case ND_DATA:
						ED_area_tag_refresh(sa);
						ED_area_tag_redraw(sa);
						break;
					default: /* just redrawing the view will do */
						ED_area_tag_redraw(sa);
						break;
				}
			}
			break;
		case NC_NODE:
			if (wmn->action == NA_SELECTED) {
				/* selection changed, so force refresh to flush (needs flag set to do syncing) */
				saction->flag |= SACTION_TEMP_NEEDCHANSYNC;
				ED_area_tag_refresh(sa);
			}
			break;
		case NC_SPACE:
			switch (wmn->data) {
				case ND_SPACE_DOPESHEET:
					ED_area_tag_redraw(sa);
					break;
				case ND_SPACE_TIME:
					ED_area_tag_redraw(sa);
					break;
				case ND_SPACE_CHANGED:
					saction->flag |= SACTION_TEMP_NEEDCHANSYNC;
					ED_area_tag_refresh(sa);
					break;
			}
			break;
		case NC_WINDOW:
			if (saction->flag & SACTION_TEMP_NEEDCHANSYNC) {
				/* force redraw/refresh after undo/redo - [#28962] */
				ED_area_tag_refresh(sa);
			}
			break;
		case NC_WM:
			switch (wmn->data) {
				case ND_FILEREAD:
					ED_area_tag_refresh(sa);
					break;
			}
			break;
	}
}

static void action_header_region_listener(
        bScreen *UNUSED(sc), ScrArea *sa, ARegion *ar,
        wmNotifier *wmn, const Scene *UNUSED(scene))
{
	SpaceAction *saction = (SpaceAction *)sa->spacedata.first;

	/* context changes */
	switch (wmn->category) {
		case NC_SCREEN:
			if (saction->mode == SACTCONT_TIMELINE) {
				if (wmn->data == ND_ANIMPLAY)
					ED_region_tag_redraw(ar);
			}
			break;
		case NC_SCENE:
			if (saction->mode == SACTCONT_TIMELINE) {
				switch (wmn->data) {
					case ND_RENDER_RESULT:
					case ND_OB_SELECT:
					case ND_FRAME:
					case ND_FRAME_RANGE:
					case ND_KEYINGSET:
					case ND_RENDER_OPTIONS:
						ED_region_tag_redraw(ar);
						break;
				}
			}
			else {
				switch (wmn->data) {
					case ND_OB_ACTIVE:
						ED_region_tag_redraw(ar);
						break;
				}
			}
			break;
		case NC_ID:
			if (wmn->action == NA_RENAME)
				ED_region_tag_redraw(ar);
			break;
		case NC_ANIMATION:
			switch (wmn->data) {
				case ND_ANIMCHAN: /* set of visible animchannels changed */
					/* NOTE: for now, this should usually just mean that the filters changed
					 *       It may be better if we had a dedicated flag for that though
					 */
					ED_region_tag_redraw(ar);
					break;

				case ND_KEYFRAME: /* new keyframed added -> active action may have changed */
					//saction->flag |= SACTION_TEMP_NEEDCHANSYNC;
					ED_region_tag_redraw(ar);
					break;
			}
			break;
	}

}

/* add handlers, stuff you only do once or on area/region changes */
static void action_buttons_area_init(wmWindowManager *wm, ARegion *ar)
{
	wmKeyMap *keymap;

	ED_region_panels_init(wm, ar);

	keymap = WM_keymap_find(wm->defaultconf, "Dopesheet Generic", SPACE_ACTION, 0);
	WM_event_add_keymap_handler(&ar->handlers, keymap);
}

static void action_buttons_area_draw(const bContext *C, ARegion *ar)
{
	ED_region_panels(C, ar, NULL, -1, true);
}

static void action_region_listener(
        bScreen *UNUSED(sc), ScrArea *UNUSED(sa), ARegion *ar,
        wmNotifier *wmn, const Scene *UNUSED(scene))
{
	/* context changes */
	switch (wmn->category) {
		case NC_ANIMATION:
			ED_region_tag_redraw(ar);
			break;
		case NC_SCENE:
			switch (wmn->data) {
				case ND_OB_ACTIVE:
				case ND_FRAME:
				case ND_MARKERS:
					ED_region_tag_redraw(ar);
					break;
			}
			break;
		case NC_OBJECT:
			switch (wmn->data) {
				case ND_BONE_ACTIVE:
				case ND_BONE_SELECT:
				case ND_KEYS:
					ED_region_tag_redraw(ar);
					break;
			}
			break;
		default:
			if (wmn->data == ND_KEYS)
				ED_region_tag_redraw(ar);
			break;
	}
}

static void action_refresh(const bContext *C, ScrArea *sa)
{
	SpaceAction *saction = (SpaceAction *)sa->spacedata.first;

	/* update the state of the animchannels in response to changes from the data they represent
	 * NOTE: the temp flag is used to indicate when this needs to be done, and will be cleared once handled
	 */
	if (saction->flag & SACTION_TEMP_NEEDCHANSYNC) {
		ARegion *ar;

		/* Perform syncing of channel state incl. selection
		 * Active action setting also occurs here (as part of anim channel filtering in anim_filter.c)
		 */
		ANIM_sync_animchannels_to_data(C);
		saction->flag &= ~SACTION_TEMP_NEEDCHANSYNC;

		/* Tag everything for redraw
		 * - Regions (such as header) need to be manually tagged for redraw too
		 *   or else they don't update [#28962]
		 */
		ED_area_tag_redraw(sa);
		for (ar = sa->regionbase.first; ar; ar = ar->next)
			ED_region_tag_redraw(ar);
	}

	/* region updates? */
	// XXX re-sizing y-extents of tot should go here?
}

static void action_id_remap(ScrArea *UNUSED(sa), SpaceLink *slink, ID *old_id, ID *new_id)
{
	SpaceAction *sact = (SpaceAction *)slink;

	if ((ID *)sact->action == old_id) {
		sact->action = (bAction *)new_id;
	}

	if ((ID *)sact->ads.filter_grp == old_id) {
		sact->ads.filter_grp = (Collection *)new_id;
	}
	if ((ID *)sact->ads.source == old_id) {
		sact->ads.source = new_id;
	}

}

/* only called once, from space/spacetypes.c */
void ED_spacetype_action(void)
{
	SpaceType *st = MEM_callocN(sizeof(SpaceType), "spacetype action");
	ARegionType *art;

	st->spaceid = SPACE_ACTION;
	strncpy(st->name, "Action", BKE_ST_MAXNAME);

	st->new = action_new;
	st->free = action_free;
	st->init = action_init;
	st->duplicate = action_duplicate;
	st->operatortypes = action_operatortypes;
	st->keymap = action_keymap;
	st->listener = action_listener;
	st->refresh = action_refresh;
	st->id_remap = action_id_remap;

	/* regions: main window */
	art = MEM_callocN(sizeof(ARegionType), "spacetype action region");
	art->regionid = RGN_TYPE_WINDOW;
	art->init = action_main_region_init;
	art->draw = action_main_region_draw;
	art->listener = action_main_region_listener;
	art->message_subscribe = saction_main_region_message_subscribe;
	art->keymapflag = ED_KEYMAP_VIEW2D | ED_KEYMAP_MARKERS | ED_KEYMAP_ANIMATION | ED_KEYMAP_FRAMES;

	BLI_addhead(&st->regiontypes, art);

	/* regions: header */
	art = MEM_callocN(sizeof(ARegionType), "spacetype action region");
	art->regionid = RGN_TYPE_HEADER;
	art->prefsizey = HEADERY;
	art->keymapflag = ED_KEYMAP_UI | ED_KEYMAP_VIEW2D | ED_KEYMAP_FRAMES | ED_KEYMAP_HEADER;

	art->init = action_header_region_init;
	art->draw = action_header_region_draw;
	art->listener = action_header_region_listener;

	BLI_addhead(&st->regiontypes, art);

	/* regions: channels */
	art = MEM_callocN(sizeof(ARegionType), "spacetype action region");
	art->regionid = RGN_TYPE_CHANNELS;
	art->prefsizex = 200;
	art->keymapflag = ED_KEYMAP_UI | ED_KEYMAP_VIEW2D | ED_KEYMAP_FRAMES;

	art->init = action_channel_region_init;
	art->draw = action_channel_region_draw;
	art->listener = action_channel_region_listener;
	art->message_subscribe = saction_channel_region_message_subscribe;
<<<<<<< HEAD
	
=======

>>>>>>> 95011f6d
	BLI_addhead(&st->regiontypes, art);

	/* regions: UI buttons */
	art = MEM_callocN(sizeof(ARegionType), "spacetype action region");
	art->regionid = RGN_TYPE_UI;
	art->prefsizex = 200;
	art->keymapflag = ED_KEYMAP_UI;
	art->listener = action_region_listener;
	art->init = action_buttons_area_init;
	art->draw = action_buttons_area_draw;

	BLI_addhead(&st->regiontypes, art);

	action_buttons_register(art);

	BKE_spacetype_register(st);
}
<|MERGE_RESOLUTION|>--- conflicted
+++ resolved
@@ -104,21 +104,13 @@
 	saction->mode = SACTCONT_DOPESHEET;
 
 	saction->ads.filterflag |= ADS_FILTER_SUMMARY;
-<<<<<<< HEAD
-	
-=======
-
->>>>>>> 95011f6d
+
 	/* enable all cache display */
 	saction->cache_display |= TIME_CACHE_DISPLAY;
 	saction->cache_display |= (TIME_CACHE_SOFTBODY | TIME_CACHE_PARTICLES);
 	saction->cache_display |= (TIME_CACHE_CLOTH | TIME_CACHE_SMOKE | TIME_CACHE_DYNAMICPAINT);
 	saction->cache_display |= TIME_CACHE_RIGIDBODY;
-<<<<<<< HEAD
-	
-=======
-
->>>>>>> 95011f6d
+
 	/* header */
 	ar = MEM_callocN(sizeof(ARegion), "header for action");
 
@@ -186,11 +178,7 @@
 static void action_init(struct wmWindowManager *UNUSED(wm), ScrArea *sa)
 {
 	SpaceAction *saction = sa->spacedata.first;
-<<<<<<< HEAD
-	
-=======
-
->>>>>>> 95011f6d
+
 	saction->flag |= SACTION_TEMP_NEEDCHANSYNC;
 }
 
@@ -232,11 +220,7 @@
 	short marker_flag = 0;
 	short cfra_flag = 0;
 	short unit = 0;
-<<<<<<< HEAD
-	
-=======
-
->>>>>>> 95011f6d
+
 	/* clear and setup matrix */
 	UI_ThemeClearColor(TH_BACK);
 	glClear(GL_COLOR_BUFFER_BIT);
@@ -250,17 +234,10 @@
 	UI_view2d_grid_free(grid);
 
 	ED_region_draw_cb_draw(C, ar, REGION_DRAW_PRE_VIEW);
-<<<<<<< HEAD
-	
+
 	/* start and end frame */
 	ANIM_draw_framerange(scene, v2d);
-	
-=======
-
-	/* start and end frame */
-	ANIM_draw_framerange(scene, v2d);
-
->>>>>>> 95011f6d
+
 	/* data */
 	if (ANIM_animdata_get_context(C, &ac)) {
 		draw_channel_strips(&ac, saction, ar);
@@ -269,32 +246,18 @@
 	/* current frame */
 	if (saction->flag & SACTION_DRAWTIME) cfra_flag |= DRAWCFRA_UNIT_SECONDS;
 	ANIM_draw_cfra(C, v2d, cfra_flag);
-<<<<<<< HEAD
-	
+
 	/* markers */
 	UI_view2d_view_orthoSpecial(ar, v2d, 1);
-	
+
 	marker_flag = ((ac.markers && (ac.markers != &ac.scene->markers)) ? DRAW_MARKERS_LOCAL : 0) | DRAW_MARKERS_MARGIN;
 	ED_markers_draw(C, marker_flag);
-	
-=======
-
-	/* markers */
-	UI_view2d_view_orthoSpecial(ar, v2d, 1);
-
-	marker_flag = ((ac.markers && (ac.markers != &ac.scene->markers)) ? DRAW_MARKERS_LOCAL : 0) | DRAW_MARKERS_MARGIN;
-	ED_markers_draw(C, marker_flag);
-
->>>>>>> 95011f6d
+
 	/* caches */
 	if (saction->mode == SACTCONT_TIMELINE) {
 		timeline_draw_cache(saction, obact, scene);
 	}
-<<<<<<< HEAD
-	
-=======
-
->>>>>>> 95011f6d
+
 	/* preview range */
 	UI_view2d_view_ortho(v2d);
 	ANIM_draw_previewrange(C, v2d, 0);
@@ -310,11 +273,7 @@
 	scrollers = UI_view2d_scrollers_calc(C, v2d, unit, V2D_GRID_CLAMP, V2D_ARG_DUMMY, V2D_ARG_DUMMY);
 	UI_view2d_scrollers_draw(C, v2d, scrollers);
 	UI_view2d_scrollers_free(scrollers);
-<<<<<<< HEAD
-	
-=======
-
->>>>>>> 95011f6d
+
 	/* draw current frame number-indicator on top of scrollers */
 	if ((saction->flag & SACTION_NODRAWCFRANUM) == 0) {
 		UI_view2d_view_orthoSpecial(ar, v2d, 1);
@@ -434,11 +393,7 @@
 		.user_data = ar,
 		.notify = ED_region_do_msg_notify_tag_redraw,
 	};
-<<<<<<< HEAD
-	
-=======
-
->>>>>>> 95011f6d
+
 	/* All dopesheet filter settings, etc. affect the drawing of this editor,
 	 * also same applies for all animation-related datatypes that may appear here,
 	 * so just whitelist the entire structs for updates
@@ -447,23 +402,13 @@
 		wmMsgParams_RNA msg_key_params = {{{0}}};
 		StructRNA *type_array[] = {
 			&RNA_DopeSheet,    /* dopesheet filters */
-<<<<<<< HEAD
-			
+
 			&RNA_ActionGroup,  /* channel groups */
-			
+
 			&RNA_FCurve,       /* F-Curve */
 			&RNA_Keyframe,
 			&RNA_FCurveSample,
-			
-=======
-
-			&RNA_ActionGroup,  /* channel groups */
-
-			&RNA_FCurve,       /* F-Curve */
-			&RNA_Keyframe,
-			&RNA_FCurveSample,
-
->>>>>>> 95011f6d
+
 			&RNA_GreasePencil, /* Grease Pencil */
 			&RNA_GPencilLayer,
 			&RNA_GPencilFrame,
@@ -573,11 +518,7 @@
 			WM_msg_subscribe_rna(mbus, &idptr, props[i], &msg_sub_value_region_tag_redraw, __func__);
 		}
 	}
-<<<<<<< HEAD
-	
-=======
-
->>>>>>> 95011f6d
+
 	/* Now run the general "channels region" one - since channels and main should be in sync */
 	saction_channel_region_message_subscribe(C, workspace, scene, screen, sa, ar, mbus);
 }
@@ -657,11 +598,7 @@
 						saction->flag |= SACTION_TEMP_NEEDCHANSYNC;
 						ED_area_tag_refresh(sa);
 						break;
-<<<<<<< HEAD
-						
-=======
-
->>>>>>> 95011f6d
+
 					default: /* just redrawing the view will do */
 						ED_area_tag_redraw(sa);
 						break;
@@ -948,11 +885,7 @@
 	art->draw = action_channel_region_draw;
 	art->listener = action_channel_region_listener;
 	art->message_subscribe = saction_channel_region_message_subscribe;
-<<<<<<< HEAD
-	
-=======
-
->>>>>>> 95011f6d
+
 	BLI_addhead(&st->regiontypes, art);
 
 	/* regions: UI buttons */
