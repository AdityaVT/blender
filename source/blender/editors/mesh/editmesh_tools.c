/*
 * This program is free software; you can redistribute it and/or
 * modify it under the terms of the GNU General Public License
 * as published by the Free Software Foundation; either version 2
 * of the License, or (at your option) any later version.
 *
 * This program is distributed in the hope that it will be useful,
 * but WITHOUT ANY WARRANTY; without even the implied warranty of
 * MERCHANTABILITY or FITNESS FOR A PARTICULAR PURPOSE.  See the
 * GNU General Public License for more details.
 *
 * You should have received a copy of the GNU General Public License
 * along with this program; if not, write to the Free Software Foundation,
 * Inc., 51 Franklin Street, Fifth Floor, Boston, MA 02110-1301, USA.
 *
 * The Original Code is Copyright (C) 2004 by Blender Foundation.
 * All rights reserved.
 */

/** \file
 * \ingroup edmesh
 */

#include <stddef.h>

#include "MEM_guardedalloc.h"

#include "DNA_key_types.h"
#include "DNA_material_types.h"
#include "DNA_mesh_types.h"
#include "DNA_meshdata_types.h"
#include "DNA_modifier_types.h"
#include "DNA_object_types.h"
#include "DNA_scene_types.h"

#include "BLI_bitmap.h"
#include "BLI_heap_simple.h"
#include "BLI_listbase.h"
#include "BLI_linklist.h"
#include "BLI_linklist_stack.h"
#include "BLI_math.h"
#include "BLI_rand.h"
#include "BLI_sort_utils.h"
#include "BLI_string.h"

#include "BKE_editmesh.h"
#include "BKE_context.h"
#include "BKE_deform.h"
#include "BKE_key.h"
#include "BKE_layer.h"
#include "BKE_library.h"
#include "BKE_main.h"
#include "BKE_material.h"
#include "BKE_mesh.h"
#include "BKE_report.h"
#include "BKE_texture.h"

#include "DEG_depsgraph.h"
#include "DEG_depsgraph_build.h"

#include "BLT_translation.h"

#include "RNA_define.h"
#include "RNA_access.h"
#include "RNA_enum_types.h"

#include "WM_api.h"
#include "WM_types.h"

#include "ED_mesh.h"
#include "ED_object.h"
#include "ED_screen.h"
#include "ED_transform.h"
#include "ED_transform_snap_object_context.h"
#include "ED_uvedit.h"
#include "ED_view3d.h"

#include "RE_render_ext.h"

#include "UI_interface.h"
#include "UI_resources.h"

#include "mesh_intern.h" /* own include */

#include "bmesh_tools.h"

#define USE_FACE_CREATE_SEL_EXTEND

/* -------------------------------------------------------------------- */
/** \name Subdivide Operator
 * \{ */

static int edbm_subdivide_exec(bContext *C, wmOperator *op)
{
  const int cuts = RNA_int_get(op->ptr, "number_cuts");
  const float smooth = RNA_float_get(op->ptr, "smoothness");
  const float fractal = RNA_float_get(op->ptr, "fractal") / 2.5f;
  const float along_normal = RNA_float_get(op->ptr, "fractal_along_normal");

  if (RNA_boolean_get(op->ptr, "ngon") &&
      RNA_enum_get(op->ptr, "quadcorner") == SUBD_CORNER_STRAIGHT_CUT) {
    RNA_enum_set(op->ptr, "quadcorner", SUBD_CORNER_INNERVERT);
  }
  const int quad_corner_type = RNA_enum_get(op->ptr, "quadcorner");
  const bool use_quad_tri = !RNA_boolean_get(op->ptr, "ngon");
  const int seed = RNA_int_get(op->ptr, "seed");

  ViewLayer *view_layer = CTX_data_view_layer(C);
  uint objects_len = 0;
  Object **objects = BKE_view_layer_array_from_objects_in_edit_mode_unique_data(
      view_layer, CTX_wm_view3d(C), &objects_len);

  for (uint ob_index = 0; ob_index < objects_len; ob_index++) {
    Object *obedit = objects[ob_index];
    BMEditMesh *em = BKE_editmesh_from_object(obedit);

    if (!(em->bm->totedgesel || em->bm->totfacesel)) {
      continue;
    }

    BM_mesh_esubdivide(em->bm,
                       BM_ELEM_SELECT,
                       smooth,
                       SUBD_FALLOFF_LIN,
                       false,
                       fractal,
                       along_normal,
                       cuts,
                       SUBDIV_SELECT_ORIG,
                       quad_corner_type,
                       use_quad_tri,
                       true,
                       false,
                       seed);

    EDBM_update_generic(em, true, true);
  }

  MEM_freeN(objects);

  return OPERATOR_FINISHED;
}

/* Note, these values must match delete_mesh() event values */
static const EnumPropertyItem prop_mesh_cornervert_types[] = {
    {SUBD_CORNER_INNERVERT, "INNERVERT", 0, "Inner Vert", ""},
    {SUBD_CORNER_PATH, "PATH", 0, "Path", ""},
    {SUBD_CORNER_STRAIGHT_CUT, "STRAIGHT_CUT", 0, "Straight Cut", ""},
    {SUBD_CORNER_FAN, "FAN", 0, "Fan", ""},
    {0, NULL, 0, NULL, NULL},
};

void MESH_OT_subdivide(wmOperatorType *ot)
{
  PropertyRNA *prop;

  /* identifiers */
  ot->name = "Subdivide";
  ot->description = "Subdivide selected edges";
  ot->idname = "MESH_OT_subdivide";

  /* api callbacks */
  ot->exec = edbm_subdivide_exec;
  ot->poll = ED_operator_editmesh;

  /* flags */
  ot->flag = OPTYPE_REGISTER | OPTYPE_UNDO;

  /* properties */
  prop = RNA_def_int(ot->srna, "number_cuts", 1, 1, 100, "Number of Cuts", "", 1, 10);
  /* avoid re-using last var because it can cause
   * _very_ high poly meshes and annoy users (or worse crash) */
  RNA_def_property_flag(prop, PROP_SKIP_SAVE);

  RNA_def_float(
      ot->srna, "smoothness", 0.0f, 0.0f, 1e3f, "Smoothness", "Smoothness factor", 0.0f, 1.0f);

  WM_operatortype_props_advanced_begin(ot);

  RNA_def_boolean(ot->srna,
                  "ngon",
                  true,
                  "Create N-Gons",
                  "When disabled, newly created faces are limited to 3-4 sided faces");
  RNA_def_enum(
      ot->srna,
      "quadcorner",
      prop_mesh_cornervert_types,
      SUBD_CORNER_STRAIGHT_CUT,
      "Quad Corner Type",
      "How to subdivide quad corners (anything other than Straight Cut will prevent ngons)");

  RNA_def_float(ot->srna,
                "fractal",
                0.0f,
                0.0f,
                1e6f,
                "Fractal",
                "Fractal randomness factor",
                0.0f,
                1000.0f);
  RNA_def_float(ot->srna,
                "fractal_along_normal",
                0.0f,
                0.0f,
                1.0f,
                "Along Normal",
                "Apply fractal displacement along normal only",
                0.0f,
                1.0f);
  RNA_def_int(ot->srna,
              "seed",
              0,
              0,
              INT_MAX,
              "Random Seed",
              "Seed for the random number generator",
              0,
              255);
}

/** \} */

/* -------------------------------------------------------------------- */
/** \name Edge Ring Subdivide Operator
 *
 * Bridge code shares props.
 *
 * \{ */

struct EdgeRingOpSubdProps {
  int interp_mode;
  int cuts;
  float smooth;

  int profile_shape;
  float profile_shape_factor;
};

static void mesh_operator_edgering_props(wmOperatorType *ot,
                                         const int cuts_min,
                                         const int cuts_default)
{
  /* Note, these values must match delete_mesh() event values */
  static const EnumPropertyItem prop_subd_edgering_types[] = {
      {SUBD_RING_INTERP_LINEAR, "LINEAR", 0, "Linear", ""},
      {SUBD_RING_INTERP_PATH, "PATH", 0, "Blend Path", ""},
      {SUBD_RING_INTERP_SURF, "SURFACE", 0, "Blend Surface", ""},
      {0, NULL, 0, NULL, NULL},
  };

  PropertyRNA *prop;

  prop = RNA_def_int(
      ot->srna, "number_cuts", cuts_default, 0, 1000, "Number of Cuts", "", cuts_min, 64);
  RNA_def_property_flag(prop, PROP_SKIP_SAVE);

  RNA_def_enum(ot->srna,
               "interpolation",
               prop_subd_edgering_types,
               SUBD_RING_INTERP_PATH,
               "Interpolation",
               "Interpolation method");

  RNA_def_float(
      ot->srna, "smoothness", 1.0f, 0.0f, 1e3f, "Smoothness", "Smoothness factor", 0.0f, 2.0f);

  /* profile-shape */
  RNA_def_float(ot->srna,
                "profile_shape_factor",
                0.0f,
                -1e3f,
                1e3f,
                "Profile Factor",
                "How much intermediary new edges are shrunk/expanded",
                -2.0f,
                2.0f);

  prop = RNA_def_property(ot->srna, "profile_shape", PROP_ENUM, PROP_NONE);
  RNA_def_property_enum_items(prop, rna_enum_proportional_falloff_curve_only_items);
  RNA_def_property_enum_default(prop, PROP_SMOOTH);
  RNA_def_property_ui_text(prop, "Profile Shape", "Shape of the profile");
  RNA_def_property_translation_context(prop, BLT_I18NCONTEXT_ID_CURVE); /* Abusing id_curve :/ */
}

static void mesh_operator_edgering_props_get(wmOperator *op, struct EdgeRingOpSubdProps *op_props)
{
  op_props->interp_mode = RNA_enum_get(op->ptr, "interpolation");
  op_props->cuts = RNA_int_get(op->ptr, "number_cuts");
  op_props->smooth = RNA_float_get(op->ptr, "smoothness");

  op_props->profile_shape = RNA_enum_get(op->ptr, "profile_shape");
  op_props->profile_shape_factor = RNA_float_get(op->ptr, "profile_shape_factor");
}

static int edbm_subdivide_edge_ring_exec(bContext *C, wmOperator *op)
{

  ViewLayer *view_layer = CTX_data_view_layer(C);
  uint objects_len = 0;
  Object **objects = BKE_view_layer_array_from_objects_in_edit_mode_unique_data(
      view_layer, CTX_wm_view3d(C), &objects_len);
  struct EdgeRingOpSubdProps op_props;

  mesh_operator_edgering_props_get(op, &op_props);

  for (uint ob_index = 0; ob_index < objects_len; ob_index++) {
    Object *obedit = objects[ob_index];
    BMEditMesh *em = BKE_editmesh_from_object(obedit);

    if (em->bm->totedgesel == 0) {
      continue;
    }

    if (!EDBM_op_callf(em,
                       op,
                       "subdivide_edgering edges=%he interp_mode=%i cuts=%i smooth=%f "
                       "profile_shape=%i profile_shape_factor=%f",
                       BM_ELEM_SELECT,
                       op_props.interp_mode,
                       op_props.cuts,
                       op_props.smooth,
                       op_props.profile_shape,
                       op_props.profile_shape_factor)) {
      continue;
    }

    EDBM_update_generic(em, true, true);
  }

  MEM_freeN(objects);
  return OPERATOR_FINISHED;
}

void MESH_OT_subdivide_edgering(wmOperatorType *ot)
{
  /* identifiers */
  ot->name = "Subdivide Edge-Ring";
  ot->idname = "MESH_OT_subdivide_edgering";

  /* api callbacks */
  ot->exec = edbm_subdivide_edge_ring_exec;
  ot->poll = ED_operator_editmesh;

  /* flags */
  ot->flag = OPTYPE_REGISTER | OPTYPE_UNDO;

  /* properties */
  mesh_operator_edgering_props(ot, 1, 10);
}

/** \} */

/* -------------------------------------------------------------------- */
/** \name Un-Subdivide Operator
 * \{ */

static int edbm_unsubdivide_exec(bContext *C, wmOperator *op)
{
  const int iterations = RNA_int_get(op->ptr, "iterations");
  ViewLayer *view_layer = CTX_data_view_layer(C);
  uint objects_len = 0;
  Object **objects = BKE_view_layer_array_from_objects_in_edit_mode(
      view_layer, CTX_wm_view3d(C), &objects_len);
  for (uint ob_index = 0; ob_index < objects_len; ob_index++) {
    Object *obedit = objects[ob_index];
    BMEditMesh *em = BKE_editmesh_from_object(obedit);

    if ((em->bm->totvertsel == 0) && (em->bm->totedgesel == 0) && (em->bm->totfacesel == 0)) {
      continue;
    }

    BMOperator bmop;
    EDBM_op_init(em, &bmop, op, "unsubdivide verts=%hv iterations=%i", BM_ELEM_SELECT, iterations);

    BMO_op_exec(em->bm, &bmop);

    if (!EDBM_op_finish(em, &bmop, op, true)) {
      continue;
    }

    if ((em->selectmode & SCE_SELECT_VERTEX) == 0) {
      EDBM_selectmode_flush_ex(em, SCE_SELECT_VERTEX); /* need to flush vert->face first */
    }
    EDBM_selectmode_flush(em);

    EDBM_update_generic(em, true, true);
  }
  MEM_freeN(objects);

  return OPERATOR_FINISHED;
}

void MESH_OT_unsubdivide(wmOperatorType *ot)
{
  /* identifiers */
  ot->name = "Un-Subdivide";
  ot->description = "UnSubdivide selected edges & faces";
  ot->idname = "MESH_OT_unsubdivide";

  /* api callbacks */
  ot->exec = edbm_unsubdivide_exec;
  ot->poll = ED_operator_editmesh;

  /* flags */
  ot->flag = OPTYPE_REGISTER | OPTYPE_UNDO;

  /* props */
  RNA_def_int(
      ot->srna, "iterations", 2, 1, 1000, "Iterations", "Number of times to unsubdivide", 1, 100);
}

void EDBM_project_snap_verts(bContext *C, ARegion *ar, BMEditMesh *em)
{
  Main *bmain = CTX_data_main(C);
  Object *obedit = em->ob;
  BMIter iter;
  BMVert *eve;

  ED_view3d_init_mats_rv3d(obedit, ar->regiondata);

  struct SnapObjectContext *snap_context = ED_transform_snap_object_context_create_view3d(
      bmain, CTX_data_scene(C), CTX_data_depsgraph(C), 0, ar, CTX_wm_view3d(C));

  BM_ITER_MESH (eve, &iter, em->bm, BM_VERTS_OF_MESH) {
    if (BM_elem_flag_test(eve, BM_ELEM_SELECT)) {
      float mval[2], co_proj[3];
      if (ED_view3d_project_float_object(ar, eve->co, mval, V3D_PROJ_TEST_NOP) ==
          V3D_PROJ_RET_OK) {
        if (ED_transform_snap_object_project_view3d(snap_context,
                                                    SCE_SNAP_MODE_FACE,
                                                    &(const struct SnapObjectParams){
                                                        .snap_select = SNAP_NOT_ACTIVE,
                                                        .use_object_edit_cage = false,
                                                        .use_occlusion_test = true,
                                                    },
                                                    mval,
                                                    NULL,
                                                    co_proj,
                                                    NULL)) {
          mul_v3_m4v3(eve->co, obedit->imat, co_proj);
        }
      }
    }
  }

  ED_transform_snap_object_context_destroy(snap_context);
}

/** \} */

/* -------------------------------------------------------------------- */
/** \name Delete Operator
 * \{ */

/* Note, these values must match delete_mesh() event values */
enum {
  MESH_DELETE_VERT = 0,
  MESH_DELETE_EDGE = 1,
  MESH_DELETE_FACE = 2,
  MESH_DELETE_EDGE_FACE = 3,
  MESH_DELETE_ONLY_FACE = 4,
};

static void edbm_report_delete_info(ReportList *reports,
                                    const int totelem_old[3],
                                    const int totelem_new[3])
{
  BKE_reportf(reports,
              RPT_INFO,
              "Removed: %d vertices, %d edges, %d faces",
              totelem_old[0] - totelem_new[0],
              totelem_old[1] - totelem_new[1],
              totelem_old[2] - totelem_new[2]);
}

static int edbm_delete_exec(bContext *C, wmOperator *op)
{
  ViewLayer *view_layer = CTX_data_view_layer(C);

  uint objects_len = 0;
  Object **objects = BKE_view_layer_array_from_objects_in_edit_mode_unique_data(
      view_layer, CTX_wm_view3d(C), &objects_len);
  bool changed_multi = false;

  for (uint ob_index = 0; ob_index < objects_len; ob_index++) {
    Object *obedit = objects[ob_index];
    BMEditMesh *em = BKE_editmesh_from_object(obedit);
    const int type = RNA_enum_get(op->ptr, "type");

    switch (type) {
      case MESH_DELETE_VERT: /* Erase Vertices */
        if (!(em->bm->totvertsel &&
              EDBM_op_callf(em, op, "delete geom=%hv context=%i", BM_ELEM_SELECT, DEL_VERTS))) {
          continue;
        }
        break;
      case MESH_DELETE_EDGE: /* Erase Edges */
        if (!(em->bm->totedgesel &&
              EDBM_op_callf(em, op, "delete geom=%he context=%i", BM_ELEM_SELECT, DEL_EDGES))) {
          continue;
        }
        break;
      case MESH_DELETE_FACE: /* Erase Faces */
        if (!(em->bm->totfacesel &&
              EDBM_op_callf(em, op, "delete geom=%hf context=%i", BM_ELEM_SELECT, DEL_FACES))) {
          continue;
        }
        break;
      case MESH_DELETE_EDGE_FACE:
        /* Edges and Faces */
        if (!((em->bm->totedgesel || em->bm->totfacesel) &&
              EDBM_op_callf(
                  em, op, "delete geom=%hef context=%i", BM_ELEM_SELECT, DEL_EDGESFACES))) {
          continue;
        }
        break;
      case MESH_DELETE_ONLY_FACE:
        /* Only faces. */
        if (!(em->bm->totfacesel &&
              EDBM_op_callf(
                  em, op, "delete geom=%hf context=%i", BM_ELEM_SELECT, DEL_ONLYFACES))) {
          continue;
        }
        break;
      default:
        BLI_assert(0);
        break;
    }

    changed_multi = true;

    EDBM_flag_disable_all(em, BM_ELEM_SELECT);

    EDBM_update_generic(em, true, true);
  }

  MEM_freeN(objects);

  return changed_multi ? OPERATOR_FINISHED : OPERATOR_CANCELLED;
}

void MESH_OT_delete(wmOperatorType *ot)
{
  static const EnumPropertyItem prop_mesh_delete_types[] = {
      {MESH_DELETE_VERT, "VERT", 0, "Vertices", ""},
      {MESH_DELETE_EDGE, "EDGE", 0, "Edges", ""},
      {MESH_DELETE_FACE, "FACE", 0, "Faces", ""},
      {MESH_DELETE_EDGE_FACE, "EDGE_FACE", 0, "Only Edges & Faces", ""},
      {MESH_DELETE_ONLY_FACE, "ONLY_FACE", 0, "Only Faces", ""},
      {0, NULL, 0, NULL, NULL},
  };

  /* identifiers */
  ot->name = "Delete";
  ot->description = "Delete selected vertices, edges or faces";
  ot->idname = "MESH_OT_delete";

  /* api callbacks */
  ot->invoke = WM_menu_invoke;
  ot->exec = edbm_delete_exec;

  ot->poll = ED_operator_editmesh;

  /* flags */
  ot->flag = OPTYPE_REGISTER | OPTYPE_UNDO;

  /* props */
  ot->prop = RNA_def_enum(ot->srna,
                          "type",
                          prop_mesh_delete_types,
                          MESH_DELETE_VERT,
                          "Type",
                          "Method used for deleting mesh data");
  RNA_def_property_flag(ot->prop, PROP_HIDDEN | PROP_SKIP_SAVE);
}

/** \} */

/* -------------------------------------------------------------------- */
/** \name Delete Loose Operator
 * \{ */

static bool bm_face_is_loose(BMFace *f)
{
  BMLoop *l_iter, *l_first;

  l_iter = l_first = BM_FACE_FIRST_LOOP(f);
  do {
    if (!BM_edge_is_boundary(l_iter->e)) {
      return false;
    }
  } while ((l_iter = l_iter->next) != l_first);

  return true;
}

static int edbm_delete_loose_exec(bContext *C, wmOperator *op)
{
  ViewLayer *view_layer = CTX_data_view_layer(C);
  int totelem_old_sel[3];
  int totelem_old[3];

  uint objects_len = 0;
  Object **objects = BKE_view_layer_array_from_objects_in_edit_mode_unique_data(
      view_layer, CTX_wm_view3d(C), &objects_len);

  EDBM_mesh_stats_multi(objects, objects_len, totelem_old, totelem_old_sel);

  const bool use_verts = (RNA_boolean_get(op->ptr, "use_verts") && totelem_old_sel[0]);
  const bool use_edges = (RNA_boolean_get(op->ptr, "use_edges") && totelem_old_sel[1]);
  const bool use_faces = (RNA_boolean_get(op->ptr, "use_faces") && totelem_old_sel[2]);

  for (uint ob_index = 0; ob_index < objects_len; ob_index++) {
    Object *obedit = objects[ob_index];

    BMEditMesh *em = BKE_editmesh_from_object(obedit);
    BMesh *bm = em->bm;
    BMIter iter;

    BM_mesh_elem_hflag_disable_all(bm, BM_VERT | BM_EDGE | BM_FACE, BM_ELEM_TAG, false);

    if (use_faces) {
      BMFace *f;

      BM_ITER_MESH (f, &iter, bm, BM_FACES_OF_MESH) {
        if (BM_elem_flag_test(f, BM_ELEM_SELECT)) {
          BM_elem_flag_set(f, BM_ELEM_TAG, bm_face_is_loose(f));
        }
      }

      BM_mesh_delete_hflag_context(bm, BM_ELEM_TAG, DEL_FACES);
    }

    if (use_edges) {
      BMEdge *e;

      BM_ITER_MESH (e, &iter, bm, BM_EDGES_OF_MESH) {
        if (BM_elem_flag_test(e, BM_ELEM_SELECT)) {
          BM_elem_flag_set(e, BM_ELEM_TAG, BM_edge_is_wire(e));
        }
      }

      BM_mesh_delete_hflag_context(bm, BM_ELEM_TAG, DEL_EDGES);
    }

    if (use_verts) {
      BMVert *v;

      BM_ITER_MESH (v, &iter, bm, BM_VERTS_OF_MESH) {
        if (BM_elem_flag_test(v, BM_ELEM_SELECT)) {
          BM_elem_flag_set(v, BM_ELEM_TAG, (v->e == NULL));
        }
      }

      BM_mesh_delete_hflag_context(bm, BM_ELEM_TAG, DEL_VERTS);
    }

    EDBM_flag_disable_all(em, BM_ELEM_SELECT);

    EDBM_update_generic(em, true, true);
  }

  int totelem_new[3];
  EDBM_mesh_stats_multi(objects, objects_len, totelem_new, NULL);

  edbm_report_delete_info(op->reports, totelem_old, totelem_new);

  MEM_freeN(objects);

  return OPERATOR_FINISHED;
}

void MESH_OT_delete_loose(wmOperatorType *ot)
{
  /* identifiers */
  ot->name = "Delete Loose";
  ot->description = "Delete loose vertices, edges or faces";
  ot->idname = "MESH_OT_delete_loose";

  /* api callbacks */
  ot->exec = edbm_delete_loose_exec;

  ot->poll = ED_operator_editmesh;

  /* flags */
  ot->flag = OPTYPE_REGISTER | OPTYPE_UNDO;

  /* props */
  RNA_def_boolean(ot->srna, "use_verts", true, "Vertices", "Remove loose vertices");
  RNA_def_boolean(ot->srna, "use_edges", true, "Edges", "Remove loose edges");
  RNA_def_boolean(ot->srna, "use_faces", false, "Faces", "Remove loose faces");
}

/** \} */

/* -------------------------------------------------------------------- */
/** \name Collapse Edge Operator
 * \{ */

static int edbm_collapse_edge_exec(bContext *C, wmOperator *op)
{
  ViewLayer *view_layer = CTX_data_view_layer(C);
  uint objects_len = 0;
  Object **objects = BKE_view_layer_array_from_objects_in_edit_mode_unique_data(
      view_layer, CTX_wm_view3d(C), &objects_len);
  for (uint ob_index = 0; ob_index < objects_len; ob_index++) {
    Object *obedit = objects[ob_index];
    BMEditMesh *em = BKE_editmesh_from_object(obedit);

    if (em->bm->totedgesel == 0) {
      continue;
    }

    if (!EDBM_op_callf(em, op, "collapse edges=%he uvs=%b", BM_ELEM_SELECT, true)) {
      continue;
    }

    EDBM_update_generic(em, true, true);
  }
  MEM_freeN(objects);

  return OPERATOR_FINISHED;
}

void MESH_OT_edge_collapse(wmOperatorType *ot)
{
  /* identifiers */
  ot->name = "Edge Collapse";
  ot->description = "Collapse selected edges";
  ot->idname = "MESH_OT_edge_collapse";

  /* api callbacks */
  ot->exec = edbm_collapse_edge_exec;
  ot->poll = ED_operator_editmesh;

  /* flags */
  ot->flag = OPTYPE_REGISTER | OPTYPE_UNDO;
}

/** \} */

/* -------------------------------------------------------------------- */
/** \name Create Edge/Face Operator
 * \{ */

static bool edbm_add_edge_face__smooth_get(BMesh *bm)
{
  BMEdge *e;
  BMIter iter;

  unsigned int vote_on_smooth[2] = {0, 0};

  BM_ITER_MESH (e, &iter, bm, BM_EDGES_OF_MESH) {
    if (BM_elem_flag_test(e, BM_ELEM_SELECT) && e->l) {
      vote_on_smooth[BM_elem_flag_test_bool(e->l->f, BM_ELEM_SMOOTH)]++;
    }
  }

  return (vote_on_smooth[0] < vote_on_smooth[1]);
}

#ifdef USE_FACE_CREATE_SEL_EXTEND
/**
 * Function used to get a fixed number of edges linked to a vertex that passes a test function.
 * This is used so we can request all boundary edges connected to a vertex for eg.
 */
static int edbm_add_edge_face_exec__vert_edge_lookup(
    BMVert *v, BMEdge *e_used, BMEdge **e_arr, const int e_arr_len, bool (*func)(const BMEdge *))
{
  BMIter iter;
  BMEdge *e_iter;
  int i = 0;
  BM_ITER_ELEM (e_iter, &iter, v, BM_EDGES_OF_VERT) {
    if (BM_elem_flag_test(e_iter, BM_ELEM_HIDDEN) == false) {
      if ((e_used == NULL) || (e_used != e_iter)) {
        if (func(e_iter)) {
          e_arr[i++] = e_iter;
          if (i >= e_arr_len) {
            break;
          }
        }
      }
    }
  }
  return i;
}

static BMElem *edbm_add_edge_face_exec__tricky_extend_sel(BMesh *bm)
{
  BMIter iter;
  bool found = false;

  if (bm->totvertsel == 1 && bm->totedgesel == 0 && bm->totfacesel == 0) {
    /* first look for 2 boundary edges */
    BMVert *v;

    BM_ITER_MESH (v, &iter, bm, BM_VERTS_OF_MESH) {
      if (BM_elem_flag_test(v, BM_ELEM_SELECT)) {
        found = true;
        break;
      }
    }

    if (found) {
      BMEdge *ed_pair[3];
      if (((edbm_add_edge_face_exec__vert_edge_lookup(v, NULL, ed_pair, 3, BM_edge_is_wire) ==
            2) &&
           (BM_edge_share_face_check(ed_pair[0], ed_pair[1]) == false)) ||

          ((edbm_add_edge_face_exec__vert_edge_lookup(v, NULL, ed_pair, 3, BM_edge_is_boundary) ==
            2) &&
           (BM_edge_share_face_check(ed_pair[0], ed_pair[1]) == false))) {
        BMEdge *e_other = BM_edge_exists(BM_edge_other_vert(ed_pair[0], v),
                                         BM_edge_other_vert(ed_pair[1], v));
        BM_edge_select_set(bm, ed_pair[0], true);
        BM_edge_select_set(bm, ed_pair[1], true);
        if (e_other) {
          BM_edge_select_set(bm, e_other, true);
        }
        return (BMElem *)v;
      }
    }
  }
  else if (bm->totvertsel == 2 && bm->totedgesel == 1 && bm->totfacesel == 0) {
    /* first look for 2 boundary edges */
    BMEdge *e;

    BM_ITER_MESH (e, &iter, bm, BM_EDGES_OF_MESH) {
      if (BM_elem_flag_test(e, BM_ELEM_SELECT)) {
        found = true;
        break;
      }
    }
    if (found) {
      BMEdge *ed_pair_v1[2];
      BMEdge *ed_pair_v2[2];
      if (((edbm_add_edge_face_exec__vert_edge_lookup(e->v1, e, ed_pair_v1, 2, BM_edge_is_wire) ==
            1) &&
           (edbm_add_edge_face_exec__vert_edge_lookup(e->v2, e, ed_pair_v2, 2, BM_edge_is_wire) ==
            1) &&
           (BM_edge_share_face_check(e, ed_pair_v1[0]) == false) &&
           (BM_edge_share_face_check(e, ed_pair_v2[0]) == false)) ||

#  if 1 /* better support mixed cases [#37203] */
          ((edbm_add_edge_face_exec__vert_edge_lookup(e->v1, e, ed_pair_v1, 2, BM_edge_is_wire) ==
            1) &&
           (edbm_add_edge_face_exec__vert_edge_lookup(
                e->v2, e, ed_pair_v2, 2, BM_edge_is_boundary) == 1) &&
           (BM_edge_share_face_check(e, ed_pair_v1[0]) == false) &&
           (BM_edge_share_face_check(e, ed_pair_v2[0]) == false)) ||

          ((edbm_add_edge_face_exec__vert_edge_lookup(
                e->v1, e, ed_pair_v1, 2, BM_edge_is_boundary) == 1) &&
           (edbm_add_edge_face_exec__vert_edge_lookup(e->v2, e, ed_pair_v2, 2, BM_edge_is_wire) ==
            1) &&
           (BM_edge_share_face_check(e, ed_pair_v1[0]) == false) &&
           (BM_edge_share_face_check(e, ed_pair_v2[0]) == false)) ||
#  endif

          ((edbm_add_edge_face_exec__vert_edge_lookup(
                e->v1, e, ed_pair_v1, 2, BM_edge_is_boundary) == 1) &&
           (edbm_add_edge_face_exec__vert_edge_lookup(
                e->v2, e, ed_pair_v2, 2, BM_edge_is_boundary) == 1) &&
           (BM_edge_share_face_check(e, ed_pair_v1[0]) == false) &&
           (BM_edge_share_face_check(e, ed_pair_v2[0]) == false))) {
        BMVert *v1_other = BM_edge_other_vert(ed_pair_v1[0], e->v1);
        BMVert *v2_other = BM_edge_other_vert(ed_pair_v2[0], e->v2);
        BMEdge *e_other = (v1_other != v2_other) ? BM_edge_exists(v1_other, v2_other) : NULL;
        BM_edge_select_set(bm, ed_pair_v1[0], true);
        BM_edge_select_set(bm, ed_pair_v2[0], true);
        if (e_other) {
          BM_edge_select_set(bm, e_other, true);
        }
        return (BMElem *)e;
      }
    }
  }

  return NULL;
}
static void edbm_add_edge_face_exec__tricky_finalize_sel(BMesh *bm, BMElem *ele_desel, BMFace *f)
{
  /* now we need to find the edge that isnt connected to this element */
  BM_select_history_clear(bm);

  /* Notes on hidden geometry:
   * - un-hide the face since its possible hidden was copied when copying surrounding face attributes.
   * - un-hide before adding to select history
   *   since we may extend into an existing, hidden vert/edge.
   */

  BM_elem_flag_disable(f, BM_ELEM_HIDDEN);
  BM_face_select_set(bm, f, false);

  if (ele_desel->head.htype == BM_VERT) {
    BMLoop *l = BM_face_vert_share_loop(f, (BMVert *)ele_desel);
    BLI_assert(f->len == 3);
    BM_vert_select_set(bm, (BMVert *)ele_desel, false);
    BM_edge_select_set(bm, l->next->e, true);
    BM_select_history_store(bm, l->next->e);
  }
  else {
    BMLoop *l = BM_face_edge_share_loop(f, (BMEdge *)ele_desel);
    BLI_assert(f->len == 4 || f->len == 3);

    BM_edge_select_set(bm, (BMEdge *)ele_desel, false);
    if (f->len == 4) {
      BMEdge *e_active = l->next->next->e;
      BM_elem_flag_disable(e_active, BM_ELEM_HIDDEN);
      BM_edge_select_set(bm, e_active, true);
      BM_select_history_store(bm, e_active);
    }
    else {
      BMVert *v_active = l->next->next->v;
      BM_elem_flag_disable(v_active, BM_ELEM_HIDDEN);
      BM_vert_select_set(bm, v_active, true);
      BM_select_history_store(bm, v_active);
    }
  }
}
#endif /* USE_FACE_CREATE_SEL_EXTEND */

static int edbm_add_edge_face_exec(bContext *C, wmOperator *op)
{
  /* when this is used to dissolve we could avoid this, but checking isnt too slow */

  ViewLayer *view_layer = CTX_data_view_layer(C);
  uint objects_len = 0;
  Object **objects = BKE_view_layer_array_from_objects_in_edit_mode_unique_data(
      view_layer, CTX_wm_view3d(C), &objects_len);
  for (uint ob_index = 0; ob_index < objects_len; ob_index++) {
    Object *obedit = objects[ob_index];
    BMEditMesh *em = BKE_editmesh_from_object(obedit);

    if ((em->bm->totvertsel == 0) && (em->bm->totedgesel == 0) && (em->bm->totvertsel == 0)) {
      continue;
    }

    bool use_smooth = edbm_add_edge_face__smooth_get(em->bm);
    int totedge_orig = em->bm->totedge;
    int totface_orig = em->bm->totface;

    BMOperator bmop;
#ifdef USE_FACE_CREATE_SEL_EXTEND
    BMElem *ele_desel;
    BMFace *ele_desel_face;

    /* be extra clever, figure out if a partial selection should be extended so we can create geometry
     * with single vert or single edge selection */
    ele_desel = edbm_add_edge_face_exec__tricky_extend_sel(em->bm);
#endif
    if (!EDBM_op_init(em,
                      &bmop,
                      op,
                      "contextual_create geom=%hfev mat_nr=%i use_smooth=%b",
                      BM_ELEM_SELECT,
                      em->mat_nr,
                      use_smooth)) {
      continue;
    }

    BMO_op_exec(em->bm, &bmop);

    /* cancel if nothing was done */
    if ((totedge_orig == em->bm->totedge) && (totface_orig == em->bm->totface)) {
      EDBM_op_finish(em, &bmop, op, true);
      continue;
    }
#ifdef USE_FACE_CREATE_SEL_EXTEND
    /* normally we would want to leave the new geometry selected,
     * but being able to press F many times to add geometry is too useful! */
    if (ele_desel && (BMO_slot_buffer_count(bmop.slots_out, "faces.out") == 1) &&
        (ele_desel_face = BMO_slot_buffer_get_first(bmop.slots_out, "faces.out"))) {
      edbm_add_edge_face_exec__tricky_finalize_sel(em->bm, ele_desel, ele_desel_face);
    }
    else
#endif
    {
      /* Newly created faces may include existing hidden edges,
       * copying face data from surrounding, may have copied hidden face flag too.
       *
       * Important that faces use flushing since 'edges.out' wont include hidden edges that already existed.
       */
      BMO_slot_buffer_hflag_disable(
          em->bm, bmop.slots_out, "faces.out", BM_FACE, BM_ELEM_HIDDEN, true);
      BMO_slot_buffer_hflag_disable(
          em->bm, bmop.slots_out, "edges.out", BM_EDGE, BM_ELEM_HIDDEN, false);

      BMO_slot_buffer_hflag_enable(
          em->bm, bmop.slots_out, "faces.out", BM_FACE, BM_ELEM_SELECT, true);
      BMO_slot_buffer_hflag_enable(
          em->bm, bmop.slots_out, "edges.out", BM_EDGE, BM_ELEM_SELECT, true);
    }

    if (!EDBM_op_finish(em, &bmop, op, true)) {
      continue;
    }

    EDBM_update_generic(em, true, true);
  }
  MEM_freeN(objects);

  return OPERATOR_FINISHED;
}

void MESH_OT_edge_face_add(wmOperatorType *ot)
{
  /* identifiers */
  ot->name = "Make Edge/Face";
  ot->description = "Add an edge or face to selected";
  ot->idname = "MESH_OT_edge_face_add";

  /* api callbacks */
  ot->exec = edbm_add_edge_face_exec;
  ot->poll = ED_operator_editmesh;

  /* flags */
  ot->flag = OPTYPE_REGISTER | OPTYPE_UNDO;
}

/** \} */

/* -------------------------------------------------------------------- */
/** \name Mark Edge (Seam) Operator
 * \{ */

static int edbm_mark_seam_exec(bContext *C, wmOperator *op)
{
  Scene *scene = CTX_data_scene(C);
  ViewLayer *view_layer = CTX_data_view_layer(C);
  BMEdge *eed;
  BMIter iter;
  const bool clear = RNA_boolean_get(op->ptr, "clear");

  uint objects_len = 0;
  Object **objects = BKE_view_layer_array_from_objects_in_edit_mode_unique_data(
      view_layer, CTX_wm_view3d(C), &objects_len);
  for (uint ob_index = 0; ob_index < objects_len; ob_index++) {
    Object *obedit = objects[ob_index];
    BMEditMesh *em = BKE_editmesh_from_object(obedit);
    BMesh *bm = em->bm;

    if (bm->totedgesel == 0) {
      continue;
    }

    if (clear) {
      BM_ITER_MESH (eed, &iter, bm, BM_EDGES_OF_MESH) {
        if (!BM_elem_flag_test(eed, BM_ELEM_SELECT) || BM_elem_flag_test(eed, BM_ELEM_HIDDEN)) {
          continue;
        }

        BM_elem_flag_disable(eed, BM_ELEM_SEAM);
      }
    }
    else {
      BM_ITER_MESH (eed, &iter, bm, BM_EDGES_OF_MESH) {
        if (!BM_elem_flag_test(eed, BM_ELEM_SELECT) || BM_elem_flag_test(eed, BM_ELEM_HIDDEN)) {
          continue;
        }
        BM_elem_flag_enable(eed, BM_ELEM_SEAM);
      }
    }
  }

  ED_uvedit_live_unwrap(scene, objects, objects_len);

  for (uint ob_index = 0; ob_index < objects_len; ob_index++) {
    Object *obedit = objects[ob_index];
    BMEditMesh *em = BKE_editmesh_from_object(obedit);
    EDBM_update_generic(em, true, false);
  }

  MEM_freeN(objects);

  return OPERATOR_FINISHED;
}

void MESH_OT_mark_seam(wmOperatorType *ot)
{
  PropertyRNA *prop;

  /* identifiers */
  ot->name = "Mark Seam";
  ot->idname = "MESH_OT_mark_seam";
  ot->description = "(Un)mark selected edges as a seam";

  /* api callbacks */
  ot->exec = edbm_mark_seam_exec;
  ot->poll = ED_operator_editmesh;

  /* flags */
  ot->flag = OPTYPE_REGISTER | OPTYPE_UNDO;

  prop = RNA_def_boolean(ot->srna, "clear", 0, "Clear", "");
  RNA_def_property_flag(prop, PROP_HIDDEN | PROP_SKIP_SAVE);

  WM_operatortype_props_advanced_begin(ot);
}

/** \} */

/* -------------------------------------------------------------------- */
/** \name Mark Edge (Sharp) Operator
 * \{ */

static int edbm_mark_sharp_exec(bContext *C, wmOperator *op)
{
  BMEdge *eed;
  BMIter iter;
  const bool clear = RNA_boolean_get(op->ptr, "clear");
  const bool use_verts = RNA_boolean_get(op->ptr, "use_verts");
  ViewLayer *view_layer = CTX_data_view_layer(C);

  uint objects_len = 0;
  Object **objects = BKE_view_layer_array_from_objects_in_edit_mode_unique_data(
      view_layer, CTX_wm_view3d(C), &objects_len);
  for (uint ob_index = 0; ob_index < objects_len; ob_index++) {
    Object *obedit = objects[ob_index];
    BMEditMesh *em = BKE_editmesh_from_object(obedit);
    BMesh *bm = em->bm;

    if (bm->totedgesel == 0) {
      continue;
    }

    BM_ITER_MESH (eed, &iter, bm, BM_EDGES_OF_MESH) {
      if (use_verts) {
        if (!(BM_elem_flag_test(eed->v1, BM_ELEM_SELECT) ||
              BM_elem_flag_test(eed->v2, BM_ELEM_SELECT))) {
          continue;
        }
      }
      else if (!BM_elem_flag_test(eed, BM_ELEM_SELECT)) {
        continue;
      }

      BM_elem_flag_set(eed, BM_ELEM_SMOOTH, clear);
    }

    EDBM_update_generic(em, true, false);
  }
  MEM_freeN(objects);

  return OPERATOR_FINISHED;
}

void MESH_OT_mark_sharp(wmOperatorType *ot)
{
  PropertyRNA *prop;

  /* identifiers */
  ot->name = "Mark Sharp";
  ot->idname = "MESH_OT_mark_sharp";
  ot->description = "(Un)mark selected edges as sharp";

  /* api callbacks */
  ot->exec = edbm_mark_sharp_exec;
  ot->poll = ED_operator_editmesh;

  /* flags */
  ot->flag = OPTYPE_REGISTER | OPTYPE_UNDO;

  prop = RNA_def_boolean(ot->srna, "clear", false, "Clear", "");
  RNA_def_property_flag(prop, PROP_HIDDEN | PROP_SKIP_SAVE);
  prop = RNA_def_boolean(
      ot->srna,
      "use_verts",
      false,
      "Vertices",
      "Consider vertices instead of edges to select which edges to (un)tag as sharp");
  RNA_def_property_flag(prop, PROP_SKIP_SAVE);
}

static bool edbm_connect_vert_pair(BMEditMesh *em, wmOperator *op)
{
  BMesh *bm = em->bm;
  BMOperator bmop;
  const int verts_len = bm->totvertsel;
  bool is_pair = (verts_len == 2);
  int len = 0;
  bool check_degenerate = true;

  BMVert **verts;
  bool checks_succeded = true;

  /* sanity check */
  if (verts_len < 2) {
    return false;
  }

  verts = MEM_mallocN(sizeof(*verts) * verts_len, __func__);
  {
    BMIter iter;
    BMVert *v;
    int i = 0;

    BM_ITER_MESH (v, &iter, bm, BM_VERTS_OF_MESH) {
      if (BM_elem_flag_test(v, BM_ELEM_SELECT)) {
        verts[i++] = v;
      }
    }

    if (BM_vert_pair_share_face_check_cb(
            verts[0],
            verts[1],
            BM_elem_cb_check_hflag_disabled_simple(BMFace *, BM_ELEM_HIDDEN))) {
      check_degenerate = false;
      is_pair = false;
    }
  }

  if (is_pair) {
    if (!EDBM_op_init(em,
                      &bmop,
                      op,
                      "connect_vert_pair verts=%eb verts_exclude=%hv faces_exclude=%hf",
                      verts,
                      verts_len,
                      BM_ELEM_HIDDEN,
                      BM_ELEM_HIDDEN)) {
      checks_succeded = false;
    }
  }
  else {
    if (!EDBM_op_init(em,
                      &bmop,
                      op,
                      "connect_verts verts=%eb faces_exclude=%hf check_degenerate=%b",
                      verts,
                      verts_len,
                      BM_ELEM_HIDDEN,
                      check_degenerate)) {
      checks_succeded = false;
    }
  }
  if (checks_succeded) {
    BMO_op_exec(bm, &bmop);
    len = BMO_slot_get(bmop.slots_out, "edges.out")->len;

    if (len && is_pair) {
      /* new verts have been added, we have to select the edges, not just flush */
      BMO_slot_buffer_hflag_enable(
          em->bm, bmop.slots_out, "edges.out", BM_EDGE, BM_ELEM_SELECT, true);
    }

    if (!EDBM_op_finish(em, &bmop, op, true)) {
      len = 0;
    }
    else {
      /* so newly created edges get the selection state from the vertex */
      EDBM_selectmode_flush(em);

      EDBM_update_generic(em, true, true);
    }
  }
  MEM_freeN(verts);

  return len;
}

static int edbm_vert_connect_exec(bContext *C, wmOperator *op)
{
  ViewLayer *view_layer = CTX_data_view_layer(C);
  uint objects_len = 0;
  uint failed_objects_len = 0;
  Object **objects = BKE_view_layer_array_from_objects_in_edit_mode_unique_data(
      view_layer, CTX_wm_view3d(C), &objects_len);

  for (uint ob_index = 0; ob_index < objects_len; ob_index++) {
    Object *obedit = objects[ob_index];
    BMEditMesh *em = BKE_editmesh_from_object(obedit);

    if (!edbm_connect_vert_pair(em, op)) {
      failed_objects_len++;
    }
  }
  MEM_freeN(objects);
  return failed_objects_len == objects_len ? OPERATOR_FINISHED : OPERATOR_CANCELLED;
}

void MESH_OT_vert_connect(wmOperatorType *ot)
{
  /* identifiers */
  ot->name = "Vertex Connect";
  ot->idname = "MESH_OT_vert_connect";
  ot->description = "Connect selected vertices of faces, splitting the face";

  /* api callbacks */
  ot->exec = edbm_vert_connect_exec;
  ot->poll = ED_operator_editmesh;

  /* flags */
  ot->flag = OPTYPE_REGISTER | OPTYPE_UNDO;
}

/** \} */

/* -------------------------------------------------------------------- */
/** \name Split Concave Faces Operator
 * \{ */

/**
 * check that endpoints are verts and only have a single selected edge connected.
 */
static bool bm_vert_is_select_history_open(BMesh *bm)
{
  BMEditSelection *ele_a = bm->selected.first;
  BMEditSelection *ele_b = bm->selected.last;
  if ((ele_a->htype == BM_VERT) && (ele_b->htype == BM_VERT)) {
    if ((BM_iter_elem_count_flag(BM_EDGES_OF_VERT, (BMVert *)ele_a->ele, BM_ELEM_SELECT, true) ==
         1) &&
        (BM_iter_elem_count_flag(BM_EDGES_OF_VERT, (BMVert *)ele_b->ele, BM_ELEM_SELECT, true) ==
         1)) {
      return true;
    }
  }

  return false;
}

static bool bm_vert_connect_pair(BMesh *bm, BMVert *v_a, BMVert *v_b)
{
  BMOperator bmop;
  BMVert **verts;
  const int totedge_orig = bm->totedge;

  BMO_op_init(bm, &bmop, BMO_FLAG_DEFAULTS, "connect_vert_pair");

  verts = BMO_slot_buffer_alloc(&bmop, bmop.slots_in, "verts", 2);
  verts[0] = v_a;
  verts[1] = v_b;

  BM_vert_normal_update(verts[0]);
  BM_vert_normal_update(verts[1]);

  BMO_op_exec(bm, &bmop);
  BMO_slot_buffer_hflag_enable(bm, bmop.slots_out, "edges.out", BM_EDGE, BM_ELEM_SELECT, true);
  BMO_op_finish(bm, &bmop);
  return (bm->totedge != totedge_orig);
}

static bool bm_vert_connect_select_history(BMesh *bm)
{
  /* Logic is as follows:
   *
   * - If there are any isolated/wire verts - connect as edges.
   * - Otherwise connect faces.
   * - If all edges have been created already, closed the loop.
   */
  if (BLI_listbase_count_at_most(&bm->selected, 2) == 2 && (bm->totvertsel > 2)) {
    BMEditSelection *ese;
    int tot = 0;
    bool changed = false;
    bool has_wire = false;
    // bool all_verts;

    /* ensure all verts have history */
    for (ese = bm->selected.first; ese; ese = ese->next, tot++) {
      BMVert *v;
      if (ese->htype != BM_VERT) {
        break;
      }
      v = (BMVert *)ese->ele;
      if ((has_wire == false) && ((v->e == NULL) || BM_vert_is_wire(v))) {
        has_wire = true;
      }
    }
    // all_verts = (ese == NULL);

    if (has_wire == false) {
      /* all verts have faces , connect verts via faces! */
      if (tot == bm->totvertsel) {
        BMEditSelection *ese_last;
        ese_last = bm->selected.first;
        ese = ese_last->next;

        do {

          if (BM_edge_exists((BMVert *)ese_last->ele, (BMVert *)ese->ele)) {
            /* pass, edge exists (and will be selected) */
          }
          else {
            changed |= bm_vert_connect_pair(bm, (BMVert *)ese_last->ele, (BMVert *)ese->ele);
          }
        } while ((void)(ese_last = ese), (ese = ese->next));

        if (changed) {
          return true;
        }
      }

      if (changed == false) {
        /* existing loops: close the selection */
        if (bm_vert_is_select_history_open(bm)) {
          changed |= bm_vert_connect_pair(bm,
                                          (BMVert *)((BMEditSelection *)bm->selected.first)->ele,
                                          (BMVert *)((BMEditSelection *)bm->selected.last)->ele);

          if (changed) {
            return true;
          }
        }
      }
    }

    else {
      /* no faces, simply connect the verts by edges */
      BMEditSelection *ese_prev;
      ese_prev = bm->selected.first;
      ese = ese_prev->next;

      do {
        if (BM_edge_exists((BMVert *)ese_prev->ele, (BMVert *)ese->ele)) {
          /* pass, edge exists (and will be selected) */
        }
        else {
          BMEdge *e;
          e = BM_edge_create(bm, (BMVert *)ese_prev->ele, (BMVert *)ese->ele, NULL, 0);
          BM_edge_select_set(bm, e, true);
          changed = true;
        }
      } while ((void)(ese_prev = ese), (ese = ese->next));

      if (changed == false) {
        /* existing loops: close the selection */
        if (bm_vert_is_select_history_open(bm)) {
          BMEdge *e;
          ese_prev = bm->selected.first;
          ese = bm->selected.last;
          e = BM_edge_create(bm, (BMVert *)ese_prev->ele, (BMVert *)ese->ele, NULL, 0);
          BM_edge_select_set(bm, e, true);
        }
      }

      return true;
    }
  }

  return false;
}

/**
 * Convert an edge selection to a temp vertex selection
 * (which must be cleared after use as a path to connect).
 */
static bool bm_vert_connect_select_history_edge_to_vert_path(BMesh *bm, ListBase *r_selected)
{
  ListBase selected_orig = {NULL, NULL};
  BMEditSelection *ese;
  int edges_len = 0;
  bool side = false;

  /* first check all edges are OK */
  for (ese = bm->selected.first; ese; ese = ese->next) {
    if (ese->htype == BM_EDGE) {
      edges_len += 1;
    }
    else {
      return false;
    }
  }
  /* if this is a mixed selection, bail out! */
  if (bm->totedgesel != edges_len) {
    return false;
  }

  SWAP(ListBase, bm->selected, selected_orig);

  /* convert edge selection into 2 ordered loops (where the first edge ends up in the middle) */
  for (ese = selected_orig.first; ese; ese = ese->next) {
    BMEdge *e_curr = (BMEdge *)ese->ele;
    BMEdge *e_prev = ese->prev ? (BMEdge *)ese->prev->ele : NULL;
    BMLoop *l_curr;
    BMLoop *l_prev;
    BMVert *v;

    if (e_prev) {
      BMFace *f = BM_edge_pair_share_face_by_len(e_curr, e_prev, &l_curr, &l_prev, true);
      if (f) {
        if ((e_curr->v1 != l_curr->v) == (e_prev->v1 != l_prev->v)) {
          side = !side;
        }
      }
      else if (is_quad_flip_v3(e_curr->v1->co, e_curr->v2->co, e_prev->v2->co, e_prev->v1->co)) {
        side = !side;
      }
    }

    v = (&e_curr->v1)[side];
    if (!bm->selected.last || (BMVert *)((BMEditSelection *)bm->selected.last)->ele != v) {
      BM_select_history_store_notest(bm, v);
    }

    v = (&e_curr->v1)[!side];
    if (!bm->selected.first || (BMVert *)((BMEditSelection *)bm->selected.first)->ele != v) {
      BM_select_history_store_head_notest(bm, v);
    }

    e_prev = e_curr;
  }

  *r_selected = bm->selected;
  bm->selected = selected_orig;

  return true;
}

static int edbm_vert_connect_path_exec(bContext *C, wmOperator *op)
{
  ViewLayer *view_layer = CTX_data_view_layer(C);
  uint objects_len = 0;
  uint failed_selection_order_len = 0;
  uint failed_connect_len = 0;
  Object **objects = BKE_view_layer_array_from_objects_in_edit_mode_unique_data(
      view_layer, CTX_wm_view3d(C), &objects_len);

  for (uint ob_index = 0; ob_index < objects_len; ob_index++) {
    Object *obedit = objects[ob_index];
    BMEditMesh *em = BKE_editmesh_from_object(obedit);
    BMesh *bm = em->bm;
    const bool is_pair = (em->bm->totvertsel == 2);
    ListBase selected_orig = {NULL, NULL};

    if (bm->totvertsel == 0) {
      continue;
    }

    /* when there is only 2 vertices, we can ignore selection order */
    if (is_pair) {
      if (!edbm_connect_vert_pair(em, op)) {
        failed_connect_len++;
      }
      continue;
    }

    if (bm->selected.first) {
      BMEditSelection *ese = bm->selected.first;
      if (ese->htype == BM_EDGE) {
        if (bm_vert_connect_select_history_edge_to_vert_path(bm, &selected_orig)) {
          SWAP(ListBase, bm->selected, selected_orig);
        }
      }
    }

    if (bm_vert_connect_select_history(bm)) {
      EDBM_selectmode_flush(em);
      EDBM_update_generic(em, true, true);
    }
    else {
      failed_selection_order_len++;
    }

    if (!BLI_listbase_is_empty(&selected_orig)) {
      BM_select_history_clear(bm);
      bm->selected = selected_orig;
    }
  }

  MEM_freeN(objects);

  if (failed_selection_order_len == objects_len) {
    BKE_report(op->reports, RPT_ERROR, "Invalid selection order");
    return OPERATOR_CANCELLED;
  }
  else if (failed_connect_len == objects_len) {
    BKE_report(op->reports, RPT_ERROR, "Could not connect vertices");
    return OPERATOR_CANCELLED;
  }

  return OPERATOR_FINISHED;
}

void MESH_OT_vert_connect_path(wmOperatorType *ot)
{
  /* identifiers */
  ot->name = "Vertex Connect Path";
  ot->idname = "MESH_OT_vert_connect_path";
  ot->description = "Connect vertices by their selection order, creating edges, splitting faces";

  /* api callbacks */
  ot->exec = edbm_vert_connect_path_exec;
  ot->poll = ED_operator_editmesh;

  /* flags */
  ot->flag = OPTYPE_REGISTER | OPTYPE_UNDO;
}

static int edbm_vert_connect_concave_exec(bContext *C, wmOperator *op)
{
  ViewLayer *view_layer = CTX_data_view_layer(C);
  uint objects_len = 0;
  Object **objects = BKE_view_layer_array_from_objects_in_edit_mode_unique_data(
      view_layer, CTX_wm_view3d(C), &objects_len);
  for (uint ob_index = 0; ob_index < objects_len; ob_index++) {
    Object *obedit = objects[ob_index];
    BMEditMesh *em = BKE_editmesh_from_object(obedit);

    if (em->bm->totfacesel == 0) {
      continue;
    }

    if (!EDBM_op_call_and_selectf(
            em, op, "faces.out", true, "connect_verts_concave faces=%hf", BM_ELEM_SELECT)) {
      continue;
    }
    EDBM_update_generic(em, true, true);
  }

  MEM_freeN(objects);
  return OPERATOR_FINISHED;
}

void MESH_OT_vert_connect_concave(wmOperatorType *ot)
{
  /* identifiers */
  ot->name = "Split Concave Faces";
  ot->idname = "MESH_OT_vert_connect_concave";
  ot->description = "Make all faces convex";

  /* api callbacks */
  ot->exec = edbm_vert_connect_concave_exec;
  ot->poll = ED_operator_editmesh;

  /* flags */
  ot->flag = OPTYPE_REGISTER | OPTYPE_UNDO;
}

/** \} */

/* -------------------------------------------------------------------- */
/** \name Split Non-Planar Faces Operator
 * \{ */

static int edbm_vert_connect_nonplaner_exec(bContext *C, wmOperator *op)
{
  ViewLayer *view_layer = CTX_data_view_layer(C);
  const float angle_limit = RNA_float_get(op->ptr, "angle_limit");
  uint objects_len = 0;
  Object **objects = BKE_view_layer_array_from_objects_in_edit_mode_unique_data(
      view_layer, CTX_wm_view3d(C), &objects_len);

  for (uint ob_index = 0; ob_index < objects_len; ob_index++) {
    Object *obedit = objects[ob_index];
    BMEditMesh *em = BKE_editmesh_from_object(obedit);

    if (em->bm->totfacesel == 0) {
      continue;
    }

    if (!EDBM_op_call_and_selectf(em,
                                  op,
                                  "faces.out",
                                  true,
                                  "connect_verts_nonplanar faces=%hf angle_limit=%f",
                                  BM_ELEM_SELECT,
                                  angle_limit)) {
      continue;
    }

    EDBM_update_generic(em, true, true);
  }
  MEM_freeN(objects);

  return OPERATOR_FINISHED;
}

void MESH_OT_vert_connect_nonplanar(wmOperatorType *ot)
{
  PropertyRNA *prop;

  /* identifiers */
  ot->name = "Split Non-Planar Faces";
  ot->idname = "MESH_OT_vert_connect_nonplanar";
  ot->description = "Split non-planar faces that exceed the angle threshold";

  /* api callbacks */
  ot->exec = edbm_vert_connect_nonplaner_exec;
  ot->poll = ED_operator_editmesh;

  /* flags */
  ot->flag = OPTYPE_REGISTER | OPTYPE_UNDO;

  /* props */
  prop = RNA_def_float_rotation(ot->srna,
                                "angle_limit",
                                0,
                                NULL,
                                0.0f,
                                DEG2RADF(180.0f),
                                "Max Angle",
                                "Angle limit",
                                0.0f,
                                DEG2RADF(180.0f));
  RNA_def_property_float_default(prop, DEG2RADF(5.0f));
}

/** \} */

/* -------------------------------------------------------------------- */
/** \name Make Planar Faces Operator
 * \{ */

static int edbm_face_make_planar_exec(bContext *C, wmOperator *op)
{
  ViewLayer *view_layer = CTX_data_view_layer(C);
  uint objects_len = 0;
  Object **objects = BKE_view_layer_array_from_objects_in_edit_mode_unique_data(
      view_layer, CTX_wm_view3d(C), &objects_len);

  const int repeat = RNA_int_get(op->ptr, "repeat");
  const float fac = RNA_float_get(op->ptr, "factor");

  for (uint ob_index = 0; ob_index < objects_len; ob_index++) {
    Object *obedit = objects[ob_index];
    BMEditMesh *em = BKE_editmesh_from_object(obedit);
    if (em->bm->totfacesel == 0) {
      continue;
    }

    if (!EDBM_op_callf(em,
                       op,
                       "planar_faces faces=%hf iterations=%i factor=%f",
                       BM_ELEM_SELECT,
                       repeat,
                       fac)) {
      continue;
    }

    EDBM_update_generic(em, true, true);
  }
  MEM_freeN(objects);

  return OPERATOR_FINISHED;
}

void MESH_OT_face_make_planar(wmOperatorType *ot)
{
  /* identifiers */
  ot->name = "Make Planar Faces";
  ot->idname = "MESH_OT_face_make_planar";
  ot->description = "Flatten selected faces";

  /* api callbacks */
  ot->exec = edbm_face_make_planar_exec;
  ot->poll = ED_operator_editmesh;

  /* flags */
  ot->flag = OPTYPE_REGISTER | OPTYPE_UNDO;

  /* props */
  RNA_def_float(ot->srna, "factor", 1.0f, -10.0f, 10.0f, "Factor", "", 0.0f, 1.0f);
  RNA_def_int(ot->srna, "repeat", 1, 1, 10000, "Iterations", "", 1, 200);
}

/** \} */

/* -------------------------------------------------------------------- */
/** \name Split Edge Operator
 * \{ */

static int edbm_edge_split_exec(bContext *C, wmOperator *op)
{
  ViewLayer *view_layer = CTX_data_view_layer(C);
  uint objects_len = 0;
  Object **objects = BKE_view_layer_array_from_objects_in_edit_mode_unique_data(
      view_layer, CTX_wm_view3d(C), &objects_len);
  for (uint ob_index = 0; ob_index < objects_len; ob_index++) {
    Object *obedit = objects[ob_index];
    BMEditMesh *em = BKE_editmesh_from_object(obedit);
    if (em->bm->totedgesel == 0) {
      continue;
    }

    if (!EDBM_op_call_and_selectf(
            em, op, "edges.out", false, "split_edges edges=%he", BM_ELEM_SELECT)) {
      continue;
    }

    if (em->selectmode == SCE_SELECT_FACE) {
      EDBM_select_flush(em);
    }

    EDBM_update_generic(em, true, true);
  }
  MEM_freeN(objects);

  return OPERATOR_FINISHED;
}

void MESH_OT_edge_split(wmOperatorType *ot)
{
  /* identifiers */
  ot->name = "Edge Split";
  ot->idname = "MESH_OT_edge_split";
  ot->description = "Split selected edges so that each neighbor face gets its own copy";

  /* api callbacks */
  ot->exec = edbm_edge_split_exec;
  ot->poll = ED_operator_editmesh;

  /* flags */
  ot->flag = OPTYPE_REGISTER | OPTYPE_UNDO;
}

/** \} */

/* -------------------------------------------------------------------- */
/** \name Duplicate Operator
 * \{ */

static int edbm_duplicate_exec(bContext *C, wmOperator *op)
{
  ViewLayer *view_layer = CTX_data_view_layer(C);
  uint objects_len = 0;
  Object **objects = BKE_view_layer_array_from_objects_in_edit_mode_unique_data(
      view_layer, CTX_wm_view3d(C), &objects_len);

  for (uint ob_index = 0; ob_index < objects_len; ob_index++) {
    Object *obedit = objects[ob_index];
    BMEditMesh *em = BKE_editmesh_from_object(obedit);
    if (em->bm->totvertsel == 0) {
      continue;
    }

    BMOperator bmop;
    BMesh *bm = em->bm;

    EDBM_op_init(em,
                 &bmop,
                 op,
                 "duplicate geom=%hvef use_select_history=%b use_edge_flip_from_face=%b",
                 BM_ELEM_SELECT,
                 true,
                 true);

    BMO_op_exec(bm, &bmop);

    /* de-select all would clear otherwise */
    BM_SELECT_HISTORY_BACKUP(bm);

    EDBM_flag_disable_all(em, BM_ELEM_SELECT);

    BMO_slot_buffer_hflag_enable(
        bm, bmop.slots_out, "geom.out", BM_ALL_NOLOOP, BM_ELEM_SELECT, true);

    /* rebuild editselection */
    BM_SELECT_HISTORY_RESTORE(bm);

    if (!EDBM_op_finish(em, &bmop, op, true)) {
      continue;
    }
    EDBM_update_generic(em, true, true);
  }
  MEM_freeN(objects);

  return OPERATOR_FINISHED;
}

static int edbm_duplicate_invoke(bContext *C, wmOperator *op, const wmEvent *UNUSED(event))
{
  WM_cursor_wait(1);
  edbm_duplicate_exec(C, op);
  WM_cursor_wait(0);

  return OPERATOR_FINISHED;
}

void MESH_OT_duplicate(wmOperatorType *ot)
{
  /* identifiers */
  ot->name = "Duplicate";
  ot->description = "Duplicate selected vertices, edges or faces";
  ot->idname = "MESH_OT_duplicate";

  /* api callbacks */
  ot->invoke = edbm_duplicate_invoke;
  ot->exec = edbm_duplicate_exec;

  ot->poll = ED_operator_editmesh;

  /* to give to transform */
  RNA_def_int(ot->srna, "mode", TFM_TRANSLATION, 0, INT_MAX, "Mode", "", 0, INT_MAX);
}

/** \} */

/* -------------------------------------------------------------------- */
/** \name Flip Normals Operator
 * \{ */
static int edbm_flip_normals_exec(bContext *C, wmOperator *op)
{
  ViewLayer *view_layer = CTX_data_view_layer(C);
  uint objects_len = 0;
  Object **objects = BKE_view_layer_array_from_objects_in_edit_mode_unique_data(
      view_layer, CTX_wm_view3d(C), &objects_len);

  for (uint ob_index = 0; ob_index < objects_len; ob_index++) {
    Object *obedit = objects[ob_index];
    BMEditMesh *em = BKE_editmesh_from_object(obedit);

    if (em->bm->totfacesel == 0) {
      continue;
    }

    if (!EDBM_op_callf(em, op, "reverse_faces faces=%hf flip_multires=%b", BM_ELEM_SELECT, true)) {
      continue;
    }

    EDBM_update_generic(em, true, false);
  }

  MEM_freeN(objects);
  return OPERATOR_FINISHED;
}

void MESH_OT_flip_normals(wmOperatorType *ot)
{
  /* identifiers */
  ot->name = "Flip Normals";
  ot->description = "Flip the direction of selected faces' normals (and of their vertices)";
  ot->idname = "MESH_OT_flip_normals";

  /* api callbacks */
  ot->exec = edbm_flip_normals_exec;
  ot->poll = ED_operator_editmesh;

  /* flags */
  ot->flag = OPTYPE_REGISTER | OPTYPE_UNDO;
}

/** \} */

/* -------------------------------------------------------------------- */
/** \name Rotate Edge Operator
 * \{ */

/**
 * Rotate the edges between selected faces, otherwise rotate the selected edges.
 */
static int edbm_edge_rotate_selected_exec(bContext *C, wmOperator *op)
{
  BMEdge *eed;
  BMIter iter;
  const bool use_ccw = RNA_boolean_get(op->ptr, "use_ccw");

  int tot_rotate_all = 0, tot_failed_all = 0;
  bool no_selected_edges = true, invalid_selected_edges = true;

  ViewLayer *view_layer = CTX_data_view_layer(C);
  uint objects_len = 0;
  Object **objects = BKE_view_layer_array_from_objects_in_edit_mode_unique_data(
      view_layer, CTX_wm_view3d(C), &objects_len);
  for (uint ob_index = 0; ob_index < objects_len; ob_index++) {
    Object *obedit = objects[ob_index];
    BMEditMesh *em = BKE_editmesh_from_object(obedit);
    int tot = 0;

    if (em->bm->totedgesel == 0) {
      continue;
    }
    no_selected_edges = false;

    /* first see if we have two adjacent faces */
    BM_ITER_MESH (eed, &iter, em->bm, BM_EDGES_OF_MESH) {
      BM_elem_flag_disable(eed, BM_ELEM_TAG);
      if (BM_elem_flag_test(eed, BM_ELEM_SELECT)) {
        BMFace *fa, *fb;
        if (BM_edge_face_pair(eed, &fa, &fb)) {
          /* if both faces are selected we rotate between them,
           * otherwise - rotate between 2 unselected - but not mixed */
          if (BM_elem_flag_test(fa, BM_ELEM_SELECT) == BM_elem_flag_test(fb, BM_ELEM_SELECT)) {
            BM_elem_flag_enable(eed, BM_ELEM_TAG);
            tot++;
          }
        }
      }
    }

    /* ok, we don't have two adjacent faces, but we do have two selected ones.
     * that's an error condition.*/
    if (tot == 0) {
      continue;
    }
    invalid_selected_edges = false;

    BMOperator bmop;
    EDBM_op_init(em, &bmop, op, "rotate_edges edges=%he use_ccw=%b", BM_ELEM_TAG, use_ccw);

    /* avoids leaving old verts selected which can be a problem running multiple times,
     * since this means the edges become selected around the face
     * which then attempt to rotate */
    BMO_slot_buffer_hflag_disable(em->bm, bmop.slots_in, "edges", BM_EDGE, BM_ELEM_SELECT, true);

    BMO_op_exec(em->bm, &bmop);
    /* edges may rotate into hidden vertices, if this does _not_ run we get an illogical state */
    BMO_slot_buffer_hflag_disable(
        em->bm, bmop.slots_out, "edges.out", BM_EDGE, BM_ELEM_HIDDEN, true);
    BMO_slot_buffer_hflag_enable(
        em->bm, bmop.slots_out, "edges.out", BM_EDGE, BM_ELEM_SELECT, true);

    const int tot_rotate = BMO_slot_buffer_count(bmop.slots_out, "edges.out");
    const int tot_failed = tot - tot_rotate;

    tot_rotate_all += tot_rotate;
    tot_failed_all += tot_failed;

    if (tot_failed != 0) {
      /* If some edges fail to rotate, we need to re-select them,
       * otherwise we can end up with invalid selection
       * (unselected edge between 2 selected faces). */
      BM_mesh_elem_hflag_enable_test(em->bm, BM_EDGE, BM_ELEM_SELECT, true, false, BM_ELEM_TAG);
    }

    EDBM_selectmode_flush(em);

    if (!EDBM_op_finish(em, &bmop, op, true)) {
      continue;
    }

    EDBM_update_generic(em, true, true);
  }
  MEM_freeN(objects);

  if (no_selected_edges) {
    BKE_report(
        op->reports, RPT_ERROR, "Select edges or face pairs for edge loops to rotate about");
    return OPERATOR_CANCELLED;
  }

  /* Ok, we don't have two adjacent faces, but we do have two selected ones.
   * that's an error condition. */
  if (invalid_selected_edges) {
    BKE_report(op->reports, RPT_ERROR, "Could not find any selected edges that can be rotated");
    return OPERATOR_CANCELLED;
  }

  if (tot_failed_all != 0) {
    BKE_reportf(op->reports, RPT_WARNING, "Unable to rotate %d edge(s)", tot_failed_all);
  }

  return OPERATOR_FINISHED;
}

void MESH_OT_edge_rotate(wmOperatorType *ot)
{
  /* identifiers */
  ot->name = "Rotate Selected Edge";
  ot->description = "Rotate selected edge or adjoining faces";
  ot->idname = "MESH_OT_edge_rotate";

  /* api callbacks */
  ot->exec = edbm_edge_rotate_selected_exec;
  ot->poll = ED_operator_editmesh;

  /* flags */
  ot->flag = OPTYPE_REGISTER | OPTYPE_UNDO;

  /* props */
  RNA_def_boolean(ot->srna, "use_ccw", false, "Counter Clockwise", "");
}

/** \} */

/* -------------------------------------------------------------------- */
/** \name Hide Operator
 * \{ */

static int edbm_hide_exec(bContext *C, wmOperator *op)
{
  const bool unselected = RNA_boolean_get(op->ptr, "unselected");
  ViewLayer *view_layer = CTX_data_view_layer(C);
  bool changed = false;

  uint objects_len = 0;
  Object **objects = BKE_view_layer_array_from_objects_in_edit_mode_unique_data(
      view_layer, CTX_wm_view3d(C), &objects_len);
  for (uint ob_index = 0; ob_index < objects_len; ob_index++) {
    Object *obedit = objects[ob_index];
    BMEditMesh *em = BKE_editmesh_from_object(obedit);
    BMesh *bm = em->bm;

    if (unselected) {
      if (bm->totvertsel == bm->totvert) {
        continue;
      }
    }
    else {
      if (bm->totvertsel == 0) {
        continue;
      }
    }

    if (EDBM_mesh_hide(em, unselected)) {
      EDBM_update_generic(em, true, false);
      changed = true;
    }
  }
  MEM_freeN(objects);

  if (!changed) {
    return OPERATOR_CANCELLED;
  }

  return OPERATOR_FINISHED;
}

void MESH_OT_hide(wmOperatorType *ot)
{
  /* identifiers */
  ot->name = "Hide Selected";
  ot->idname = "MESH_OT_hide";
  ot->description = "Hide (un)selected vertices, edges or faces";

  /* api callbacks */
  ot->exec = edbm_hide_exec;
  ot->poll = ED_operator_editmesh;

  /* flags */
  ot->flag = OPTYPE_REGISTER | OPTYPE_UNDO;

  /* props */
  RNA_def_boolean(
      ot->srna, "unselected", false, "Unselected", "Hide unselected rather than selected");
}

/** \} */

/* -------------------------------------------------------------------- */
/** \name Reveal Operator
 * \{ */

static int edbm_reveal_exec(bContext *C, wmOperator *op)
{
  const bool select = RNA_boolean_get(op->ptr, "select");
  ViewLayer *view_layer = CTX_data_view_layer(C);

  uint objects_len = 0;
  Object **objects = BKE_view_layer_array_from_objects_in_edit_mode_unique_data(
      view_layer, CTX_wm_view3d(C), &objects_len);
  for (uint ob_index = 0; ob_index < objects_len; ob_index++) {
    Object *obedit = objects[ob_index];
    BMEditMesh *em = BKE_editmesh_from_object(obedit);

    if (EDBM_mesh_reveal(em, select)) {
      EDBM_update_generic(em, true, false);
    }
  }
  MEM_freeN(objects);

  return OPERATOR_FINISHED;
}

void MESH_OT_reveal(wmOperatorType *ot)
{
  /* identifiers */
  ot->name = "Reveal Hidden";
  ot->idname = "MESH_OT_reveal";
  ot->description = "Reveal all hidden vertices, edges and faces";

  /* api callbacks */
  ot->exec = edbm_reveal_exec;
  ot->poll = ED_operator_editmesh;

  /* flags */
  ot->flag = OPTYPE_REGISTER | OPTYPE_UNDO;

  RNA_def_boolean(ot->srna, "select", true, "Select", "");
}

/** \} */

/* -------------------------------------------------------------------- */
/** \name Recalculate Normals Operator
 * \{ */

static int edbm_normals_make_consistent_exec(bContext *C, wmOperator *op)
{
  ViewLayer *view_layer = CTX_data_view_layer(C);

  uint objects_len = 0;
  Object **objects = BKE_view_layer_array_from_objects_in_edit_mode_unique_data(
      view_layer, CTX_wm_view3d(C), &objects_len);
  for (uint ob_index = 0; ob_index < objects_len; ob_index++) {
    Object *obedit = objects[ob_index];
    BMEditMesh *em = BKE_editmesh_from_object(obedit);

    if (em->bm->totfacesel == 0) {
      continue;
    }

    if (!EDBM_op_callf(em, op, "recalc_face_normals faces=%hf", BM_ELEM_SELECT)) {
      continue;
    }
    if (RNA_boolean_get(op->ptr, "inside")) {
      EDBM_op_callf(em, op, "reverse_faces faces=%hf flip_multires=%b", BM_ELEM_SELECT, true);
    }

    EDBM_update_generic(em, true, false);
  }
  MEM_freeN(objects);

  return OPERATOR_FINISHED;
}

void MESH_OT_normals_make_consistent(wmOperatorType *ot)
{
  /* identifiers */
  ot->name = "Make Normals Consistent";
  ot->description = "Make face and vertex normals point either outside or inside the mesh";
  ot->idname = "MESH_OT_normals_make_consistent";

  /* api callbacks */
  ot->exec = edbm_normals_make_consistent_exec;
  ot->poll = ED_operator_editmesh;

  /* flags */
  ot->flag = OPTYPE_REGISTER | OPTYPE_UNDO;

  RNA_def_boolean(ot->srna, "inside", false, "Inside", "");
}

/** \} */

/* -------------------------------------------------------------------- */
/** \name Smooth Vertices Operator
 * \{ */

static int edbm_do_smooth_vertex_exec(bContext *C, wmOperator *op)
{
  const float fac = RNA_float_get(op->ptr, "factor");

  const bool xaxis = RNA_boolean_get(op->ptr, "xaxis");
  const bool yaxis = RNA_boolean_get(op->ptr, "yaxis");
  const bool zaxis = RNA_boolean_get(op->ptr, "zaxis");
  int repeat = RNA_int_get(op->ptr, "repeat");

  if (!repeat) {
    repeat = 1;
  }

  ViewLayer *view_layer = CTX_data_view_layer(C);
  uint objects_len = 0;
  Object **objects = BKE_view_layer_array_from_objects_in_edit_mode_unique_data(
      view_layer, CTX_wm_view3d(C), &objects_len);
  for (uint ob_index = 0; ob_index < objects_len; ob_index++) {
    Object *obedit = objects[ob_index];
    Mesh *me = obedit->data;
    BMEditMesh *em = BKE_editmesh_from_object(obedit);
    ModifierData *md;
    bool mirrx = false, mirry = false, mirrz = false;
    int i;
    float clip_dist = 0.0f;
    const bool use_topology = (me->editflag & ME_EDIT_MIRROR_TOPO) != 0;

    if (em->bm->totvertsel == 0) {
      continue;
    }

    /* mirror before smooth */
    if (((Mesh *)obedit->data)->editflag & ME_EDIT_MIRROR_X) {
      EDBM_verts_mirror_cache_begin(em, 0, false, true, use_topology);
    }

    /* if there is a mirror modifier with clipping, flag the verts that
     * are within tolerance of the plane(s) of reflection
     */
    for (md = obedit->modifiers.first; md; md = md->next) {
      if (md->type == eModifierType_Mirror && (md->mode & eModifierMode_Realtime)) {
        MirrorModifierData *mmd = (MirrorModifierData *)md;

        if (mmd->flag & MOD_MIR_CLIPPING) {
          if (mmd->flag & MOD_MIR_AXIS_X)
            mirrx = true;
          if (mmd->flag & MOD_MIR_AXIS_Y)
            mirry = true;
          if (mmd->flag & MOD_MIR_AXIS_Z)
            mirrz = true;

          clip_dist = mmd->tolerance;
        }
      }
    }

    for (i = 0; i < repeat; i++) {
      if (!EDBM_op_callf(
              em,
              op,
              "smooth_vert verts=%hv factor=%f mirror_clip_x=%b mirror_clip_y=%b mirror_clip_z=%b "
              "clip_dist=%f use_axis_x=%b use_axis_y=%b use_axis_z=%b",
              BM_ELEM_SELECT,
              fac,
              mirrx,
              mirry,
              mirrz,
              clip_dist,
              xaxis,
              yaxis,
              zaxis)) {
        continue;
      }
    }

    /* apply mirror */
    if (((Mesh *)obedit->data)->editflag & ME_EDIT_MIRROR_X) {
      EDBM_verts_mirror_apply(em, BM_ELEM_SELECT, 0);
      EDBM_verts_mirror_cache_end(em);
    }

    EDBM_update_generic(em, true, false);
  }
  MEM_freeN(objects);

  return OPERATOR_FINISHED;
}

void MESH_OT_vertices_smooth(wmOperatorType *ot)
{
  /* identifiers */
  ot->name = "Smooth Vertices";
  ot->description = "Flatten angles of selected vertices";
  ot->idname = "MESH_OT_vertices_smooth";

  /* api callbacks */
  ot->exec = edbm_do_smooth_vertex_exec;
  ot->poll = ED_operator_editmesh;

  /* flags */
  ot->flag = OPTYPE_REGISTER | OPTYPE_UNDO;

  ot->prop = RNA_def_float_factor(
      ot->srna, "factor", 0.5f, -10.0f, 10.0f, "Smoothing", "Smoothing factor", 0.0f, 1.0f);
  RNA_def_int(
      ot->srna, "repeat", 1, 1, 1000, "Repeat", "Number of times to smooth the mesh", 1, 100);

  WM_operatortype_props_advanced_begin(ot);

  RNA_def_boolean(ot->srna, "xaxis", true, "X-Axis", "Smooth along the X axis");
  RNA_def_boolean(ot->srna, "yaxis", true, "Y-Axis", "Smooth along the Y axis");
  RNA_def_boolean(ot->srna, "zaxis", true, "Z-Axis", "Smooth along the Z axis");
}

/** \} */

/* -------------------------------------------------------------------- */
/** \name Laplacian Smooth Vertices Operator
 * \{ */

static int edbm_do_smooth_laplacian_vertex_exec(bContext *C, wmOperator *op)
{
  BMIter fiter;
  BMFace *f;
  int tot_invalid = 0;
  int tot_unselected = 0;
  ViewLayer *view_layer = CTX_data_view_layer(C);

  const float lambda_factor = RNA_float_get(op->ptr, "lambda_factor");
  const float lambda_border = RNA_float_get(op->ptr, "lambda_border");
  const bool usex = RNA_boolean_get(op->ptr, "use_x");
  const bool usey = RNA_boolean_get(op->ptr, "use_y");
  const bool usez = RNA_boolean_get(op->ptr, "use_z");
  const bool preserve_volume = RNA_boolean_get(op->ptr, "preserve_volume");
  int repeat = RNA_int_get(op->ptr, "repeat");

  if (!repeat) {
    repeat = 1;
  }

  uint objects_len = 0;
  Object **objects = BKE_view_layer_array_from_objects_in_edit_mode_unique_data(
      view_layer, CTX_wm_view3d(C), &objects_len);
  for (uint ob_index = 0; ob_index < objects_len; ob_index++) {
    Object *obedit = objects[ob_index];
    BMEditMesh *em = BKE_editmesh_from_object(obedit);
    Mesh *me = obedit->data;
    bool use_topology = (me->editflag & ME_EDIT_MIRROR_TOPO) != 0;

    if (em->bm->totvertsel == 0) {
      tot_unselected++;
      tot_invalid++;
      continue;
    }

    bool is_invalid = false;
    /* Check if select faces are triangles. */
    BM_ITER_MESH (f, &fiter, em->bm, BM_FACES_OF_MESH) {
      if (BM_elem_flag_test(f, BM_ELEM_SELECT)) {
        if (f->len > 4) {
          tot_invalid++;
          is_invalid = true;
          break;
        }
      }
    }
    if (is_invalid) {
      continue;
    }

    /* Mirror before smooth. */
    if (((Mesh *)obedit->data)->editflag & ME_EDIT_MIRROR_X) {
      EDBM_verts_mirror_cache_begin(em, 0, false, true, use_topology);
    }

    bool failed_repeat_loop = false;
    for (int i = 0; i < repeat; i++) {
      if (!EDBM_op_callf(em,
                         op,
                         "smooth_laplacian_vert verts=%hv lambda_factor=%f lambda_border=%f "
                         "use_x=%b use_y=%b use_z=%b preserve_volume=%b",
                         BM_ELEM_SELECT,
                         lambda_factor,
                         lambda_border,
                         usex,
                         usey,
                         usez,
                         preserve_volume)) {
        failed_repeat_loop = true;
        break;
      }
    }
    if (failed_repeat_loop) {
      continue;
    }

    /* Apply mirror. */
    if (((Mesh *)obedit->data)->editflag & ME_EDIT_MIRROR_X) {
      EDBM_verts_mirror_apply(em, BM_ELEM_SELECT, 0);
      EDBM_verts_mirror_cache_end(em);
    }

    EDBM_update_generic(em, true, false);
  }
  MEM_freeN(objects);

  if (tot_unselected == objects_len) {
    BKE_report(op->reports, RPT_WARNING, "No selected vertex");
    return OPERATOR_CANCELLED;
  }
  else if (tot_invalid == objects_len) {
    BKE_report(op->reports, RPT_WARNING, "Selected faces must be triangles or quads");
    return OPERATOR_CANCELLED;
  }

  return OPERATOR_FINISHED;
}

void MESH_OT_vertices_smooth_laplacian(wmOperatorType *ot)
{
  /* identifiers */
  ot->name = "Laplacian Smooth Vertices";
  ot->description = "Laplacian smooth of selected vertices";
  ot->idname = "MESH_OT_vertices_smooth_laplacian";

  /* api callbacks */
  ot->exec = edbm_do_smooth_laplacian_vertex_exec;
  ot->poll = ED_operator_editmesh;

  /* flags */
  ot->flag = OPTYPE_REGISTER | OPTYPE_UNDO;

  RNA_def_int(
      ot->srna, "repeat", 1, 1, 1000, "Number of iterations to smooth the mesh", "", 1, 200);
  RNA_def_float(
      ot->srna, "lambda_factor", 1.0f, 1e-7f, 1000.0f, "Lambda factor", "", 1e-7f, 1000.0f);
  RNA_def_float(ot->srna,
                "lambda_border",
                5e-5f,
                1e-7f,
                1000.0f,
                "Lambda factor in border",
                "",
                1e-7f,
                1000.0f);

  WM_operatortype_props_advanced_begin(ot);

  RNA_def_boolean(ot->srna, "use_x", true, "Smooth X Axis", "Smooth object along X axis");
  RNA_def_boolean(ot->srna, "use_y", true, "Smooth Y Axis", "Smooth object along Y axis");
  RNA_def_boolean(ot->srna, "use_z", true, "Smooth Z Axis", "Smooth object along Z axis");
  RNA_def_boolean(ot->srna,
                  "preserve_volume",
                  true,
                  "Preserve Volume",
                  "Apply volume preservation after smooth");
}

/** \} */

/* -------------------------------------------------------------------- */
/** \name Set Faces Smooth Shading Operator
 * \{ */

static void mesh_set_smooth_faces(BMEditMesh *em, short smooth)
{
  BMIter iter;
  BMFace *efa;

  if (em == NULL)
    return;

  BM_ITER_MESH (efa, &iter, em->bm, BM_FACES_OF_MESH) {
    if (BM_elem_flag_test(efa, BM_ELEM_SELECT)) {
      BM_elem_flag_set(efa, BM_ELEM_SMOOTH, smooth);
    }
  }
}

static int edbm_faces_shade_smooth_exec(bContext *C, wmOperator *UNUSED(op))
{
  ViewLayer *view_layer = CTX_data_view_layer(C);
  uint objects_len = 0;
  Object **objects = BKE_view_layer_array_from_objects_in_edit_mode_unique_data(
      view_layer, CTX_wm_view3d(C), &objects_len);
  for (uint ob_index = 0; ob_index < objects_len; ob_index++) {
    Object *obedit = objects[ob_index];
    BMEditMesh *em = BKE_editmesh_from_object(obedit);

    if (em->bm->totfacesel == 0) {
      continue;
    }

    mesh_set_smooth_faces(em, 1);
    EDBM_update_generic(em, false, false);
  }
  MEM_freeN(objects);

  return OPERATOR_FINISHED;
}

void MESH_OT_faces_shade_smooth(wmOperatorType *ot)
{
  /* identifiers */
  ot->name = "Shade Smooth";
  ot->description = "Display faces smooth (using vertex normals)";
  ot->idname = "MESH_OT_faces_shade_smooth";

  /* api callbacks */
  ot->exec = edbm_faces_shade_smooth_exec;
  ot->poll = ED_operator_editmesh;

  /* flags */
  ot->flag = OPTYPE_REGISTER | OPTYPE_UNDO;
}

/** \} */

/* -------------------------------------------------------------------- */
/** \name Set Faces Flat Shading Operator
 * \{ */

static int edbm_faces_shade_flat_exec(bContext *C, wmOperator *UNUSED(op))
{
  ViewLayer *view_layer = CTX_data_view_layer(C);
  uint objects_len = 0;
  Object **objects = BKE_view_layer_array_from_objects_in_edit_mode_unique_data(
      view_layer, CTX_wm_view3d(C), &objects_len);
  for (uint ob_index = 0; ob_index < objects_len; ob_index++) {
    Object *obedit = objects[ob_index];
    BMEditMesh *em = BKE_editmesh_from_object(obedit);

    if (em->bm->totfacesel == 0) {
      continue;
    }

    mesh_set_smooth_faces(em, 0);
    EDBM_update_generic(em, false, false);
  }
  MEM_freeN(objects);

  return OPERATOR_FINISHED;
}

void MESH_OT_faces_shade_flat(wmOperatorType *ot)
{
  /* identifiers */
  ot->name = "Shade Flat";
  ot->description = "Display faces flat";
  ot->idname = "MESH_OT_faces_shade_flat";

  /* api callbacks */
  ot->exec = edbm_faces_shade_flat_exec;
  ot->poll = ED_operator_editmesh;

  /* flags */
  ot->flag = OPTYPE_REGISTER | OPTYPE_UNDO;
}

/** \} */

/* -------------------------------------------------------------------- */
/** \name UV/Color Rotate/Reverse Operator
 * \{ */

static int edbm_rotate_uvs_exec(bContext *C, wmOperator *op)
{
  /* get the direction from RNA */
  const bool use_ccw = RNA_boolean_get(op->ptr, "use_ccw");

  ViewLayer *view_layer = CTX_data_view_layer(C);
  uint objects_len = 0;
  Object **objects = BKE_view_layer_array_from_objects_in_edit_mode_unique_data(
      view_layer, CTX_wm_view3d(C), &objects_len);
  for (uint ob_index = 0; ob_index < objects_len; ob_index++) {
    Object *obedit = objects[ob_index];
    BMEditMesh *em = BKE_editmesh_from_object(obedit);

    if (em->bm->totfacesel == 0) {
      continue;
    }

    BMOperator bmop;

    /* initialize the bmop using EDBM api, which does various ui error reporting and other stuff */
    EDBM_op_init(em, &bmop, op, "rotate_uvs faces=%hf use_ccw=%b", BM_ELEM_SELECT, use_ccw);

    /* execute the operator */
    BMO_op_exec(em->bm, &bmop);

    if (!EDBM_op_finish(em, &bmop, op, true)) {
      continue;
    }

    EDBM_update_generic(em, false, false);
  }

  MEM_freeN(objects);
  return OPERATOR_FINISHED;
}

static int edbm_reverse_uvs_exec(bContext *C, wmOperator *op)
{
  ViewLayer *view_layer = CTX_data_view_layer(C);
  uint objects_len = 0;
  Object **objects = BKE_view_layer_array_from_objects_in_edit_mode_unique_data(
      view_layer, CTX_wm_view3d(C), &objects_len);
  for (uint ob_index = 0; ob_index < objects_len; ob_index++) {
    Object *obedit = objects[ob_index];
    BMEditMesh *em = BKE_editmesh_from_object(obedit);

    if (em->bm->totfacesel == 0) {
      continue;
    }

    BMOperator bmop;

    /* initialize the bmop using EDBM api, which does various ui error reporting and other stuff */
    EDBM_op_init(em, &bmop, op, "reverse_uvs faces=%hf", BM_ELEM_SELECT);

    /* execute the operator */
    BMO_op_exec(em->bm, &bmop);

    /* finish the operator */
    if (!EDBM_op_finish(em, &bmop, op, true)) {
      continue;
    }
    EDBM_update_generic(em, false, false);
  }

  MEM_freeN(objects);
  return OPERATOR_FINISHED;
}

static int edbm_rotate_colors_exec(bContext *C, wmOperator *op)
{
  /* get the direction from RNA */
  const bool use_ccw = RNA_boolean_get(op->ptr, "use_ccw");

  ViewLayer *view_layer = CTX_data_view_layer(C);
  uint objects_len = 0;
  Object **objects = BKE_view_layer_array_from_objects_in_edit_mode_unique_data(
      view_layer, CTX_wm_view3d(C), &objects_len);

  for (uint ob_index = 0; ob_index < objects_len; ob_index++) {
    Object *ob = objects[ob_index];
    BMEditMesh *em = BKE_editmesh_from_object(ob);
    if (em->bm->totfacesel == 0) {
      continue;
    }

    BMOperator bmop;

    /* initialize the bmop using EDBM api, which does various ui error reporting and other stuff */
    EDBM_op_init(em, &bmop, op, "rotate_colors faces=%hf use_ccw=%b", BM_ELEM_SELECT, use_ccw);

    /* execute the operator */
    BMO_op_exec(em->bm, &bmop);

    /* finish the operator */
    if (!EDBM_op_finish(em, &bmop, op, true)) {
      continue;
    }

    /* dependencies graph and notification stuff */
    EDBM_update_generic(em, false, false);
  }

  MEM_freeN(objects);

  return OPERATOR_FINISHED;
}

static int edbm_reverse_colors_exec(bContext *C, wmOperator *op)
{
  ViewLayer *view_layer = CTX_data_view_layer(C);
  uint objects_len = 0;
  Object **objects = BKE_view_layer_array_from_objects_in_edit_mode_unique_data(
      view_layer, CTX_wm_view3d(C), &objects_len);

  for (uint ob_index = 0; ob_index < objects_len; ob_index++) {
    Object *ob = objects[ob_index];
    BMEditMesh *em = BKE_editmesh_from_object(ob);

    if (em->bm->totfacesel == 0) {
      continue;
    }

    BMOperator bmop;

    /* initialize the bmop using EDBM api, which does various ui error reporting and other stuff */
    EDBM_op_init(em, &bmop, op, "reverse_colors faces=%hf", BM_ELEM_SELECT);

    /* execute the operator */
    BMO_op_exec(em->bm, &bmop);

    /* finish the operator */
    if (!EDBM_op_finish(em, &bmop, op, true)) {
      return OPERATOR_CANCELLED;
    }

    EDBM_update_generic(em, false, false);
  }
  MEM_freeN(objects);

  return OPERATOR_FINISHED;
}

void MESH_OT_uvs_rotate(wmOperatorType *ot)
{
  /* identifiers */
  ot->name = "Rotate UVs";
  ot->idname = "MESH_OT_uvs_rotate";
  ot->description = "Rotate UV coordinates inside faces";

  /* api callbacks */
  ot->exec = edbm_rotate_uvs_exec;
  ot->poll = ED_operator_editmesh;

  /* flags */
  ot->flag = OPTYPE_REGISTER | OPTYPE_UNDO;

  /* props */
  RNA_def_boolean(ot->srna, "use_ccw", false, "Counter Clockwise", "");
}

void MESH_OT_uvs_reverse(wmOperatorType *ot)
{
  /* identifiers */
  ot->name = "Reverse UVs";
  ot->idname = "MESH_OT_uvs_reverse";
  ot->description = "Flip direction of UV coordinates inside faces";

  /* api callbacks */
  ot->exec = edbm_reverse_uvs_exec;
  ot->poll = ED_operator_editmesh;

  /* flags */
  ot->flag = OPTYPE_REGISTER | OPTYPE_UNDO;

  /* props */
  //RNA_def_enum(ot->srna, "axis", axis_items, DIRECTION_CW, "Axis", "Axis to mirror UVs around");
}

void MESH_OT_colors_rotate(wmOperatorType *ot)
{
  /* identifiers */
  ot->name = "Rotate Colors";
  ot->idname = "MESH_OT_colors_rotate";
  ot->description = "Rotate vertex colors inside faces";

  /* api callbacks */
  ot->exec = edbm_rotate_colors_exec;
  ot->poll = ED_operator_editmesh;

  /* flags */
  ot->flag = OPTYPE_REGISTER | OPTYPE_UNDO;

  /* props */
  RNA_def_boolean(ot->srna, "use_ccw", false, "Counter Clockwise", "");
}

void MESH_OT_colors_reverse(wmOperatorType *ot)
{
  /* identifiers */
  ot->name = "Reverse Colors";
  ot->idname = "MESH_OT_colors_reverse";
  ot->description = "Flip direction of vertex colors inside faces";

  /* api callbacks */
  ot->exec = edbm_reverse_colors_exec;
  ot->poll = ED_operator_editmesh;

  /* flags */
  ot->flag = OPTYPE_REGISTER | OPTYPE_UNDO;

  /* props */
  //RNA_def_enum(ot->srna, "axis", axis_items, DIRECTION_CW, "Axis", "Axis to mirror colors around");
}

/** \} */

/* -------------------------------------------------------------------- */
/** \name Merge Vertices Operator
 * \{ */

enum {
  MESH_MERGE_LAST = 1,
  MESH_MERGE_CENTER = 3,
  MESH_MERGE_CURSOR = 4,
  MESH_MERGE_COLLAPSE = 5,
  MESH_MERGE_FIRST = 6,
};

static bool merge_firstlast(BMEditMesh *em,
                            const bool use_first,
                            const bool use_uvmerge,
                            wmOperator *wmop)
{
  BMVert *mergevert;
  BMEditSelection *ese;

  /* operator could be called directly from shortcut or python,
   * so do extra check for data here
   */

  /* do sanity check in mergemenu in edit.c ?*/
  if (use_first == false) {
    if (!em->bm->selected.last || ((BMEditSelection *)em->bm->selected.last)->htype != BM_VERT)
      return false;

    ese = em->bm->selected.last;
    mergevert = (BMVert *)ese->ele;
  }
  else {
    if (!em->bm->selected.first || ((BMEditSelection *)em->bm->selected.first)->htype != BM_VERT)
      return false;

    ese = em->bm->selected.first;
    mergevert = (BMVert *)ese->ele;
  }

  if (!BM_elem_flag_test(mergevert, BM_ELEM_SELECT))
    return false;

  if (use_uvmerge) {
    if (!EDBM_op_callf(
            em, wmop, "pointmerge_facedata verts=%hv vert_snap=%e", BM_ELEM_SELECT, mergevert))
      return false;
  }

  if (!EDBM_op_callf(em, wmop, "pointmerge verts=%hv merge_co=%v", BM_ELEM_SELECT, mergevert->co))
    return false;

  return true;
}

static bool merge_target(BMEditMesh *em,
                         Scene *scene,
                         Object *ob,
                         const bool use_cursor,
                         const bool use_uvmerge,
                         wmOperator *wmop)
{
  BMIter iter;
  BMVert *v;
  float co[3], cent[3] = {0.0f, 0.0f, 0.0f};
  const float *vco = NULL;

  if (use_cursor) {
    vco = scene->cursor.location;
    copy_v3_v3(co, vco);
    invert_m4_m4(ob->imat, ob->obmat);
    mul_m4_v3(ob->imat, co);
  }
  else {
    float fac;
    int i = 0;
    BM_ITER_MESH (v, &iter, em->bm, BM_VERTS_OF_MESH) {
      if (!BM_elem_flag_test(v, BM_ELEM_SELECT))
        continue;
      add_v3_v3(cent, v->co);
      i++;
    }

    if (!i)
      return false;

    fac = 1.0f / (float)i;
    mul_v3_fl(cent, fac);
    copy_v3_v3(co, cent);
    vco = co;
  }

  if (!vco)
    return false;

  if (use_uvmerge) {
    if (!EDBM_op_callf(em, wmop, "average_vert_facedata verts=%hv", BM_ELEM_SELECT))
      return false;
  }

  if (!EDBM_op_callf(em, wmop, "pointmerge verts=%hv merge_co=%v", BM_ELEM_SELECT, co))
    return false;

  return true;
}

static int edbm_merge_exec(bContext *C, wmOperator *op)
{
  Scene *scene = CTX_data_scene(C);
  ViewLayer *view_layer = CTX_data_view_layer(C);
  uint objects_len = 0;
  Object **objects = BKE_view_layer_array_from_objects_in_edit_mode_unique_data(
      view_layer, CTX_wm_view3d(C), &objects_len);
  const int type = RNA_enum_get(op->ptr, "type");
  const bool uvs = RNA_boolean_get(op->ptr, "uvs");

  for (uint ob_index = 0; ob_index < objects_len; ob_index++) {
    Object *obedit = objects[ob_index];
    BMEditMesh *em = BKE_editmesh_from_object(obedit);

    if (em->bm->totvertsel == 0) {
      continue;
    }

    bool ok = false;
    switch (type) {
      case MESH_MERGE_CENTER:
        ok = merge_target(em, scene, obedit, false, uvs, op);
        break;
      case MESH_MERGE_CURSOR:
        ok = merge_target(em, scene, obedit, true, uvs, op);
        break;
      case MESH_MERGE_LAST:
        ok = merge_firstlast(em, false, uvs, op);
        break;
      case MESH_MERGE_FIRST:
        ok = merge_firstlast(em, true, uvs, op);
        break;
      case MESH_MERGE_COLLAPSE:
        ok = EDBM_op_callf(em, op, "collapse edges=%he uvs=%b", BM_ELEM_SELECT, uvs);
        break;
      default:
        BLI_assert(0);
        break;
    }

    if (!ok) {
      continue;
    }

    EDBM_update_generic(em, true, true);

    /* once collapsed, we can't have edge/face selection */
    if ((em->selectmode & SCE_SELECT_VERTEX) == 0) {
      EDBM_flag_disable_all(em, BM_ELEM_SELECT);
    }
    /* Only active object supported, see comment below. */
    if (ELEM(type, MESH_MERGE_FIRST, MESH_MERGE_LAST)) {
      break;
    }
  }

  MEM_freeN(objects);

  return OPERATOR_FINISHED;
}

static const EnumPropertyItem merge_type_items[] = {
    {MESH_MERGE_FIRST, "FIRST", 0, "At First", ""},
    {MESH_MERGE_LAST, "LAST", 0, "At Last", ""},
    {MESH_MERGE_CENTER, "CENTER", 0, "At Center", ""},
    {MESH_MERGE_CURSOR, "CURSOR", 0, "At Cursor", ""},
    {MESH_MERGE_COLLAPSE, "COLLAPSE", 0, "Collapse", ""},
    {0, NULL, 0, NULL, NULL},
};

static const EnumPropertyItem *merge_type_itemf(bContext *C,
                                                PointerRNA *UNUSED(ptr),
                                                PropertyRNA *UNUSED(prop),
                                                bool *r_free)
{
  Object *obedit;
  EnumPropertyItem *item = NULL;
  int totitem = 0;

  if (!C) /* needed for docs */
    return merge_type_items;

  obedit = CTX_data_edit_object(C);
  if (obedit && obedit->type == OB_MESH) {
    BMEditMesh *em = BKE_editmesh_from_object(obedit);

    /* Only active object supported:
     * In practice it doesn't make sense to run this operation on non-active meshes
     * since selecting will activate - we could have own code-path for these but it's a hassle
     * for now just apply to the active (first) object. */
    if (em->selectmode & SCE_SELECT_VERTEX) {
      if (em->bm->selected.first && em->bm->selected.last &&
          ((BMEditSelection *)em->bm->selected.first)->htype == BM_VERT &&
          ((BMEditSelection *)em->bm->selected.last)->htype == BM_VERT) {
        RNA_enum_items_add_value(&item, &totitem, merge_type_items, MESH_MERGE_FIRST);
        RNA_enum_items_add_value(&item, &totitem, merge_type_items, MESH_MERGE_LAST);
      }
      else if (em->bm->selected.first &&
               ((BMEditSelection *)em->bm->selected.first)->htype == BM_VERT) {
        RNA_enum_items_add_value(&item, &totitem, merge_type_items, MESH_MERGE_FIRST);
      }
      else if (em->bm->selected.last &&
               ((BMEditSelection *)em->bm->selected.last)->htype == BM_VERT) {
        RNA_enum_items_add_value(&item, &totitem, merge_type_items, MESH_MERGE_LAST);
      }
    }

    RNA_enum_items_add_value(&item, &totitem, merge_type_items, MESH_MERGE_CENTER);
    RNA_enum_items_add_value(&item, &totitem, merge_type_items, MESH_MERGE_CURSOR);
    RNA_enum_items_add_value(&item, &totitem, merge_type_items, MESH_MERGE_COLLAPSE);
    RNA_enum_item_end(&item, &totitem);

    *r_free = true;

    return item;
  }

  /* Get all items e.g. when creating keymap item. */
  return merge_type_items;
}

void MESH_OT_merge(wmOperatorType *ot)
{
  /* identifiers */
  ot->name = "Merge";
  ot->description = "Merge selected vertices";
  ot->idname = "MESH_OT_merge";

  /* api callbacks */
  ot->exec = edbm_merge_exec;
  ot->invoke = WM_menu_invoke;
  ot->poll = ED_operator_editmesh;

  /* flags */
  ot->flag = OPTYPE_REGISTER | OPTYPE_UNDO;

  /* properties */
  ot->prop = RNA_def_enum(
      ot->srna, "type", merge_type_items, MESH_MERGE_CENTER, "Type", "Merge method to use");
  RNA_def_enum_funcs(ot->prop, merge_type_itemf);

  WM_operatortype_props_advanced_begin(ot);

  RNA_def_boolean(ot->srna, "uvs", false, "UVs", "Move UVs according to merge");
}

/** \} */

/* -------------------------------------------------------------------- */
/** \name Remove Doubles Operator
 * \{ */

static int edbm_remove_doubles_exec(bContext *C, wmOperator *op)
{
  const float threshold = RNA_float_get(op->ptr, "threshold");
  const bool use_unselected = RNA_boolean_get(op->ptr, "use_unselected");
  int count_multi = 0;

  ViewLayer *view_layer = CTX_data_view_layer(C);
  uint objects_len = 0;
  Object **objects = BKE_view_layer_array_from_objects_in_edit_mode_unique_data(
      view_layer, CTX_wm_view3d(C), &objects_len);

  for (uint ob_index = 0; ob_index < objects_len; ob_index++) {
    Object *obedit = objects[ob_index];
    BMEditMesh *em = BKE_editmesh_from_object(obedit);

    /* Selection used as target with 'use_unselected'. */
    if (em->bm->totvertsel == 0) {
      continue;
    }

    BMOperator bmop;
    const int totvert_orig = em->bm->totvert;

    /* avoid losing selection state (select -> tags) */
    char htype_select;
    if (em->selectmode & SCE_SELECT_VERTEX)
      htype_select = BM_VERT;
    else if (em->selectmode & SCE_SELECT_EDGE)
      htype_select = BM_EDGE;
    else
      htype_select = BM_FACE;

    /* store selection as tags */
    BM_mesh_elem_hflag_enable_test(em->bm, htype_select, BM_ELEM_TAG, true, true, BM_ELEM_SELECT);

    if (use_unselected) {
      EDBM_op_init(em, &bmop, op, "automerge verts=%hv dist=%f", BM_ELEM_SELECT, threshold);
      BMO_op_exec(em->bm, &bmop);

      if (!EDBM_op_finish(em, &bmop, op, true)) {
        continue;
      }
    }
    else {
      EDBM_op_init(em, &bmop, op, "find_doubles verts=%hv dist=%f", BM_ELEM_SELECT, threshold);

      BMO_op_exec(em->bm, &bmop);

      if (!EDBM_op_callf(em, op, "weld_verts targetmap=%S", &bmop, "targetmap.out")) {
        BMO_op_finish(em->bm, &bmop);
        continue;
      }

      if (!EDBM_op_finish(em, &bmop, op, true)) {
        continue;
      }
    }

    const int count = (totvert_orig - em->bm->totvert);

    /* restore selection from tags */
    BM_mesh_elem_hflag_enable_test(em->bm, htype_select, BM_ELEM_SELECT, true, true, BM_ELEM_TAG);
    EDBM_selectmode_flush(em);

    if (count) {
      count_multi += count;
      EDBM_update_generic(em, true, true);
    }
  }
  MEM_freeN(objects);

  BKE_reportf(op->reports, RPT_INFO, "Removed %d vertices", count_multi);

  return OPERATOR_FINISHED;
}

void MESH_OT_remove_doubles(wmOperatorType *ot)
{
  /* identifiers */
  ot->name = "Remove Doubles";
  ot->description = "Remove duplicate vertices";
  ot->idname = "MESH_OT_remove_doubles";

  /* api callbacks */
  ot->exec = edbm_remove_doubles_exec;
  ot->poll = ED_operator_editmesh;

  /* flags */
  ot->flag = OPTYPE_REGISTER | OPTYPE_UNDO;

  RNA_def_float_distance(ot->srna,
                         "threshold",
                         1e-4f,
                         1e-6f,
                         50.0f,
                         "Merge Distance",
                         "Minimum distance between elements to merge",
                         1e-5f,
                         10.0f);
  RNA_def_boolean(ot->srna,
                  "use_unselected",
                  false,
                  "Unselected",
                  "Merge selected to other unselected vertices");
}

/** \} */

/* -------------------------------------------------------------------- */
/** \name Shape Key Propagate Operator
 * \{ */

/* BMESH_TODO this should be properly encapsulated in a bmop.  but later.*/
static bool shape_propagate(BMEditMesh *em)
{
  BMIter iter;
  BMVert *eve = NULL;
  float *co;
  int totshape = CustomData_number_of_layers(&em->bm->vdata, CD_SHAPEKEY);

  if (!CustomData_has_layer(&em->bm->vdata, CD_SHAPEKEY)) {
    return false;
  }

  BM_ITER_MESH (eve, &iter, em->bm, BM_VERTS_OF_MESH) {
    if (!BM_elem_flag_test(eve, BM_ELEM_SELECT) || BM_elem_flag_test(eve, BM_ELEM_HIDDEN)) {
      continue;
    }

    for (int i = 0; i < totshape; i++) {
      co = CustomData_bmesh_get_n(&em->bm->vdata, eve->head.data, CD_SHAPEKEY, i);
      copy_v3_v3(co, eve->co);
    }
  }
  return true;
}

static int edbm_shape_propagate_to_all_exec(bContext *C, wmOperator *op)
{
  ViewLayer *view_layer = CTX_data_view_layer(C);
  int tot_shapekeys = 0;
  int tot_selected_verts_objects = 0;

  uint objects_len = 0;
  Object **objects = BKE_view_layer_array_from_objects_in_edit_mode_unique_data(
      view_layer, CTX_wm_view3d(C), &objects_len);
  for (uint ob_index = 0; ob_index < objects_len; ob_index++) {
    Object *obedit = objects[ob_index];
    Mesh *me = obedit->data;
    BMEditMesh *em = me->edit_mesh;

    if (em->bm->totvertsel == 0) {
      continue;
    }
    tot_selected_verts_objects++;

    if (shape_propagate(em)) {
      tot_shapekeys++;
    }

    EDBM_update_generic(em, false, false);
  }
  MEM_freeN(objects);

  if (tot_selected_verts_objects == 0) {
    BKE_report(op->reports, RPT_ERROR, "No selected vertex");
    return OPERATOR_CANCELLED;
  }
  else if (tot_shapekeys == 0) {
    BKE_report(op->reports,
               RPT_ERROR,
               objects_len > 1 ? "Meshes do not have shape keys" :
                                 "Mesh does not have shape keys");
    return OPERATOR_CANCELLED;
  }

  return OPERATOR_FINISHED;
}

void MESH_OT_shape_propagate_to_all(wmOperatorType *ot)
{
  /* identifiers */
  ot->name = "Shape Propagate";
  ot->description = "Apply selected vertex locations to all other shape keys";
  ot->idname = "MESH_OT_shape_propagate_to_all";

  /* api callbacks */
  ot->exec = edbm_shape_propagate_to_all_exec;
  ot->poll = ED_operator_editmesh;

  /* flags */
  ot->flag = OPTYPE_REGISTER | OPTYPE_UNDO;
}

/** \} */

/* -------------------------------------------------------------------- */
/** \name Blend from Shape Operator
 * \{ */

/* BMESH_TODO this should be properly encapsulated in a bmop.  but later.*/
static int edbm_blend_from_shape_exec(bContext *C, wmOperator *op)
{
  Object *obedit_ref = CTX_data_edit_object(C);
  Mesh *me_ref = obedit_ref->data;
  Key *key_ref = me_ref->key;
  KeyBlock *kb_ref = NULL;
  BMEditMesh *em_ref = me_ref->edit_mesh;
  BMVert *eve;
  BMIter iter;
  ViewLayer *view_layer = CTX_data_view_layer(C);
  float co[3], *sco;
  int totshape_ref = 0;

  const float blend = RNA_float_get(op->ptr, "blend");
  int shape_ref = RNA_enum_get(op->ptr, "shape");
  const bool use_add = RNA_boolean_get(op->ptr, "add");

  /* Sanity check. */
  totshape_ref = CustomData_number_of_layers(&em_ref->bm->vdata, CD_SHAPEKEY);

  if (totshape_ref == 0 || shape_ref < 0) {
    BKE_report(op->reports, RPT_ERROR, "Active mesh does not have shape keys");
    return OPERATOR_CANCELLED;
  }
  else if (shape_ref >= totshape_ref) {
    /* This case occurs if operator was used before on object with more keys than current one. */
    shape_ref = 0; /* default to basis */
  }

  /* Get shape key - needed for finding reference shape (for add mode only). */
  if (key_ref) {
    kb_ref = BLI_findlink(&key_ref->block, shape_ref);
  }

  int tot_selected_verts_objects = 0;
  uint objects_len = 0;
  Object **objects = BKE_view_layer_array_from_objects_in_edit_mode_unique_data(
      view_layer, CTX_wm_view3d(C), &objects_len);
  for (uint ob_index = 0; ob_index < objects_len; ob_index++) {
    Object *obedit = objects[ob_index];
    Mesh *me = obedit->data;
    Key *key = me->key;
    KeyBlock *kb = NULL;
    BMEditMesh *em = me->edit_mesh;
    int shape;

    if (em->bm->totvertsel == 0) {
      continue;
    }
    tot_selected_verts_objects++;

    if (!key) {
      continue;
    }
    else {
      kb = BKE_keyblock_find_name(key, kb_ref->name);
      shape = BLI_findindex(&key->block, kb);
    }

    if (kb) {
      /* Perform blending on selected vertices. */
      BM_ITER_MESH (eve, &iter, em->bm, BM_VERTS_OF_MESH) {
        if (!BM_elem_flag_test(eve, BM_ELEM_SELECT) || BM_elem_flag_test(eve, BM_ELEM_HIDDEN))
          continue;

        /* Get coordinates of shapekey we're blending from. */
        sco = CustomData_bmesh_get_n(&em->bm->vdata, eve->head.data, CD_SHAPEKEY, shape);
        copy_v3_v3(co, sco);

        if (use_add) {
          /* In add mode, we add relative shape key offset. */
          if (kb) {
            const float *rco = CustomData_bmesh_get_n(
                &em->bm->vdata, eve->head.data, CD_SHAPEKEY, kb->relative);
            sub_v3_v3v3(co, co, rco);
          }

          madd_v3_v3fl(eve->co, co, blend);
        }
        else {
          /* In blend mode, we interpolate to the shape key. */
          interp_v3_v3v3(eve->co, eve->co, co, blend);
        }
      }
      EDBM_update_generic(em, true, false);
    }
  }
  MEM_freeN(objects);

  if (tot_selected_verts_objects == 0) {
    BKE_report(op->reports, RPT_ERROR, "No selected vertex");
    return OPERATOR_CANCELLED;
  }

  return OPERATOR_FINISHED;
}

static const EnumPropertyItem *shape_itemf(bContext *C,
                                           PointerRNA *UNUSED(ptr),
                                           PropertyRNA *UNUSED(prop),
                                           bool *r_free)
{
  Object *obedit = CTX_data_edit_object(C);
  BMEditMesh *em;
  EnumPropertyItem *item = NULL;
  int totitem = 0;

  if ((obedit && obedit->type == OB_MESH) && (em = BKE_editmesh_from_object(obedit)) &&
      CustomData_has_layer(&em->bm->vdata, CD_SHAPEKEY)) {
    EnumPropertyItem tmp = {0, "", 0, "", ""};
    int a;

    for (a = 0; a < em->bm->vdata.totlayer; a++) {
      if (em->bm->vdata.layers[a].type != CD_SHAPEKEY)
        continue;

      tmp.value = totitem;
      tmp.identifier = em->bm->vdata.layers[a].name;
      tmp.name = em->bm->vdata.layers[a].name;
      /* RNA_enum_item_add sets totitem itself! */
      RNA_enum_item_add(&item, &totitem, &tmp);
    }
  }

  RNA_enum_item_end(&item, &totitem);
  *r_free = true;

  return item;
}

static void edbm_blend_from_shape_ui(bContext *C, wmOperator *op)
{
  uiLayout *layout = op->layout;
  PointerRNA ptr;
  Object *obedit = CTX_data_edit_object(C);
  Mesh *me = obedit->data;
  PointerRNA ptr_key;

  RNA_pointer_create(NULL, op->type->srna, op->properties, &ptr);
  RNA_id_pointer_create((ID *)me->key, &ptr_key);

  uiItemPointerR(layout, &ptr, "shape", &ptr_key, "key_blocks", "", ICON_SHAPEKEY_DATA);
  uiItemR(layout, &ptr, "blend", 0, NULL, ICON_NONE);
  uiItemR(layout, &ptr, "add", 0, NULL, ICON_NONE);
}

void MESH_OT_blend_from_shape(wmOperatorType *ot)
{
  PropertyRNA *prop;

  /* identifiers */
  ot->name = "Blend From Shape";
  ot->description = "Blend in shape from a shape key";
  ot->idname = "MESH_OT_blend_from_shape";

  /* api callbacks */
  ot->exec = edbm_blend_from_shape_exec;
  //  ot->invoke = WM_operator_props_popup_call;  /* disable because search popup closes too easily */
  ot->ui = edbm_blend_from_shape_ui;
  ot->poll = ED_operator_editmesh;

  /* flags */
  ot->flag = OPTYPE_REGISTER | OPTYPE_UNDO;

  /* properties */
  prop = RNA_def_enum(
      ot->srna, "shape", DummyRNA_NULL_items, 0, "Shape", "Shape key to use for blending");
  RNA_def_enum_funcs(prop, shape_itemf);
  RNA_def_property_flag(prop, PROP_ENUM_NO_TRANSLATE | PROP_NEVER_UNLINK);
  RNA_def_float(ot->srna, "blend", 1.0f, -1e3f, 1e3f, "Blend", "Blending factor", -2.0f, 2.0f);
  RNA_def_boolean(ot->srna, "add", true, "Add", "Add rather than blend between shapes");
}

/** \} */

/* -------------------------------------------------------------------- */
/** \name Solidify Mesh Operator
 * \{ */

static int edbm_solidify_exec(bContext *C, wmOperator *op)
{
  const float thickness = RNA_float_get(op->ptr, "thickness");

  ViewLayer *view_layer = CTX_data_view_layer(C);
  uint objects_len = 0;
  Object **objects = BKE_view_layer_array_from_objects_in_edit_mode_unique_data(
      view_layer, CTX_wm_view3d(C), &objects_len);
  for (uint ob_index = 0; ob_index < objects_len; ob_index++) {
    Object *obedit = objects[ob_index];
    BMEditMesh *em = BKE_editmesh_from_object(obedit);
    BMesh *bm = em->bm;

    if (em->bm->totfacesel == 0) {
      continue;
    }

    BMOperator bmop;

    if (!EDBM_op_init(
            em, &bmop, op, "solidify geom=%hf thickness=%f", BM_ELEM_SELECT, thickness)) {
      continue;
    }

    /* deselect only the faces in the region to be solidified (leave wire
     * edges and loose verts selected, as there will be no corresponding
     * geometry selected below) */
    BMO_slot_buffer_hflag_disable(bm, bmop.slots_in, "geom", BM_FACE, BM_ELEM_SELECT, true);

    /* run the solidify operator */
    BMO_op_exec(bm, &bmop);

    /* select the newly generated faces */
    BMO_slot_buffer_hflag_enable(bm, bmop.slots_out, "geom.out", BM_FACE, BM_ELEM_SELECT, true);

    if (!EDBM_op_finish(em, &bmop, op, true)) {
      continue;
    }

    EDBM_update_generic(em, true, true);
  }

  MEM_freeN(objects);
  return OPERATOR_FINISHED;
}

void MESH_OT_solidify(wmOperatorType *ot)
{
  PropertyRNA *prop;
  /* identifiers */
  ot->name = "Solidify";
  ot->description = "Create a solid skin by extruding, compensating for sharp angles";
  ot->idname = "MESH_OT_solidify";

  /* api callbacks */
  ot->exec = edbm_solidify_exec;
  ot->poll = ED_operator_editmesh;

  /* flags */
  ot->flag = OPTYPE_REGISTER | OPTYPE_UNDO;

  prop = RNA_def_float_distance(
      ot->srna, "thickness", 0.01f, -1e4f, 1e4f, "Thickness", "", -10.0f, 10.0f);
  RNA_def_property_ui_range(prop, -10.0, 10.0, 0.1, 4);
}

/** \} */

/* -------------------------------------------------------------------- */
/** \name Knife Subdivide Operator
 * \{ */

#define KNIFE_EXACT 1
#define KNIFE_MIDPOINT 2
#define KNIFE_MULTICUT 3

static const EnumPropertyItem knife_items[] = {
    {KNIFE_EXACT, "EXACT", 0, "Exact", ""},
    {KNIFE_MIDPOINT, "MIDPOINTS", 0, "Midpoints", ""},
    {KNIFE_MULTICUT, "MULTICUT", 0, "Multicut", ""},
    {0, NULL, 0, NULL, NULL},
};

/* bm_edge_seg_isect() Determines if and where a mouse trail intersects an BMEdge */

static float bm_edge_seg_isect(const float sco_a[2],
                               const float sco_b[2],
                               float (*mouse_path)[2],
                               int len,
                               char mode,
                               int *isected)
{
#define MAXSLOPE 100000
  float x11, y11, x12 = 0, y12 = 0, x2max, x2min, y2max;
  float y2min, dist, lastdist = 0, xdiff2, xdiff1;
  float m1, b1, m2, b2, x21, x22, y21, y22, xi;
  float yi, x1min, x1max, y1max, y1min, perc = 0;
  float threshold = 0.0;
  int i;

  //threshold = 0.000001; /* tolerance for vertex intersection */
  // XXX threshold = scene->toolsettings->select_thresh / 100;

  /* Get screen coords of verts */
  x21 = sco_a[0];
  y21 = sco_a[1];

  x22 = sco_b[0];
  y22 = sco_b[1];

  xdiff2 = (x22 - x21);
  if (xdiff2) {
    m2 = (y22 - y21) / xdiff2;
    b2 = ((x22 * y21) - (x21 * y22)) / xdiff2;
  }
  else {
    m2 = MAXSLOPE; /* Vertical slope  */
    b2 = x22;
  }

  *isected = 0;

  /* check for _exact_ vertex intersection first */
  if (mode != KNIFE_MULTICUT) {
    for (i = 0; i < len; i++) {
      if (i > 0) {
        x11 = x12;
        y11 = y12;
      }
      else {
        x11 = mouse_path[i][0];
        y11 = mouse_path[i][1];
      }
      x12 = mouse_path[i][0];
      y12 = mouse_path[i][1];

      /* test e->v1 */
      if ((x11 == x21 && y11 == y21) || (x12 == x21 && y12 == y21)) {
        perc = 0;
        *isected = 1;
        return perc;
      }
      /* test e->v2 */
      else if ((x11 == x22 && y11 == y22) || (x12 == x22 && y12 == y22)) {
        perc = 0;
        *isected = 2;
        return perc;
      }
    }
  }

  /* now check for edge intersect (may produce vertex intersection as well) */
  for (i = 0; i < len; i++) {
    if (i > 0) {
      x11 = x12;
      y11 = y12;
    }
    else {
      x11 = mouse_path[i][0];
      y11 = mouse_path[i][1];
    }
    x12 = mouse_path[i][0];
    y12 = mouse_path[i][1];

    /* Perp. Distance from point to line */
    if (m2 != MAXSLOPE) {
      /* sqrt(m2 * m2 + 1); Only looking for change in sign.  Skip extra math .*/
      dist = (y12 - m2 * x12 - b2);
    }
    else
      dist = x22 - x12;

    if (i == 0)
      lastdist = dist;

    /* if dist changes sign, and intersect point in edge's Bound Box */
    if ((lastdist * dist) <= 0) {
      xdiff1 = (x12 - x11); /* Equation of line between last 2 points */
      if (xdiff1) {
        m1 = (y12 - y11) / xdiff1;
        b1 = ((x12 * y11) - (x11 * y12)) / xdiff1;
      }
      else {
        m1 = MAXSLOPE;
        b1 = x12;
      }
      x2max = max_ff(x21, x22) + 0.001f; /* prevent missed edges   */
      x2min = min_ff(x21, x22) - 0.001f; /* due to round off error */
      y2max = max_ff(y21, y22) + 0.001f;
      y2min = min_ff(y21, y22) - 0.001f;

      /* Found an intersect,  calc intersect point */
      if (m1 == m2) { /* co-incident lines */
        /* cut at 50% of overlap area */
        x1max = max_ff(x11, x12);
        x1min = min_ff(x11, x12);
        xi = (min_ff(x2max, x1max) + max_ff(x2min, x1min)) / 2.0f;

        y1max = max_ff(y11, y12);
        y1min = min_ff(y11, y12);
        yi = (min_ff(y2max, y1max) + max_ff(y2min, y1min)) / 2.0f;
      }
      else if (m2 == MAXSLOPE) {
        xi = x22;
        yi = m1 * x22 + b1;
      }
      else if (m1 == MAXSLOPE) {
        xi = x12;
        yi = m2 * x12 + b2;
      }
      else {
        xi = (b1 - b2) / (m2 - m1);
        yi = (b1 * m2 - m1 * b2) / (m2 - m1);
      }

      /* Intersect inside bounding box of edge?*/
      if ((xi >= x2min) && (xi <= x2max) && (yi <= y2max) && (yi >= y2min)) {
        /* test for vertex intersect that may be 'close enough'*/
        if (mode != KNIFE_MULTICUT) {
          if (xi <= (x21 + threshold) && xi >= (x21 - threshold)) {
            if (yi <= (y21 + threshold) && yi >= (y21 - threshold)) {
              *isected = 1;
              perc = 0;
              break;
            }
          }
          if (xi <= (x22 + threshold) && xi >= (x22 - threshold)) {
            if (yi <= (y22 + threshold) && yi >= (y22 - threshold)) {
              *isected = 2;
              perc = 0;
              break;
            }
          }
        }
        if ((m2 <= 1.0f) && (m2 >= -1.0f))
          perc = (xi - x21) / (x22 - x21);
        else
          perc = (yi - y21) / (y22 - y21); /* lower slope more accurate */
        //isect = 32768.0 * (perc + 0.0000153); /* Percentage in 1 / 32768ths */

        break;
      }
    }
    lastdist = dist;
  }
  return perc;
}

#define ELE_EDGE_CUT 1

static int edbm_knife_cut_exec(bContext *C, wmOperator *op)
{
  Object *obedit = CTX_data_edit_object(C);
  BMEditMesh *em = BKE_editmesh_from_object(obedit);
  BMesh *bm = em->bm;
  ARegion *ar = CTX_wm_region(C);
  BMVert *bv;
  BMIter iter;
  BMEdge *be;
  BMOperator bmop;
  float isect = 0.0f;
  int len = 0, isected, i;
  short numcuts = 1;
  const short mode = RNA_int_get(op->ptr, "type");
  BMOpSlot *slot_edge_percents;

  /* allocd vars */
  float(*screen_vert_coords)[2], (*sco)[2], (*mouse_path)[2];

  /* edit-object needed for matrix, and ar->regiondata for projections to work */
  if (ELEM(NULL, obedit, ar, ar->regiondata))
    return OPERATOR_CANCELLED;

  if (bm->totvertsel < 2) {
    BKE_report(op->reports, RPT_ERROR, "No edges are selected to operate on");
    return OPERATOR_CANCELLED;
  }

  len = RNA_collection_length(op->ptr, "path");

  if (len < 2) {
    BKE_report(op->reports, RPT_ERROR, "Mouse path too short");
    return OPERATOR_CANCELLED;
  }

  mouse_path = MEM_mallocN(len * sizeof(*mouse_path), __func__);

  /* get the cut curve */
  RNA_BEGIN (op->ptr, itemptr, "path") {
    RNA_float_get_array(&itemptr, "loc", (float *)&mouse_path[len]);
  }
  RNA_END;

  /* for ED_view3d_project_float_object */
  ED_view3d_init_mats_rv3d(obedit, ar->regiondata);

  /* TODO, investigate using index lookup for screen_vert_coords() rather then a hash table */

  /* the floating point coordinates of verts in screen space will be
   * stored in a hash table according to the vertices pointer */
  screen_vert_coords = sco = MEM_mallocN(bm->totvert * sizeof(float) * 2, __func__);

  BM_ITER_MESH_INDEX (bv, &iter, bm, BM_VERTS_OF_MESH, i) {
    if (ED_view3d_project_float_object(ar, bv->co, *sco, V3D_PROJ_TEST_CLIP_NEAR) !=
        V3D_PROJ_RET_OK) {
      copy_v2_fl(*sco, FLT_MAX); /* set error value */
    }
    BM_elem_index_set(bv, i); /* set_inline */
    sco++;
  }
  bm->elem_index_dirty &= ~BM_VERT; /* clear dirty flag */

  if (!EDBM_op_init(em, &bmop, op, "subdivide_edges")) {
    MEM_freeN(mouse_path);
    MEM_freeN(screen_vert_coords);
    return OPERATOR_CANCELLED;
  }

  /* store percentage of edge cut for KNIFE_EXACT here.*/
  slot_edge_percents = BMO_slot_get(bmop.slots_in, "edge_percents");
  BM_ITER_MESH (be, &iter, bm, BM_EDGES_OF_MESH) {
    bool is_cut = false;
    if (BM_elem_flag_test(be, BM_ELEM_SELECT)) {
      const float *sco_a = screen_vert_coords[BM_elem_index_get(be->v1)];
      const float *sco_b = screen_vert_coords[BM_elem_index_get(be->v2)];

      /* check for error value (vert cant be projected) */
      if ((sco_a[0] != FLT_MAX) && (sco_b[0] != FLT_MAX)) {
        isect = bm_edge_seg_isect(sco_a, sco_b, mouse_path, len, mode, &isected);

        if (isect != 0.0f) {
          if (mode != KNIFE_MULTICUT && mode != KNIFE_MIDPOINT) {
            BMO_slot_map_float_insert(&bmop, slot_edge_percents, be, isect);
          }
        }
      }
    }

    BMO_edge_flag_set(bm, be, ELE_EDGE_CUT, is_cut);
  }

  /* free all allocs */
  MEM_freeN(screen_vert_coords);
  MEM_freeN(mouse_path);

  BMO_slot_buffer_from_enabled_flag(bm, &bmop, bmop.slots_in, "edges", BM_EDGE, ELE_EDGE_CUT);

  if (mode == KNIFE_MIDPOINT)
    numcuts = 1;
  BMO_slot_int_set(bmop.slots_in, "cuts", numcuts);

  BMO_slot_int_set(bmop.slots_in, "quad_corner_type", SUBD_CORNER_STRAIGHT_CUT);
  BMO_slot_bool_set(bmop.slots_in, "use_single_edge", false);
  BMO_slot_bool_set(bmop.slots_in, "use_grid_fill", false);

  BMO_slot_float_set(bmop.slots_in, "radius", 0);

  BMO_op_exec(bm, &bmop);
  if (!EDBM_op_finish(em, &bmop, op, true)) {
    return OPERATOR_CANCELLED;
  }

  EDBM_update_generic(em, true, true);

  return OPERATOR_FINISHED;
}

#undef ELE_EDGE_CUT

void MESH_OT_knife_cut(wmOperatorType *ot)
{
  ot->name = "Knife Cut";
  ot->description = "Cut selected edges and faces into parts";
  ot->idname = "MESH_OT_knife_cut";

  ot->invoke = WM_gesture_lines_invoke;
  ot->modal = WM_gesture_lines_modal;
  ot->exec = edbm_knife_cut_exec;

  ot->poll = EDBM_view3d_poll;

  /* flags */
  ot->flag = OPTYPE_REGISTER | OPTYPE_UNDO;

  /* properties */
  PropertyRNA *prop;
  prop = RNA_def_collection_runtime(ot->srna, "path", &RNA_OperatorMousePath, "Path", "");
  RNA_def_property_flag(prop, PROP_HIDDEN | PROP_SKIP_SAVE);

  RNA_def_enum(ot->srna, "type", knife_items, KNIFE_EXACT, "Type", "");

  /* internal */
  RNA_def_int(
      ot->srna, "cursor", BC_KNIFECURSOR, 0, BC_NUMCURSORS, "Cursor", "", 0, BC_NUMCURSORS);
}

/** \} */

/* -------------------------------------------------------------------- */
/** \name Separate Parts Operator
 * \{ */

enum {
  MESH_SEPARATE_SELECTED = 0,
  MESH_SEPARATE_MATERIAL = 1,
  MESH_SEPARATE_LOOSE = 2,
};

static Base *mesh_separate_tagged(
    Main *bmain, Scene *scene, ViewLayer *view_layer, Base *base_old, BMesh *bm_old)
{
  Base *base_new;
  Object *obedit = base_old->object;
  BMesh *bm_new;

  bm_new = BM_mesh_create(&bm_mesh_allocsize_default,
                          &((struct BMeshCreateParams){
                              .use_toolflags = true,
                          }));
  BM_mesh_elem_toolflags_ensure(bm_new); /* needed for 'duplicate' bmo */

  CustomData_copy(&bm_old->vdata, &bm_new->vdata, CD_MASK_BMESH.vmask, CD_CALLOC, 0);
  CustomData_copy(&bm_old->edata, &bm_new->edata, CD_MASK_BMESH.emask, CD_CALLOC, 0);
  CustomData_copy(&bm_old->ldata, &bm_new->ldata, CD_MASK_BMESH.lmask, CD_CALLOC, 0);
  CustomData_copy(&bm_old->pdata, &bm_new->pdata, CD_MASK_BMESH.pmask, CD_CALLOC, 0);

  CustomData_bmesh_init_pool(&bm_new->vdata, bm_mesh_allocsize_default.totvert, BM_VERT);
  CustomData_bmesh_init_pool(&bm_new->edata, bm_mesh_allocsize_default.totedge, BM_EDGE);
  CustomData_bmesh_init_pool(&bm_new->ldata, bm_mesh_allocsize_default.totloop, BM_LOOP);
  CustomData_bmesh_init_pool(&bm_new->pdata, bm_mesh_allocsize_default.totface, BM_FACE);

  base_new = ED_object_add_duplicate(bmain, scene, view_layer, base_old, USER_DUP_MESH);

  /* normally would call directly after but in this case delay recalc */
  /* DAG_relations_tag_update(bmain); */

  /* new in 2.5 */
  assign_matarar(bmain, base_new->object, give_matarar(obedit), *give_totcolp(obedit));

  ED_object_base_select(base_new, BA_SELECT);

  BMO_op_callf(bm_old,
               (BMO_FLAG_DEFAULTS & ~BMO_FLAG_RESPECT_HIDE),
               "duplicate geom=%hvef dest=%p",
               BM_ELEM_TAG,
               bm_new);
  BMO_op_callf(bm_old,
               (BMO_FLAG_DEFAULTS & ~BMO_FLAG_RESPECT_HIDE),
               "delete geom=%hvef context=%i",
               BM_ELEM_TAG,
               DEL_FACES);

  /* deselect loose data - this used to get deleted,
   * we could de-select edges and verts only, but this turns out to be less complicated
   * since de-selecting all skips selection flushing logic */
  BM_mesh_elem_hflag_disable_all(bm_old, BM_VERT | BM_EDGE | BM_FACE, BM_ELEM_SELECT, false);

  BM_mesh_normals_update(bm_new);

  BM_mesh_bm_to_me(bmain, bm_new, base_new->object->data, (&(struct BMeshToMeshParams){0}));

  BM_mesh_free(bm_new);
  ((Mesh *)base_new->object->data)->edit_mesh = NULL;

  return base_new;
}

static bool mesh_separate_selected(
    Main *bmain, Scene *scene, ViewLayer *view_layer, Base *base_old, BMesh *bm_old)
{
  /* we may have tags from previous operators */
  BM_mesh_elem_hflag_disable_all(bm_old, BM_FACE | BM_EDGE | BM_VERT, BM_ELEM_TAG, false);

  /* sel -> tag */
  BM_mesh_elem_hflag_enable_test(
      bm_old, BM_FACE | BM_EDGE | BM_VERT, BM_ELEM_TAG, true, false, BM_ELEM_SELECT);

  return (mesh_separate_tagged(bmain, scene, view_layer, base_old, bm_old) != NULL);
}

/* flush a hflag to from verts to edges/faces */
static void bm_mesh_hflag_flush_vert(BMesh *bm, const char hflag)
{
  BMEdge *e;
  BMLoop *l_iter;
  BMLoop *l_first;
  BMFace *f;

  BMIter eiter;
  BMIter fiter;

  bool ok;

  BM_ITER_MESH (e, &eiter, bm, BM_EDGES_OF_MESH) {
    if (BM_elem_flag_test(e->v1, hflag) && BM_elem_flag_test(e->v2, hflag)) {
      BM_elem_flag_enable(e, hflag);
    }
    else {
      BM_elem_flag_disable(e, hflag);
    }
  }
  BM_ITER_MESH (f, &fiter, bm, BM_FACES_OF_MESH) {
    ok = true;
    l_iter = l_first = BM_FACE_FIRST_LOOP(f);
    do {
      if (!BM_elem_flag_test(l_iter->v, hflag)) {
        ok = false;
        break;
      }
    } while ((l_iter = l_iter->next) != l_first);

    BM_elem_flag_set(f, hflag, ok);
  }
}

/**
 * Sets an object to a single material. from one of its slots.
 *
 * \note This could be used for split-by-material for non mesh types.
 * \note This could take material data from another object or args.
 */
static void mesh_separate_material_assign_mat_nr(Main *bmain, Object *ob, const short mat_nr)
{
  ID *obdata = ob->data;

  Material ***matarar;
  const short *totcolp;

  totcolp = give_totcolp_id(obdata);
  matarar = give_matarar_id(obdata);

  if ((totcolp && matarar) == 0) {
    BLI_assert(0);
    return;
  }

  if (*totcolp) {
    Material *ma_ob;
    Material *ma_obdata;
    char matbit;

    if (mat_nr < ob->totcol) {
      ma_ob = ob->mat[mat_nr];
      matbit = ob->matbits[mat_nr];
    }
    else {
      ma_ob = NULL;
      matbit = 0;
    }

    if (mat_nr < *totcolp) {
      ma_obdata = (*matarar)[mat_nr];
    }
    else {
      ma_obdata = NULL;
    }

    BKE_material_clear_id(bmain, obdata, true);
    BKE_material_resize_object(bmain, ob, 1, true);
    BKE_material_resize_id(bmain, obdata, 1, true);

    ob->mat[0] = ma_ob;
    id_us_plus((ID *)ma_ob);
    ob->matbits[0] = matbit;
    (*matarar)[0] = ma_obdata;
    id_us_plus((ID *)ma_obdata);
  }
  else {
    BKE_material_clear_id(bmain, obdata, true);
    BKE_material_resize_object(bmain, ob, 0, true);
    BKE_material_resize_id(bmain, obdata, 0, true);
  }
}

static bool mesh_separate_material(
    Main *bmain, Scene *scene, ViewLayer *view_layer, Base *base_old, BMesh *bm_old)
{
  BMFace *f_cmp, *f;
  BMIter iter;
  bool result = false;

  while ((f_cmp = BM_iter_at_index(bm_old, BM_FACES_OF_MESH, NULL, 0))) {
    Base *base_new;
    const short mat_nr = f_cmp->mat_nr;
    int tot = 0;

    BM_mesh_elem_hflag_disable_all(bm_old, BM_VERT | BM_EDGE | BM_FACE, BM_ELEM_TAG, false);

    BM_ITER_MESH (f, &iter, bm_old, BM_FACES_OF_MESH) {
      if (f->mat_nr == mat_nr) {
        BMLoop *l_iter;
        BMLoop *l_first;

        BM_elem_flag_enable(f, BM_ELEM_TAG);
        l_iter = l_first = BM_FACE_FIRST_LOOP(f);
        do {
          BM_elem_flag_enable(l_iter->v, BM_ELEM_TAG);
          BM_elem_flag_enable(l_iter->e, BM_ELEM_TAG);
        } while ((l_iter = l_iter->next) != l_first);

        tot++;
      }
    }

    /* leave the current object with some materials */
    if (tot == bm_old->totface) {
      mesh_separate_material_assign_mat_nr(bmain, base_old->object, mat_nr);

      /* since we're in editmode, must set faces here */
      BM_ITER_MESH (f, &iter, bm_old, BM_FACES_OF_MESH) {
        f->mat_nr = 0;
      }
      break;
    }

    /* Move selection into a separate object */
    base_new = mesh_separate_tagged(bmain, scene, view_layer, base_old, bm_old);
    if (base_new) {
      mesh_separate_material_assign_mat_nr(bmain, base_new->object, mat_nr);
    }

    result |= (base_new != NULL);
  }

  return result;
}

static bool mesh_separate_loose(
    Main *bmain, Scene *scene, ViewLayer *view_layer, Base *base_old, BMesh *bm_old)
{
  int i;
  BMEdge *e;
  BMVert *v_seed;
  BMWalker walker;
  bool result = false;
  int max_iter = bm_old->totvert;

  /* Clear all selected vertices */
  BM_mesh_elem_hflag_disable_all(bm_old, BM_VERT | BM_EDGE | BM_FACE, BM_ELEM_TAG, false);

  /* A "while (true)" loop should work here as each iteration should
   * select and remove at least one vertex and when all vertices
   * are selected the loop will break out. But guard against bad
   * behavior by limiting iterations to the number of vertices in the
   * original mesh.*/
  for (i = 0; i < max_iter; i++) {
    int tot = 0;
    /* Get a seed vertex to start the walk */
    v_seed = BM_iter_at_index(bm_old, BM_VERTS_OF_MESH, NULL, 0);

    /* No vertices available, can't do anything */
    if (v_seed == NULL) {
      break;
    }

    /* Select the seed explicitly, in case it has no edges */
    if (!BM_elem_flag_test(v_seed, BM_ELEM_TAG)) {
      BM_elem_flag_enable(v_seed, BM_ELEM_TAG);
      tot++;
    }

    /* Walk from the single vertex, selecting everything connected
     * to it */
    BMW_init(&walker,
             bm_old,
             BMW_VERT_SHELL,
             BMW_MASK_NOP,
             BMW_MASK_NOP,
             BMW_MASK_NOP,
             BMW_FLAG_NOP,
             BMW_NIL_LAY);

    for (e = BMW_begin(&walker, v_seed); e; e = BMW_step(&walker)) {
      if (!BM_elem_flag_test(e->v1, BM_ELEM_TAG)) {
        BM_elem_flag_enable(e->v1, BM_ELEM_TAG);
        tot++;
      }
      if (!BM_elem_flag_test(e->v2, BM_ELEM_TAG)) {
        BM_elem_flag_enable(e->v2, BM_ELEM_TAG);
        tot++;
      }
    }
    BMW_end(&walker);

    if (bm_old->totvert == tot) {
      /* Every vertex selected, nothing to separate, work is done */
      break;
    }

    /* Flush the selection to get edge/face selections matching
     * the vertex selection */
    bm_mesh_hflag_flush_vert(bm_old, BM_ELEM_TAG);

    /* Move selection into a separate object */
    result |= (mesh_separate_tagged(bmain, scene, view_layer, base_old, bm_old) != NULL);
  }

  return result;
}

static int edbm_separate_exec(bContext *C, wmOperator *op)
{
  Main *bmain = CTX_data_main(C);
  Scene *scene = CTX_data_scene(C);
  ViewLayer *view_layer = CTX_data_view_layer(C);
  const int type = RNA_enum_get(op->ptr, "type");
  int retval = 0;

  if (ED_operator_editmesh(C)) {
    uint bases_len = 0;
    uint empty_selection_len = 0;
    Base **bases = BKE_view_layer_array_from_bases_in_edit_mode_unique_data(
        view_layer, CTX_wm_view3d(C), &bases_len);
    for (uint bs_index = 0; bs_index < bases_len; bs_index++) {
      Base *base = bases[bs_index];
      BMEditMesh *em = BKE_editmesh_from_object(base->object);

      if (type == 0) {
        if ((em->bm->totvertsel == 0) && (em->bm->totedgesel == 0) && (em->bm->totfacesel == 0)) {
          /* when all objects has no selection */
          if (++empty_selection_len == bases_len) {
            BKE_report(op->reports, RPT_ERROR, "Nothing selected");
          }
          continue;
        }
      }

      /* editmode separate */
      switch (type) {
        case MESH_SEPARATE_SELECTED:
          retval = mesh_separate_selected(bmain, scene, view_layer, base, em->bm);
          break;
        case MESH_SEPARATE_MATERIAL:
          retval = mesh_separate_material(bmain, scene, view_layer, base, em->bm);
          break;
        case MESH_SEPARATE_LOOSE:
          retval = mesh_separate_loose(bmain, scene, view_layer, base, em->bm);
          break;
        default:
          BLI_assert(0);
          break;
      }

      if (retval) {
        EDBM_update_generic(em, true, true);
      }
    }
    MEM_freeN(bases);
  }
  else {
    if (type == MESH_SEPARATE_SELECTED) {
      BKE_report(op->reports, RPT_ERROR, "Selection not supported in object mode");
      return OPERATOR_CANCELLED;
    }

    /* object mode separate */
    CTX_DATA_BEGIN (C, Base *, base_iter, selected_editable_bases) {
      Object *ob = base_iter->object;
      if (ob->type == OB_MESH) {
        Mesh *me = ob->data;
        if (!ID_IS_LINKED(me)) {
          BMesh *bm_old = NULL;
          int retval_iter = 0;

          bm_old = BM_mesh_create(&bm_mesh_allocsize_default,
                                  &((struct BMeshCreateParams){
                                      .use_toolflags = true,
                                  }));

          BM_mesh_bm_from_me(bm_old, me, (&(struct BMeshFromMeshParams){0}));

          switch (type) {
            case MESH_SEPARATE_MATERIAL:
              retval_iter = mesh_separate_material(bmain, scene, view_layer, base_iter, bm_old);
              break;
            case MESH_SEPARATE_LOOSE:
              retval_iter = mesh_separate_loose(bmain, scene, view_layer, base_iter, bm_old);
              break;
            default:
              BLI_assert(0);
              break;
          }

          if (retval_iter) {
            BM_mesh_bm_to_me(bmain,
                             bm_old,
                             me,
                             (&(struct BMeshToMeshParams){
                                 .calc_object_remap = true,
                             }));

            DEG_id_tag_update(&me->id, ID_RECALC_GEOMETRY);
            WM_event_add_notifier(C, NC_GEOM | ND_DATA, me);
          }

          BM_mesh_free(bm_old);

          retval |= retval_iter;
        }
      }
    }
    CTX_DATA_END;
  }

  if (retval) {
    /* delay depsgraph recalc until all objects are duplicated */
    DEG_relations_tag_update(bmain);
    WM_event_add_notifier(C, NC_OBJECT | ND_DRAW, NULL);

    return OPERATOR_FINISHED;
  }

  return OPERATOR_CANCELLED;
}

void MESH_OT_separate(wmOperatorType *ot)
{
  static const EnumPropertyItem prop_separate_types[] = {
      {MESH_SEPARATE_SELECTED, "SELECTED", 0, "Selection", ""},
      {MESH_SEPARATE_MATERIAL, "MATERIAL", 0, "By Material", ""},
      {MESH_SEPARATE_LOOSE, "LOOSE", 0, "By loose parts", ""},
      {0, NULL, 0, NULL, NULL},
  };

  /* identifiers */
  ot->name = "Separate";
  ot->description = "Separate selected geometry into a new mesh";
  ot->idname = "MESH_OT_separate";

  /* api callbacks */
  ot->invoke = WM_menu_invoke;
  ot->exec = edbm_separate_exec;
  ot->poll = ED_operator_scene_editable; /* object and editmode */

  /* flags */
  ot->flag = OPTYPE_UNDO;

  ot->prop = RNA_def_enum(
      ot->srna, "type", prop_separate_types, MESH_SEPARATE_SELECTED, "Type", "");
}

/** \} */

/* -------------------------------------------------------------------- */
/** \name Triangle Fill Operator
 * \{ */

static int edbm_fill_exec(bContext *C, wmOperator *op)
{
  const bool use_beauty = RNA_boolean_get(op->ptr, "use_beauty");

  bool has_selected_edges = false, has_faces_filled = false;

  ViewLayer *view_layer = CTX_data_view_layer(C);
  uint objects_len = 0;
  Object **objects = BKE_view_layer_array_from_objects_in_edit_mode_unique_data(
      view_layer, CTX_wm_view3d(C), &objects_len);
  for (uint ob_index = 0; ob_index < objects_len; ob_index++) {
    Object *obedit = objects[ob_index];
    BMEditMesh *em = BKE_editmesh_from_object(obedit);

    const int totface_orig = em->bm->totface;

    if (em->bm->totedgesel == 0) {
      continue;
    }
    has_selected_edges = true;

    BMOperator bmop;
    if (!EDBM_op_init(
            em, &bmop, op, "triangle_fill edges=%he use_beauty=%b", BM_ELEM_SELECT, use_beauty)) {
      continue;
    }

    BMO_op_exec(em->bm, &bmop);

    /* cancel if nothing was done */
    if (totface_orig == em->bm->totface) {
      EDBM_op_finish(em, &bmop, op, true);
      continue;
    }
    has_faces_filled = true;

    /* select new geometry */
    BMO_slot_buffer_hflag_enable(
        em->bm, bmop.slots_out, "geom.out", BM_FACE | BM_EDGE, BM_ELEM_SELECT, true);

    if (!EDBM_op_finish(em, &bmop, op, true)) {
      continue;
    }

    EDBM_update_generic(em, true, true);
  }
  MEM_freeN(objects);

  if (!has_selected_edges) {
    BKE_report(op->reports, RPT_ERROR, "No edges selected");
    return OPERATOR_CANCELLED;
  }

  if (!has_faces_filled) {
    BKE_report(op->reports, RPT_WARNING, "No faces filled");
    return OPERATOR_CANCELLED;
  }

  return OPERATOR_FINISHED;
}

void MESH_OT_fill(wmOperatorType *ot)
{
  /* identifiers */
  ot->name = "Fill";
  ot->idname = "MESH_OT_fill";
  ot->description = "Fill a selected edge loop with faces";

  /* api callbacks */
  ot->exec = edbm_fill_exec;
  ot->poll = ED_operator_editmesh;

  /* flags */
  ot->flag = OPTYPE_REGISTER | OPTYPE_UNDO;

  RNA_def_boolean(ot->srna, "use_beauty", true, "Beauty", "Use best triangulation division");
}

/** \} */

/* -------------------------------------------------------------------- */
/** \name Grid Fill Operator
 * \{ */

static bool bm_edge_test_fill_grid_cb(BMEdge *e, void *UNUSED(bm_v))
{
  return BM_elem_flag_test_bool(e, BM_ELEM_TAG);
}

static float edbm_fill_grid_vert_tag_angle(BMVert *v)
{
  BMIter iter;
  BMEdge *e_iter;
  BMVert *v_pair[2];
  int i = 0;
  BM_ITER_ELEM (e_iter, &iter, v, BM_EDGES_OF_VERT) {
    if (BM_elem_flag_test(e_iter, BM_ELEM_TAG)) {
      v_pair[i++] = BM_edge_other_vert(e_iter, v);
    }
  }
  BLI_assert(i == 2);

  return fabsf((float)M_PI - angle_v3v3v3(v_pair[0]->co, v->co, v_pair[1]->co));
}

/**
 * non-essential utility function to select 2 open edge loops from a closed loop.
 */
static void edbm_fill_grid_prepare(BMesh *bm, int offset, int *r_span, bool span_calc)
{
  /* angle differences below this value are considered 'even'
   * in that they shouldn't be used to calculate corners used for the 'span' */
  const float eps_even = 1e-3f;
  BMEdge *e;
  BMIter iter;
  int count;
  int span = *r_span;

  ListBase eloops = {NULL};
  struct BMEdgeLoopStore *el_store;
  // LinkData *el_store;

  /* select -> tag */
  BM_ITER_MESH (e, &iter, bm, BM_EDGES_OF_MESH) {
    BM_elem_flag_set(e, BM_ELEM_TAG, BM_elem_flag_test(e, BM_ELEM_SELECT));
  }

  count = BM_mesh_edgeloops_find(bm, &eloops, bm_edge_test_fill_grid_cb, bm);
  el_store = eloops.first;

  if (count == 1 && BM_edgeloop_is_closed(el_store) &&
      (BM_edgeloop_length_get(el_store) & 1) == 0) {
    /* be clever! detect 2 edge loops from one closed edge loop */
    const int verts_len = BM_edgeloop_length_get(el_store);
    ListBase *verts = BM_edgeloop_verts_get(el_store);
    BMVert *v_act = BM_mesh_active_vert_get(bm);
    LinkData *v_act_link;
    BMEdge **edges = MEM_mallocN(sizeof(*edges) * verts_len, __func__);
    int i;

    if (v_act && (v_act_link = BLI_findptr(verts, v_act, offsetof(LinkData, data)))) {
      /* pass */
    }
    else {
      /* find the vertex with the best angle (a corner vertex) */
      LinkData *v_link, *v_link_best = NULL;
      float angle_best = -1.0f;
      for (v_link = verts->first; v_link; v_link = v_link->next) {
        const float angle = edbm_fill_grid_vert_tag_angle(v_link->data);
        if ((angle > angle_best) || (v_link_best == NULL)) {
          angle_best = angle;
          v_link_best = v_link;
        }
      }

      v_act_link = v_link_best;
      v_act = v_act_link->data;
    }

    /* set this vertex first */
    BLI_listbase_rotate_first(verts, v_act_link);

    if (offset != 0) {
      v_act_link = BLI_findlink(verts, offset);
      v_act = v_act_link->data;
      BLI_listbase_rotate_first(verts, v_act_link);
    }

    BM_edgeloop_edges_get(el_store, edges);

    if (span_calc) {
      /* calculate the span by finding the next corner in 'verts'
       * we dont know what defines a corner exactly so find the 4 verts
       * in the loop with the greatest angle.
       * Tag them and use the first tagged vertex to calculate the span.
       *
       * note: we may have already checked 'edbm_fill_grid_vert_tag_angle()' on each
       * vert, but advantage of de-duplicating is minimal. */
      struct SortPtrByFloat *ele_sort = MEM_mallocN(sizeof(*ele_sort) * verts_len, __func__);
      LinkData *v_link;
      for (v_link = verts->first, i = 0; v_link; v_link = v_link->next, i++) {
        BMVert *v = v_link->data;
        const float angle = edbm_fill_grid_vert_tag_angle(v);
        ele_sort[i].sort_value = angle;
        ele_sort[i].data = v;

        BM_elem_flag_disable(v, BM_ELEM_TAG);
      }

      qsort(ele_sort, verts_len, sizeof(*ele_sort), BLI_sortutil_cmp_float_reverse);

      /* check that we have at least 3 corners,
       * if the angle on the 3rd angle is roughly the same as the last,
       * then we can't calculate 3+ corners - fallback to the even span. */
      if ((ele_sort[2].sort_value - ele_sort[verts_len - 1].sort_value) > eps_even) {
        for (i = 0; i < 4; i++) {
          BMVert *v = ele_sort[i].data;
          BM_elem_flag_enable(v, BM_ELEM_TAG);
        }

        /* now find the first... */
        for (v_link = verts->first, i = 0; i < verts_len / 2; v_link = v_link->next, i++) {
          BMVert *v = v_link->data;
          if (BM_elem_flag_test(v, BM_ELEM_TAG)) {
            if (v != v_act) {
              span = i;
              break;
            }
          }
        }
      }
      MEM_freeN(ele_sort);
    }
    /* end span calc */

    /* un-flag 'rails' */
    for (i = 0; i < span; i++) {
      BM_elem_flag_disable(edges[i], BM_ELEM_TAG);
      BM_elem_flag_disable(edges[(verts_len / 2) + i], BM_ELEM_TAG);
    }
    MEM_freeN(edges);
  }
  /* else let the bmesh-operator handle it */

  BM_mesh_edgeloops_free(&eloops);

  *r_span = span;
}

static int edbm_fill_grid_exec(bContext *C, wmOperator *op)
{
  const bool use_prepare = true;
  const bool use_interp_simple = RNA_boolean_get(op->ptr, "use_interp_simple");

  ViewLayer *view_layer = CTX_data_view_layer(C);
  uint objects_len = 0;
  Object **objects = BKE_view_layer_array_from_objects_in_edit_mode_unique_data(
      view_layer, CTX_wm_view3d(C), &objects_len);
  for (uint ob_index = 0; ob_index < objects_len; ob_index++) {

    Object *obedit = objects[ob_index];
    BMEditMesh *em = BKE_editmesh_from_object(obedit);

    const bool use_smooth = edbm_add_edge_face__smooth_get(em->bm);
    const int totedge_orig = em->bm->totedge;
    const int totface_orig = em->bm->totface;

    if (em->bm->totedgesel == 0) {
      continue;
    }

    if (use_prepare) {
      /* use when we have a single loop selected */
      PropertyRNA *prop_span = RNA_struct_find_property(op->ptr, "span");
      PropertyRNA *prop_offset = RNA_struct_find_property(op->ptr, "offset");
      bool calc_span;

      const int clamp = em->bm->totvertsel;
      int span;
      int offset;

      /* Only reuse on redo because these settings need to match the current selection.
       * We never want to use them on other geometry, repeat last for eg, see: T60777. */
      if ((op->flag & OP_IS_REPEAT) && RNA_property_is_set(op->ptr, prop_span)) {
        span = RNA_property_int_get(op->ptr, prop_span);
        span = min_ii(span, (clamp / 2) - 1);
        calc_span = false;
      }
      else {
        span = clamp / 4;
        calc_span = true;
      }

      offset = RNA_property_int_get(op->ptr, prop_offset);
      offset = clamp ? mod_i(offset, clamp) : 0;

      /* in simple cases, move selection for tags, but also support more advanced cases */
      edbm_fill_grid_prepare(em->bm, offset, &span, calc_span);

      RNA_property_int_set(op->ptr, prop_span, span);
    }
    /* end tricky prepare code */

    BMOperator bmop;
    if (!EDBM_op_init(em,
                      &bmop,
                      op,
                      "grid_fill edges=%he mat_nr=%i use_smooth=%b use_interp_simple=%b",
                      use_prepare ? BM_ELEM_TAG : BM_ELEM_SELECT,
                      em->mat_nr,
                      use_smooth,
                      use_interp_simple)) {
      continue;
    }

    BMO_op_exec(em->bm, &bmop);

    /* NOTE: EDBM_op_finish() will change bmesh pointer inside of edit mesh,
     * so need to tell evaluated objects to sync new bmesh pointer to their
     * edit mesh structures.
     */
    DEG_id_tag_update(&obedit->id, 0);

    /* cancel if nothing was done */
    if ((totedge_orig == em->bm->totedge) && (totface_orig == em->bm->totface)) {
      EDBM_op_finish(em, &bmop, op, true);
      continue;
    }

    BMO_slot_buffer_hflag_enable(
        em->bm, bmop.slots_out, "faces.out", BM_FACE, BM_ELEM_SELECT, true);

    if (!EDBM_op_finish(em, &bmop, op, true)) {
      continue;
    }

    EDBM_update_generic(em, true, true);
  }

  MEM_freeN(objects);

  return OPERATOR_FINISHED;
}

void MESH_OT_fill_grid(wmOperatorType *ot)
{
  PropertyRNA *prop;

  /* identifiers */
  ot->name = "Grid Fill";
  ot->description = "Fill grid from two loops";
  ot->idname = "MESH_OT_fill_grid";

  /* api callbacks */
  ot->exec = edbm_fill_grid_exec;
  ot->poll = ED_operator_editmesh;

  /* flags */
  ot->flag = OPTYPE_REGISTER | OPTYPE_UNDO;

  /* properties */
  prop = RNA_def_int(ot->srna, "span", 1, 1, 1000, "Span", "Number of grid columns", 1, 100);
  RNA_def_property_flag(prop, PROP_SKIP_SAVE);
  prop = RNA_def_int(ot->srna,
                     "offset",
                     0,
                     -1000,
                     1000,
                     "Offset",
                     "Vertex that is the corner of the grid",
                     -100,
                     100);
  RNA_def_property_flag(prop, PROP_SKIP_SAVE);
  RNA_def_boolean(ot->srna,
                  "use_interp_simple",
                  false,
                  "Simple Blending",
                  "Use simple interpolation of grid vertices");
}

/** \} */

/* -------------------------------------------------------------------- */
/** \name Hole Fill Operator
 * \{ */

static int edbm_fill_holes_exec(bContext *C, wmOperator *op)
{
  const int sides = RNA_int_get(op->ptr, "sides");

  ViewLayer *view_layer = CTX_data_view_layer(C);
  uint objects_len = 0;
  Object **objects = BKE_view_layer_array_from_objects_in_edit_mode_unique_data(
      view_layer, CTX_wm_view3d(C), &objects_len);

  for (uint ob_index = 0; ob_index < objects_len; ob_index++) {
    Object *obedit = objects[ob_index];
    BMEditMesh *em = BKE_editmesh_from_object(obedit);

    if (em->bm->totedgesel == 0) {
      continue;
    }

    if (!EDBM_op_call_and_selectf(
            em, op, "faces.out", true, "holes_fill edges=%he sides=%i", BM_ELEM_SELECT, sides)) {
      continue;
    }

    EDBM_update_generic(em, true, true);
  }
  MEM_freeN(objects);

  return OPERATOR_FINISHED;
}

void MESH_OT_fill_holes(wmOperatorType *ot)
{
  /* identifiers */
  ot->name = "Fill Holes";
  ot->idname = "MESH_OT_fill_holes";
  ot->description = "Fill in holes (boundary edge loops)";

  /* api callbacks */
  ot->exec = edbm_fill_holes_exec;
  ot->poll = ED_operator_editmesh;

  /* flags */
  ot->flag = OPTYPE_REGISTER | OPTYPE_UNDO;

  RNA_def_int(ot->srna,
              "sides",
              4,
              0,
              1000,
              "Sides",
              "Number of sides in hole required to fill (zero fills all holes)",
              0,
              100);
}

/** \} */

/* -------------------------------------------------------------------- */
/** \name Beauty Fill Operator
 * \{ */

static int edbm_beautify_fill_exec(bContext *C, wmOperator *op)
{
  ViewLayer *view_layer = CTX_data_view_layer(C);
  uint objects_len = 0;
  Object **objects = BKE_view_layer_array_from_objects_in_edit_mode_unique_data(
      view_layer, CTX_wm_view3d(C), &objects_len);

  const float angle_max = M_PI;
  const float angle_limit = RNA_float_get(op->ptr, "angle_limit");
  char hflag;

  for (uint ob_index = 0; ob_index < objects_len; ob_index++) {
    Object *obedit = objects[ob_index];
    BMEditMesh *em = BKE_editmesh_from_object(obedit);

    if (em->bm->totfacesel == 0) {
      continue;
    }

    if (angle_limit >= angle_max) {
      hflag = BM_ELEM_SELECT;
    }
    else {
      BMIter iter;
      BMEdge *e;

      BM_ITER_MESH (e, &iter, em->bm, BM_EDGES_OF_MESH) {
        BM_elem_flag_set(e,
                         BM_ELEM_TAG,
                         (BM_elem_flag_test(e, BM_ELEM_SELECT) &&
                          BM_edge_calc_face_angle_ex(e, angle_max) < angle_limit));
      }
      hflag = BM_ELEM_TAG;
    }

    if (!EDBM_op_call_and_selectf(em,
                                  op,
                                  "geom.out",
                                  true,
                                  "beautify_fill faces=%hf edges=%he",
                                  BM_ELEM_SELECT,
                                  hflag)) {
      continue;
    }

    EDBM_update_generic(em, true, true);
  }

  MEM_freeN(objects);

  return OPERATOR_FINISHED;
}

void MESH_OT_beautify_fill(wmOperatorType *ot)
{
  PropertyRNA *prop;

  /* identifiers */
  ot->name = "Beautify Faces";
  ot->idname = "MESH_OT_beautify_fill";
  ot->description = "Rearrange some faces to try to get less degenerated geometry";

  /* api callbacks */
  ot->exec = edbm_beautify_fill_exec;
  ot->poll = ED_operator_editmesh;

  /* flags */
  ot->flag = OPTYPE_REGISTER | OPTYPE_UNDO;

  /* props */
  prop = RNA_def_float_rotation(ot->srna,
                                "angle_limit",
                                0,
                                NULL,
                                0.0f,
                                DEG2RADF(180.0f),
                                "Max Angle",
                                "Angle limit",
                                0.0f,
                                DEG2RADF(180.0f));
  RNA_def_property_float_default(prop, DEG2RADF(180.0f));
}

/** \} */

/* -------------------------------------------------------------------- */
/** \name Poke Face Operator
 * \{ */

static int edbm_poke_face_exec(bContext *C, wmOperator *op)
{
  const float offset = RNA_float_get(op->ptr, "offset");
  const bool use_relative_offset = RNA_boolean_get(op->ptr, "use_relative_offset");
  const int center_mode = RNA_enum_get(op->ptr, "center_mode");

  ViewLayer *view_layer = CTX_data_view_layer(C);
  uint objects_len = 0;
  Object **objects = BKE_view_layer_array_from_objects_in_edit_mode_unique_data(
      view_layer, CTX_wm_view3d(C), &objects_len);
  for (uint ob_index = 0; ob_index < objects_len; ob_index++) {
    Object *obedit = objects[ob_index];
    BMEditMesh *em = BKE_editmesh_from_object(obedit);

    if (em->bm->totfacesel == 0) {
      continue;
    }

    BMOperator bmop;
    EDBM_op_init(em,
                 &bmop,
                 op,
                 "poke faces=%hf offset=%f use_relative_offset=%b center_mode=%i",
                 BM_ELEM_SELECT,
                 offset,
                 use_relative_offset,
                 center_mode);
    BMO_op_exec(em->bm, &bmop);

    EDBM_flag_disable_all(em, BM_ELEM_SELECT);

    BMO_slot_buffer_hflag_enable(
        em->bm, bmop.slots_out, "verts.out", BM_VERT, BM_ELEM_SELECT, true);
    BMO_slot_buffer_hflag_enable(
        em->bm, bmop.slots_out, "faces.out", BM_FACE, BM_ELEM_SELECT, true);

    if (!EDBM_op_finish(em, &bmop, op, true)) {
      continue;
    }

    EDBM_mesh_normals_update(em);

    EDBM_update_generic(em, true, true);
  }
  MEM_freeN(objects);

  return OPERATOR_FINISHED;
}

void MESH_OT_poke(wmOperatorType *ot)
{
  static const EnumPropertyItem poke_center_modes[] = {
      {BMOP_POKE_MEDIAN_WEIGHTED,
       "MEDIAN_WEIGHTED",
       0,
       "Weighted Median",
       "Weighted median face center"},
      {BMOP_POKE_MEDIAN, "MEDIAN", 0, "Median", "Median face center"},
      {BMOP_POKE_BOUNDS, "BOUNDS", 0, "Bounds", "Face bounds center"},
      {0, NULL, 0, NULL, NULL},
  };

  /* identifiers */
  ot->name = "Poke Faces";
  ot->idname = "MESH_OT_poke";
  ot->description = "Split a face into a fan";

  /* api callbacks */
  ot->exec = edbm_poke_face_exec;
  ot->poll = ED_operator_editmesh;

  /* flags */
  ot->flag = OPTYPE_REGISTER | OPTYPE_UNDO;

  RNA_def_float_distance(
      ot->srna, "offset", 0.0f, -1e3f, 1e3f, "Poke Offset", "Poke Offset", -1.0f, 1.0f);
  RNA_def_boolean(ot->srna,
                  "use_relative_offset",
                  false,
                  "Offset Relative",
                  "Scale the offset by surrounding geometry");
  RNA_def_enum(ot->srna,
               "center_mode",
               poke_center_modes,
               BMOP_POKE_MEDIAN_WEIGHTED,
               "Poke Center",
               "Poke Face Center Calculation");
}

/** \} */

/* -------------------------------------------------------------------- */
/** \name Triangulate Face Operator
 * \{ */

static int edbm_quads_convert_to_tris_exec(bContext *C, wmOperator *op)
{
  const int quad_method = RNA_enum_get(op->ptr, "quad_method");
  const int ngon_method = RNA_enum_get(op->ptr, "ngon_method");
  ViewLayer *view_layer = CTX_data_view_layer(C);

  uint objects_len = 0;
  Object **objects = BKE_view_layer_array_from_objects_in_edit_mode_unique_data(
      view_layer, CTX_wm_view3d(C), &objects_len);
  for (uint ob_index = 0; ob_index < objects_len; ob_index++) {
    Object *obedit = objects[ob_index];
    BMEditMesh *em = BKE_editmesh_from_object(obedit);

    if (em->bm->totfacesel == 0) {
      continue;
    }

    BMOperator bmop;
    BMOIter oiter;
    BMFace *f;

    EDBM_op_init(em,
                 &bmop,
                 op,
                 "triangulate faces=%hf quad_method=%i ngon_method=%i",
                 BM_ELEM_SELECT,
                 quad_method,
                 ngon_method);
    BMO_op_exec(em->bm, &bmop);

    /* select the output */
    BMO_slot_buffer_hflag_enable(
        em->bm, bmop.slots_out, "faces.out", BM_FACE, BM_ELEM_SELECT, true);

    /* remove the doubles */
    BMO_ITER (f, &oiter, bmop.slots_out, "face_map_double.out", BM_FACE) {
      BM_face_kill(em->bm, f);
    }

    EDBM_selectmode_flush(em);

    if (!EDBM_op_finish(em, &bmop, op, true)) {
      continue;
    }

    EDBM_update_generic(em, true, true);
  }

  MEM_freeN(objects);

  return OPERATOR_FINISHED;
}

void MESH_OT_quads_convert_to_tris(wmOperatorType *ot)
{
  /* identifiers */
  ot->name = "Triangulate Faces";
  ot->idname = "MESH_OT_quads_convert_to_tris";
  ot->description = "Triangulate selected faces";

  /* api callbacks */
  ot->exec = edbm_quads_convert_to_tris_exec;
  ot->poll = ED_operator_editmesh;

  /* flags */
  ot->flag = OPTYPE_REGISTER | OPTYPE_UNDO;

  RNA_def_enum(ot->srna,
               "quad_method",
               rna_enum_modifier_triangulate_quad_method_items,
               MOD_TRIANGULATE_QUAD_BEAUTY,
               "Quad Method",
               "Method for splitting the quads into triangles");
  RNA_def_enum(ot->srna,
               "ngon_method",
               rna_enum_modifier_triangulate_ngon_method_items,
               MOD_TRIANGULATE_NGON_BEAUTY,
               "Polygon Method",
               "Method for splitting the polygons into triangles");
}

/** \} */

/* -------------------------------------------------------------------- */
/** \name Convert to Quads Operator
 * \{ */

static int edbm_tris_convert_to_quads_exec(bContext *C, wmOperator *op)
{
  ViewLayer *view_layer = CTX_data_view_layer(C);

  uint objects_len = 0;
  Object **objects = BKE_view_layer_array_from_objects_in_edit_mode_unique_data(
      view_layer, CTX_wm_view3d(C), &objects_len);

  bool is_face_pair;

  {
    int totelem_sel[3];
    EDBM_mesh_stats_multi(objects, objects_len, NULL, totelem_sel);
    is_face_pair = (totelem_sel[2] == 2);
  }

  for (uint ob_index = 0; ob_index < objects_len; ob_index++) {
    Object *obedit = objects[ob_index];

    BMEditMesh *em = BKE_editmesh_from_object(obedit);
    bool do_seam, do_sharp, do_uvs, do_vcols, do_materials;
    float angle_face_threshold, angle_shape_threshold;
    PropertyRNA *prop;

    /* When joining exactly 2 faces, no limit.
     * this is useful for one off joins while editing. */
    prop = RNA_struct_find_property(op->ptr, "face_threshold");
    if (is_face_pair && (RNA_property_is_set(op->ptr, prop) == false)) {
      angle_face_threshold = DEG2RADF(180.0f);
    }
    else {
      angle_face_threshold = RNA_property_float_get(op->ptr, prop);
    }

    prop = RNA_struct_find_property(op->ptr, "shape_threshold");
    if (is_face_pair && (RNA_property_is_set(op->ptr, prop) == false)) {
      angle_shape_threshold = DEG2RADF(180.0f);
    }
    else {
      angle_shape_threshold = RNA_property_float_get(op->ptr, prop);
    }

    do_seam = RNA_boolean_get(op->ptr, "seam");
    do_sharp = RNA_boolean_get(op->ptr, "sharp");
    do_uvs = RNA_boolean_get(op->ptr, "uvs");
    do_vcols = RNA_boolean_get(op->ptr, "vcols");
    do_materials = RNA_boolean_get(op->ptr, "materials");

    if (!EDBM_op_call_and_selectf(
            em,
            op,
            "faces.out",
            true,
            "join_triangles faces=%hf angle_face_threshold=%f angle_shape_threshold=%f "
            "cmp_seam=%b cmp_sharp=%b cmp_uvs=%b cmp_vcols=%b cmp_materials=%b",
            BM_ELEM_SELECT,
            angle_face_threshold,
            angle_shape_threshold,
            do_seam,
            do_sharp,
            do_uvs,
            do_vcols,
            do_materials)) {
      continue;
    }

    EDBM_update_generic(em, true, true);
  }
  MEM_freeN(objects);

  return OPERATOR_FINISHED;
}

static void join_triangle_props(wmOperatorType *ot)
{
  PropertyRNA *prop;

  prop = RNA_def_float_rotation(ot->srna,
                                "face_threshold",
                                0,
                                NULL,
                                0.0f,
                                DEG2RADF(180.0f),
                                "Max Face Angle",
                                "Face angle limit",
                                0.0f,
                                DEG2RADF(180.0f));
  RNA_def_property_float_default(prop, DEG2RADF(40.0f));

  prop = RNA_def_float_rotation(ot->srna,
                                "shape_threshold",
                                0,
                                NULL,
                                0.0f,
                                DEG2RADF(180.0f),
                                "Max Shape Angle",
                                "Shape angle limit",
                                0.0f,
                                DEG2RADF(180.0f));
  RNA_def_property_float_default(prop, DEG2RADF(40.0f));

  RNA_def_boolean(ot->srna, "uvs", false, "Compare UVs", "");
  RNA_def_boolean(ot->srna, "vcols", false, "Compare VCols", "");
  RNA_def_boolean(ot->srna, "seam", false, "Compare Seam", "");
  RNA_def_boolean(ot->srna, "sharp", false, "Compare Sharp", "");
  RNA_def_boolean(ot->srna, "materials", false, "Compare Materials", "");
}

void MESH_OT_tris_convert_to_quads(wmOperatorType *ot)
{
  /* identifiers */
  ot->name = "Tris to Quads";
  ot->idname = "MESH_OT_tris_convert_to_quads";
  ot->description = "Join triangles into quads";

  /* api callbacks */
  ot->exec = edbm_tris_convert_to_quads_exec;
  ot->poll = ED_operator_editmesh;

  /* flags */
  ot->flag = OPTYPE_REGISTER | OPTYPE_UNDO;

  join_triangle_props(ot);
}

/** \} */

/* -------------------------------------------------------------------- */
/** \name Decimate Operator
 *
 * \note The function to decimate is intended for use as a modifier,
 * while its handy allow access as a tool - this does cause access to be a little awkward
 * (passing selection as weights for eg).
 *
 * \{ */

static int edbm_decimate_exec(bContext *C, wmOperator *op)
{
  const float ratio = RNA_float_get(op->ptr, "ratio");
  bool use_vertex_group = RNA_boolean_get(op->ptr, "use_vertex_group");
  const float vertex_group_factor = RNA_float_get(op->ptr, "vertex_group_factor");
  const bool invert_vertex_group = RNA_boolean_get(op->ptr, "invert_vertex_group");
  const bool use_symmetry = RNA_boolean_get(op->ptr, "use_symmetry");
  const float symmetry_eps = 0.00002f;
  const int symmetry_axis = use_symmetry ? RNA_enum_get(op->ptr, "symmetry_axis") : -1;

  /* nop */
  if (ratio == 1.0f) {
    return OPERATOR_FINISHED;
  }

  ViewLayer *view_layer = CTX_data_view_layer(C);
  uint objects_len = 0;
  Object **objects = BKE_view_layer_array_from_objects_in_edit_mode_unique_data(
      view_layer, CTX_wm_view3d(C), &objects_len);

  for (uint ob_index = 0; ob_index < objects_len; ob_index++) {
    Object *obedit = objects[ob_index];
    BMEditMesh *em = BKE_editmesh_from_object(obedit);
    BMesh *bm = em->bm;
    if (bm->totedgesel == 0) {
      continue;
    }

    float *vweights = MEM_mallocN(sizeof(*vweights) * bm->totvert, __func__);
    {
      const int cd_dvert_offset = CustomData_get_offset(&bm->vdata, CD_MDEFORMVERT);
      const int defbase_act = obedit->actdef - 1;

      if (use_vertex_group && (cd_dvert_offset == -1)) {
        BKE_report(op->reports, RPT_WARNING, "No active vertex group");
        use_vertex_group = false;
      }

      BMIter iter;
      BMVert *v;
      int i;
      BM_ITER_MESH_INDEX (v, &iter, bm, BM_VERTS_OF_MESH, i) {
        float weight = 0.0f;
        if (BM_elem_flag_test(v, BM_ELEM_SELECT)) {
          if (use_vertex_group) {
            const MDeformVert *dv = BM_ELEM_CD_GET_VOID_P(v, cd_dvert_offset);
            weight = defvert_find_weight(dv, defbase_act);
            if (invert_vertex_group) {
              weight = 1.0f - weight;
            }
          }
          else {
            weight = 1.0f;
          }
        }

        vweights[i] = weight;
        BM_elem_index_set(v, i); /* set_inline */
      }
      bm->elem_index_dirty &= ~BM_VERT;
    }

    float ratio_adjust;

    if ((bm->totface == bm->totfacesel) || (ratio == 0.0f)) {
      ratio_adjust = ratio;
    }
    else {
      /**
       * Calculate a new ratio based on faces that could be removed during decimation.
       * needed so 0..1 has a meaningful range when operating on the selection.
       *
       * This doesn't have to be totally accurate,
       * but needs to be greater than the number of selected faces
       */

      int totface_basis = 0;
      int totface_adjacent = 0;
      BMIter iter;
      BMFace *f;
      BM_ITER_MESH (f, &iter, bm, BM_FACES_OF_MESH) {
        /* count faces during decimation, ngons are triangulated */
        const int f_len = f->len > 4 ? (f->len - 2) : 1;
        totface_basis += f_len;

        BMLoop *l_iter, *l_first;
        l_iter = l_first = BM_FACE_FIRST_LOOP(f);
        do {
          if (vweights[BM_elem_index_get(l_iter->v)] != 0.0f) {
            totface_adjacent += f_len;
            break;
          }
        } while ((l_iter = l_iter->next) != l_first);
      }

      ratio_adjust = ratio;
      ratio_adjust = 1.0f - ratio_adjust;
      ratio_adjust *= (float)totface_adjacent / (float)totface_basis;
      ratio_adjust = 1.0f - ratio_adjust;
    }

    BM_mesh_decimate_collapse(
        em->bm, ratio_adjust, vweights, vertex_group_factor, false, symmetry_axis, symmetry_eps);

    MEM_freeN(vweights);

    {
      short selectmode = em->selectmode;
      if ((selectmode & (SCE_SELECT_VERTEX | SCE_SELECT_EDGE)) == 0) {
        /* ensure we flush edges -> faces */
        selectmode |= SCE_SELECT_EDGE;
      }
      EDBM_selectmode_flush_ex(em, selectmode);
    }
    EDBM_update_generic(em, true, true);
  }
  MEM_freeN(objects);

  return OPERATOR_FINISHED;
}

static bool edbm_decimate_check(bContext *UNUSED(C), wmOperator *UNUSED(op))
{
  return true;
}

static void edbm_decimate_ui(bContext *UNUSED(C), wmOperator *op)
{
  uiLayout *layout = op->layout, *box, *row, *col;
  PointerRNA ptr;

  RNA_pointer_create(NULL, op->type->srna, op->properties, &ptr);

  uiItemR(layout, &ptr, "ratio", 0, NULL, ICON_NONE);

  box = uiLayoutBox(layout);
  uiItemR(box, &ptr, "use_vertex_group", 0, NULL, ICON_NONE);
  col = uiLayoutColumn(box, false);
  uiLayoutSetActive(col, RNA_boolean_get(&ptr, "use_vertex_group"));
  uiItemR(col, &ptr, "vertex_group_factor", 0, NULL, ICON_NONE);
  uiItemR(col, &ptr, "invert_vertex_group", 0, NULL, ICON_NONE);

  box = uiLayoutBox(layout);
  uiItemR(box, &ptr, "use_symmetry", 0, NULL, ICON_NONE);
  row = uiLayoutRow(box, true);
  uiLayoutSetActive(row, RNA_boolean_get(&ptr, "use_symmetry"));
  uiItemR(row, &ptr, "symmetry_axis", UI_ITEM_R_EXPAND, NULL, ICON_NONE);
}

void MESH_OT_decimate(wmOperatorType *ot)
{
  /* identifiers */
  ot->name = "Decimate Geometry";
  ot->idname = "MESH_OT_decimate";
  ot->description = "Simplify geometry by collapsing edges";

  /* api callbacks */
  ot->exec = edbm_decimate_exec;
  ot->check = edbm_decimate_check;
  ot->ui = edbm_decimate_ui;
  ot->poll = ED_operator_editmesh;

  /* flags */
  ot->flag = OPTYPE_REGISTER | OPTYPE_UNDO;

  /* Note, keep in sync with 'rna_def_modifier_decimate' */
  RNA_def_float(ot->srna, "ratio", 1.0f, 0.0f, 1.0f, "Ratio", "", 0.0f, 1.0f);

  RNA_def_boolean(ot->srna,
                  "use_vertex_group",
                  false,
                  "Vertex Group",
                  "Use active vertex group as an influence");
  RNA_def_float(ot->srna,
                "vertex_group_factor",
                1.0f,
                0.0f,
                1000.0f,
                "Weight",
                "Vertex group strength",
                0.0f,
                10.0f);
  RNA_def_boolean(
      ot->srna, "invert_vertex_group", false, "Invert", "Invert vertex group influence");

  RNA_def_boolean(ot->srna, "use_symmetry", false, "Symmetry", "Maintain symmetry on an axis");

  RNA_def_enum(ot->srna, "symmetry_axis", rna_enum_axis_xyz_items, 1, "Axis", "Axis of symmetry");
}

/** \} */

/* -------------------------------------------------------------------- */
/** \name Dissolve Vertices Operator
 * \{ */

static void edbm_dissolve_prop__use_verts(wmOperatorType *ot, bool value, int flag)
{
  PropertyRNA *prop;

  prop = RNA_def_boolean(
      ot->srna, "use_verts", value, "Dissolve Verts", "Dissolve remaining vertices");

  if (flag) {
    RNA_def_property_flag(prop, flag);
  }
}
static void edbm_dissolve_prop__use_face_split(wmOperatorType *ot)
{
  RNA_def_boolean(ot->srna,
                  "use_face_split",
                  false,
                  "Face Split",
                  "Split off face corners to maintain surrounding geometry");
}
static void edbm_dissolve_prop__use_boundary_tear(wmOperatorType *ot)
{
  RNA_def_boolean(ot->srna,
                  "use_boundary_tear",
                  false,
                  "Tear Boundary",
                  "Split off face corners instead of merging faces");
}

static int edbm_dissolve_verts_exec(bContext *C, wmOperator *op)
{
  const bool use_face_split = RNA_boolean_get(op->ptr, "use_face_split");
  const bool use_boundary_tear = RNA_boolean_get(op->ptr, "use_boundary_tear");

  ViewLayer *view_layer = CTX_data_view_layer(C);
  uint objects_len = 0;
  Object **objects = BKE_view_layer_array_from_objects_in_edit_mode_unique_data(
      view_layer, CTX_wm_view3d(C), &objects_len);

  for (uint ob_index = 0; ob_index < objects_len; ob_index++) {
    Object *obedit = objects[ob_index];
    BMEditMesh *em = BKE_editmesh_from_object(obedit);

    if (em->bm->totvertsel == 0) {
      continue;
    }

    if (!EDBM_op_callf(em,
                       op,
                       "dissolve_verts verts=%hv use_face_split=%b use_boundary_tear=%b",
                       BM_ELEM_SELECT,
                       use_face_split,
                       use_boundary_tear)) {
      continue;
    }
    EDBM_update_generic(em, true, true);
  }

  MEM_freeN(objects);
  return OPERATOR_FINISHED;
}

void MESH_OT_dissolve_verts(wmOperatorType *ot)
{
  /* identifiers */
  ot->name = "Dissolve Vertices";
  ot->description = "Dissolve verts, merge edges and faces";
  ot->idname = "MESH_OT_dissolve_verts";

  /* api callbacks */
  ot->exec = edbm_dissolve_verts_exec;
  ot->poll = ED_operator_editmesh;

  /* flags */
  ot->flag = OPTYPE_REGISTER | OPTYPE_UNDO;

  edbm_dissolve_prop__use_face_split(ot);
  edbm_dissolve_prop__use_boundary_tear(ot);
}

/** \} */

/* -------------------------------------------------------------------- */
/** \name Dissolve Edges Operator
 * \{ */

static int edbm_dissolve_edges_exec(bContext *C, wmOperator *op)
{
  const bool use_verts = RNA_boolean_get(op->ptr, "use_verts");
  const bool use_face_split = RNA_boolean_get(op->ptr, "use_face_split");

  ViewLayer *view_layer = CTX_data_view_layer(C);
  uint objects_len = 0;
  Object **objects = BKE_view_layer_array_from_objects_in_edit_mode_unique_data(
      view_layer, CTX_wm_view3d(C), &objects_len);
  for (uint ob_index = 0; ob_index < objects_len; ob_index++) {
    Object *obedit = objects[ob_index];
    BMEditMesh *em = BKE_editmesh_from_object(obedit);

    if (em->bm->totedgesel == 0) {
      continue;
    }

    if (!EDBM_op_callf(em,
                       op,
                       "dissolve_edges edges=%he use_verts=%b use_face_split=%b",
                       BM_ELEM_SELECT,
                       use_verts,
                       use_face_split)) {
      continue;
    }

    EDBM_update_generic(em, true, true);
  }

  MEM_freeN(objects);

  return OPERATOR_FINISHED;
}

void MESH_OT_dissolve_edges(wmOperatorType *ot)
{
  /* identifiers */
  ot->name = "Dissolve Edges";
  ot->description = "Dissolve edges, merging faces";
  ot->idname = "MESH_OT_dissolve_edges";

  /* api callbacks */
  ot->exec = edbm_dissolve_edges_exec;
  ot->poll = ED_operator_editmesh;

  /* flags */
  ot->flag = OPTYPE_REGISTER | OPTYPE_UNDO;

  edbm_dissolve_prop__use_verts(ot, true, 0);
  edbm_dissolve_prop__use_face_split(ot);
}

/** \} */

/* -------------------------------------------------------------------- */
/** \name Dissolve Faces Operator
 * \{ */

static int edbm_dissolve_faces_exec(bContext *C, wmOperator *op)
{
  const bool use_verts = RNA_boolean_get(op->ptr, "use_verts");
  ViewLayer *view_layer = CTX_data_view_layer(C);
  uint objects_len = 0;
  Object **objects = BKE_view_layer_array_from_objects_in_edit_mode_unique_data(
      view_layer, CTX_wm_view3d(C), &objects_len);
  for (uint ob_index = 0; ob_index < objects_len; ob_index++) {
    Object *obedit = objects[ob_index];
    BMEditMesh *em = BKE_editmesh_from_object(obedit);

    if (em->bm->totfacesel == 0) {
      continue;
    }

    if (!EDBM_op_call_and_selectf(em,
                                  op,
                                  "region.out",
                                  true,
                                  "dissolve_faces faces=%hf use_verts=%b",
                                  BM_ELEM_SELECT,
                                  use_verts)) {
      continue;
    }

    EDBM_update_generic(em, true, true);
  }
  MEM_freeN(objects);

  return OPERATOR_FINISHED;
}

void MESH_OT_dissolve_faces(wmOperatorType *ot)
{
  /* identifiers */
  ot->name = "Dissolve Faces";
  ot->description = "Dissolve faces";
  ot->idname = "MESH_OT_dissolve_faces";

  /* api callbacks */
  ot->exec = edbm_dissolve_faces_exec;
  ot->poll = ED_operator_editmesh;

  /* flags */
  ot->flag = OPTYPE_REGISTER | OPTYPE_UNDO;

  edbm_dissolve_prop__use_verts(ot, false, 0);
}

/** \} */

/* -------------------------------------------------------------------- */
/** \name Dissolve (Context Sensitive) Operator
 * \{ */

static int edbm_dissolve_mode_exec(bContext *C, wmOperator *op)
{
  Object *obedit = CTX_data_edit_object(C);
  BMEditMesh *em = BKE_editmesh_from_object(obedit);
  PropertyRNA *prop;

  prop = RNA_struct_find_property(op->ptr, "use_verts");
  if (!RNA_property_is_set(op->ptr, prop)) {
    /* always enable in edge-mode */
    if ((em->selectmode & SCE_SELECT_FACE) == 0) {
      RNA_property_boolean_set(op->ptr, prop, true);
    }
  }

  if (em->selectmode & SCE_SELECT_VERTEX) {
    return edbm_dissolve_verts_exec(C, op);
  }
  else if (em->selectmode & SCE_SELECT_EDGE) {
    return edbm_dissolve_edges_exec(C, op);
  }
  else {
    return edbm_dissolve_faces_exec(C, op);
  }
}

void MESH_OT_dissolve_mode(wmOperatorType *ot)
{
  /* identifiers */
  ot->name = "Dissolve Selection";
  ot->description = "Dissolve geometry based on the selection mode";
  ot->idname = "MESH_OT_dissolve_mode";

  /* api callbacks */
  ot->exec = edbm_dissolve_mode_exec;
  ot->poll = ED_operator_editmesh;

  /* flags */
  ot->flag = OPTYPE_REGISTER | OPTYPE_UNDO;

  edbm_dissolve_prop__use_verts(ot, false, PROP_SKIP_SAVE);
  edbm_dissolve_prop__use_face_split(ot);
  edbm_dissolve_prop__use_boundary_tear(ot);
}

/** \} */

/* -------------------------------------------------------------------- */
/** \name Limited Dissolve Operator
 * \{ */

static int edbm_dissolve_limited_exec(bContext *C, wmOperator *op)
{
  const float angle_limit = RNA_float_get(op->ptr, "angle_limit");
  const bool use_dissolve_boundaries = RNA_boolean_get(op->ptr, "use_dissolve_boundaries");
  const int delimit = RNA_enum_get(op->ptr, "delimit");
  char dissolve_flag;

  ViewLayer *view_layer = CTX_data_view_layer(C);
  uint objects_len = 0;
  Object **objects = BKE_view_layer_array_from_objects_in_edit_mode_unique_data(
      view_layer, CTX_wm_view3d(C), &objects_len);
  for (uint ob_index = 0; ob_index < objects_len; ob_index++) {
    Object *obedit = objects[ob_index];
    BMEditMesh *em = BKE_editmesh_from_object(obedit);
    BMesh *bm = em->bm;

    if ((bm->totvertsel == 0) && (bm->totedgesel == 0) && (bm->totfacesel == 0)) {
      continue;
    }

    if (em->selectmode == SCE_SELECT_FACE) {
      /* flush selection to tags and untag edges/verts with partially selected faces */
      BMIter iter;
      BMIter liter;

      BMElem *ele;
      BMFace *f;
      BMLoop *l;

      BM_ITER_MESH (ele, &iter, bm, BM_VERTS_OF_MESH) {
        BM_elem_flag_set(ele, BM_ELEM_TAG, BM_elem_flag_test(ele, BM_ELEM_SELECT));
      }
      BM_ITER_MESH (ele, &iter, bm, BM_EDGES_OF_MESH) {
        BM_elem_flag_set(ele, BM_ELEM_TAG, BM_elem_flag_test(ele, BM_ELEM_SELECT));
      }

      BM_ITER_MESH (f, &iter, bm, BM_FACES_OF_MESH) {
        if (!BM_elem_flag_test(f, BM_ELEM_SELECT)) {
          BM_ITER_ELEM (l, &liter, f, BM_LOOPS_OF_FACE) {
            BM_elem_flag_disable(l->v, BM_ELEM_TAG);
            BM_elem_flag_disable(l->e, BM_ELEM_TAG);
          }
        }
      }

      dissolve_flag = BM_ELEM_TAG;
    }
    else {
      dissolve_flag = BM_ELEM_SELECT;
    }

    EDBM_op_call_and_selectf(
        em,
        op,
        "region.out",
        true,
        "dissolve_limit edges=%he verts=%hv angle_limit=%f use_dissolve_boundaries=%b delimit=%i",
        dissolve_flag,
        dissolve_flag,
        angle_limit,
        use_dissolve_boundaries,
        delimit);

    EDBM_update_generic(em, true, true);
  }
  MEM_freeN(objects);

  return OPERATOR_FINISHED;
}

void MESH_OT_dissolve_limited(wmOperatorType *ot)
{
  PropertyRNA *prop;

  /* identifiers */
  ot->name = "Limited Dissolve";
  ot->idname = "MESH_OT_dissolve_limited";
  ot->description =
      "Dissolve selected edges and verts, limited by the angle of surrounding geometry";

  /* api callbacks */
  ot->exec = edbm_dissolve_limited_exec;
  ot->poll = ED_operator_editmesh;

  /* flags */
  ot->flag = OPTYPE_REGISTER | OPTYPE_UNDO;

  prop = RNA_def_float_rotation(ot->srna,
                                "angle_limit",
                                0,
                                NULL,
                                0.0f,
                                DEG2RADF(180.0f),
                                "Max Angle",
                                "Angle limit",
                                0.0f,
                                DEG2RADF(180.0f));
  RNA_def_property_float_default(prop, DEG2RADF(5.0f));
  RNA_def_boolean(ot->srna,
                  "use_dissolve_boundaries",
                  false,
                  "All Boundaries",
                  "Dissolve all vertices inbetween face boundaries");
  RNA_def_enum_flag(ot->srna,
                    "delimit",
                    rna_enum_mesh_delimit_mode_items,
                    BMO_DELIM_NORMAL,
                    "Delimit",
                    "Delimit dissolve operation");
}

/** \} */

/* -------------------------------------------------------------------- */
/** \name Degenerate Dissolve Operator
 * \{ */

static int edbm_dissolve_degenerate_exec(bContext *C, wmOperator *op)
{
  ViewLayer *view_layer = CTX_data_view_layer(C);
  int totelem_old[3] = {0, 0, 0};
  int totelem_new[3] = {0, 0, 0};

  uint objects_len = 0;
  Object **objects = BKE_view_layer_array_from_objects_in_edit_mode_unique_data(
      view_layer, CTX_wm_view3d(C), &objects_len);

  for (uint ob_index = 0; ob_index < objects_len; ob_index++) {
    Object *obedit = objects[ob_index];
    BMEditMesh *em = BKE_editmesh_from_object(obedit);
    BMesh *bm = em->bm;
    totelem_old[0] += bm->totvert;
    totelem_old[1] += bm->totedge;
    totelem_old[2] += bm->totface;
  } /* objects */

  const float thresh = RNA_float_get(op->ptr, "threshold");

  for (uint ob_index = 0; ob_index < objects_len; ob_index++) {
    Object *obedit = objects[ob_index];
    BMEditMesh *em = BKE_editmesh_from_object(obedit);
    BMesh *bm = em->bm;

    if (!EDBM_op_callf(em, op, "dissolve_degenerate edges=%he dist=%f", BM_ELEM_SELECT, thresh)) {
      return OPERATOR_CANCELLED;
    }

    /* tricky to maintain correct selection here, so just flush up from verts */
    EDBM_select_flush(em);

    EDBM_update_generic(em, true, true);

    totelem_new[0] += bm->totvert;
    totelem_new[1] += bm->totedge;
    totelem_new[2] += bm->totface;
  }
  MEM_freeN(objects);

  edbm_report_delete_info(op->reports, totelem_old, totelem_new);

  return OPERATOR_FINISHED;
}

void MESH_OT_dissolve_degenerate(wmOperatorType *ot)
{
  /* identifiers */
  ot->name = "Degenerate Dissolve";
  ot->idname = "MESH_OT_dissolve_degenerate";
  ot->description = "Dissolve zero area faces and zero length edges";

  /* api callbacks */
  ot->exec = edbm_dissolve_degenerate_exec;
  ot->poll = ED_operator_editmesh;

  /* flags */
  ot->flag = OPTYPE_REGISTER | OPTYPE_UNDO;

  RNA_def_float_distance(ot->srna,
                         "threshold",
                         1e-4f,
                         1e-6f,
                         50.0f,
                         "Merge Distance",
                         "Minimum distance between elements to merge",
                         1e-5f,
                         10.0f);
}

/** \} */

/* -------------------------------------------------------------------- */
/** \name Delete Edge-Loop Operator
 * \{ */

/* internally uses dissolve */
static int edbm_delete_edgeloop_exec(bContext *C, wmOperator *op)
{
  const bool use_face_split = RNA_boolean_get(op->ptr, "use_face_split");
  ViewLayer *view_layer = CTX_data_view_layer(C);

  uint objects_len = 0;
  Object **objects = BKE_view_layer_array_from_objects_in_edit_mode_unique_data(
      view_layer, CTX_wm_view3d(C), &objects_len);
  for (uint ob_index = 0; ob_index < objects_len; ob_index++) {
    Object *obedit = objects[ob_index];
    BMEditMesh *em = BKE_editmesh_from_object(obedit);

    if (em->bm->totedgesel == 0) {
      continue;
    }

    /* deal with selection */
    {
      BMEdge *e;
      BMIter iter;

      BM_mesh_elem_hflag_disable_all(em->bm, BM_FACE, BM_ELEM_TAG, false);

      BM_ITER_MESH (e, &iter, em->bm, BM_EDGES_OF_MESH) {
        if (BM_elem_flag_test(e, BM_ELEM_SELECT) && e->l) {
          BMLoop *l_iter = e->l;
          do {
            BM_elem_flag_enable(l_iter->f, BM_ELEM_TAG);
          } while ((l_iter = l_iter->radial_next) != e->l);
        }
      }
    }

    if (!EDBM_op_callf(em,
                       op,
                       "dissolve_edges edges=%he use_verts=%b use_face_split=%b",
                       BM_ELEM_SELECT,
                       true,
                       use_face_split)) {
      continue;
    }

    BM_mesh_elem_hflag_enable_test(em->bm, BM_FACE, BM_ELEM_SELECT, true, false, BM_ELEM_TAG);

    EDBM_selectmode_flush_ex(em, SCE_SELECT_VERTEX);

    EDBM_update_generic(em, true, true);
  }

  MEM_freeN(objects);
  return OPERATOR_FINISHED;
}

void MESH_OT_delete_edgeloop(wmOperatorType *ot)
{
  /* identifiers */
  ot->name = "Delete Edge Loop";
  ot->description = "Delete an edge loop by merging the faces on each side";
  ot->idname = "MESH_OT_delete_edgeloop";

  /* api callbacks */
  ot->exec = edbm_delete_edgeloop_exec;
  ot->poll = ED_operator_editmesh;

  /* flags */
  ot->flag = OPTYPE_REGISTER | OPTYPE_UNDO;

  RNA_def_boolean(ot->srna,
                  "use_face_split",
                  true,
                  "Face Split",
                  "Split off face corners to maintain surrounding geometry");
}

/** \} */

/* -------------------------------------------------------------------- */
/** \name Split Geometry Operator
 * \{ */

static int edbm_split_exec(bContext *C, wmOperator *op)
{
  ViewLayer *view_layer = CTX_data_view_layer(C);
  uint objects_len = 0;
  Object **objects = BKE_view_layer_array_from_objects_in_edit_mode_unique_data(
      view_layer, CTX_wm_view3d(C), &objects_len);
  for (uint ob_index = 0; ob_index < objects_len; ob_index++) {
    Object *obedit = objects[ob_index];
    BMEditMesh *em = BKE_editmesh_from_object(obedit);
    if ((em->bm->totvertsel == 0) && (em->bm->totedgesel == 0) && (em->bm->totfacesel == 0)) {
      continue;
    }
    BMOperator bmop;
    EDBM_op_init(em, &bmop, op, "split geom=%hvef use_only_faces=%b", BM_ELEM_SELECT, false);
    BMO_op_exec(em->bm, &bmop);
    BM_mesh_elem_hflag_disable_all(em->bm, BM_VERT | BM_EDGE | BM_FACE, BM_ELEM_SELECT, false);
    BMO_slot_buffer_hflag_enable(
        em->bm, bmop.slots_out, "geom.out", BM_ALL_NOLOOP, BM_ELEM_SELECT, true);

    if (!EDBM_op_finish(em, &bmop, op, true)) {
      continue;
    }

    /* Geometry has changed, need to recalc normals and looptris */
    EDBM_mesh_normals_update(em);

    EDBM_update_generic(em, true, true);
  }
  MEM_freeN(objects);

  return OPERATOR_FINISHED;
}

void MESH_OT_split(wmOperatorType *ot)
{
  /* identifiers */
  ot->name = "Split";
  ot->idname = "MESH_OT_split";
  ot->description = "Split off selected geometry from connected unselected geometry";

  /* api callbacks */
  ot->exec = edbm_split_exec;
  ot->poll = ED_operator_editmesh;

  /* flags */
  ot->flag = OPTYPE_REGISTER | OPTYPE_UNDO;
}

/** \} */

/* -------------------------------------------------------------------- */
/** \name Sort Geometry Elements Operator
 *
 * Unified for vertices/edges/faces.
 *
 * \{ */

enum {
  /** Use view Z (deep) axis. */
  SRT_VIEW_ZAXIS = 1,
  /** Use view X (left to right) axis. */
  SRT_VIEW_XAXIS,
  /** Use distance from element to 3D cursor. */
  SRT_CURSOR_DISTANCE,
  /** Face only: use mat number. */
  SRT_MATERIAL,
  /** Move selected elements in first, without modifying
   * relative order of selected and unselected elements. */
  SRT_SELECTED,
  /** Randomize selected elements. */
  SRT_RANDOMIZE,
  /** Reverse current order of selected elements. */
  SRT_REVERSE,
};

typedef struct BMElemSort {
  /** Sort factor */
  float srt;
  /** Original index of this element _in its mempool_ */
  int org_idx;
} BMElemSort;

static int bmelemsort_comp(const void *v1, const void *v2)
{
  const BMElemSort *x1 = v1, *x2 = v2;

  return (x1->srt > x2->srt) - (x1->srt < x2->srt);
}

/* Reorders vertices/edges/faces using a given methods. Loops are not supported. */
static void sort_bmelem_flag(bContext *C,
                             Scene *scene,
                             Object *ob,
                             RegionView3D *rv3d,
                             const int types,
                             const int flag,
                             const int action,
                             const int reverse,
                             const unsigned int seed)
{
  BMEditMesh *em = BKE_editmesh_from_object(ob);

  BMVert *ve;
  BMEdge *ed;
  BMFace *fa;
  BMIter iter;

  /* In all five elements below, 0 = vertices, 1 = edges, 2 = faces. */
  /* Just to mark protected elements. */
  char *pblock[3] = {NULL, NULL, NULL}, *pb;
  BMElemSort *sblock[3] = {NULL, NULL, NULL}, *sb;
  unsigned int *map[3] = {NULL, NULL, NULL}, *mp;
  int totelem[3] = {0, 0, 0};
  int affected[3] = {0, 0, 0};
  int i, j;

  if (!(types && flag && action))
    return;

  if (types & BM_VERT)
    totelem[0] = em->bm->totvert;
  if (types & BM_EDGE)
    totelem[1] = em->bm->totedge;
  if (types & BM_FACE)
    totelem[2] = em->bm->totface;

  if (ELEM(action, SRT_VIEW_ZAXIS, SRT_VIEW_XAXIS)) {
    float mat[4][4];
    float fact = reverse ? -1.0 : 1.0;
    int coidx = (action == SRT_VIEW_ZAXIS) ? 2 : 0;

    /* Apply the view matrix to the object matrix. */
    mul_m4_m4m4(mat, rv3d->viewmat, ob->obmat);

    if (totelem[0]) {
      pb = pblock[0] = MEM_callocN(sizeof(char) * totelem[0], "sort_bmelem vert pblock");
      sb = sblock[0] = MEM_callocN(sizeof(BMElemSort) * totelem[0], "sort_bmelem vert sblock");

      BM_ITER_MESH_INDEX (ve, &iter, em->bm, BM_VERTS_OF_MESH, i) {
        if (BM_elem_flag_test(ve, flag)) {
          float co[3];
          mul_v3_m4v3(co, mat, ve->co);

          pb[i] = false;
          sb[affected[0]].org_idx = i;
          sb[affected[0]++].srt = co[coidx] * fact;
        }
        else {
          pb[i] = true;
        }
      }
    }

    if (totelem[1]) {
      pb = pblock[1] = MEM_callocN(sizeof(char) * totelem[1], "sort_bmelem edge pblock");
      sb = sblock[1] = MEM_callocN(sizeof(BMElemSort) * totelem[1], "sort_bmelem edge sblock");

      BM_ITER_MESH_INDEX (ed, &iter, em->bm, BM_EDGES_OF_MESH, i) {
        if (BM_elem_flag_test(ed, flag)) {
          float co[3];
          mid_v3_v3v3(co, ed->v1->co, ed->v2->co);
          mul_m4_v3(mat, co);

          pb[i] = false;
          sb[affected[1]].org_idx = i;
          sb[affected[1]++].srt = co[coidx] * fact;
        }
        else {
          pb[i] = true;
        }
      }
    }

    if (totelem[2]) {
      pb = pblock[2] = MEM_callocN(sizeof(char) * totelem[2], "sort_bmelem face pblock");
      sb = sblock[2] = MEM_callocN(sizeof(BMElemSort) * totelem[2], "sort_bmelem face sblock");

      BM_ITER_MESH_INDEX (fa, &iter, em->bm, BM_FACES_OF_MESH, i) {
        if (BM_elem_flag_test(fa, flag)) {
          float co[3];
          BM_face_calc_center_median(fa, co);
          mul_m4_v3(mat, co);

          pb[i] = false;
          sb[affected[2]].org_idx = i;
          sb[affected[2]++].srt = co[coidx] * fact;
        }
        else {
          pb[i] = true;
        }
      }
    }
  }

  else if (action == SRT_CURSOR_DISTANCE) {
    float cur[3];
    float mat[4][4];
    float fact = reverse ? -1.0 : 1.0;

    copy_v3_v3(cur, scene->cursor.location);

    invert_m4_m4(mat, ob->obmat);
    mul_m4_v3(mat, cur);

    if (totelem[0]) {
      pb = pblock[0] = MEM_callocN(sizeof(char) * totelem[0], "sort_bmelem vert pblock");
      sb = sblock[0] = MEM_callocN(sizeof(BMElemSort) * totelem[0], "sort_bmelem vert sblock");

      BM_ITER_MESH_INDEX (ve, &iter, em->bm, BM_VERTS_OF_MESH, i) {
        if (BM_elem_flag_test(ve, flag)) {
          pb[i] = false;
          sb[affected[0]].org_idx = i;
          sb[affected[0]++].srt = len_squared_v3v3(cur, ve->co) * fact;
        }
        else {
          pb[i] = true;
        }
      }
    }

    if (totelem[1]) {
      pb = pblock[1] = MEM_callocN(sizeof(char) * totelem[1], "sort_bmelem edge pblock");
      sb = sblock[1] = MEM_callocN(sizeof(BMElemSort) * totelem[1], "sort_bmelem edge sblock");

      BM_ITER_MESH_INDEX (ed, &iter, em->bm, BM_EDGES_OF_MESH, i) {
        if (BM_elem_flag_test(ed, flag)) {
          float co[3];
          mid_v3_v3v3(co, ed->v1->co, ed->v2->co);

          pb[i] = false;
          sb[affected[1]].org_idx = i;
          sb[affected[1]++].srt = len_squared_v3v3(cur, co) * fact;
        }
        else {
          pb[i] = true;
        }
      }
    }

    if (totelem[2]) {
      pb = pblock[2] = MEM_callocN(sizeof(char) * totelem[2], "sort_bmelem face pblock");
      sb = sblock[2] = MEM_callocN(sizeof(BMElemSort) * totelem[2], "sort_bmelem face sblock");

      BM_ITER_MESH_INDEX (fa, &iter, em->bm, BM_FACES_OF_MESH, i) {
        if (BM_elem_flag_test(fa, flag)) {
          float co[3];
          BM_face_calc_center_median(fa, co);

          pb[i] = false;
          sb[affected[2]].org_idx = i;
          sb[affected[2]++].srt = len_squared_v3v3(cur, co) * fact;
        }
        else {
          pb[i] = true;
        }
      }
    }
  }

  /* Faces only! */
  else if (action == SRT_MATERIAL && totelem[2]) {
    pb = pblock[2] = MEM_callocN(sizeof(char) * totelem[2], "sort_bmelem face pblock");
    sb = sblock[2] = MEM_callocN(sizeof(BMElemSort) * totelem[2], "sort_bmelem face sblock");

    BM_ITER_MESH_INDEX (fa, &iter, em->bm, BM_FACES_OF_MESH, i) {
      if (BM_elem_flag_test(fa, flag)) {
        /* Reverse materials' order, not order of faces inside each mat! */
        /* Note: cannot use totcol, as mat_nr may sometimes be greater... */
        float srt = reverse ? (float)(MAXMAT - fa->mat_nr) : (float)fa->mat_nr;
        pb[i] = false;
        sb[affected[2]].org_idx = i;
        /* Multiplying with totface and adding i ensures us
         * we keep current order for all faces of same mat. */
        sb[affected[2]++].srt = srt * ((float)totelem[2]) + ((float)i);
        // printf("e: %d; srt: %f; final: %f\n",
        //        i, srt, srt * ((float)totface) + ((float)i));
      }
      else {
        pb[i] = true;
      }
    }
  }

  else if (action == SRT_SELECTED) {
    unsigned int *tbuf[3] = {NULL, NULL, NULL}, *tb;

    if (totelem[0]) {
      tb = tbuf[0] = MEM_callocN(sizeof(int) * totelem[0], "sort_bmelem vert tbuf");
      mp = map[0] = MEM_callocN(sizeof(int) * totelem[0], "sort_bmelem vert map");

      BM_ITER_MESH_INDEX (ve, &iter, em->bm, BM_VERTS_OF_MESH, i) {
        if (BM_elem_flag_test(ve, flag)) {
          mp[affected[0]++] = i;
        }
        else {
          *tb = i;
          tb++;
        }
      }
    }

    if (totelem[1]) {
      tb = tbuf[1] = MEM_callocN(sizeof(int) * totelem[1], "sort_bmelem edge tbuf");
      mp = map[1] = MEM_callocN(sizeof(int) * totelem[1], "sort_bmelem edge map");

      BM_ITER_MESH_INDEX (ed, &iter, em->bm, BM_EDGES_OF_MESH, i) {
        if (BM_elem_flag_test(ed, flag)) {
          mp[affected[1]++] = i;
        }
        else {
          *tb = i;
          tb++;
        }
      }
    }

    if (totelem[2]) {
      tb = tbuf[2] = MEM_callocN(sizeof(int) * totelem[2], "sort_bmelem face tbuf");
      mp = map[2] = MEM_callocN(sizeof(int) * totelem[2], "sort_bmelem face map");

      BM_ITER_MESH_INDEX (fa, &iter, em->bm, BM_FACES_OF_MESH, i) {
        if (BM_elem_flag_test(fa, flag)) {
          mp[affected[2]++] = i;
        }
        else {
          *tb = i;
          tb++;
        }
      }
    }

    for (j = 3; j--;) {
      int tot = totelem[j];
      int aff = affected[j];
      tb = tbuf[j];
      mp = map[j];
      if (!(tb && mp))
        continue;
      if (ELEM(aff, 0, tot)) {
        MEM_freeN(tb);
        MEM_freeN(mp);
        map[j] = NULL;
        continue;
      }
      if (reverse) {
        memcpy(tb + (tot - aff), mp, aff * sizeof(int));
      }
      else {
        memcpy(mp + aff, tb, (tot - aff) * sizeof(int));
        tb = mp;
        mp = map[j] = tbuf[j];
        tbuf[j] = tb;
      }

      /* Reverse mapping, we want an org2new one! */
      for (i = tot, tb = tbuf[j] + tot - 1; i--; tb--) {
        mp[*tb] = i;
      }
      MEM_freeN(tbuf[j]);
    }
  }

  else if (action == SRT_RANDOMIZE) {
    if (totelem[0]) {
      /* Re-init random generator for each element type, to get consistent random when
       * enabling/disabling an element type. */
      RNG *rng = BLI_rng_new_srandom(seed);
      pb = pblock[0] = MEM_callocN(sizeof(char) * totelem[0], "sort_bmelem vert pblock");
      sb = sblock[0] = MEM_callocN(sizeof(BMElemSort) * totelem[0], "sort_bmelem vert sblock");

      BM_ITER_MESH_INDEX (ve, &iter, em->bm, BM_VERTS_OF_MESH, i) {
        if (BM_elem_flag_test(ve, flag)) {
          pb[i] = false;
          sb[affected[0]].org_idx = i;
          sb[affected[0]++].srt = BLI_rng_get_float(rng);
        }
        else {
          pb[i] = true;
        }
      }

      BLI_rng_free(rng);
    }

    if (totelem[1]) {
      RNG *rng = BLI_rng_new_srandom(seed);
      pb = pblock[1] = MEM_callocN(sizeof(char) * totelem[1], "sort_bmelem edge pblock");
      sb = sblock[1] = MEM_callocN(sizeof(BMElemSort) * totelem[1], "sort_bmelem edge sblock");

      BM_ITER_MESH_INDEX (ed, &iter, em->bm, BM_EDGES_OF_MESH, i) {
        if (BM_elem_flag_test(ed, flag)) {
          pb[i] = false;
          sb[affected[1]].org_idx = i;
          sb[affected[1]++].srt = BLI_rng_get_float(rng);
        }
        else {
          pb[i] = true;
        }
      }

      BLI_rng_free(rng);
    }

    if (totelem[2]) {
      RNG *rng = BLI_rng_new_srandom(seed);
      pb = pblock[2] = MEM_callocN(sizeof(char) * totelem[2], "sort_bmelem face pblock");
      sb = sblock[2] = MEM_callocN(sizeof(BMElemSort) * totelem[2], "sort_bmelem face sblock");

      BM_ITER_MESH_INDEX (fa, &iter, em->bm, BM_FACES_OF_MESH, i) {
        if (BM_elem_flag_test(fa, flag)) {
          pb[i] = false;
          sb[affected[2]].org_idx = i;
          sb[affected[2]++].srt = BLI_rng_get_float(rng);
        }
        else {
          pb[i] = true;
        }
      }

      BLI_rng_free(rng);
    }
  }

  else if (action == SRT_REVERSE) {
    if (totelem[0]) {
      pb = pblock[0] = MEM_callocN(sizeof(char) * totelem[0], "sort_bmelem vert pblock");
      sb = sblock[0] = MEM_callocN(sizeof(BMElemSort) * totelem[0], "sort_bmelem vert sblock");

      BM_ITER_MESH_INDEX (ve, &iter, em->bm, BM_VERTS_OF_MESH, i) {
        if (BM_elem_flag_test(ve, flag)) {
          pb[i] = false;
          sb[affected[0]].org_idx = i;
          sb[affected[0]++].srt = (float)-i;
        }
        else {
          pb[i] = true;
        }
      }
    }

    if (totelem[1]) {
      pb = pblock[1] = MEM_callocN(sizeof(char) * totelem[1], "sort_bmelem edge pblock");
      sb = sblock[1] = MEM_callocN(sizeof(BMElemSort) * totelem[1], "sort_bmelem edge sblock");

      BM_ITER_MESH_INDEX (ed, &iter, em->bm, BM_EDGES_OF_MESH, i) {
        if (BM_elem_flag_test(ed, flag)) {
          pb[i] = false;
          sb[affected[1]].org_idx = i;
          sb[affected[1]++].srt = (float)-i;
        }
        else {
          pb[i] = true;
        }
      }
    }

    if (totelem[2]) {
      pb = pblock[2] = MEM_callocN(sizeof(char) * totelem[2], "sort_bmelem face pblock");
      sb = sblock[2] = MEM_callocN(sizeof(BMElemSort) * totelem[2], "sort_bmelem face sblock");

      BM_ITER_MESH_INDEX (fa, &iter, em->bm, BM_FACES_OF_MESH, i) {
        if (BM_elem_flag_test(fa, flag)) {
          pb[i] = false;
          sb[affected[2]].org_idx = i;
          sb[affected[2]++].srt = (float)-i;
        }
        else {
          pb[i] = true;
        }
      }
    }
  }

  /*  printf("%d vertices: %d to be affected...\n", totelem[0], affected[0]);*/
  /*  printf("%d edges: %d to be affected...\n", totelem[1], affected[1]);*/
  /*  printf("%d faces: %d to be affected...\n", totelem[2], affected[2]);*/
  if (affected[0] == 0 && affected[1] == 0 && affected[2] == 0) {
    for (j = 3; j--;) {
      if (pblock[j])
        MEM_freeN(pblock[j]);
      if (sblock[j])
        MEM_freeN(sblock[j]);
      if (map[j])
        MEM_freeN(map[j]);
    }
    return;
  }

  /* Sort affected elements, and populate mapping arrays, if needed. */
  for (j = 3; j--;) {
    pb = pblock[j];
    sb = sblock[j];
    if (pb && sb && !map[j]) {
      const char *p_blk;
      BMElemSort *s_blk;
      int tot = totelem[j];
      int aff = affected[j];

      qsort(sb, aff, sizeof(BMElemSort), bmelemsort_comp);

      mp = map[j] = MEM_mallocN(sizeof(int) * tot, "sort_bmelem map");
      p_blk = pb + tot - 1;
      s_blk = sb + aff - 1;
      for (i = tot; i--; p_blk--) {
        if (*p_blk) { /* Protected! */
          mp[i] = i;
        }
        else {
          mp[s_blk->org_idx] = i;
          s_blk--;
        }
      }
    }
    if (pb)
      MEM_freeN(pb);
    if (sb)
      MEM_freeN(sb);
  }

  BM_mesh_remap(em->bm, map[0], map[1], map[2]);
  DEG_id_tag_update(ob->data, ID_RECALC_GEOMETRY);
  WM_event_add_notifier(C, NC_GEOM | ND_DATA, ob->data);

  for (j = 3; j--;) {
    if (map[j])
      MEM_freeN(map[j]);
  }
}

static int edbm_sort_elements_exec(bContext *C, wmOperator *op)
{
  Scene *scene = CTX_data_scene(C);
  ViewLayer *view_layer = CTX_data_view_layer(C);
  Object *ob_active = CTX_data_edit_object(C);

  /* may be NULL */
  RegionView3D *rv3d = ED_view3d_context_rv3d(C);

  const int action = RNA_enum_get(op->ptr, "type");
  PropertyRNA *prop_elem_types = RNA_struct_find_property(op->ptr, "elements");
  const bool use_reverse = RNA_boolean_get(op->ptr, "reverse");
  unsigned int seed = RNA_int_get(op->ptr, "seed");
  int elem_types = 0;

  if (ELEM(action, SRT_VIEW_ZAXIS, SRT_VIEW_XAXIS)) {
    if (rv3d == NULL) {
      BKE_report(op->reports, RPT_ERROR, "View not found, cannot sort by view axis");
      return OPERATOR_CANCELLED;
    }
  }

  /* If no elem_types set, use current selection mode to set it! */
  if (RNA_property_is_set(op->ptr, prop_elem_types)) {
    elem_types = RNA_property_enum_get(op->ptr, prop_elem_types);
  }
  else {
    BMEditMesh *em = BKE_editmesh_from_object(ob_active);
    if (em->selectmode & SCE_SELECT_VERTEX)
      elem_types |= BM_VERT;
    if (em->selectmode & SCE_SELECT_EDGE)
      elem_types |= BM_EDGE;
    if (em->selectmode & SCE_SELECT_FACE)
      elem_types |= BM_FACE;
    RNA_enum_set(op->ptr, "elements", elem_types);
  }

  uint objects_len = 0;
  Object **objects = BKE_view_layer_array_from_objects_in_edit_mode_unique_data(
      view_layer, CTX_wm_view3d(C), &objects_len);

  for (uint ob_index = 0; ob_index < objects_len; ob_index++) {
    Object *ob = objects[ob_index];
    BMEditMesh *em = BKE_editmesh_from_object(ob);
    BMesh *bm = em->bm;

    if (!((elem_types & BM_VERT && bm->totvertsel > 0) ||
          (elem_types & BM_EDGE && bm->totedgesel > 0) ||
          (elem_types & BM_FACE && bm->totfacesel > 0))) {
      continue;
    }

    int seed_iter = seed;

    /* This gives a consistent result regardless of object order */
    if (ob_index) {
      seed_iter += BLI_ghashutil_strhash_p(ob->id.name);
    }

    sort_bmelem_flag(
        C, scene, ob, rv3d, elem_types, BM_ELEM_SELECT, action, use_reverse, seed_iter);
  }
  MEM_freeN(objects);
  return OPERATOR_FINISHED;
}

static bool edbm_sort_elements_poll_property(const bContext *UNUSED(C),
                                             wmOperator *op,
                                             const PropertyRNA *prop)
{
  const char *prop_id = RNA_property_identifier(prop);
  const int action = RNA_enum_get(op->ptr, "type");

  /* Only show seed for randomize action! */
  if (STREQ(prop_id, "seed")) {
    if (action == SRT_RANDOMIZE)
      return true;
    else
      return false;
  }

  /* Hide seed for reverse and randomize actions! */
  if (STREQ(prop_id, "reverse")) {
    if (ELEM(action, SRT_RANDOMIZE, SRT_REVERSE))
      return false;
    else
      return true;
  }

  return true;
}

void MESH_OT_sort_elements(wmOperatorType *ot)
{
  static const EnumPropertyItem type_items[] = {
      {SRT_VIEW_ZAXIS,
       "VIEW_ZAXIS",
       0,
       "View Z Axis",
       "Sort selected elements from farthest to nearest one in current view"},
      {SRT_VIEW_XAXIS,
       "VIEW_XAXIS",
       0,
       "View X Axis",
       "Sort selected elements from left to right one in current view"},
      {SRT_CURSOR_DISTANCE,
       "CURSOR_DISTANCE",
       0,
       "Cursor Distance",
       "Sort selected elements from nearest to farthest from 3D cursor"},
      {SRT_MATERIAL,
       "MATERIAL",
       0,
       "Material",
       "Sort selected elements from smallest to greatest material index (faces only!)"},
      {SRT_SELECTED,
       "SELECTED",
       0,
       "Selected",
       "Move all selected elements in first places, preserving their relative order "
       "(WARNING: this will affect unselected elements' indices as well!)"},
      {SRT_RANDOMIZE, "RANDOMIZE", 0, "Randomize", "Randomize order of selected elements"},
      {SRT_REVERSE, "REVERSE", 0, "Reverse", "Reverse current order of selected elements"},
      {0, NULL, 0, NULL, NULL},
  };

  static const EnumPropertyItem elem_items[] = {
      {BM_VERT, "VERT", 0, "Vertices", ""},
      {BM_EDGE, "EDGE", 0, "Edges", ""},
      {BM_FACE, "FACE", 0, "Faces", ""},
      {0, NULL, 0, NULL, NULL},
  };

  /* identifiers */
  ot->name = "Sort Mesh Elements";
  ot->description =
      "The order of selected vertices/edges/faces is modified, based on a given method";
  ot->idname = "MESH_OT_sort_elements";

  /* api callbacks */
  ot->invoke = WM_menu_invoke;
  ot->exec = edbm_sort_elements_exec;
  ot->poll = ED_operator_editmesh;
  ot->poll_property = edbm_sort_elements_poll_property;

  /* flags */
  ot->flag = OPTYPE_REGISTER | OPTYPE_UNDO;

  /* properties */
  ot->prop = RNA_def_enum(ot->srna,
                          "type",
                          type_items,
                          SRT_VIEW_ZAXIS,
                          "Type",
                          "Type of re-ordering operation to apply");
  RNA_def_enum_flag(ot->srna,
                    "elements",
                    elem_items,
                    BM_VERT,
                    "Elements",
                    "Which elements to affect (vertices, edges and/or faces)");
  RNA_def_boolean(ot->srna, "reverse", false, "Reverse", "Reverse the sorting effect");
  RNA_def_int(ot->srna, "seed", 0, 0, INT_MAX, "Seed", "Seed for random-based operations", 0, 255);
}

/** \} */

/* -------------------------------------------------------------------- */
/** \name Bridge Operator
 * \{ */

enum {
  MESH_BRIDGELOOP_SINGLE = 0,
  MESH_BRIDGELOOP_CLOSED = 1,
  MESH_BRIDGELOOP_PAIRS = 2,
};

static int edbm_bridge_tag_boundary_edges(BMesh *bm)
{
  /* tags boundary edges from a face selection */
  BMIter iter;
  BMFace *f;
  BMEdge *e;
  int totface_del = 0;

  BM_mesh_elem_hflag_disable_all(bm, BM_EDGE | BM_FACE, BM_ELEM_TAG, false);

  BM_ITER_MESH (e, &iter, bm, BM_EDGES_OF_MESH) {
    if (BM_elem_flag_test(e, BM_ELEM_SELECT)) {
      if (BM_edge_is_wire(e) || BM_edge_is_boundary(e)) {
        BM_elem_flag_enable(e, BM_ELEM_TAG);
      }
      else {
        BMIter fiter;
        bool is_all_sel = true;
        /* check if its only used by selected faces */
        BM_ITER_ELEM (f, &fiter, e, BM_FACES_OF_EDGE) {
          if (BM_elem_flag_test(f, BM_ELEM_SELECT)) {
            /* tag face for removal*/
            if (!BM_elem_flag_test(f, BM_ELEM_TAG)) {
              BM_elem_flag_enable(f, BM_ELEM_TAG);
              totface_del++;
            }
          }
          else {
            is_all_sel = false;
          }
        }

        if (is_all_sel == false) {
          BM_elem_flag_enable(e, BM_ELEM_TAG);
        }
      }
    }
  }

  return totface_del;
}

static int edbm_bridge_edge_loops_for_single_editmesh(wmOperator *op,
                                                      BMEditMesh *em,
                                                      const bool use_pairs,
                                                      const bool use_cyclic,
                                                      const bool use_merge,
                                                      const float merge_factor,
                                                      const int twist_offset)
{
  BMOperator bmop;
  char edge_hflag;
  int totface_del = 0;
  BMFace **totface_del_arr = NULL;
  const bool use_faces = (em->bm->totfacesel != 0);

  if (use_faces) {
    BMIter iter;
    BMFace *f;
    int i;

    totface_del = edbm_bridge_tag_boundary_edges(em->bm);
    totface_del_arr = MEM_mallocN(sizeof(*totface_del_arr) * totface_del, __func__);

    i = 0;
    BM_ITER_MESH (f, &iter, em->bm, BM_FACES_OF_MESH) {
      if (BM_elem_flag_test(f, BM_ELEM_TAG)) {
        totface_del_arr[i++] = f;
      }
    }
    edge_hflag = BM_ELEM_TAG;
  }
  else {
    edge_hflag = BM_ELEM_SELECT;
  }

  EDBM_op_init(em,
               &bmop,
               op,
               "bridge_loops edges=%he use_pairs=%b use_cyclic=%b use_merge=%b merge_factor=%f "
               "twist_offset=%i",
               edge_hflag,
               use_pairs,
               use_cyclic,
               use_merge,
               merge_factor,
               twist_offset);

  if (use_faces && totface_del) {
    int i;
    BM_mesh_elem_hflag_disable_all(em->bm, BM_FACE, BM_ELEM_TAG, false);
    for (i = 0; i < totface_del; i++) {
      BM_elem_flag_enable(totface_del_arr[i], BM_ELEM_TAG);
    }
    BMO_op_callf(em->bm,
                 BMO_FLAG_DEFAULTS,
                 "delete geom=%hf context=%i",
                 BM_ELEM_TAG,
                 DEL_FACES_KEEP_BOUNDARY);
  }

  BMO_op_exec(em->bm, &bmop);

  if (!BMO_error_occurred(em->bm)) {
    /* when merge is used the edges are joined and remain selected */
    if (use_merge == false) {
      EDBM_flag_disable_all(em, BM_ELEM_SELECT);
      BMO_slot_buffer_hflag_enable(
          em->bm, bmop.slots_out, "faces.out", BM_FACE, BM_ELEM_SELECT, true);
    }

    if (use_merge == false) {
      struct EdgeRingOpSubdProps op_props;
      mesh_operator_edgering_props_get(op, &op_props);

      if (op_props.cuts) {
        BMOperator bmop_subd;
        /* we only need face normals updated */
        EDBM_mesh_normals_update(em);

        BMO_op_initf(em->bm,
                     &bmop_subd,
                     0,
                     "subdivide_edgering edges=%S interp_mode=%i cuts=%i smooth=%f "
                     "profile_shape=%i profile_shape_factor=%f",
                     &bmop,
                     "edges.out",
                     op_props.interp_mode,
                     op_props.cuts,
                     op_props.smooth,
                     op_props.profile_shape,
                     op_props.profile_shape_factor);
        BMO_op_exec(em->bm, &bmop_subd);
        BMO_slot_buffer_hflag_enable(
            em->bm, bmop_subd.slots_out, "faces.out", BM_FACE, BM_ELEM_SELECT, true);
        BMO_op_finish(em->bm, &bmop_subd);
      }
    }
  }

  if (totface_del_arr) {
    MEM_freeN(totface_del_arr);
  }

  if (EDBM_op_finish(em, &bmop, op, true)) {
    EDBM_update_generic(em, true, true);
  }

  /* Always return finished so the user can select different options. */
  return OPERATOR_FINISHED;
}

static int edbm_bridge_edge_loops_exec(bContext *C, wmOperator *op)
{
  const int type = RNA_enum_get(op->ptr, "type");
  const bool use_pairs = (type == MESH_BRIDGELOOP_PAIRS);
  const bool use_cyclic = (type == MESH_BRIDGELOOP_CLOSED);
  const bool use_merge = RNA_boolean_get(op->ptr, "use_merge");
  const float merge_factor = RNA_float_get(op->ptr, "merge_factor");
  const int twist_offset = RNA_int_get(op->ptr, "twist_offset");
  ViewLayer *view_layer = CTX_data_view_layer(C);

  uint objects_len = 0;
  Object **objects = BKE_view_layer_array_from_objects_in_edit_mode_unique_data(
      view_layer, CTX_wm_view3d(C), &objects_len);
  for (uint ob_index = 0; ob_index < objects_len; ob_index++) {
    Object *obedit = objects[ob_index];
    BMEditMesh *em = BKE_editmesh_from_object(obedit);

    if (em->bm->totvertsel == 0) {
      continue;
    }

    edbm_bridge_edge_loops_for_single_editmesh(
        op, em, use_pairs, use_cyclic, use_merge, merge_factor, twist_offset);
  }
  MEM_freeN(objects);
  return OPERATOR_FINISHED;
}

void MESH_OT_bridge_edge_loops(wmOperatorType *ot)
{
  static const EnumPropertyItem type_items[] = {
      {MESH_BRIDGELOOP_SINGLE, "SINGLE", 0, "Open Loop", ""},
      {MESH_BRIDGELOOP_CLOSED, "CLOSED", 0, "Closed Loop", ""},
      {MESH_BRIDGELOOP_PAIRS, "PAIRS", 0, "Loop Pairs", ""},
      {0, NULL, 0, NULL, NULL},
  };

  /* identifiers */
  ot->name = "Bridge Edge Loops";
  ot->description = "Make faces between two or more edge loops";
  ot->idname = "MESH_OT_bridge_edge_loops";

  /* api callbacks */
  ot->exec = edbm_bridge_edge_loops_exec;
  ot->poll = ED_operator_editmesh;

  /* flags */
  ot->flag = OPTYPE_REGISTER | OPTYPE_UNDO;

  ot->prop = RNA_def_enum(ot->srna,
                          "type",
                          type_items,
                          MESH_BRIDGELOOP_SINGLE,
                          "Connect Loops",
                          "Method of bridging multiple loops");

  RNA_def_boolean(ot->srna, "use_merge", false, "Merge", "Merge rather than creating faces");
  RNA_def_float(ot->srna, "merge_factor", 0.5f, 0.0f, 1.0f, "Merge Factor", "", 0.0f, 1.0f);
  RNA_def_int(ot->srna,
              "twist_offset",
              0,
              -1000,
              1000,
              "Twist",
              "Twist offset for closed loops",
              -1000,
              1000);

  mesh_operator_edgering_props(ot, 0, 0);
}

/** \} */

/* -------------------------------------------------------------------- */
/** \name Wire-Frame Operator
 * \{ */

static int edbm_wireframe_exec(bContext *C, wmOperator *op)
{
  const bool use_boundary = RNA_boolean_get(op->ptr, "use_boundary");
  const bool use_even_offset = RNA_boolean_get(op->ptr, "use_even_offset");
  const bool use_replace = RNA_boolean_get(op->ptr, "use_replace");
  const bool use_relative_offset = RNA_boolean_get(op->ptr, "use_relative_offset");
  const bool use_crease = RNA_boolean_get(op->ptr, "use_crease");
  const float crease_weight = RNA_float_get(op->ptr, "crease_weight");
  const float thickness = RNA_float_get(op->ptr, "thickness");
  const float offset = RNA_float_get(op->ptr, "offset");

  ViewLayer *view_layer = CTX_data_view_layer(C);
  uint objects_len = 0;
  Object **objects = BKE_view_layer_array_from_objects_in_edit_mode_unique_data(
      view_layer, CTX_wm_view3d(C), &objects_len);
  for (uint ob_index = 0; ob_index < objects_len; ob_index++) {
    Object *obedit = objects[ob_index];
    BMEditMesh *em = BKE_editmesh_from_object(obedit);

    if (em->bm->totfacesel == 0) {
      continue;
    }

    BMOperator bmop;

    EDBM_op_init(em,
                 &bmop,
                 op,
                 "wireframe faces=%hf use_replace=%b use_boundary=%b use_even_offset=%b "
                 "use_relative_offset=%b "
                 "use_crease=%b crease_weight=%f thickness=%f offset=%f",
                 BM_ELEM_SELECT,
                 use_replace,
                 use_boundary,
                 use_even_offset,
                 use_relative_offset,
                 use_crease,
                 crease_weight,
                 thickness,
                 offset);

    BMO_op_exec(em->bm, &bmop);

    BM_mesh_elem_hflag_disable_all(em->bm, BM_VERT | BM_EDGE | BM_FACE, BM_ELEM_SELECT, false);
    BMO_slot_buffer_hflag_enable(
        em->bm, bmop.slots_out, "faces.out", BM_FACE, BM_ELEM_SELECT, true);

    if (!EDBM_op_finish(em, &bmop, op, true)) {
      continue;
    }

    EDBM_update_generic(em, true, true);
  }

  MEM_freeN(objects);

  return OPERATOR_FINISHED;
}

void MESH_OT_wireframe(wmOperatorType *ot)
{
  PropertyRNA *prop;

  /* identifiers */
  ot->name = "Wire Frame";
  ot->idname = "MESH_OT_wireframe";
  ot->description = "Create a solid wire-frame from faces";

  /* api callbacks */
  ot->exec = edbm_wireframe_exec;
  ot->poll = ED_operator_editmesh;

  /* flags */
  ot->flag = OPTYPE_REGISTER | OPTYPE_UNDO;

  /* properties */
  RNA_def_boolean(ot->srna, "use_boundary", true, "Boundary", "Inset face boundaries");
  RNA_def_boolean(ot->srna,
                  "use_even_offset",
                  true,
                  "Offset Even",
                  "Scale the offset to give more even thickness");
  RNA_def_boolean(ot->srna,
                  "use_relative_offset",
                  false,
                  "Offset Relative",
                  "Scale the offset by surrounding geometry");
  RNA_def_boolean(ot->srna, "use_replace", true, "Replace", "Remove original faces");
  prop = RNA_def_float_distance(
      ot->srna, "thickness", 0.01f, 0.0f, 1e4f, "Thickness", "", 0.0f, 10.0f);
  /* use 1 rather then 10 for max else dragging the button moves too far */
  RNA_def_property_ui_range(prop, 0.0, 1.0, 0.01, 4);
  RNA_def_float_distance(ot->srna, "offset", 0.01f, 0.0f, 1e4f, "Offset", "", 0.0f, 10.0f);
  RNA_def_boolean(
      ot->srna, "use_crease", false, "Crease", "Crease hub edges for improved subsurf");
  prop = RNA_def_float(
      ot->srna, "crease_weight", 0.01f, 0.0f, 1e3f, "Crease weight", "", 0.0f, 1.0f);
  RNA_def_property_ui_range(prop, 0.0, 1.0, 0.1, 2);
}

/** \} */

/* -------------------------------------------------------------------- */
/** \name Offset Edge-Loop Operator
 * \{ */

static int edbm_offset_edgeloop_exec(bContext *C, wmOperator *op)
{
  bool mode_change = false;
  const bool use_cap_endpoint = RNA_boolean_get(op->ptr, "use_cap_endpoint");
  int ret = OPERATOR_CANCELLED;

  {
    Object *obedit = CTX_data_edit_object(C);
    BMEditMesh *em = BKE_editmesh_from_object(obedit);
    if (em->selectmode == SCE_SELECT_FACE) {
      EDBM_selectmode_to_scene(C);
      mode_change = true;
    }
  }

  ViewLayer *view_layer = CTX_data_view_layer(C);
  uint objects_len = 0;
  Object **objects = BKE_view_layer_array_from_objects_in_edit_mode_unique_data(
      view_layer, CTX_wm_view3d(C), &objects_len);
  for (uint ob_index = 0; ob_index < objects_len; ob_index++) {
    Object *obedit = objects[ob_index];
    BMEditMesh *em = BKE_editmesh_from_object(obedit);

    /** If in face-only select mode, switch to edge select mode so that
     * an edge-only selection is not inconsistent state.
     *
     * We need to run this for all objects, even when nothing is selected.
     * This way we keep them in sync. */
    if (mode_change) {
      em->selectmode = SCE_SELECT_EDGE;
      EDBM_selectmode_set(em);
    }

    if (em->bm->totedgesel == 0) {
      continue;
    }

    BMOperator bmop;
    EDBM_op_init(em,
                 &bmop,
                 op,
                 "offset_edgeloops edges=%he use_cap_endpoint=%b",
                 BM_ELEM_SELECT,
                 use_cap_endpoint);

    BMO_op_exec(em->bm, &bmop);

    BM_mesh_elem_hflag_disable_all(em->bm, BM_VERT | BM_EDGE | BM_FACE, BM_ELEM_SELECT, false);

    BMO_slot_buffer_hflag_enable(
        em->bm, bmop.slots_out, "edges.out", BM_EDGE, BM_ELEM_SELECT, true);

    if (!EDBM_op_finish(em, &bmop, op, true)) {
      continue;
    }
    else {
      EDBM_update_generic(em, true, true);
      ret = OPERATOR_FINISHED;
    }
  }
  MEM_freeN(objects);
  return ret;
}

void MESH_OT_offset_edge_loops(wmOperatorType *ot)
{
  /* identifiers */
  ot->name = "Offset Edge Loop";
  ot->idname = "MESH_OT_offset_edge_loops";
  ot->description = "Create offset edge loop from the current selection";

  /* api callbacks */
  ot->exec = edbm_offset_edgeloop_exec;
  ot->poll = ED_operator_editmesh;

  /* Keep internal, since this is only meant to be accessed via 'MESH_OT_offset_edge_loops_slide' */

  /* flags */
  ot->flag = OPTYPE_REGISTER | OPTYPE_UNDO | OPTYPE_INTERNAL;

  RNA_def_boolean(
      ot->srna, "use_cap_endpoint", false, "Cap Endpoint", "Extend loop around end-points");
}

/** \} */

/* -------------------------------------------------------------------- */
/** \name Convex Hull Operator
 * \{ */

#ifdef WITH_BULLET
static int edbm_convex_hull_exec(bContext *C, wmOperator *op)
{
  const bool use_existing_faces = RNA_boolean_get(op->ptr, "use_existing_faces");
  const bool delete_unused = RNA_boolean_get(op->ptr, "delete_unused");
  const bool make_holes = RNA_boolean_get(op->ptr, "make_holes");
  const bool join_triangles = RNA_boolean_get(op->ptr, "join_triangles");

  float angle_face_threshold = RNA_float_get(op->ptr, "face_threshold");
  float angle_shape_threshold = RNA_float_get(op->ptr, "shape_threshold");

  ViewLayer *view_layer = CTX_data_view_layer(C);
  uint objects_len = 0;
  Object **objects = BKE_view_layer_array_from_objects_in_edit_mode_unique_data(
      view_layer, CTX_wm_view3d(C), &objects_len);
  for (uint ob_index = 0; ob_index < objects_len; ob_index++) {
    Object *obedit = objects[ob_index];
    BMEditMesh *em = BKE_editmesh_from_object(obedit);

    if (em->bm->totvertsel == 0) {
      continue;
    }

    BMOperator bmop;

    EDBM_op_init(em,
                 &bmop,
                 op,
                 "convex_hull input=%hvef "
                 "use_existing_faces=%b",
                 BM_ELEM_SELECT,
                 use_existing_faces);
    BMO_op_exec(em->bm, &bmop);

    /* Hull fails if input is coplanar */
    if (BMO_error_occurred(em->bm)) {
      EDBM_op_finish(em, &bmop, op, true);
      continue;
    }

    BMO_slot_buffer_hflag_enable(
        em->bm, bmop.slots_out, "geom.out", BM_FACE, BM_ELEM_SELECT, true);

    /* Delete unused vertices, edges, and faces */
    if (delete_unused) {
      if (!EDBM_op_callf(
              em, op, "delete geom=%S context=%i", &bmop, "geom_unused.out", DEL_ONLYTAGGED)) {
        EDBM_op_finish(em, &bmop, op, true);
        continue;
      }
    }

    /* Delete hole edges/faces */
    if (make_holes) {
      if (!EDBM_op_callf(
              em, op, "delete geom=%S context=%i", &bmop, "geom_holes.out", DEL_ONLYTAGGED)) {
        EDBM_op_finish(em, &bmop, op, true);
        continue;
      }
    }

    /* Merge adjacent triangles */
    if (join_triangles) {
      if (!EDBM_op_call_and_selectf(em,
                                    op,
                                    "faces.out",
                                    true,
                                    "join_triangles faces=%S "
                                    "angle_face_threshold=%f angle_shape_threshold=%f",
                                    &bmop,
                                    "geom.out",
                                    angle_face_threshold,
                                    angle_shape_threshold)) {
        EDBM_op_finish(em, &bmop, op, true);
        continue;
      }
    }

    if (!EDBM_op_finish(em, &bmop, op, true)) {
      continue;
    }

    EDBM_update_generic(em, true, true);
    EDBM_selectmode_flush(em);
  }

  MEM_freeN(objects);
  return OPERATOR_FINISHED;
}

void MESH_OT_convex_hull(wmOperatorType *ot)
{
  /* identifiers */
  ot->name = "Convex Hull";
  ot->description = "Enclose selected vertices in a convex polyhedron";
  ot->idname = "MESH_OT_convex_hull";

  /* api callbacks */
  ot->exec = edbm_convex_hull_exec;
  ot->poll = ED_operator_editmesh;

  /* flags */
  ot->flag = OPTYPE_REGISTER | OPTYPE_UNDO;

  /* props */
  RNA_def_boolean(ot->srna,
                  "delete_unused",
                  true,
                  "Delete Unused",
                  "Delete selected elements that are not used by the hull");

  RNA_def_boolean(ot->srna,
                  "use_existing_faces",
                  true,
                  "Use Existing Faces",
                  "Skip hull triangles that are covered by a pre-existing face");

  RNA_def_boolean(ot->srna,
                  "make_holes",
                  false,
                  "Make Holes",
                  "Delete selected faces that are used by the hull");

  RNA_def_boolean(
      ot->srna, "join_triangles", true, "Join Triangles", "Merge adjacent triangles into quads");

  join_triangle_props(ot);
}
#endif /* WITH_BULLET */

/** \} */

/* -------------------------------------------------------------------- */
/** \name Symmetrize Operator
 * \{ */

static int mesh_symmetrize_exec(bContext *C, wmOperator *op)
{
  const float thresh = RNA_float_get(op->ptr, "threshold");
  ViewLayer *view_layer = CTX_data_view_layer(C);
  uint objects_len = 0;
  Object **objects = BKE_view_layer_array_from_objects_in_edit_mode_unique_data(
      view_layer, CTX_wm_view3d(C), &objects_len);

  for (uint ob_index = 0; ob_index < objects_len; ob_index++) {
    Object *obedit = objects[ob_index];
    BMEditMesh *em = BKE_editmesh_from_object(obedit);

    if (em->bm->totvertsel == 0) {
      continue;
    }

    BMOperator bmop;
    EDBM_op_init(em,
                 &bmop,
                 op,
                 "symmetrize input=%hvef direction=%i dist=%f",
                 BM_ELEM_SELECT,
                 RNA_enum_get(op->ptr, "direction"),
                 thresh);
    BMO_op_exec(em->bm, &bmop);

    EDBM_flag_disable_all(em, BM_ELEM_SELECT);

    BMO_slot_buffer_hflag_enable(
        em->bm, bmop.slots_out, "geom.out", BM_ALL_NOLOOP, BM_ELEM_SELECT, true);

    if (!EDBM_op_finish(em, &bmop, op, true)) {
      continue;
    }
    else {
      EDBM_update_generic(em, true, true);
      EDBM_selectmode_flush(em);
    }
  }
  MEM_freeN(objects);

  return OPERATOR_FINISHED;
}

void MESH_OT_symmetrize(struct wmOperatorType *ot)
{
  /* identifiers */
  ot->name = "Symmetrize";
  ot->description = "Enforce symmetry (both form and topological) across an axis";
  ot->idname = "MESH_OT_symmetrize";

  /* api callbacks */
  ot->exec = mesh_symmetrize_exec;
  ot->poll = ED_operator_editmesh;

  /* flags */
  ot->flag = OPTYPE_REGISTER | OPTYPE_UNDO;

  ot->prop = RNA_def_enum(ot->srna,
                          "direction",
                          rna_enum_symmetrize_direction_items,
                          BMO_SYMMETRIZE_NEGATIVE_X,
                          "Direction",
                          "Which sides to copy from and to");
  RNA_def_float(ot->srna,
                "threshold",
                1e-4f,
                0.0f,
                10.0f,
                "Threshold",
                "Limit for snap middle vertices to the axis center",
                1e-5f,
                0.1f);
}

/** \} */

/* -------------------------------------------------------------------- */
/** \name Snap to Symmetry Operator
 * \{ */

static int mesh_symmetry_snap_exec(bContext *C, wmOperator *op)
{
  const float eps = 0.00001f;
  const float eps_sq = eps * eps;
  const bool use_topology = false;

  const float thresh = RNA_float_get(op->ptr, "threshold");
  const float fac = RNA_float_get(op->ptr, "factor");
  const bool use_center = RNA_boolean_get(op->ptr, "use_center");
  const int axis_dir = RNA_enum_get(op->ptr, "direction");

  /* Vertices stats (total over all selected objects). */
  int totvertfound = 0, totvertmirr = 0, totvertfail = 0;

  /* Axis. */
  int axis = axis_dir % 3;
  bool axis_sign = axis != axis_dir;

  ViewLayer *view_layer = CTX_data_view_layer(C);
  uint objects_len = 0;
  Object **objects = BKE_view_layer_array_from_objects_in_edit_mode_unique_data(
      view_layer, CTX_wm_view3d(C), &objects_len);

  for (uint ob_index = 0; ob_index < objects_len; ob_index++) {
    Object *obedit = objects[ob_index];
    BMEditMesh *em = BKE_editmesh_from_object(obedit);
    BMesh *bm = em->bm;

    if (em->bm->totvertsel == 0) {
      continue;
    }

    /* Only allocate memory after checking whether to skip object. */
    int *index = MEM_mallocN(bm->totvert * sizeof(*index), __func__);

    /* Vertex iter. */
    BMIter iter;
    BMVert *v;
    int i;

    EDBM_verts_mirror_cache_begin_ex(em, axis, true, true, use_topology, thresh, index);

    BM_mesh_elem_table_ensure(bm, BM_VERT);

    BM_mesh_elem_hflag_disable_all(bm, BM_VERT, BM_ELEM_TAG, false);

    BM_ITER_MESH_INDEX (v, &iter, bm, BM_VERTS_OF_MESH, i) {
      if ((BM_elem_flag_test(v, BM_ELEM_SELECT) != false) &&
          (BM_elem_flag_test(v, BM_ELEM_TAG) == false)) {
        int i_mirr = index[i];
        if (i_mirr != -1) {

          BMVert *v_mirr = BM_vert_at_index(bm, index[i]);

          if (v != v_mirr) {
            float co[3], co_mirr[3];

            if ((v->co[axis] > v_mirr->co[axis]) == axis_sign) {
              SWAP(BMVert *, v, v_mirr);
            }

            copy_v3_v3(co_mirr, v_mirr->co);
            co_mirr[axis] *= -1.0f;

            if (len_squared_v3v3(v->co, co_mirr) > eps_sq) {
              totvertmirr++;
            }

            interp_v3_v3v3(co, v->co, co_mirr, fac);

            copy_v3_v3(v->co, co);

            co[axis] *= -1.0f;
            copy_v3_v3(v_mirr->co, co);

            BM_elem_flag_enable(v, BM_ELEM_TAG);
            BM_elem_flag_enable(v_mirr, BM_ELEM_TAG);
            totvertfound++;
          }
          else {
            if (use_center) {

              if (fabsf(v->co[axis]) > eps) {
                totvertmirr++;
              }

              v->co[axis] = 0.0f;
            }
            BM_elem_flag_enable(v, BM_ELEM_TAG);
            totvertfound++;
          }
        }
        else {
          totvertfail++;
        }
      }
    }

    /* No need to end cache, just free the array. */
    MEM_freeN(index);
  }
  MEM_freeN(objects);

  if (totvertfail) {
    BKE_reportf(op->reports,
                RPT_WARNING,
                "%d already symmetrical, %d pairs mirrored, %d failed",
                totvertfound - totvertmirr,
                totvertmirr,
                totvertfail);
  }
  else {
    BKE_reportf(op->reports,
                RPT_INFO,
                "%d already symmetrical, %d pairs mirrored",
                totvertfound - totvertmirr,
                totvertmirr);
  }

  return OPERATOR_FINISHED;
}

void MESH_OT_symmetry_snap(struct wmOperatorType *ot)
{
  /* identifiers */
  ot->name = "Snap to Symmetry";
  ot->description = "Snap vertex pairs to their mirrored locations";
  ot->idname = "MESH_OT_symmetry_snap";

  /* api callbacks */
  ot->exec = mesh_symmetry_snap_exec;
  ot->poll = ED_operator_editmesh;

  /* flags */
  ot->flag = OPTYPE_REGISTER | OPTYPE_UNDO;

  ot->prop = RNA_def_enum(ot->srna,
                          "direction",
                          rna_enum_symmetrize_direction_items,
                          BMO_SYMMETRIZE_NEGATIVE_X,
                          "Direction",
                          "Which sides to copy from and to");
  RNA_def_float_distance(ot->srna,
                         "threshold",
                         0.05f,
                         0.0f,
                         10.0f,
                         "Threshold",
                         "Distance within which matching vertices are searched",
                         1e-4f,
                         1.0f);
  RNA_def_float(ot->srna,
                "factor",
                0.5f,
                0.0f,
                1.0f,
                "Factor",
                "Mix factor of the locations of the vertices",
                0.0f,
                1.0f);
  RNA_def_boolean(
      ot->srna, "use_center", true, "Center", "Snap middle vertices to the axis center");
}

/** \} */

/* preserve the edge marking capability */
//#ifdef WITH_FREESTYLE

/* -------------------------------------------------------------------- */
/** \name Mark Edge (FreeStyle) Operator
 * \{ */

static int edbm_mark_freestyle_edge_exec(bContext *C, wmOperator *op)
{
  BMEdge *eed;
  BMIter iter;
  FreestyleEdge *fed;
  const bool clear = RNA_boolean_get(op->ptr, "clear");
  ViewLayer *view_layer = CTX_data_view_layer(C);

  uint objects_len = 0;
  Object **objects = BKE_view_layer_array_from_objects_in_edit_mode_unique_data(
      view_layer, CTX_wm_view3d(C), &objects_len);
  for (uint ob_index = 0; ob_index < objects_len; ob_index++) {
    Object *obedit = objects[ob_index];
    BMEditMesh *em = BKE_editmesh_from_object(obedit);

    if (em == NULL) {
      continue;
    }

    BMesh *bm = em->bm;

    if (bm->totedgesel == 0) {
      continue;
    }

    if (!CustomData_has_layer(&em->bm->edata, CD_FREESTYLE_EDGE)) {
      BM_data_layer_add(em->bm, &em->bm->edata, CD_FREESTYLE_EDGE);
    }

    if (clear) {
      BM_ITER_MESH (eed, &iter, em->bm, BM_EDGES_OF_MESH) {
        if (BM_elem_flag_test(eed, BM_ELEM_SELECT) && !BM_elem_flag_test(eed, BM_ELEM_HIDDEN)) {
          fed = CustomData_bmesh_get(&em->bm->edata, eed->head.data, CD_FREESTYLE_EDGE);
          fed->flag &= ~FREESTYLE_EDGE_MARK;
        }
      }
    }
    else {
      BM_ITER_MESH (eed, &iter, em->bm, BM_EDGES_OF_MESH) {
        if (BM_elem_flag_test(eed, BM_ELEM_SELECT) && !BM_elem_flag_test(eed, BM_ELEM_HIDDEN)) {
          fed = CustomData_bmesh_get(&em->bm->edata, eed->head.data, CD_FREESTYLE_EDGE);
          fed->flag |= FREESTYLE_EDGE_MARK;
        }
      }
    }

    DEG_id_tag_update(obedit->data, ID_RECALC_GEOMETRY);
    WM_event_add_notifier(C, NC_GEOM | ND_DATA, obedit->data);
  }
  MEM_freeN(objects);

  return OPERATOR_FINISHED;
}

void MESH_OT_mark_freestyle_edge(wmOperatorType *ot)
{
  PropertyRNA *prop;

  /* identifiers */
  ot->name = "Mark Freestyle Edge";
  ot->description = "(Un)mark selected edges as Freestyle feature edges";
  ot->idname = "MESH_OT_mark_freestyle_edge";

  /* api callbacks */
  ot->exec = edbm_mark_freestyle_edge_exec;
  ot->poll = ED_operator_editmesh;

  /* flags */
  ot->flag = OPTYPE_REGISTER | OPTYPE_UNDO;

  prop = RNA_def_boolean(ot->srna, "clear", false, "Clear", "");
  RNA_def_property_flag(prop, PROP_HIDDEN | PROP_SKIP_SAVE);
}

/** \} */

/* -------------------------------------------------------------------- */
/** \name Mark Face (FreeStyle) Operator
 * \{ */

static int edbm_mark_freestyle_face_exec(bContext *C, wmOperator *op)
{
  BMFace *efa;
  BMIter iter;
  FreestyleFace *ffa;
  const bool clear = RNA_boolean_get(op->ptr, "clear");
  ViewLayer *view_layer = CTX_data_view_layer(C);

  uint objects_len = 0;
  Object **objects = BKE_view_layer_array_from_objects_in_edit_mode_unique_data(
      view_layer, CTX_wm_view3d(C), &objects_len);
  for (uint ob_index = 0; ob_index < objects_len; ob_index++) {
    Object *obedit = objects[ob_index];
    BMEditMesh *em = BKE_editmesh_from_object(obedit);

    if (em == NULL) {
      continue;
    }

    if (em->bm->totfacesel == 0) {
      continue;
    }

    if (!CustomData_has_layer(&em->bm->pdata, CD_FREESTYLE_FACE)) {
      BM_data_layer_add(em->bm, &em->bm->pdata, CD_FREESTYLE_FACE);
    }

    if (clear) {
      BM_ITER_MESH (efa, &iter, em->bm, BM_FACES_OF_MESH) {
        if (BM_elem_flag_test(efa, BM_ELEM_SELECT) && !BM_elem_flag_test(efa, BM_ELEM_HIDDEN)) {
          ffa = CustomData_bmesh_get(&em->bm->pdata, efa->head.data, CD_FREESTYLE_FACE);
          ffa->flag &= ~FREESTYLE_FACE_MARK;
        }
      }
    }
    else {
      BM_ITER_MESH (efa, &iter, em->bm, BM_FACES_OF_MESH) {
        if (BM_elem_flag_test(efa, BM_ELEM_SELECT) && !BM_elem_flag_test(efa, BM_ELEM_HIDDEN)) {
          ffa = CustomData_bmesh_get(&em->bm->pdata, efa->head.data, CD_FREESTYLE_FACE);
          ffa->flag |= FREESTYLE_FACE_MARK;
        }
      }
    }

    DEG_id_tag_update(obedit->data, ID_RECALC_GEOMETRY);
    WM_event_add_notifier(C, NC_GEOM | ND_DATA, obedit->data);
  }
  MEM_freeN(objects);

  return OPERATOR_FINISHED;
}

void MESH_OT_mark_freestyle_face(wmOperatorType *ot)
{
  PropertyRNA *prop;

  /* identifiers */
  ot->name = "Mark Freestyle Face";
  ot->description = "(Un)mark selected faces for exclusion from Freestyle feature edge detection";
  ot->idname = "MESH_OT_mark_freestyle_face";

  /* api callbacks */
  ot->exec = edbm_mark_freestyle_face_exec;
  ot->poll = ED_operator_editmesh;

  /* flags */
  ot->flag = OPTYPE_REGISTER | OPTYPE_UNDO;

  prop = RNA_def_boolean(ot->srna, "clear", false, "Clear", "");
  RNA_def_property_flag(prop, PROP_HIDDEN | PROP_SKIP_SAVE);
}

/** \} */

<<<<<<< HEAD
//#endif  /* WITH_FREESTYLE */
=======
#endif /* WITH_FREESTYLE */
>>>>>>> 2a39f259

/********************** Loop normals editing tools modal map. **********************/

/* NOTE: these defines are saved in keymap files, do not change values but just add new ones */
/* NOTE: We could add more here, like e.g. a switch between local or global coordinates of target,
 *       use numinput to type in explicit vector values... */
enum {
  /* Generic commands. */
  EDBM_CLNOR_MODAL_CANCEL = 1,
  EDBM_CLNOR_MODAL_CONFIRM = 2,

  /* Point To operator. */
  EDBM_CLNOR_MODAL_POINTTO_RESET = 101,
  EDBM_CLNOR_MODAL_POINTTO_INVERT = 102,
  EDBM_CLNOR_MODAL_POINTTO_SPHERIZE = 103,
  EDBM_CLNOR_MODAL_POINTTO_ALIGN = 104,

  EDBM_CLNOR_MODAL_POINTTO_USE_MOUSE = 110,
  EDBM_CLNOR_MODAL_POINTTO_USE_PIVOT = 111,
  EDBM_CLNOR_MODAL_POINTTO_USE_OBJECT = 112,
  EDBM_CLNOR_MODAL_POINTTO_SET_USE_3DCURSOR = 113,
  EDBM_CLNOR_MODAL_POINTTO_SET_USE_SELECTED = 114,
};

/* called in transform_ops.c, on each regeneration of keymaps */
wmKeyMap *point_normals_modal_keymap(wmKeyConfig *keyconf)
{
  static const EnumPropertyItem modal_items[] = {
      {EDBM_CLNOR_MODAL_CANCEL, "CANCEL", 0, "Cancel", ""},
      {EDBM_CLNOR_MODAL_CONFIRM, "CONFIRM", 0, "Confirm", ""},

      /* Point To operator. */
      {EDBM_CLNOR_MODAL_POINTTO_RESET, "RESET", 0, "Reset", "Reset normals to initial ones"},
      {EDBM_CLNOR_MODAL_POINTTO_INVERT,
       "INVERT",
       0,
       "Invert",
       "Toggle inversion of affected normals"},
      {EDBM_CLNOR_MODAL_POINTTO_SPHERIZE,
       "SPHERIZE",
       0,
       "Spherize",
       "Interpolate between new and original normals"},
      {EDBM_CLNOR_MODAL_POINTTO_ALIGN, "ALIGN", 0, "Align", "Make all affected normals parallel"},

      {EDBM_CLNOR_MODAL_POINTTO_USE_MOUSE,
       "USE_MOUSE",
       0,
       "Use Mouse",
       "Follow mouse cursor position"},
      {EDBM_CLNOR_MODAL_POINTTO_USE_PIVOT,
       "USE_PIVOT",
       0,
       "Use Pivot",
       "Use current rotation/scaling pivot point coordinates"},
      {EDBM_CLNOR_MODAL_POINTTO_USE_OBJECT,
       "USE_OBJECT",
       0,
       "Use Object",
       "Use current edited object's location"},
      {EDBM_CLNOR_MODAL_POINTTO_SET_USE_3DCURSOR,
       "SET_USE_3DCURSOR",
       0,
       "Set and Use 3D Cursor",
       "Set new 3D cursor position and use it"},
      {EDBM_CLNOR_MODAL_POINTTO_SET_USE_SELECTED,
       "SET_USE_SELECTED",
       0,
       "Select and Use Mesh Item",
       "Select new active mesh element and use its location"},
      {0, NULL, 0, NULL, NULL},
  };
  static const char *keymap_name = "Custom Normals Modal Map";

  wmKeyMap *keymap = WM_modalkeymap_get(keyconf, keymap_name);

  /* We only need to add map once */
  if (keymap && keymap->modal_items)
    return NULL;

  keymap = WM_modalkeymap_add(keyconf, keymap_name, modal_items);

  WM_modalkeymap_assign(keymap, "MESH_OT_point_normals");

  return keymap;
}

#define CLNORS_VALID_VEC_LEN (1e-4f)

/********************** 'Point to' Loop Normals **********************/

enum {
  EDBM_CLNOR_POINTTO_MODE_COORDINATES = 1,
  EDBM_CLNOR_POINTTO_MODE_MOUSE = 2,
};

static EnumPropertyItem clnors_pointto_mode_items[] = {
    {EDBM_CLNOR_POINTTO_MODE_COORDINATES,
     "COORDINATES",
     0,
     "Coordinates",
     "Use static coordinates (defined by various means)"},
    {EDBM_CLNOR_POINTTO_MODE_MOUSE, "MOUSE", 0, "Mouse", "Follow mouse cursor"},
    {0, NULL, 0, NULL, NULL},
};

/* Initialize loop normal data */
static int point_normals_init(bContext *C, wmOperator *op, const wmEvent *UNUSED(event))
{
  Object *obedit = CTX_data_edit_object(C);
  BMEditMesh *em = BKE_editmesh_from_object(obedit);
  BMesh *bm = em->bm;

  BKE_editmesh_lnorspace_update(em);
  BMLoopNorEditDataArray *lnors_ed_arr = BM_loop_normal_editdata_array_init(bm);

  op->customdata = lnors_ed_arr;

  return lnors_ed_arr->totloop;
}

static void point_normals_free(bContext *C, wmOperator *op)
{
  BMLoopNorEditDataArray *lnors_ed_arr = op->customdata;
  BM_loop_normal_editdata_array_free(lnors_ed_arr);
  op->customdata = NULL;
  ED_area_status_text(CTX_wm_area(C), NULL);
}

static void point_normals_update_header(bContext *C, wmOperator *op)
{
  char header[UI_MAX_DRAW_STR];
  char buf[UI_MAX_DRAW_STR];

  char *p = buf;
  int available_len = sizeof(buf);

#define WM_MODALKEY(_id) \
  WM_modalkeymap_operator_items_to_string_buf( \
      op->type, (_id), true, UI_MAX_SHORTCUT_STR, &available_len, &p)

  BLI_snprintf(header,
               sizeof(header),
               IFACE_("%s: confirm, %s: cancel, "
                      "%s: point to mouse (%s), %s: point to Pivot, "
                      "%s: point to object origin, %s: reset normals, "
                      "%s: set & point to 3D cursor, %s: select & point to mesh item, "
                      "%s: invert normals (%s), %s: spherize (%s), %s: align (%s)"),
               WM_MODALKEY(EDBM_CLNOR_MODAL_CONFIRM),
               WM_MODALKEY(EDBM_CLNOR_MODAL_CANCEL),
               WM_MODALKEY(EDBM_CLNOR_MODAL_POINTTO_USE_MOUSE),
               WM_bool_as_string(RNA_enum_get(op->ptr, "mode") == EDBM_CLNOR_POINTTO_MODE_MOUSE),
               WM_MODALKEY(EDBM_CLNOR_MODAL_POINTTO_USE_PIVOT),
               WM_MODALKEY(EDBM_CLNOR_MODAL_POINTTO_USE_OBJECT),
               WM_MODALKEY(EDBM_CLNOR_MODAL_POINTTO_RESET),
               WM_MODALKEY(EDBM_CLNOR_MODAL_POINTTO_SET_USE_3DCURSOR),
               WM_MODALKEY(EDBM_CLNOR_MODAL_POINTTO_SET_USE_SELECTED),
               WM_MODALKEY(EDBM_CLNOR_MODAL_POINTTO_INVERT),
               WM_bool_as_string(RNA_boolean_get(op->ptr, "invert")),
               WM_MODALKEY(EDBM_CLNOR_MODAL_POINTTO_SPHERIZE),
               WM_bool_as_string(RNA_boolean_get(op->ptr, "spherize")),
               WM_MODALKEY(EDBM_CLNOR_MODAL_POINTTO_ALIGN),
               WM_bool_as_string(RNA_boolean_get(op->ptr, "align")));

#undef WM_MODALKEY

  ED_area_status_text(CTX_wm_area(C), header);
}

/* TODO move that to generic function in BMesh? */
static void bmesh_selected_verts_center_calc(BMesh *bm, float *r_center)
{
  BMVert *v;
  BMIter viter;
  int i = 0;

  zero_v3(r_center);
  BM_ITER_MESH (v, &viter, bm, BM_VERTS_OF_MESH) {
    if (BM_elem_flag_test(v, BM_ELEM_SELECT)) {
      add_v3_v3(r_center, v->co);
      i++;
    }
  }
  mul_v3_fl(r_center, 1.0f / (float)i);
}

static void point_normals_apply(bContext *C, wmOperator *op, float target[3], const bool do_reset)
{
  Object *obedit = CTX_data_edit_object(C);
  BMesh *bm = BKE_editmesh_from_object(obedit)->bm;
  BMLoopNorEditDataArray *lnors_ed_arr = op->customdata;

  const bool do_invert = RNA_boolean_get(op->ptr, "invert");
  const bool do_spherize = RNA_boolean_get(op->ptr, "spherize");
  const bool do_align = RNA_boolean_get(op->ptr, "align");
  float center[3];

  if (do_align && !do_reset) {
    bmesh_selected_verts_center_calc(bm, center);
  }

  sub_v3_v3(target, obedit->loc); /* Move target to local coordinates. */

  BMLoopNorEditData *lnor_ed = lnors_ed_arr->lnor_editdata;
  for (int i = 0; i < lnors_ed_arr->totloop; i++, lnor_ed++) {
    if (do_reset) {
      copy_v3_v3(lnor_ed->nloc, lnor_ed->niloc);
    }
    else if (do_spherize) {
      /* Note that this is *not* real spherical interpolation. Probably good enough in this case though? */
      const float strength = RNA_float_get(op->ptr, "spherize_strength");
      float spherized_normal[3];

      sub_v3_v3v3(spherized_normal, target, lnor_ed->loc);

      /* otherwise, multiplication by strength is meaningless... */
      normalize_v3(spherized_normal);

      mul_v3_fl(spherized_normal, strength);
      mul_v3_v3fl(lnor_ed->nloc, lnor_ed->niloc, 1.0f - strength);
      add_v3_v3(lnor_ed->nloc, spherized_normal);
    }
    else if (do_align) {
      sub_v3_v3v3(lnor_ed->nloc, target, center);
    }
    else {
      sub_v3_v3v3(lnor_ed->nloc, target, lnor_ed->loc);
    }

    if (do_invert && !do_reset) {
      negate_v3(lnor_ed->nloc);
    }
    if (normalize_v3(lnor_ed->nloc) >= CLNORS_VALID_VEC_LEN) {
      BKE_lnor_space_custom_normal_to_data(
          bm->lnor_spacearr->lspacearr[lnor_ed->loop_index], lnor_ed->nloc, lnor_ed->clnors_data);
    }
  }
}

static int edbm_point_normals_modal(bContext *C, wmOperator *op, const wmEvent *event)
{
  View3D *v3d = CTX_wm_view3d(C);
  Scene *scene = CTX_data_scene(C);
  Object *obedit = CTX_data_edit_object(C);
  BMEditMesh *em = BKE_editmesh_from_object(obedit);
  BMesh *bm = em->bm;

  float target[3];

  int ret = OPERATOR_PASS_THROUGH;
  int mode = RNA_enum_get(op->ptr, "mode");
  int new_mode = mode;
  bool force_mousemove = false;
  bool do_reset = false;

  PropertyRNA *prop_target = RNA_struct_find_property(op->ptr, "target_location");

  if (event->type == EVT_MODAL_MAP) {
    switch (event->val) {
      case EDBM_CLNOR_MODAL_CONFIRM:
        RNA_property_float_get_array(op->ptr, prop_target, target);
        ret = OPERATOR_FINISHED;
        break;

      case EDBM_CLNOR_MODAL_CANCEL:
        do_reset = true;
        ret = OPERATOR_CANCELLED;
        break;

      case EDBM_CLNOR_MODAL_POINTTO_RESET:
        do_reset = true;
        ret = OPERATOR_RUNNING_MODAL;
        break;

      case EDBM_CLNOR_MODAL_POINTTO_INVERT: {
        PropertyRNA *prop_invert = RNA_struct_find_property(op->ptr, "invert");
        RNA_property_boolean_set(
            op->ptr, prop_invert, !RNA_property_boolean_get(op->ptr, prop_invert));
        RNA_property_float_get_array(op->ptr, prop_target, target);
        ret = OPERATOR_RUNNING_MODAL;
        break;
      }

      case EDBM_CLNOR_MODAL_POINTTO_SPHERIZE: {
        PropertyRNA *prop_spherize = RNA_struct_find_property(op->ptr, "spherize");
        RNA_property_boolean_set(
            op->ptr, prop_spherize, !RNA_property_boolean_get(op->ptr, prop_spherize));
        RNA_property_float_get_array(op->ptr, prop_target, target);
        ret = OPERATOR_RUNNING_MODAL;
        break;
      }

      case EDBM_CLNOR_MODAL_POINTTO_ALIGN: {
        PropertyRNA *prop_align = RNA_struct_find_property(op->ptr, "align");
        RNA_property_boolean_set(
            op->ptr, prop_align, !RNA_property_boolean_get(op->ptr, prop_align));
        RNA_property_float_get_array(op->ptr, prop_target, target);
        ret = OPERATOR_RUNNING_MODAL;
        break;
      }

      case EDBM_CLNOR_MODAL_POINTTO_USE_MOUSE:
        new_mode = EDBM_CLNOR_POINTTO_MODE_MOUSE;
        /* We want to immediately update to mouse cursor position... */
        force_mousemove = true;
        ret = OPERATOR_RUNNING_MODAL;
        break;

      case EDBM_CLNOR_MODAL_POINTTO_USE_OBJECT:
        new_mode = EDBM_CLNOR_POINTTO_MODE_COORDINATES;
        copy_v3_v3(target, obedit->loc);
        ret = OPERATOR_RUNNING_MODAL;
        break;

      case EDBM_CLNOR_MODAL_POINTTO_SET_USE_3DCURSOR:
        new_mode = EDBM_CLNOR_POINTTO_MODE_COORDINATES;
        ED_view3d_cursor3d_update(C, event->mval, false, V3D_CURSOR_ORIENT_NONE);
        copy_v3_v3(target, scene->cursor.location);
        ret = OPERATOR_RUNNING_MODAL;
        break;

      case EDBM_CLNOR_MODAL_POINTTO_SET_USE_SELECTED:
        new_mode = EDBM_CLNOR_POINTTO_MODE_COORDINATES;
        view3d_operator_needs_opengl(C);
        if (EDBM_select_pick(C, event->mval, false, false, false)) {
          /* Point to newly selected active. */
          ED_object_calc_active_center_for_editmode(obedit, false, target);

          add_v3_v3(target, obedit->loc);
          ret = OPERATOR_RUNNING_MODAL;
        }
        break;

      case EDBM_CLNOR_MODAL_POINTTO_USE_PIVOT:
        new_mode = EDBM_CLNOR_POINTTO_MODE_COORDINATES;
        switch (scene->toolsettings->transform_pivot_point) {
          case V3D_AROUND_CENTER_BOUNDS: /* calculateCenterBound */
          {
            BMVert *v;
            BMIter viter;
            float min[3], max[3];
            int i = 0;

            BM_ITER_MESH (v, &viter, bm, BM_VERTS_OF_MESH) {
              if (BM_elem_flag_test(v, BM_ELEM_SELECT)) {
                if (i) {
                  minmax_v3v3_v3(min, max, v->co);
                }
                else {
                  copy_v3_v3(min, v->co);
                  copy_v3_v3(max, v->co);
                }
                i++;
              }
            }
            mid_v3_v3v3(target, min, max);
            add_v3_v3(target, obedit->loc);
            break;
          }

          case V3D_AROUND_CENTER_MEDIAN: {
            bmesh_selected_verts_center_calc(bm, target);
            add_v3_v3(target, obedit->loc);
            break;
          }

          case V3D_AROUND_CURSOR:
            copy_v3_v3(target, scene->cursor.location);
            break;

          case V3D_AROUND_ACTIVE:
            if (!ED_object_calc_active_center_for_editmode(obedit, false, target)) {
              zero_v3(target);
            }
            add_v3_v3(target, obedit->loc);
            break;

          default:
            BKE_report(op->reports, RPT_WARNING, "Does not support Individual Origin as pivot");
            copy_v3_v3(target, obedit->loc);
        }
        ret = OPERATOR_RUNNING_MODAL;
        break;
      default:
        break;
    }
  }

  if (new_mode != mode) {
    mode = new_mode;
    RNA_enum_set(op->ptr, "mode", mode);
  }

  /* Only handle mousemove event in case we are in mouse mode. */
  if (event->type == MOUSEMOVE || force_mousemove) {
    if (mode == EDBM_CLNOR_POINTTO_MODE_MOUSE) {
      ARegion *ar = CTX_wm_region(C);
      float center[3];

      bmesh_selected_verts_center_calc(bm, center);

      ED_view3d_win_to_3d_int(v3d, ar, center, event->mval, target);

      ret = OPERATOR_RUNNING_MODAL;
    }
  }

  if (ret != OPERATOR_PASS_THROUGH) {
    if (!ELEM(ret, OPERATOR_CANCELLED, OPERATOR_FINISHED)) {
      RNA_property_float_set_array(op->ptr, prop_target, target);
    }
    point_normals_apply(C, op, target, do_reset);
    EDBM_update_generic(em, true, false); /* Recheck bools. */

    point_normals_update_header(C, op);
  }

  if (ELEM(ret, OPERATOR_CANCELLED, OPERATOR_FINISHED)) {
    point_normals_free(C, op);
  }

  return ret;
}

static int edbm_point_normals_invoke(bContext *C, wmOperator *op, const wmEvent *event)
{
  if (!point_normals_init(C, op, event)) {
    point_normals_free(C, op);
    return OPERATOR_CANCELLED;
  }

  WM_event_add_modal_handler(C, op);

  point_normals_update_header(C, op);

  op->flag |= OP_IS_MODAL_GRAB_CURSOR;
  return OPERATOR_RUNNING_MODAL;
}

static int edbm_point_normals_exec(bContext *C, wmOperator *op)
{
  Object *obedit = CTX_data_edit_object(C);
  BMEditMesh *em = BKE_editmesh_from_object(obedit);

  if (!point_normals_init(C, op, NULL)) {
    point_normals_free(C, op);
    return OPERATOR_CANCELLED;
  }

  /* Note that 'mode' is ignored in exec case,
   * we directly use vector stored in target_location, whatever that is. */

  float target[3];
  RNA_float_get_array(op->ptr, "target_location", target);

  point_normals_apply(C, op, target, false);

  EDBM_update_generic(em, true, false);
  point_normals_free(C, op);

  return OPERATOR_FINISHED;
}

static bool point_normals_draw_check_prop(PointerRNA *ptr,
                                          PropertyRNA *prop,
                                          void *UNUSED(user_data))
{
  const char *prop_id = RNA_property_identifier(prop);

  /* Only show strength option if spherize is enabled. */
  if (STREQ(prop_id, "spherize_strength")) {
    return (bool)RNA_boolean_get(ptr, "spherize");
  }

  /* Else, show it! */
  return true;
}

static void edbm_point_normals_ui(bContext *C, wmOperator *op)
{
  uiLayout *layout = op->layout;
  wmWindowManager *wm = CTX_wm_manager(C);
  PointerRNA ptr;

  RNA_pointer_create(&wm->id, op->type->srna, op->properties, &ptr);

  /* Main auto-draw call */
  uiDefAutoButsRNA(layout, &ptr, point_normals_draw_check_prop, NULL, NULL, '\0', false);
}

void MESH_OT_point_normals(struct wmOperatorType *ot)
{
  /* identifiers */
  ot->name = "Point Normals to Target";
  ot->description = "Point selected custom normals to specified Target";
  ot->idname = "MESH_OT_point_normals";

  /* api callbacks */
  ot->exec = edbm_point_normals_exec;
  ot->invoke = edbm_point_normals_invoke;
  ot->modal = edbm_point_normals_modal;
  ot->poll = ED_operator_editmesh_auto_smooth;
  ot->ui = edbm_point_normals_ui;
  ot->cancel = point_normals_free;

  /* flags */
  ot->flag = OPTYPE_BLOCKING | OPTYPE_REGISTER | OPTYPE_UNDO;

  ot->prop = RNA_def_enum(ot->srna,
                          "mode",
                          clnors_pointto_mode_items,
                          EDBM_CLNOR_POINTTO_MODE_COORDINATES,
                          "Mode",
                          "How to define coordinates to point custom normals to");
  RNA_def_property_flag(ot->prop, PROP_HIDDEN);

  RNA_def_boolean(ot->srna, "invert", false, "Invert", "Invert affected normals");

  RNA_def_boolean(ot->srna, "align", false, "Align", "Make all affected normals parallel");

  RNA_def_float_vector_xyz(ot->srna,
                           "target_location",
                           3,
                           NULL,
                           -FLT_MAX,
                           FLT_MAX,
                           "Target",
                           "Target location to which normals will point",
                           -1000.0f,
                           1000.0f);

  RNA_def_boolean(
      ot->srna, "spherize", false, "Spherize", "Interpolate between original and new normals");

  RNA_def_float(ot->srna,
                "spherize_strength",
                0.1,
                0.0f,
                1.0f,
                "Spherize Strength",
                "Ratio of spherized normal to original normal",
                0.0f,
                1.0f);
}

/********************** Split/Merge Loop Normals **********************/

static void normals_merge(BMesh *bm, BMLoopNorEditDataArray *lnors_ed_arr)
{
  BMLoopNorEditData *lnor_ed = lnors_ed_arr->lnor_editdata;

  BLI_SMALLSTACK_DECLARE(clnors, short *);

  BLI_assert(bm->lnor_spacearr->data_type == MLNOR_SPACEARR_BMLOOP_PTR);

  BM_normals_loops_edges_tag(bm, false);

  for (int i = 0; i < lnors_ed_arr->totloop; i++, lnor_ed++) {
    if (BM_elem_flag_test(lnor_ed->loop, BM_ELEM_TAG)) {
      continue;
    }

    MLoopNorSpace *lnor_space = bm->lnor_spacearr->lspacearr[lnor_ed->loop_index];

    if ((lnor_space->flags & MLNOR_SPACE_IS_SINGLE) == 0) {
      LinkNode *loops = lnor_space->loops;
      float avg_normal[3] = {0.0f, 0.0f, 0.0f};
      short *clnors_data;

      for (; loops; loops = loops->next) {
        BMLoop *l = loops->link;
        const int loop_index = BM_elem_index_get(l);

        BMLoopNorEditData *lnor_ed_tmp = lnors_ed_arr->lidx_to_lnor_editdata[loop_index];
        BLI_assert(lnor_ed_tmp->loop_index == loop_index && lnor_ed_tmp->loop == l);
        add_v3_v3(avg_normal, lnor_ed_tmp->nloc);
        BLI_SMALLSTACK_PUSH(clnors, lnor_ed_tmp->clnors_data);
        BM_elem_flag_enable(l, BM_ELEM_TAG);
      }
      if (normalize_v3(avg_normal) < CLNORS_VALID_VEC_LEN) {
        /* If avg normal is nearly 0, set clnor to default value. */
        zero_v3(avg_normal);
      }
      while ((clnors_data = BLI_SMALLSTACK_POP(clnors))) {
        BKE_lnor_space_custom_normal_to_data(lnor_space, avg_normal, clnors_data);
      }
    }
  }
}

static void normals_split(BMesh *bm)
{
  BMFace *f;
  BMLoop *l, *l_curr, *l_first;
  BMIter fiter;

  BLI_assert(bm->lnor_spacearr->data_type == MLNOR_SPACEARR_BMLOOP_PTR);

  BM_normals_loops_edges_tag(bm, true);

  const int cd_clnors_offset = CustomData_get_offset(&bm->ldata, CD_CUSTOMLOOPNORMAL);
  BM_ITER_MESH (f, &fiter, bm, BM_FACES_OF_MESH) {
    l_curr = l_first = BM_FACE_FIRST_LOOP(f);
    do {
      if (BM_elem_flag_test(l_curr->v, BM_ELEM_SELECT) &&
          (!BM_elem_flag_test(l_curr->e, BM_ELEM_TAG) ||
           (!BM_elem_flag_test(l_curr, BM_ELEM_TAG) && BM_loop_check_cyclic_smooth_fan(l_curr)))) {
        if (!BM_elem_flag_test(l_curr->e, BM_ELEM_TAG) &&
            !BM_elem_flag_test(l_curr->prev->e, BM_ELEM_TAG)) {
          const int loop_index = BM_elem_index_get(l_curr);
          short *clnors = BM_ELEM_CD_GET_VOID_P(l_curr, cd_clnors_offset);
          BKE_lnor_space_custom_normal_to_data(
              bm->lnor_spacearr->lspacearr[loop_index], f->no, clnors);
        }
        else {
          BMVert *v_pivot = l_curr->v;
          UNUSED_VARS_NDEBUG(v_pivot);
          BMEdge *e_next;
          const BMEdge *e_org = l_curr->e;
          BMLoop *lfan_pivot, *lfan_pivot_next;

          lfan_pivot = l_curr;
          e_next = lfan_pivot->e;
          BLI_SMALLSTACK_DECLARE(loops, BMLoop *);
          float avg_normal[3] = {0.0f};

          while (true) {
            lfan_pivot_next = BM_vert_step_fan_loop(lfan_pivot, &e_next);
            if (lfan_pivot_next) {
              BLI_assert(lfan_pivot_next->v == v_pivot);
            }
            else {
              e_next = (lfan_pivot->e == e_next) ? lfan_pivot->prev->e : lfan_pivot->e;
            }

            BLI_SMALLSTACK_PUSH(loops, lfan_pivot);
            add_v3_v3(avg_normal, lfan_pivot->f->no);

            if (!BM_elem_flag_test(e_next, BM_ELEM_TAG) || (e_next == e_org)) {
              break;
            }
            lfan_pivot = lfan_pivot_next;
          }
          if (normalize_v3(avg_normal) < CLNORS_VALID_VEC_LEN) {
            /* If avg normal is nearly 0, set clnor to default value. */
            zero_v3(avg_normal);
          }
          while ((l = BLI_SMALLSTACK_POP(loops))) {
            const int l_index = BM_elem_index_get(l);
            short *clnors = BM_ELEM_CD_GET_VOID_P(l, cd_clnors_offset);
            BKE_lnor_space_custom_normal_to_data(
                bm->lnor_spacearr->lspacearr[l_index], avg_normal, clnors);
          }
        }
      }
    } while ((l_curr = l_curr->next) != l_first);
  }
}

static int normals_split_merge(bContext *C, const bool do_merge)
{
  Object *obedit = CTX_data_edit_object(C);
  BMEditMesh *em = BKE_editmesh_from_object(obedit);
  BMesh *bm = em->bm;
  BMEdge *e;
  BMIter eiter;

  BKE_editmesh_lnorspace_update(em);

  BMLoopNorEditDataArray *lnors_ed_arr = do_merge ? BM_loop_normal_editdata_array_init(bm) : NULL;

  mesh_set_smooth_faces(em, do_merge);

  BM_ITER_MESH (e, &eiter, bm, BM_EDGES_OF_MESH) {
    if (BM_elem_flag_test(e, BM_ELEM_SELECT)) {
      BM_elem_flag_set(e, BM_ELEM_SMOOTH, do_merge);
    }
  }

  bm->spacearr_dirty |= BM_SPACEARR_DIRTY_ALL;
  BKE_editmesh_lnorspace_update(em);

  if (do_merge) {
    normals_merge(bm, lnors_ed_arr);
  }
  else {
    normals_split(bm);
  }

  if (lnors_ed_arr) {
    BM_loop_normal_editdata_array_free(lnors_ed_arr);
  }

  EDBM_update_generic(em, true, false);

  return OPERATOR_FINISHED;
}

static int edbm_merge_normals_exec(bContext *C, wmOperator *UNUSED(op))
{
  return normals_split_merge(C, true);
}

void MESH_OT_merge_normals(struct wmOperatorType *ot)
{
  /* identifiers */
  ot->name = "Merge Normals";
  ot->description = "Merge custom normals of selected vertices";
  ot->idname = "MESH_OT_merge_normals";

  /* api callbacks */
  ot->exec = edbm_merge_normals_exec;
  ot->poll = ED_operator_editmesh_auto_smooth;

  /* flags */
  ot->flag = OPTYPE_REGISTER | OPTYPE_UNDO;
}

static int edbm_split_normals_exec(bContext *C, wmOperator *UNUSED(op))
{
  return normals_split_merge(C, false);
}

void MESH_OT_split_normals(struct wmOperatorType *ot)
{
  /* identifiers */
  ot->name = "Split Normals";
  ot->description = "Split custom normals of selected vertices";
  ot->idname = "MESH_OT_split_normals";

  /* api callbacks */
  ot->exec = edbm_split_normals_exec;
  ot->poll = ED_operator_editmesh_auto_smooth;

  /* flags */
  ot->flag = OPTYPE_REGISTER | OPTYPE_UNDO;
}

/********************** Average Loop Normals **********************/

enum {
  EDBM_CLNOR_AVERAGE_LOOP = 1,
  EDBM_CLNOR_AVERAGE_FACE_AREA = 2,
  EDBM_CLNOR_AVERAGE_ANGLE = 3,
};

static EnumPropertyItem average_method_items[] = {
    {EDBM_CLNOR_AVERAGE_LOOP, "CUSTOM_NORMAL", 0, "Custom Normal", "Take Average of vert Normals"},
    {EDBM_CLNOR_AVERAGE_FACE_AREA,
     "FACE_AREA",
     0,
     "Face Area",
     "Set all vert normals by Face Area"},
    {EDBM_CLNOR_AVERAGE_ANGLE,
     "CORNER_ANGLE",
     0,
     "Corner Angle",
     "Set all vert normals by Corner Angle"},
    {0, NULL, 0, NULL, NULL},
};

static int edbm_average_normals_exec(bContext *C, wmOperator *op)
{
  Object *obedit = CTX_data_edit_object(C);
  BMEditMesh *em = BKE_editmesh_from_object(obedit);
  BMesh *bm = em->bm;
  BMFace *f;
  BMLoop *l, *l_curr, *l_first;
  BMIter fiter;

  bm->spacearr_dirty |= BM_SPACEARR_DIRTY_ALL;
  BKE_editmesh_lnorspace_update(em);

  const int average_type = RNA_enum_get(op->ptr, "average_type");
  const int cd_clnors_offset = CustomData_get_offset(&bm->ldata, CD_CUSTOMLOOPNORMAL);
  const float absweight = (float)RNA_int_get(op->ptr, "weight");
  const float threshold = RNA_float_get(op->ptr, "threshold");

  float weight = absweight / 50.0f;
  if (absweight == 100.0f) {
    weight = (float)SHRT_MAX;
  }
  else if (absweight == 1.0f) {
    weight = 1 / (float)SHRT_MAX;
  }
  else if ((weight - 1) * 25 > 1) {
    weight = (weight - 1) * 25;
  }

  BM_normals_loops_edges_tag(bm, true);

  HeapSimple *loop_weight = BLI_heapsimple_new();

  BM_ITER_MESH (f, &fiter, bm, BM_FACES_OF_MESH) {
    l_curr = l_first = BM_FACE_FIRST_LOOP(f);
    do {
      if (BM_elem_flag_test(l_curr->v, BM_ELEM_SELECT) &&
          (!BM_elem_flag_test(l_curr->e, BM_ELEM_TAG) ||
           (!BM_elem_flag_test(l_curr, BM_ELEM_TAG) && BM_loop_check_cyclic_smooth_fan(l_curr)))) {
        if (!BM_elem_flag_test(l_curr->e, BM_ELEM_TAG) &&
            !BM_elem_flag_test(l_curr->prev->e, BM_ELEM_TAG)) {
          const int loop_index = BM_elem_index_get(l_curr);
          short *clnors = BM_ELEM_CD_GET_VOID_P(l_curr, cd_clnors_offset);
          BKE_lnor_space_custom_normal_to_data(
              bm->lnor_spacearr->lspacearr[loop_index], f->no, clnors);
        }
        else {
          BMVert *v_pivot = l_curr->v;
          UNUSED_VARS_NDEBUG(v_pivot);
          BMEdge *e_next;
          const BMEdge *e_org = l_curr->e;
          BMLoop *lfan_pivot, *lfan_pivot_next;

          lfan_pivot = l_curr;
          e_next = lfan_pivot->e;

          while (true) {
            lfan_pivot_next = BM_vert_step_fan_loop(lfan_pivot, &e_next);
            if (lfan_pivot_next) {
              BLI_assert(lfan_pivot_next->v == v_pivot);
            }
            else {
              e_next = (lfan_pivot->e == e_next) ? lfan_pivot->prev->e : lfan_pivot->e;
            }

            float val = 1.0f;
            if (average_type == EDBM_CLNOR_AVERAGE_FACE_AREA) {
              val = 1.0f / BM_face_calc_area(lfan_pivot->f);
            }
            else if (average_type == EDBM_CLNOR_AVERAGE_ANGLE) {
              val = 1.0f / BM_loop_calc_face_angle(lfan_pivot);
            }

            BLI_heapsimple_insert(loop_weight, val, lfan_pivot);

            if (!BM_elem_flag_test(e_next, BM_ELEM_TAG) || (e_next == e_org)) {
              break;
            }
            lfan_pivot = lfan_pivot_next;
          }

          BLI_SMALLSTACK_DECLARE(loops, BMLoop *);
          float wnor[3], avg_normal[3] = {0.0f}, count = 0;
          float val = BLI_heapsimple_top_value(loop_weight);

          while (!BLI_heapsimple_is_empty(loop_weight)) {
            const float cur_val = BLI_heapsimple_top_value(loop_weight);
            if (!compare_ff(val, cur_val, threshold)) {
              count++;
              val = cur_val;
            }
            l = BLI_heapsimple_pop_min(loop_weight);
            BLI_SMALLSTACK_PUSH(loops, l);

            const float n_weight = pow(weight, count);

            if (average_type == EDBM_CLNOR_AVERAGE_LOOP) {
              const int l_index = BM_elem_index_get(l);
              short *clnors = BM_ELEM_CD_GET_VOID_P(l, cd_clnors_offset);
              BKE_lnor_space_custom_data_to_normal(
                  bm->lnor_spacearr->lspacearr[l_index], clnors, wnor);
            }
            else {
              copy_v3_v3(wnor, l->f->no);
            }
            mul_v3_fl(wnor, (1.0f / cur_val) * (1.0f / n_weight));
            add_v3_v3(avg_normal, wnor);
          }

          if (normalize_v3(avg_normal) < CLNORS_VALID_VEC_LEN) {
            /* If avg normal is nearly 0, set clnor to default value. */
            zero_v3(avg_normal);
          }
          while ((l = BLI_SMALLSTACK_POP(loops))) {
            const int l_index = BM_elem_index_get(l);
            short *clnors = BM_ELEM_CD_GET_VOID_P(l, cd_clnors_offset);
            BKE_lnor_space_custom_normal_to_data(
                bm->lnor_spacearr->lspacearr[l_index], avg_normal, clnors);
          }
        }
      }
    } while ((l_curr = l_curr->next) != l_first);
  }

  BLI_heapsimple_free(loop_weight, NULL);
  EDBM_update_generic(em, true, false);

  return OPERATOR_FINISHED;
}

static bool average_normals_draw_check_prop(PointerRNA *ptr,
                                            PropertyRNA *prop,
                                            void *UNUSED(user_data))
{
  const char *prop_id = RNA_property_identifier(prop);
  const int average_type = RNA_enum_get(ptr, "average_type");

  /* Only show weight/threshold options in loop average type. */
  if (STREQ(prop_id, "weight")) {
    return (average_type == EDBM_CLNOR_AVERAGE_LOOP);
  }
  else if (STREQ(prop_id, "threshold")) {
    return (average_type == EDBM_CLNOR_AVERAGE_LOOP);
  }

  /* Else, show it! */
  return true;
}

static void edbm_average_normals_ui(bContext *C, wmOperator *op)
{
  uiLayout *layout = op->layout;
  wmWindowManager *wm = CTX_wm_manager(C);
  PointerRNA ptr;

  RNA_pointer_create(&wm->id, op->type->srna, op->properties, &ptr);

  /* Main auto-draw call */
  uiDefAutoButsRNA(layout, &ptr, average_normals_draw_check_prop, NULL, NULL, '\0', false);
}

void MESH_OT_average_normals(struct wmOperatorType *ot)
{
  /* identifiers */
  ot->name = "Average Normals";
  ot->description = "Average custom normals of selected vertices";
  ot->idname = "MESH_OT_average_normals";

  /* api callbacks */
  ot->exec = edbm_average_normals_exec;
  ot->poll = ED_operator_editmesh_auto_smooth;
  ot->ui = edbm_average_normals_ui;

  /* flags */
  ot->flag = OPTYPE_REGISTER | OPTYPE_UNDO;

  ot->prop = RNA_def_enum(ot->srna,
                          "average_type",
                          average_method_items,
                          EDBM_CLNOR_AVERAGE_LOOP,
                          "Type",
                          "Averaging method");

  RNA_def_int(ot->srna, "weight", 50, 1, 100, "Weight", "Weight applied per face", 1, 100);

  RNA_def_float(ot->srna,
                "threshold",
                0.01f,
                0,
                10,
                "Threshold",
                "Threshold value for different weights to be considered equal",
                0,
                5);
}

/********************** Custom Normal Interface Tools **********************/

enum {
  EDBM_CLNOR_TOOLS_COPY = 1,
  EDBM_CLNOR_TOOLS_PASTE = 2,
  EDBM_CLNOR_TOOLS_MULTIPLY = 3,
  EDBM_CLNOR_TOOLS_ADD = 4,
  EDBM_CLNOR_TOOLS_RESET = 5,
};

static EnumPropertyItem normal_vector_tool_items[] = {
    {EDBM_CLNOR_TOOLS_COPY, "COPY", 0, "Copy Normal", "Copy normal to buffer"},
    {EDBM_CLNOR_TOOLS_PASTE, "PASTE", 0, "Paste Normal", "Paste normal from buffer"},
    {EDBM_CLNOR_TOOLS_ADD, "ADD", 0, "Add Normal", "Add normal vector with selection"},
    {EDBM_CLNOR_TOOLS_MULTIPLY,
     "MULTIPLY",
     0,
     "Multiply Normal",
     "Multiply normal vector with selection"},
    {EDBM_CLNOR_TOOLS_RESET,
     "RESET",
     0,
     "Reset Normal",
     "Reset buffer and/or normal of selected element"},
    {0, NULL, 0, NULL, NULL},
};

static int edbm_normals_tools_exec(bContext *C, wmOperator *op)
{
  Object *obedit = CTX_data_edit_object(C);
  Scene *scene = CTX_data_scene(C);
  BMEditMesh *em = BKE_editmesh_from_object(obedit);
  BMesh *bm = em->bm;

  const int mode = RNA_enum_get(op->ptr, "mode");
  const bool absolute = RNA_boolean_get(op->ptr, "absolute");

  BKE_editmesh_lnorspace_update(em);
  BMLoopNorEditDataArray *lnors_ed_arr = BM_loop_normal_editdata_array_init(bm);
  BMLoopNorEditData *lnor_ed = lnors_ed_arr->lnor_editdata;

  float *normal_vector = scene->toolsettings->normal_vector;

  switch (mode) {
    case EDBM_CLNOR_TOOLS_COPY:
      if (bm->totfacesel != 1 && lnors_ed_arr->totloop != 1 && bm->totvertsel != 1) {
        BKE_report(op->reports,
                   RPT_ERROR,
                   "Can only copy one custom normal, vertex normal or face normal");
        BM_loop_normal_editdata_array_free(lnors_ed_arr);
        return OPERATOR_CANCELLED;
      }
      if (lnors_ed_arr->totloop == 1) {
        copy_v3_v3(scene->toolsettings->normal_vector, lnors_ed_arr->lnor_editdata->nloc);
      }
      else if (bm->totfacesel == 1) {
        BMFace *f;
        BMIter fiter;
        BM_ITER_MESH (f, &fiter, bm, BM_FACES_OF_MESH) {
          if (BM_elem_flag_test(f, BM_ELEM_SELECT)) {
            copy_v3_v3(scene->toolsettings->normal_vector, f->no);
          }
        }
      }
      else {
        /* 'Vertex' normal, i.e. common set of loop normals on the same vertex,
         * only if they are all the same. */
        bool are_same_lnors = true;
        for (int i = 0; i < lnors_ed_arr->totloop; i++, lnor_ed++) {
          if (!compare_v3v3(lnors_ed_arr->lnor_editdata->nloc, lnor_ed->nloc, 1e-4f)) {
            are_same_lnors = false;
          }
        }
        if (are_same_lnors) {
          copy_v3_v3(scene->toolsettings->normal_vector, lnors_ed_arr->lnor_editdata->nloc);
        }
      }
      break;

    case EDBM_CLNOR_TOOLS_PASTE:
      if (!absolute) {
        if (normalize_v3(normal_vector) < CLNORS_VALID_VEC_LEN) {
          /* If normal is nearly 0, do nothing. */
          break;
        }
      }
      for (int i = 0; i < lnors_ed_arr->totloop; i++, lnor_ed++) {
        if (absolute) {
          float abs_normal[3];
          copy_v3_v3(abs_normal, lnor_ed->loc);
          negate_v3(abs_normal);
          add_v3_v3(abs_normal, normal_vector);

          if (normalize_v3(abs_normal) < CLNORS_VALID_VEC_LEN) {
            /* If abs normal is nearly 0, set clnor to initial value. */
            copy_v3_v3(abs_normal, lnor_ed->niloc);
          }
          BKE_lnor_space_custom_normal_to_data(
              bm->lnor_spacearr->lspacearr[lnor_ed->loop_index], abs_normal, lnor_ed->clnors_data);
        }
        else {
          BKE_lnor_space_custom_normal_to_data(bm->lnor_spacearr->lspacearr[lnor_ed->loop_index],
                                               normal_vector,
                                               lnor_ed->clnors_data);
        }
      }
      break;

    case EDBM_CLNOR_TOOLS_MULTIPLY:
      for (int i = 0; i < lnors_ed_arr->totloop; i++, lnor_ed++) {
        mul_v3_v3(lnor_ed->nloc, normal_vector);

        if (normalize_v3(lnor_ed->nloc) < CLNORS_VALID_VEC_LEN) {
          /* If abs normal is nearly 0, set clnor to initial value. */
          copy_v3_v3(lnor_ed->nloc, lnor_ed->niloc);
        }
        BKE_lnor_space_custom_normal_to_data(bm->lnor_spacearr->lspacearr[lnor_ed->loop_index],
                                             lnor_ed->nloc,
                                             lnor_ed->clnors_data);
      }
      break;

    case EDBM_CLNOR_TOOLS_ADD:
      for (int i = 0; i < lnors_ed_arr->totloop; i++, lnor_ed++) {
        add_v3_v3(lnor_ed->nloc, normal_vector);

        if (normalize_v3(lnor_ed->nloc) < CLNORS_VALID_VEC_LEN) {
          /* If abs normal is nearly 0, set clnor to initial value. */
          copy_v3_v3(lnor_ed->nloc, lnor_ed->niloc);
        }
        BKE_lnor_space_custom_normal_to_data(bm->lnor_spacearr->lspacearr[lnor_ed->loop_index],
                                             lnor_ed->nloc,
                                             lnor_ed->clnors_data);
      }
      break;

    case EDBM_CLNOR_TOOLS_RESET:
      zero_v3(normal_vector);
      for (int i = 0; i < lnors_ed_arr->totloop; i++, lnor_ed++) {
        BKE_lnor_space_custom_normal_to_data(bm->lnor_spacearr->lspacearr[lnor_ed->loop_index],
                                             normal_vector,
                                             lnor_ed->clnors_data);
      }
      break;

    default:
      BLI_assert(0);
      break;
  }

  BM_loop_normal_editdata_array_free(lnors_ed_arr);

  EDBM_update_generic(em, true, false);
  return OPERATOR_FINISHED;
}

static bool normals_tools_draw_check_prop(PointerRNA *ptr,
                                          PropertyRNA *prop,
                                          void *UNUSED(user_data))
{
  const char *prop_id = RNA_property_identifier(prop);
  const int mode = RNA_enum_get(ptr, "mode");

  /* Only show absolute option in paste mode. */
  if (STREQ(prop_id, "absolute")) {
    return (mode == EDBM_CLNOR_TOOLS_PASTE);
  }

  /* Else, show it! */
  return true;
}

static void edbm_normals_tools_ui(bContext *C, wmOperator *op)
{
  uiLayout *layout = op->layout;
  wmWindowManager *wm = CTX_wm_manager(C);
  PointerRNA ptr;

  RNA_pointer_create(&wm->id, op->type->srna, op->properties, &ptr);

  /* Main auto-draw call */
  uiDefAutoButsRNA(layout, &ptr, normals_tools_draw_check_prop, NULL, NULL, '\0', false);
}

void MESH_OT_normals_tools(struct wmOperatorType *ot)
{
  /* identifiers */
  ot->name = "Normals Vector Tools";
  ot->description = "Custom normals tools using Normal Vector of UI";
  ot->idname = "MESH_OT_normals_tools";

  /* api callbacks */
  ot->exec = edbm_normals_tools_exec;
  ot->poll = ED_operator_editmesh_auto_smooth;
  ot->ui = edbm_normals_tools_ui;

  /* flags */
  ot->flag = OPTYPE_REGISTER | OPTYPE_UNDO;

  ot->prop = RNA_def_enum(ot->srna,
                          "mode",
                          normal_vector_tool_items,
                          EDBM_CLNOR_TOOLS_COPY,
                          "Mode",
                          "Mode of tools taking input from Interface");
  RNA_def_property_flag(ot->prop, PROP_HIDDEN);

  RNA_def_boolean(ot->srna,
                  "absolute",
                  false,
                  "Absolute Coordinates",
                  "Copy Absolute coordinates or Normal vector");
}

static int edbm_set_normals_from_faces_exec(bContext *C, wmOperator *op)
{
  ViewLayer *view_layer = CTX_data_view_layer(C);
  uint objects_len = 0;
  Object **objects = BKE_view_layer_array_from_objects_in_edit_mode_unique_data(
      view_layer, CTX_wm_view3d(C), &objects_len);

  for (uint ob_index = 0; ob_index < objects_len; ob_index++) {
    Object *obedit = objects[ob_index];
    BMEditMesh *em = BKE_editmesh_from_object(obedit);
    BMesh *bm = em->bm;
    BMFace *f;
    BMVert *v;
    BMEdge *e;
    BMLoop *l;
    BMIter fiter, viter, eiter, liter;

    const bool keep_sharp = RNA_boolean_get(op->ptr, "keep_sharp");

    BKE_editmesh_lnorspace_update(em);

    float(*vnors)[3] = MEM_callocN(sizeof(*vnors) * bm->totvert, __func__);
    BM_ITER_MESH (f, &fiter, bm, BM_FACES_OF_MESH) {
      if (BM_elem_flag_test(f, BM_ELEM_SELECT)) {
        BM_ITER_ELEM (v, &viter, f, BM_VERTS_OF_FACE) {
          const int v_index = BM_elem_index_get(v);
          add_v3_v3(vnors[v_index], f->no);
        }
      }
    }
    for (int i = 0; i < bm->totvert; i++) {
      if (!is_zero_v3(vnors[i]) && normalize_v3(vnors[i]) < CLNORS_VALID_VEC_LEN) {
        zero_v3(vnors[i]);
      }
    }

    BLI_bitmap *loop_set = BLI_BITMAP_NEW(bm->totloop, __func__);
    const int cd_clnors_offset = CustomData_get_offset(&bm->ldata, CD_CUSTOMLOOPNORMAL);

    BM_ITER_MESH (f, &fiter, bm, BM_FACES_OF_MESH) {
      BM_ITER_ELEM (e, &eiter, f, BM_EDGES_OF_FACE) {
        if (!keep_sharp ||
            (BM_elem_flag_test(e, BM_ELEM_SMOOTH) && BM_elem_flag_test(e, BM_ELEM_SELECT))) {
          BM_ITER_ELEM (v, &viter, e, BM_VERTS_OF_EDGE) {
            l = BM_face_vert_share_loop(f, v);
            const int l_index = BM_elem_index_get(l);
            const int v_index = BM_elem_index_get(l->v);

            if (!is_zero_v3(vnors[v_index])) {
              short *clnors = BM_ELEM_CD_GET_VOID_P(l, cd_clnors_offset);
              BKE_lnor_space_custom_normal_to_data(
                  bm->lnor_spacearr->lspacearr[l_index], vnors[v_index], clnors);

              if (bm->lnor_spacearr->lspacearr[l_index]->flags & MLNOR_SPACE_IS_SINGLE) {
                BLI_BITMAP_ENABLE(loop_set, l_index);
              }
              else {
                LinkNode *loops = bm->lnor_spacearr->lspacearr[l_index]->loops;
                for (; loops; loops = loops->next) {
                  BLI_BITMAP_ENABLE(loop_set, BM_elem_index_get((BMLoop *)loops->link));
                }
              }
            }
          }
        }
      }
    }

    int v_index;
    BM_ITER_MESH_INDEX (v, &viter, bm, BM_VERTS_OF_MESH, v_index) {
      BM_ITER_ELEM (l, &liter, v, BM_LOOPS_OF_VERT) {
        if (BLI_BITMAP_TEST(loop_set, BM_elem_index_get(l))) {
          const int loop_index = BM_elem_index_get(l);
          short *clnors = BM_ELEM_CD_GET_VOID_P(l, cd_clnors_offset);
          BKE_lnor_space_custom_normal_to_data(
              bm->lnor_spacearr->lspacearr[loop_index], vnors[v_index], clnors);
        }
      }
    }

    MEM_freeN(loop_set);
    MEM_freeN(vnors);
    EDBM_update_generic(em, true, false);
  }

  return OPERATOR_FINISHED;
}

void MESH_OT_set_normals_from_faces(struct wmOperatorType *ot)
{
  /* identifiers */
  ot->name = "Set Normals From Faces";
  ot->description = "Set the custom normals from the selected faces ones";
  ot->idname = "MESH_OT_set_normals_from_faces";

  /* api callbacks */
  ot->exec = edbm_set_normals_from_faces_exec;
  ot->poll = ED_operator_editmesh_auto_smooth;

  /* flags */
  ot->flag = OPTYPE_REGISTER | OPTYPE_UNDO;

  RNA_def_boolean(ot->srna, "keep_sharp", 0, "Keep Sharp Edges", "Do not set sharp edges to face");
}

static int edbm_smoothen_normals_exec(bContext *C, wmOperator *op)
{
  Object *obedit = CTX_data_edit_object(C);
  BMEditMesh *em = BKE_editmesh_from_object(obedit);
  BMesh *bm = em->bm;
  BMFace *f;
  BMLoop *l;
  BMIter fiter, liter;

  BKE_editmesh_lnorspace_update(em);
  BMLoopNorEditDataArray *lnors_ed_arr = BM_loop_normal_editdata_array_init(bm);

  float(*smooth_normal)[3] = MEM_callocN(sizeof(*smooth_normal) * lnors_ed_arr->totloop, __func__);

  /* This is weird choice of operation, taking all loops of faces of current vertex... Could lead to some rather
   * far away loops weighting as much as very close ones (topologically speaking), with complex polygons.
   * Using topological distance here (rather than geometrical one) makes sense imho, but would rather go with
   * a more consistent and flexible code, we could even add max topological distance to take into account,
   * and a weighting curve...
   * Would do that later though, think for now we can live with that choice. --mont29 */
  BMLoopNorEditData *lnor_ed = lnors_ed_arr->lnor_editdata;
  for (int i = 0; i < lnors_ed_arr->totloop; i++, lnor_ed++) {
    l = lnor_ed->loop;
    float loop_normal[3];

    BM_ITER_ELEM (f, &fiter, l->v, BM_FACES_OF_VERT) {
      BMLoop *l_other;
      BM_ITER_ELEM (l_other, &liter, f, BM_LOOPS_OF_FACE) {
        const int l_index_other = BM_elem_index_get(l_other);
        short *clnors = BM_ELEM_CD_GET_VOID_P(l_other, lnors_ed_arr->cd_custom_normal_offset);
        BKE_lnor_space_custom_data_to_normal(
            bm->lnor_spacearr->lspacearr[l_index_other], clnors, loop_normal);
        add_v3_v3(smooth_normal[i], loop_normal);
      }
    }
  }

  const float factor = RNA_float_get(op->ptr, "factor");

  lnor_ed = lnors_ed_arr->lnor_editdata;
  for (int i = 0; i < lnors_ed_arr->totloop; i++, lnor_ed++) {
    float current_normal[3];

    if (normalize_v3(smooth_normal[i]) < CLNORS_VALID_VEC_LEN) {
      /* Skip in case smoothen normal is invalid... */
      continue;
    }

    BKE_lnor_space_custom_data_to_normal(
        bm->lnor_spacearr->lspacearr[lnor_ed->loop_index], lnor_ed->clnors_data, current_normal);

    /* Note: again, this is not true spherical interpolation that normals would need...
     * But it's probably good enough for now. */
    mul_v3_fl(current_normal, 1.0f - factor);
    mul_v3_fl(smooth_normal[i], factor);
    add_v3_v3(current_normal, smooth_normal[i]);

    if (normalize_v3(current_normal) < CLNORS_VALID_VEC_LEN) {
      /* Skip in case smoothen normal is invalid... */
      continue;
    }

    BKE_lnor_space_custom_normal_to_data(
        bm->lnor_spacearr->lspacearr[lnor_ed->loop_index], current_normal, lnor_ed->clnors_data);
  }

  BM_loop_normal_editdata_array_free(lnors_ed_arr);
  MEM_freeN(smooth_normal);

  EDBM_update_generic(em, true, false);

  return OPERATOR_FINISHED;
}

void MESH_OT_smoothen_normals(struct wmOperatorType *ot)
{
  /* identifiers */
  ot->name = "Smoothen Normals";
  ot->description = "Smoothen custom normals based on adjacent vertex normals";
  ot->idname = "MESH_OT_smoothen_normals";

  /* api callbacks */
  ot->exec = edbm_smoothen_normals_exec;
  ot->poll = ED_operator_editmesh_auto_smooth;

  /* flags */
  ot->flag = OPTYPE_REGISTER | OPTYPE_UNDO;

  RNA_def_float(ot->srna,
                "factor",
                0.5f,
                0.0f,
                1.0f,
                "Factor",
                "Specifies weight of smooth vs original normal",
                0.0f,
                1.0f);
}

/********************** Weighted Normal Modifier Face Strength **********************/

static int edbm_mod_weighted_strength_exec(bContext *C, wmOperator *op)
{
  Scene *scene = CTX_data_scene(C);
  Object *obedit = CTX_data_edit_object(C);
  BMEditMesh *em = BKE_editmesh_from_object(obedit);
  BMesh *bm = em->bm;
  BMFace *f;
  BMIter fiter;

  BM_select_history_clear(bm);

  const char *layer_id = MOD_WEIGHTEDNORMALS_FACEWEIGHT_CDLAYER_ID;
  int cd_prop_int_index = CustomData_get_named_layer_index(&bm->pdata, CD_PROP_INT, layer_id);
  if (cd_prop_int_index == -1) {
    BM_data_layer_add_named(bm, &bm->pdata, CD_PROP_INT, layer_id);
    cd_prop_int_index = CustomData_get_named_layer_index(&bm->pdata, CD_PROP_INT, layer_id);
  }
  cd_prop_int_index -= CustomData_get_layer_index(&bm->pdata, CD_PROP_INT);
  const int cd_prop_int_offset = CustomData_get_n_offset(
      &bm->pdata, CD_PROP_INT, cd_prop_int_index);

  const int face_strength = scene->toolsettings->face_strength;
  const bool set = RNA_boolean_get(op->ptr, "set");
  BM_mesh_elem_index_ensure(bm, BM_FACE);

  if (set) {
    BM_ITER_MESH (f, &fiter, bm, BM_FACES_OF_MESH) {
      if (BM_elem_flag_test(f, BM_ELEM_SELECT)) {
        int *strength = BM_ELEM_CD_GET_VOID_P(f, cd_prop_int_offset);
        *strength = face_strength;
      }
    }
  }
  else {
    BM_ITER_MESH (f, &fiter, bm, BM_FACES_OF_MESH) {
      int *strength = BM_ELEM_CD_GET_VOID_P(f, cd_prop_int_offset);
      if (*strength == face_strength) {
        BM_face_select_set(bm, f, true);
        BM_select_history_store(bm, f);
      }
      else {
        BM_face_select_set(bm, f, false);
      }
    }
  }

  EDBM_update_generic(em, false, false);
  return OPERATOR_FINISHED;
}

void MESH_OT_mod_weighted_strength(struct wmOperatorType *ot)
{
  /* identifiers */
  ot->name = "Face Strength";
  ot->description = "Set/Get strength of face (used in Weighted Normal modifier)";
  ot->idname = "MESH_OT_mod_weighted_strength";

  /* api callbacks */
  ot->exec = edbm_mod_weighted_strength_exec;
  ot->poll = ED_operator_editmesh_auto_smooth;

  /* flags */
  ot->flag = OPTYPE_REGISTER | OPTYPE_UNDO;

  ot->prop = RNA_def_boolean(ot->srna, "set", 0, "Set value", "Set Value of faces");
  RNA_def_property_flag(ot->prop, PROP_HIDDEN);
}<|MERGE_RESOLUTION|>--- conflicted
+++ resolved
@@ -7521,11 +7521,7 @@
 
 /** \} */
 
-<<<<<<< HEAD
 //#endif  /* WITH_FREESTYLE */
-=======
-#endif /* WITH_FREESTYLE */
->>>>>>> 2a39f259
 
 /********************** Loop normals editing tools modal map. **********************/
 
