/*
 * ***** BEGIN GPL LICENSE BLOCK *****
 *
 * This program is free software; you can redistribute it and/or
 * modify it under the terms of the GNU General Public License
 * as published by the Free Software Foundation; either version 2
 * of the License, or (at your option) any later version.
 *
 * This program is distributed in the hope that it will be useful,
 * but WITHOUT ANY WARRANTY; without even the implied warranty of
 * MERCHANTABILITY or FITNESS FOR A PARTICULAR PURPOSE.  See the
 * GNU General Public License for more details.
 *
 * You should have received a copy of the GNU General Public License
 * along with this program; if not, write to the Free Software Foundation,
 * Inc., 51 Franklin Street, Fifth Floor, Boston, MA 02110-1301, USA.
 *
 * Contributor(s): Blender Foundation, Campbell Barton
 *
 * ***** END GPL LICENSE BLOCK *****
 */

/** \file blender/editors/mesh/editface.c
 *  \ingroup edmesh
 */

#include "MEM_guardedalloc.h"

#include "BLI_blenlib.h"
#include "BLI_math.h"
#include "BLI_bitmap.h"

#include "IMB_imbuf_types.h"
#include "IMB_imbuf.h"

#include "DNA_mesh_types.h"
#include "DNA_object_types.h"

#include "BKE_DerivedMesh.h"
#include "BKE_global.h"
#include "BKE_mesh.h"
#include "BKE_context.h"

#include "BIF_gl.h"

#include "ED_mesh.h"
#include "ED_screen.h"
#include "ED_view3d.h"

#include "WM_api.h"
#include "WM_types.h"

#include "GPU_draw.h"
#include "GPU_buffers.h"

/* own include */

/* copy the face flags, most importantly selection from the mesh to the final derived mesh,
 * use in object mode when selecting faces (while painting) */
void paintface_flush_flags(Object *ob, short flag)
{
	Mesh *me = BKE_mesh_from_object(ob);
	DerivedMesh *dm = ob->derivedFinal;
	MPoly *polys, *mp_orig;
	const int *index_array = NULL;
	int totpoly;
	int i;
	
	BLI_assert((flag & ~(SELECT | ME_HIDE)) == 0);

	if (me == NULL)
		return;

	/* note, call #BKE_mesh_flush_hidden_from_verts_ex first when changing hidden flags */

	/* we could call this directly in all areas that change selection,
	 * since this could become slow for realtime updates (circle-select for eg) */
	if (flag & SELECT) {
		BKE_mesh_flush_select_from_polys(me);
	}

	if (dm == NULL)
		return;

	/* Mesh polys => Final derived polys */

	if ((index_array = CustomData_get_layer(&dm->polyData, CD_ORIGINDEX))) {
		polys = dm->getPolyArray(dm);
		totpoly = dm->getNumPolys(dm);

		/* loop over final derived polys */
		for (i = 0; i < totpoly; i++) {
			if (index_array[i] != ORIGINDEX_NONE) {
				/* Copy flags onto the final derived poly from the original mesh poly */
				mp_orig = me->mpoly + index_array[i];
				polys[i].flag = mp_orig->flag;

			}
		}
	}

	if (flag & ME_HIDE) {
		/* draw-object caches hidden faces, force re-generation T46867 */
		GPU_drawobject_free(dm);
	}

	BKE_mesh_batch_cache_dirty(me, BKE_MESH_BATCH_DIRTY_ALL);
}

void paintface_hide(Object *ob, const bool unselected)
{
	Mesh *me;
	MPoly *mpoly;
	int a;
	
	me = BKE_mesh_from_object(ob);
	if (me == NULL || me->totpoly == 0) return;

	mpoly = me->mpoly;
	a = me->totpoly;
	while (a--) {
		if ((mpoly->flag & ME_HIDE) == 0) {
			if (((mpoly->flag & ME_FACE_SEL) == 0) == unselected) {
				mpoly->flag |= ME_HIDE;
			}
		}

		if (mpoly->flag & ME_HIDE) {
			mpoly->flag &= ~ME_FACE_SEL;
		}
		
		mpoly++;
	}
	
	BKE_mesh_flush_hidden_from_polys(me);

	paintface_flush_flags(ob, SELECT | ME_HIDE);
}


void paintface_reveal(Object *ob, const bool select)
{
	Mesh *me;
	MPoly *mpoly;
	int a;

	me = BKE_mesh_from_object(ob);
	if (me == NULL || me->totpoly == 0) return;

	mpoly = me->mpoly;
	a = me->totpoly;
	while (a--) {
		if (mpoly->flag & ME_HIDE) {
			SET_FLAG_FROM_TEST(mpoly->flag, select, ME_FACE_SEL);
			mpoly->flag &= ~ME_HIDE;
		}
		mpoly++;
	}

	BKE_mesh_flush_hidden_from_polys(me);

	paintface_flush_flags(ob, SELECT | ME_HIDE);
}

/* Set tface seams based on edge data, uses hash table to find seam edges. */

static void select_linked_tfaces_with_seams(Mesh *me, const unsigned int index, const bool select)
{
	MPoly *mp;
	MLoop *ml;
	int a, b;
	bool do_it = true;
	bool mark = false;

	BLI_bitmap *edge_tag = BLI_BITMAP_NEW(me->totedge, __func__);
	BLI_bitmap *poly_tag = BLI_BITMAP_NEW(me->totpoly, __func__);

	if (index != (unsigned int)-1) {
		/* only put face under cursor in array */
		mp = &me->mpoly[index];
		BKE_mesh_poly_edgebitmap_insert(edge_tag, mp, me->mloop + mp->loopstart);
		BLI_BITMAP_ENABLE(poly_tag, index);
	}
	else {
		/* fill array by selection */
		mp = me->mpoly;
		for (a = 0; a < me->totpoly; a++, mp++) {
			if (mp->flag & ME_HIDE) {
				/* pass */
			}
			else if (mp->flag & ME_FACE_SEL) {
				BKE_mesh_poly_edgebitmap_insert(edge_tag, mp, me->mloop + mp->loopstart);
				BLI_BITMAP_ENABLE(poly_tag, a);
			}
		}
	}

	while (do_it) {
		do_it = false;

		/* expand selection */
		mp = me->mpoly;
		for (a = 0; a < me->totpoly; a++, mp++) {
			if (mp->flag & ME_HIDE)
				continue;

			if (!BLI_BITMAP_TEST(poly_tag, a)) {
				mark = false;

				ml = me->mloop + mp->loopstart;
				for (b = 0; b < mp->totloop; b++, ml++) {
					if ((me->medge[ml->e].flag & ME_SEAM) == 0) {
						if (BLI_BITMAP_TEST(edge_tag, ml->e)) {
							mark = true;
							break;
						}
					}
				}

				if (mark) {
					BLI_BITMAP_ENABLE(poly_tag, a);
					BKE_mesh_poly_edgebitmap_insert(edge_tag, mp, me->mloop + mp->loopstart);
					do_it = true;
				}
			}
		}
	}

	MEM_freeN(edge_tag);

	for (a = 0, mp = me->mpoly; a < me->totpoly; a++, mp++) {
		if (BLI_BITMAP_TEST(poly_tag, a)) {
			SET_FLAG_FROM_TEST(mp->flag, select, ME_FACE_SEL);
		}
	}

	MEM_freeN(poly_tag);
}

void paintface_select_linked(bContext *C, Object *ob, const int mval[2], const bool select)
{
	Mesh *me;
	unsigned int index = (unsigned int)-1;

	me = BKE_mesh_from_object(ob);
	if (me == NULL || me->totpoly == 0) return;

	if (mval) {
		if (!ED_mesh_pick_face(C, ob, mval, &index, ED_MESH_PICK_DEFAULT_FACE_SIZE)) {
			return;
		}
	}

	select_linked_tfaces_with_seams(me, index, select);

	paintface_flush_flags(ob, SELECT);
}

void paintface_deselect_all_visible(Object *ob, int action, bool flush_flags)
{
	Mesh *me;
	MPoly *mpoly;
	int a;

	me = BKE_mesh_from_object(ob);
	if (me == NULL) return;
	
	if (action == SEL_TOGGLE) {
		action = SEL_SELECT;

		mpoly = me->mpoly;
		a = me->totpoly;
		while (a--) {
			if ((mpoly->flag & ME_HIDE) == 0 && mpoly->flag & ME_FACE_SEL) {
				action = SEL_DESELECT;
				break;
			}
			mpoly++;
		}
	}

	mpoly = me->mpoly;
	a = me->totpoly;
	while (a--) {
		if ((mpoly->flag & ME_HIDE) == 0) {
			switch (action) {
				case SEL_SELECT:
					mpoly->flag |= ME_FACE_SEL;
					break;
				case SEL_DESELECT:
					mpoly->flag &= ~ME_FACE_SEL;
					break;
				case SEL_INVERT:
					mpoly->flag ^= ME_FACE_SEL;
					break;
			}
		}
		mpoly++;
	}

	if (flush_flags) {
		paintface_flush_flags(ob, SELECT);
	}
}

bool paintface_minmax(Object *ob, float r_min[3], float r_max[3])
{
	const Mesh *me;
	const MPoly *mp;
	const MLoop *ml;
	const MVert *mvert;
	int a, b;
	bool ok = false;
	float vec[3], bmat[3][3];

	me = BKE_mesh_from_object(ob);
	if (!me || !me->mloopuv) {
		return ok;
	}
	
	copy_m3_m4(bmat, ob->obmat);

	mvert = me->mvert;
	mp = me->mpoly;
	for (a = me->totpoly; a > 0; a--, mp++) {
		if (mp->flag & ME_HIDE || !(mp->flag & ME_FACE_SEL))
			continue;

		ml = me->mloop + mp->totloop;
		for (b = 0; b < mp->totloop; b++, ml++) {
			mul_v3_m3v3(vec, bmat, mvert[ml->v].co);
			add_v3_v3v3(vec, vec, ob->obmat[3]);
			minmax_v3v3_v3(r_min, r_max, vec);
		}

		ok = true;
	}

	return ok;
}

bool paintface_mouse_select(struct bContext *C, Object *ob, const int mval[2], bool extend, bool deselect, bool toggle)
{
	Mesh *me;
	MPoly *mpoly, *mpoly_sel;
	unsigned int a, index;
	
	/* Get the face under the cursor */
	me = BKE_mesh_from_object(ob);

	if (!ED_mesh_pick_face(C, ob, mval, &index, ED_MESH_PICK_DEFAULT_FACE_SIZE))
		return false;
	
	if (index >= me->totpoly)
		return false;

	mpoly_sel = me->mpoly + index;
	if (mpoly_sel->flag & ME_HIDE) return false;
	
	/* clear flags */
	mpoly = me->mpoly;
	a = me->totpoly;
	if (!extend && !deselect && !toggle) {
		while (a--) {
			mpoly->flag &= ~ME_FACE_SEL;
			mpoly++;
		}
	}
	
	me->act_face = (int)index;

	if (extend) {
		mpoly_sel->flag |= ME_FACE_SEL;
	}
	else if (deselect) {
		mpoly_sel->flag &= ~ME_FACE_SEL;
	}
	else if (toggle) {
		if (mpoly_sel->flag & ME_FACE_SEL)
			mpoly_sel->flag &= ~ME_FACE_SEL;
		else
			mpoly_sel->flag |= ME_FACE_SEL;
	}
	else {
		mpoly_sel->flag |= ME_FACE_SEL;
	}
	
	/* image window redraw */

	paintface_flush_flags(ob, SELECT);
	WM_event_add_notifier(C, NC_GEOM | ND_SELECT, ob->data);
	ED_region_tag_redraw(CTX_wm_region(C)); // XXX - should redraw all 3D views
	return true;
}

int do_paintface_box_select(const struct EvaluationContext *eval_ctx, ViewContext *vc, rcti *rect, bool select, bool extend)
{
	Object *ob = vc->obact;
	Mesh *me;
	MPoly *mpoly;
	struct ImBuf *ibuf;
	unsigned int *rt;
	char *selar;
	int a, index;
	const int size[2] = {
	    BLI_rcti_size_x(rect) + 1,
	    BLI_rcti_size_y(rect) + 1};
	
	me = BKE_mesh_from_object(ob);

	if ((me == NULL) || (me->totpoly == 0) || (size[0] * size[1] <= 0)) {
		return OPERATOR_CANCELLED;
	}

	selar = MEM_callocN(me->totpoly + 1, "selar");

	if (extend == false && select) {
		paintface_deselect_all_visible(vc->obact, SEL_DESELECT, false);

		mpoly = me->mpoly;
		for (a = 1; a <= me->totpoly; a++, mpoly++) {
			if ((mpoly->flag & ME_HIDE) == 0)
				mpoly->flag &= ~ME_FACE_SEL;
		}
	}

	ED_view3d_backbuf_validate(eval_ctx, vc);

	ibuf = IMB_allocImBuf(size[0], size[1], 32, IB_rect);
	rt = ibuf->rect;
	view3d_opengl_read_pixels(vc->ar, rect->xmin, rect->ymin, size[0], size[1], GL_RGBA, GL_UNSIGNED_BYTE,  ibuf->rect);
	if (ENDIAN_ORDER == B_ENDIAN) {
		IMB_convert_rgba_to_abgr(ibuf);
	}
	GPU_select_to_index_array(ibuf->rect, size[0] * size[1]);

	a = size[0] * size[1];
	while (a--) {
		if (*rt) {
			index = *rt;
			if (index <= me->totpoly) {
				selar[index] = 1;
			}
		}
		rt++;
	}

	mpoly = me->mpoly;
	for (a = 1; a <= me->totpoly; a++, mpoly++) {
		if (selar[a]) {
			if (mpoly->flag & ME_HIDE) {
				/* pass */
			}
			else {
				if (select) mpoly->flag |= ME_FACE_SEL;
				else mpoly->flag &= ~ME_FACE_SEL;
			}
		}
	}

	IMB_freeImBuf(ibuf);
	MEM_freeN(selar);

#ifdef __APPLE__	
	glReadBuffer(GL_BACK);
#endif

	paintface_flush_flags(vc->obact, SELECT);

	return OPERATOR_FINISHED;
}


/*  (similar to void paintface_flush_flags(Object *ob))
 * copy the vertex flags, most importantly selection from the mesh to the final derived mesh,
 * use in object mode when selecting vertices (while painting) */
void paintvert_flush_flags(Object *ob)
{
	Mesh *me = BKE_mesh_from_object(ob);
	DerivedMesh *dm = ob->derivedFinal;
	MVert *dm_mvert, *dm_mv;
	const int *index_array = NULL;
	int totvert;
	int i;

	if (me == NULL)
		return;

	/* we could call this directly in all areas that change selection,
	 * since this could become slow for realtime updates (circle-select for eg) */
	BKE_mesh_flush_select_from_verts(me);

	if (dm == NULL)
		return;

	index_array = dm->getVertDataArray(dm, CD_ORIGINDEX);

	dm_mvert = dm->getVertArray(dm);
	totvert = dm->getNumVerts(dm);

	dm_mv = dm_mvert;

	if (index_array) {
		int orig_index;
		for (i = 0; i < totvert; i++, dm_mv++) {
			orig_index = index_array[i];
			if (orig_index != ORIGINDEX_NONE) {
				dm_mv->flag = me->mvert[index_array[i]].flag;
			}
		}
	}
	else {
		for (i = 0; i < totvert; i++, dm_mv++) {
			dm_mv->flag = me->mvert[i].flag;
		}
	}

	BKE_mesh_batch_cache_dirty(me, BKE_MESH_BATCH_DIRTY_ALL);
}
/*  note: if the caller passes false to flush_flags, then they will need to run paintvert_flush_flags(ob) themselves */
void paintvert_deselect_all_visible(Object *ob, int action, bool flush_flags)
{
	Mesh *me;
	MVert *mvert;
	int a;

	me = BKE_mesh_from_object(ob);
	if (me == NULL) return;
	
	if (action == SEL_TOGGLE) {
		action = SEL_SELECT;

		mvert = me->mvert;
		a = me->totvert;
		while (a--) {
			if ((mvert->flag & ME_HIDE) == 0 && mvert->flag & SELECT) {
				action = SEL_DESELECT;
				break;
			}
			mvert++;
		}
	}

	mvert = me->mvert;
	a = me->totvert;
	while (a--) {
		if ((mvert->flag & ME_HIDE) == 0) {
			switch (action) {
				case SEL_SELECT:
					mvert->flag |= SELECT;
					break;
				case SEL_DESELECT:
					mvert->flag &= ~SELECT;
					break;
				case SEL_INVERT:
					mvert->flag ^= SELECT;
					break;
			}
		}
		mvert++;
	}

	/* handle mselect */
	if (action == SEL_SELECT) {
		/* pass */
	}
	else if (ELEM(action, SEL_DESELECT, SEL_INVERT)) {
		BKE_mesh_mselect_clear(me);
	}
	else {
		BKE_mesh_mselect_validate(me);
	}

	if (flush_flags) {
		paintvert_flush_flags(ob);
	}
}

void paintvert_select_ungrouped(Object *ob, bool extend, bool flush_flags)
{
	Mesh *me = BKE_mesh_from_object(ob);
	MVert *mv;
	MDeformVert *dv;
	int a, tot;

	if (me == NULL || me->dvert == NULL) {
		return;
	}

	if (!extend) {
		paintvert_deselect_all_visible(ob, SEL_DESELECT, false);
	}

	dv = me->dvert;
	tot = me->totvert;

	for (a = 0, mv = me->mvert; a < tot; a++, mv++, dv++) {
		if ((mv->flag & ME_HIDE) == 0) {
			if (dv->dw == NULL) {
				/* if null weight then not grouped */
				mv->flag |= SELECT;
			}
		}
	}

	if (flush_flags) {
		paintvert_flush_flags(ob);
	}
<<<<<<< HEAD
}

/* ********************* MESH VERTEX MIRR TOPO LOOKUP *************** */
/* note, this is not the best place for the function to be but moved
 * here for the purpose of syncing with bmesh */

typedef unsigned int MirrTopoHash_t;

typedef struct MirrTopoVert_t {
	MirrTopoHash_t hash;
	int v_index;
} MirrTopoVert_t;

static int mirrtopo_hash_sort(const void *l1, const void *l2)
{
	if      ((MirrTopoHash_t)(intptr_t)l1 > (MirrTopoHash_t)(intptr_t)l2) return 1;
	else if ((MirrTopoHash_t)(intptr_t)l1 < (MirrTopoHash_t)(intptr_t)l2) return -1;
	return 0;
}

static int mirrtopo_vert_sort(const void *v1, const void *v2)
{
	if      (((MirrTopoVert_t *)v1)->hash > ((MirrTopoVert_t *)v2)->hash) return 1;
	else if (((MirrTopoVert_t *)v1)->hash < ((MirrTopoVert_t *)v2)->hash) return -1;
	return 0;
}

bool ED_mesh_mirrtopo_recalc_check(Mesh *me, DerivedMesh *dm, MirrTopoStore_t *mesh_topo_store)
{
	const bool is_editmode = (me->edit_btmesh != NULL);
	int totvert;
	int totedge;

	if (dm) {
		totvert = dm->getNumVerts(dm);
		totedge = dm->getNumEdges(dm);
	}
	else if (me->edit_btmesh) {
		totvert = me->edit_btmesh->bm->totvert;
		totedge = me->edit_btmesh->bm->totedge;
	}
	else {
		totvert = me->totvert;
		totedge = me->totedge;
	}

	if ((mesh_topo_store->index_lookup == NULL) ||
	    (mesh_topo_store->prev_is_editmode != is_editmode) ||
	    (totvert != mesh_topo_store->prev_vert_tot) ||
	    (totedge != mesh_topo_store->prev_edge_tot))
	{
		return true;
	}
	else {
		return false;
	}

}

void ED_mesh_mirrtopo_init(
        Mesh *me, DerivedMesh *dm, MirrTopoStore_t *mesh_topo_store,
        const bool skip_em_vert_array_init)
{
	const bool is_editmode = (me->edit_btmesh != NULL);
	MEdge *medge = NULL, *med;
	BMEditMesh *em = dm ?  NULL : me->edit_btmesh;

	/* editmode*/
	BMEdge *eed;
	BMIter iter;

	int a, last;
	int totvert, totedge;
	int tot_unique = -1, tot_unique_prev = -1;
	int tot_unique_edges = 0, tot_unique_edges_prev;

	MirrTopoHash_t *topo_hash = NULL;
	MirrTopoHash_t *topo_hash_prev = NULL;
	MirrTopoVert_t *topo_pairs;
	MirrTopoHash_t  topo_pass = 1;

	intptr_t *index_lookup; /* direct access to mesh_topo_store->index_lookup */

	/* reallocate if needed */
	ED_mesh_mirrtopo_free(mesh_topo_store);

	mesh_topo_store->prev_is_editmode = is_editmode;

	if (em) {
		BM_mesh_elem_index_ensure(em->bm, BM_VERT);

		totvert = em->bm->totvert;
	}
	else {
		totvert = dm ? dm->getNumVerts(dm) : me->totvert;
	}

	topo_hash = MEM_callocN(totvert * sizeof(MirrTopoHash_t), "TopoMirr");

	/* Initialize the vert-edge-user counts used to detect unique topology */
	if (em) {
		totedge = me->edit_btmesh->bm->totedge;

		BM_ITER_MESH (eed, &iter, em->bm, BM_EDGES_OF_MESH) {
			const int i1 = BM_elem_index_get(eed->v1), i2 = BM_elem_index_get(eed->v2);
			topo_hash[i1]++;
			topo_hash[i2]++;
		}
	}
	else {
		totedge = dm ? dm->getNumEdges(dm) : me->totedge;
		medge = dm ? dm->getEdgeArray(dm) : me->medge;

		for (a = 0, med = medge; a < totedge; a++, med++) {
			const unsigned int i1 = med->v1, i2 = med->v2;
			topo_hash[i1]++;
			topo_hash[i2]++;
		}
	}

	topo_hash_prev = MEM_dupallocN(topo_hash);

	tot_unique_prev = -1;
	tot_unique_edges_prev = -1;
	while (1) {
		/* use the number of edges per vert to give verts unique topology IDs */

		tot_unique_edges = 0;

		/* This can make really big numbers, wrapping around here is fine */
		if (em) {
			BM_ITER_MESH (eed, &iter, em->bm, BM_EDGES_OF_MESH) {
				const int i1 = BM_elem_index_get(eed->v1), i2 = BM_elem_index_get(eed->v2);
				topo_hash[i1] += topo_hash_prev[i2] * topo_pass;
				topo_hash[i2] += topo_hash_prev[i1] * topo_pass;
				tot_unique_edges += (topo_hash[i1] != topo_hash[i2]);
			}
		}
		else {
			for (a = 0, med = medge; a < totedge; a++, med++) {
				const unsigned int i1 = med->v1, i2 = med->v2;
				topo_hash[i1] += topo_hash_prev[i2] * topo_pass;
				topo_hash[i2] += topo_hash_prev[i1] * topo_pass;
				tot_unique_edges += (topo_hash[i1] != topo_hash[i2]);
			}
		}
		memcpy(topo_hash_prev, topo_hash, sizeof(MirrTopoHash_t) * totvert);

		/* sort so we can count unique values */
		qsort(topo_hash_prev, totvert, sizeof(MirrTopoHash_t), mirrtopo_hash_sort);

		tot_unique = 1; /* account for skiping the first value */
		for (a = 1; a < totvert; a++) {
			if (topo_hash_prev[a - 1] != topo_hash_prev[a]) {
				tot_unique++;
			}
		}

		if ((tot_unique <= tot_unique_prev) && (tot_unique_edges <= tot_unique_edges_prev)) {
			/* Finish searching for unique values when 1 loop dosnt give a
			 * higher number of unique values compared to the previous loop */
			break;
		}
		else {
			tot_unique_prev = tot_unique;
			tot_unique_edges_prev = tot_unique_edges;
		}
		/* Copy the hash calculated this iter, so we can use them next time */
		memcpy(topo_hash_prev, topo_hash, sizeof(MirrTopoHash_t) * totvert);

		topo_pass++;
	}

	/* Hash/Index pairs are needed for sorting to find index pairs */
	topo_pairs = MEM_callocN(sizeof(MirrTopoVert_t) * totvert, "MirrTopoPairs");

	/* since we are looping through verts, initialize these values here too */
	index_lookup = MEM_mallocN(totvert * sizeof(*index_lookup), "mesh_topo_lookup");

	if (em) {
		if (skip_em_vert_array_init == false) {
			BM_mesh_elem_table_ensure(em->bm, BM_VERT);
		}
	}

	for (a = 0; a < totvert; a++) {
		topo_pairs[a].hash    = topo_hash[a];
		topo_pairs[a].v_index = a;

		/* initialize lookup */
		index_lookup[a] = -1;
	}

	qsort(topo_pairs, totvert, sizeof(MirrTopoVert_t), mirrtopo_vert_sort);

	last = 0;

	/* Get the pairs out of the sorted hashes, note, totvert+1 means we can use the previous 2,
	 * but you cant ever access the last 'a' index of MirrTopoPairs */
	if (em) {
		BMVert **vtable = em->bm->vtable;
		for (a = 1; a <= totvert; a++) {
			/* printf("I %d %ld %d\n", (a - last), MirrTopoPairs[a].hash, MirrTopoPairs[a].v_indexs); */
			if ((a == totvert) || (topo_pairs[a - 1].hash != topo_pairs[a].hash)) {
				const int match_count = a - last;
				if (match_count == 2) {
					const int j = topo_pairs[a - 1].v_index, k = topo_pairs[a - 2].v_index;
					index_lookup[j] = (intptr_t)vtable[k];
					index_lookup[k] = (intptr_t)vtable[j];
				}
				else if (match_count == 1) {
					/* Center vertex. */
					const int j = topo_pairs[a - 1].v_index;
					index_lookup[j] = (intptr_t)vtable[j];
				}
				last = a;
			}
		}
	}
	else {
		/* same as above, for mesh */
		for (a = 1; a <= totvert; a++) {
			if ((a == totvert) || (topo_pairs[a - 1].hash != topo_pairs[a].hash)) {
				const int match_count = a - last;
				if (match_count == 2) {
					const int j = topo_pairs[a - 1].v_index, k = topo_pairs[a - 2].v_index;
					index_lookup[j] = k;
					index_lookup[k] = j;
				}
				else if (match_count == 1) {
					/* Center vertex. */
					const int j = topo_pairs[a - 1].v_index;
					index_lookup[j] = j;
				}
				last = a;
			}
		}
	}

	MEM_freeN(topo_pairs);
	topo_pairs = NULL;

	MEM_freeN(topo_hash);
	MEM_freeN(topo_hash_prev);

	mesh_topo_store->index_lookup  = index_lookup;
	mesh_topo_store->prev_vert_tot = totvert;
	mesh_topo_store->prev_edge_tot = totedge;
}

void ED_mesh_mirrtopo_free(MirrTopoStore_t *mesh_topo_store)
{
	if (mesh_topo_store->index_lookup) {
		MEM_freeN(mesh_topo_store->index_lookup);
	}
	mesh_topo_store->index_lookup  = NULL;
	mesh_topo_store->prev_vert_tot = -1;
	mesh_topo_store->prev_edge_tot = -1;
=======
>>>>>>> 5de9c8f6
}<|MERGE_RESOLUTION|>--- conflicted
+++ resolved
@@ -606,265 +606,4 @@
 	if (flush_flags) {
 		paintvert_flush_flags(ob);
 	}
-<<<<<<< HEAD
-}
-
-/* ********************* MESH VERTEX MIRR TOPO LOOKUP *************** */
-/* note, this is not the best place for the function to be but moved
- * here for the purpose of syncing with bmesh */
-
-typedef unsigned int MirrTopoHash_t;
-
-typedef struct MirrTopoVert_t {
-	MirrTopoHash_t hash;
-	int v_index;
-} MirrTopoVert_t;
-
-static int mirrtopo_hash_sort(const void *l1, const void *l2)
-{
-	if      ((MirrTopoHash_t)(intptr_t)l1 > (MirrTopoHash_t)(intptr_t)l2) return 1;
-	else if ((MirrTopoHash_t)(intptr_t)l1 < (MirrTopoHash_t)(intptr_t)l2) return -1;
-	return 0;
-}
-
-static int mirrtopo_vert_sort(const void *v1, const void *v2)
-{
-	if      (((MirrTopoVert_t *)v1)->hash > ((MirrTopoVert_t *)v2)->hash) return 1;
-	else if (((MirrTopoVert_t *)v1)->hash < ((MirrTopoVert_t *)v2)->hash) return -1;
-	return 0;
-}
-
-bool ED_mesh_mirrtopo_recalc_check(Mesh *me, DerivedMesh *dm, MirrTopoStore_t *mesh_topo_store)
-{
-	const bool is_editmode = (me->edit_btmesh != NULL);
-	int totvert;
-	int totedge;
-
-	if (dm) {
-		totvert = dm->getNumVerts(dm);
-		totedge = dm->getNumEdges(dm);
-	}
-	else if (me->edit_btmesh) {
-		totvert = me->edit_btmesh->bm->totvert;
-		totedge = me->edit_btmesh->bm->totedge;
-	}
-	else {
-		totvert = me->totvert;
-		totedge = me->totedge;
-	}
-
-	if ((mesh_topo_store->index_lookup == NULL) ||
-	    (mesh_topo_store->prev_is_editmode != is_editmode) ||
-	    (totvert != mesh_topo_store->prev_vert_tot) ||
-	    (totedge != mesh_topo_store->prev_edge_tot))
-	{
-		return true;
-	}
-	else {
-		return false;
-	}
-
-}
-
-void ED_mesh_mirrtopo_init(
-        Mesh *me, DerivedMesh *dm, MirrTopoStore_t *mesh_topo_store,
-        const bool skip_em_vert_array_init)
-{
-	const bool is_editmode = (me->edit_btmesh != NULL);
-	MEdge *medge = NULL, *med;
-	BMEditMesh *em = dm ?  NULL : me->edit_btmesh;
-
-	/* editmode*/
-	BMEdge *eed;
-	BMIter iter;
-
-	int a, last;
-	int totvert, totedge;
-	int tot_unique = -1, tot_unique_prev = -1;
-	int tot_unique_edges = 0, tot_unique_edges_prev;
-
-	MirrTopoHash_t *topo_hash = NULL;
-	MirrTopoHash_t *topo_hash_prev = NULL;
-	MirrTopoVert_t *topo_pairs;
-	MirrTopoHash_t  topo_pass = 1;
-
-	intptr_t *index_lookup; /* direct access to mesh_topo_store->index_lookup */
-
-	/* reallocate if needed */
-	ED_mesh_mirrtopo_free(mesh_topo_store);
-
-	mesh_topo_store->prev_is_editmode = is_editmode;
-
-	if (em) {
-		BM_mesh_elem_index_ensure(em->bm, BM_VERT);
-
-		totvert = em->bm->totvert;
-	}
-	else {
-		totvert = dm ? dm->getNumVerts(dm) : me->totvert;
-	}
-
-	topo_hash = MEM_callocN(totvert * sizeof(MirrTopoHash_t), "TopoMirr");
-
-	/* Initialize the vert-edge-user counts used to detect unique topology */
-	if (em) {
-		totedge = me->edit_btmesh->bm->totedge;
-
-		BM_ITER_MESH (eed, &iter, em->bm, BM_EDGES_OF_MESH) {
-			const int i1 = BM_elem_index_get(eed->v1), i2 = BM_elem_index_get(eed->v2);
-			topo_hash[i1]++;
-			topo_hash[i2]++;
-		}
-	}
-	else {
-		totedge = dm ? dm->getNumEdges(dm) : me->totedge;
-		medge = dm ? dm->getEdgeArray(dm) : me->medge;
-
-		for (a = 0, med = medge; a < totedge; a++, med++) {
-			const unsigned int i1 = med->v1, i2 = med->v2;
-			topo_hash[i1]++;
-			topo_hash[i2]++;
-		}
-	}
-
-	topo_hash_prev = MEM_dupallocN(topo_hash);
-
-	tot_unique_prev = -1;
-	tot_unique_edges_prev = -1;
-	while (1) {
-		/* use the number of edges per vert to give verts unique topology IDs */
-
-		tot_unique_edges = 0;
-
-		/* This can make really big numbers, wrapping around here is fine */
-		if (em) {
-			BM_ITER_MESH (eed, &iter, em->bm, BM_EDGES_OF_MESH) {
-				const int i1 = BM_elem_index_get(eed->v1), i2 = BM_elem_index_get(eed->v2);
-				topo_hash[i1] += topo_hash_prev[i2] * topo_pass;
-				topo_hash[i2] += topo_hash_prev[i1] * topo_pass;
-				tot_unique_edges += (topo_hash[i1] != topo_hash[i2]);
-			}
-		}
-		else {
-			for (a = 0, med = medge; a < totedge; a++, med++) {
-				const unsigned int i1 = med->v1, i2 = med->v2;
-				topo_hash[i1] += topo_hash_prev[i2] * topo_pass;
-				topo_hash[i2] += topo_hash_prev[i1] * topo_pass;
-				tot_unique_edges += (topo_hash[i1] != topo_hash[i2]);
-			}
-		}
-		memcpy(topo_hash_prev, topo_hash, sizeof(MirrTopoHash_t) * totvert);
-
-		/* sort so we can count unique values */
-		qsort(topo_hash_prev, totvert, sizeof(MirrTopoHash_t), mirrtopo_hash_sort);
-
-		tot_unique = 1; /* account for skiping the first value */
-		for (a = 1; a < totvert; a++) {
-			if (topo_hash_prev[a - 1] != topo_hash_prev[a]) {
-				tot_unique++;
-			}
-		}
-
-		if ((tot_unique <= tot_unique_prev) && (tot_unique_edges <= tot_unique_edges_prev)) {
-			/* Finish searching for unique values when 1 loop dosnt give a
-			 * higher number of unique values compared to the previous loop */
-			break;
-		}
-		else {
-			tot_unique_prev = tot_unique;
-			tot_unique_edges_prev = tot_unique_edges;
-		}
-		/* Copy the hash calculated this iter, so we can use them next time */
-		memcpy(topo_hash_prev, topo_hash, sizeof(MirrTopoHash_t) * totvert);
-
-		topo_pass++;
-	}
-
-	/* Hash/Index pairs are needed for sorting to find index pairs */
-	topo_pairs = MEM_callocN(sizeof(MirrTopoVert_t) * totvert, "MirrTopoPairs");
-
-	/* since we are looping through verts, initialize these values here too */
-	index_lookup = MEM_mallocN(totvert * sizeof(*index_lookup), "mesh_topo_lookup");
-
-	if (em) {
-		if (skip_em_vert_array_init == false) {
-			BM_mesh_elem_table_ensure(em->bm, BM_VERT);
-		}
-	}
-
-	for (a = 0; a < totvert; a++) {
-		topo_pairs[a].hash    = topo_hash[a];
-		topo_pairs[a].v_index = a;
-
-		/* initialize lookup */
-		index_lookup[a] = -1;
-	}
-
-	qsort(topo_pairs, totvert, sizeof(MirrTopoVert_t), mirrtopo_vert_sort);
-
-	last = 0;
-
-	/* Get the pairs out of the sorted hashes, note, totvert+1 means we can use the previous 2,
-	 * but you cant ever access the last 'a' index of MirrTopoPairs */
-	if (em) {
-		BMVert **vtable = em->bm->vtable;
-		for (a = 1; a <= totvert; a++) {
-			/* printf("I %d %ld %d\n", (a - last), MirrTopoPairs[a].hash, MirrTopoPairs[a].v_indexs); */
-			if ((a == totvert) || (topo_pairs[a - 1].hash != topo_pairs[a].hash)) {
-				const int match_count = a - last;
-				if (match_count == 2) {
-					const int j = topo_pairs[a - 1].v_index, k = topo_pairs[a - 2].v_index;
-					index_lookup[j] = (intptr_t)vtable[k];
-					index_lookup[k] = (intptr_t)vtable[j];
-				}
-				else if (match_count == 1) {
-					/* Center vertex. */
-					const int j = topo_pairs[a - 1].v_index;
-					index_lookup[j] = (intptr_t)vtable[j];
-				}
-				last = a;
-			}
-		}
-	}
-	else {
-		/* same as above, for mesh */
-		for (a = 1; a <= totvert; a++) {
-			if ((a == totvert) || (topo_pairs[a - 1].hash != topo_pairs[a].hash)) {
-				const int match_count = a - last;
-				if (match_count == 2) {
-					const int j = topo_pairs[a - 1].v_index, k = topo_pairs[a - 2].v_index;
-					index_lookup[j] = k;
-					index_lookup[k] = j;
-				}
-				else if (match_count == 1) {
-					/* Center vertex. */
-					const int j = topo_pairs[a - 1].v_index;
-					index_lookup[j] = j;
-				}
-				last = a;
-			}
-		}
-	}
-
-	MEM_freeN(topo_pairs);
-	topo_pairs = NULL;
-
-	MEM_freeN(topo_hash);
-	MEM_freeN(topo_hash_prev);
-
-	mesh_topo_store->index_lookup  = index_lookup;
-	mesh_topo_store->prev_vert_tot = totvert;
-	mesh_topo_store->prev_edge_tot = totedge;
-}
-
-void ED_mesh_mirrtopo_free(MirrTopoStore_t *mesh_topo_store)
-{
-	if (mesh_topo_store->index_lookup) {
-		MEM_freeN(mesh_topo_store->index_lookup);
-	}
-	mesh_topo_store->index_lookup  = NULL;
-	mesh_topo_store->prev_vert_tot = -1;
-	mesh_topo_store->prev_edge_tot = -1;
-=======
->>>>>>> 5de9c8f6
 }