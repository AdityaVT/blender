/*
 * ***** BEGIN GPL LICENSE BLOCK *****
 *
 * This program is free software; you can redistribute it and/or
 * modify it under the terms of the GNU General Public License
 * as published by the Free Software Foundation; either version 2
 * of the License, or (at your option) any later version. 
 *
 * This program is distributed in the hope that it will be useful,
 * but WITHOUT ANY WARRANTY; without even the implied warranty of
 * MERCHANTABILITY or FITNESS FOR A PARTICULAR PURPOSE.  See the
 * GNU General Public License for more details.
 *
 * You should have received a copy of the GNU General Public License
 * along with this program; if not, write to the Free Software Foundation,
 * Inc., 51 Franklin Street, Fifth Floor, Boston, MA 02110-1301, USA.
 *
 * The Original Code is Copyright (C) 2007 Blender Foundation.
 * All rights reserved.
 *
 * The Original Code is: all of this file.
 *
 * Contributor(s): none yet.
 *
 * ***** END GPL LICENSE BLOCK *****
 */

/** \file blender/editors/space_file/filelist.c
 *  \ingroup spfile
 */


/* global includes */

#include <stdlib.h>
#include <math.h>
#include <string.h>
#include <sys/stat.h>
#include <time.h>

#ifndef WIN32
#  include <unistd.h>
#else
#  include <io.h>
#  include <direct.h>
#endif   
#include "MEM_guardedalloc.h"

#include "BLI_blenlib.h"
#include "BLI_fileops.h"
#include "BLI_fileops_types.h"
#include "BLI_fnmatch.h"
#include "BLI_ghash.h"
#include "BLI_hash_md5.h"
#include "BLI_linklist.h"
#include "BLI_math.h"
#include "BLI_stack.h"
#include "BLI_task.h"
#include "BLI_threads.h"
#include "BLI_utildefines.h"

#ifdef WIN32
#  include "BLI_winstuff.h"
#endif

#include "RNA_types.h"

#include "BKE_asset.h"
#include "BKE_context.h"
#include "BKE_global.h"
#include "BKE_library.h"
#include "BKE_icons.h"
#include "BKE_idcode.h"
#include "BKE_main.h"
#include "BLO_readfile.h"

#include "DNA_space_types.h"

#include "ED_datafiles.h"
#include "ED_fileselect.h"
#include "ED_screen.h"

#include "IMB_imbuf.h"
#include "IMB_imbuf_types.h"
#include "IMB_thumbs.h"

#include "PIL_time.h"

#include "WM_api.h"
#include "WM_types.h"

#include "UI_resources.h"
#include "UI_interface_icons.h"

#include "atomic_ops.h"

#include "filelist.h"


/* ----------------- FOLDERLIST (previous/next) -------------- */

typedef struct FolderList {
	struct FolderList *next, *prev;
	char *foldername;
} FolderList;

ListBase *folderlist_new(void)
{
	ListBase *p = MEM_callocN(sizeof(*p), __func__);
	return p;
}

void folderlist_popdir(struct ListBase *folderlist, char *dir)
{
	const char *prev_dir;
	struct FolderList *folder;
	folder = folderlist->last;

	if (folder) {
		/* remove the current directory */
		MEM_freeN(folder->foldername);
		BLI_freelinkN(folderlist, folder);

		folder = folderlist->last;
		if (folder) {
			prev_dir = folder->foldername;
			BLI_strncpy(dir, prev_dir, FILE_MAXDIR);
		}
	}
	/* delete the folder next or use setdir directly before PREVIOUS OP */
}

void folderlist_pushdir(ListBase *folderlist, const char *dir)
{
	struct FolderList *folder, *previous_folder;
	previous_folder = folderlist->last;

	/* check if already exists */
	if (previous_folder && previous_folder->foldername) {
		if (BLI_path_cmp(previous_folder->foldername, dir) == 0) {
			return;
		}
	}

	/* create next folder element */
	folder = MEM_mallocN(sizeof(*folder), __func__);
	folder->foldername = BLI_strdup(dir);

	/* add it to the end of the list */
	BLI_addtail(folderlist, folder);
}

const char *folderlist_peeklastdir(ListBase *folderlist)
{
	struct FolderList *folder;

	if (!folderlist->last)
		return NULL;

	folder = folderlist->last;
	return folder->foldername;
}

int folderlist_clear_next(struct SpaceFile *sfile)
{
	struct FolderList *folder;

	/* if there is no folder_next there is nothing we can clear */
	if (!sfile->folders_next)
		return 0;

	/* if previous_folder, next_folder or refresh_folder operators are executed it doesn't clear folder_next */
	folder = sfile->folders_prev->last;
	if ((!folder) || (BLI_path_cmp(folder->foldername, sfile->params->dir) == 0))
		return 0;

	/* eventually clear flist->folders_next */
	return 1;
}

/* not listbase itself */
void folderlist_free(ListBase *folderlist)
{
	if (folderlist) {
		FolderList *folder;
		for (folder = folderlist->first; folder; folder = folder->next)
			MEM_freeN(folder->foldername);
		BLI_freelistN(folderlist);
	}
}

ListBase *folderlist_duplicate(ListBase *folderlist)
{
	
	if (folderlist) {
		ListBase *folderlistn = MEM_callocN(sizeof(*folderlistn), __func__);
		FolderList *folder;
		
		BLI_duplicatelist(folderlistn, folderlist);
		
		for (folder = folderlistn->first; folder; folder = folder->next) {
			folder->foldername = MEM_dupallocN(folder->foldername);
		}
		return folderlistn;
	}
	return NULL;
}


/* ------------------FILELIST------------------------ */

typedef struct FileListInternEntry {
	struct FileListInternEntry *next, *prev;

	char uuid[16];  /* ASSET_UUID_LENGTH */

	int typeflag;  /* eFileSel_File_Types */
	int blentype;  /* ID type, in case typeflag has FILE_TYPE_BLENDERLIB set. */

	char *relpath;
	char *name;  /* not striclty needed, but used during sorting, avoids to have to recompute it there... */

	BLI_stat_t st;
} FileListInternEntry;

typedef struct FileListIntern {
	ListBase entries;  /* FileListInternEntry items. */
	FileListInternEntry **filtered;

	char curr_uuid[16];  /* Used to generate uuid during internal listing. */
} FileListIntern;

#define FILELIST_ENTRYCACHESIZE_DEFAULT 1024  /* Keep it a power of two! */
typedef struct FileListEntryCache {
	size_t size;  /* The size of the cache... */

	int flags;

	/* Block cache: all entries between start and end index. used for part of the list on diplay. */
	FileDirEntry **block_entries;
	int block_start_index, block_end_index, block_center_index, block_cursor;

	/* Misc cache: random indices, FIFO behavior.
	 * Note: Not 100% sure we actually need that, time will say. */
	int misc_cursor;
	int *misc_entries_indices;
	GHash *misc_entries;

	/* Allows to quickly get a cached entry from its UUID. */
	GHash *uuids;

	/* Previews handling. */
	TaskPool *previews_pool;
	ThreadQueue *previews_todo;
	ThreadQueue *previews_done;
	double previews_timestamp;
	int previews_pending;
} FileListEntryCache;

/* FileListCache.flags */
enum {
	FLC_IS_INIT              = 1 << 0,
	FLC_PREVIEWS_ACTIVE      = 1 << 1,
};

typedef struct FileListEntryPreview {
	char path[FILE_MAX];
	unsigned int flags;
	int index;
	ImBuf *img;
} FileListEntryPreview;

typedef struct FileListFilter {
	unsigned int filter;
	unsigned int filter_id;
	char filter_glob[64];
	char filter_search[66];  /* + 2 for heading/trailing implicit '*' wildcards. */
	short flags;
} FileListFilter;

/* FileListFilter.flags */
enum {
	FLF_HIDE_DOT     = 1 << 0,
	FLF_HIDE_PARENT  = 1 << 1,
	FLF_HIDE_LIB_DIR = 1 << 2,
};

typedef struct FileList {
	FileDirEntryArr filelist;

	AssetEngine *ae;

	short prv_w;
	short prv_h;

	short flags;

	short sort;

	FileListFilter filter_data;

	struct FileListIntern filelist_intern;

	struct FileListEntryCache filelist_cache;

	/* We need to keep those info outside of actual filelist items, because those are no more persistent
	 * (only generated on demand, and freed as soon as possible).
	 * Persistent part (mere list of paths + stat info) is kept as small as possible, and filebrowser-agnostic.
	 */
	GHash *selection_state;

	short max_recursion;
	short recursion_level;

	struct BlendHandle *libfiledata;

	/* Set given path as root directory, may change given string in place to a valid value. */
	void (*checkdirf)(struct FileList *, char *);

	/* Fill filelist (to be called by read job). */
	void (*read_jobf)(struct FileList *, const char *, short *, short *, float *, ThreadMutex *);

	/* Filter an entry of current filelist. */
	bool (*filterf)(struct FileListInternEntry *, const char *, FileListFilter *);
} FileList;

/* FileList.flags */
enum {
	FL_FORCE_RESET    = 1 << 0,
	FL_IS_READY       = 1 << 1,
	FL_IS_PENDING     = 1 << 2,
	FL_NEED_SORTING   = 1 << 3,
	FL_NEED_FILTERING = 1 << 4,
};

#define SPECIAL_IMG_SIZE 48
#define SPECIAL_IMG_ROWS 4
#define SPECIAL_IMG_COLS 4

enum {
	SPECIAL_IMG_FOLDER      = 0,
	SPECIAL_IMG_PARENT      = 1,
	SPECIAL_IMG_REFRESH     = 2,
	SPECIAL_IMG_BLENDFILE   = 3,
	SPECIAL_IMG_SOUNDFILE   = 4,
	SPECIAL_IMG_MOVIEFILE   = 5,
	SPECIAL_IMG_PYTHONFILE  = 6,
	SPECIAL_IMG_TEXTFILE    = 7,
	SPECIAL_IMG_FONTFILE    = 8,
	SPECIAL_IMG_UNKNOWNFILE = 9,
	SPECIAL_IMG_LOADING     = 10,
	SPECIAL_IMG_BACKUP      = 11,
	SPECIAL_IMG_MAX
};

static ImBuf *gSpecialFileImages[SPECIAL_IMG_MAX];


static void filelist_readjob_main(struct FileList *, const char *, short *, short *, float *, ThreadMutex *);
static void filelist_readjob_lib(struct FileList *, const char *, short *, short *, float *, ThreadMutex *);
static void filelist_readjob_dir(struct FileList *, const char *, short *, short *, float *, ThreadMutex *);

/* helper, could probably go in BKE actually? */
static int groupname_to_code(const char *group);
static unsigned int groupname_to_filter_id(const char *group);

static void filelist_filter_clear(FileList *filelist);
static void filelist_cache_clear(FileListEntryCache *cache, size_t new_size);

/* ********** Sort helpers ********** */

static int compare_direntry_generic(const FileListInternEntry *entry1, const FileListInternEntry *entry2)
{
	/* type is equal to stat.st_mode */

	if (entry1->typeflag & FILE_TYPE_DIR) {
	    if (entry2->typeflag & FILE_TYPE_DIR) {
			/* If both entries are tagged as dirs, we make a 'sub filter' that shows first the real dirs,
			 * then libs (.blend files), then categories in libs. */
			if (entry1->typeflag & FILE_TYPE_BLENDERLIB) {
				if (!(entry2->typeflag & FILE_TYPE_BLENDERLIB)) {
					return 1;
				}
			}
			else if (entry2->typeflag & FILE_TYPE_BLENDERLIB) {
				return -1;
			}
			else if (entry1->typeflag & (FILE_TYPE_BLENDER | FILE_TYPE_BLENDER_BACKUP)) {
				if (!(entry2->typeflag & (FILE_TYPE_BLENDER | FILE_TYPE_BLENDER_BACKUP))) {
					return 1;
				}
			}
			else if (entry2->typeflag & (FILE_TYPE_BLENDER | FILE_TYPE_BLENDER_BACKUP)) {
				return -1;
			}
		}
		else {
			return -1;
		}
	}
	else if (entry2->typeflag & FILE_TYPE_DIR) {
	    return 1;
	}

	/* make sure "." and ".." are always first */
	if (FILENAME_IS_CURRENT(entry1->relpath)) return -1;
	if (FILENAME_IS_CURRENT(entry2->relpath)) return 1;
	if (FILENAME_IS_PARENT(entry1->relpath)) return -1;
	if (FILENAME_IS_PARENT(entry2->relpath)) return 1;
	
	return 0;
}

static int compare_name(void *UNUSED(user_data), const void *a1, const void *a2)
{
	const FileListInternEntry *entry1 = a1;
	const FileListInternEntry *entry2 = a2;
	char *name1, *name2;
	int ret;

	if ((ret = compare_direntry_generic(entry1, entry2))) {
		return ret;
	}

	name1 = entry1->name;
	name2 = entry2->name;

	return BLI_natstrcmp(name1, name2);
}

static int compare_date(void *UNUSED(user_data), const void *a1, const void *a2)
{
	const FileListInternEntry *entry1 = a1;
	const FileListInternEntry *entry2 = a2;
	char *name1, *name2;
	int64_t time1, time2;
	int ret;

	if ((ret = compare_direntry_generic(entry1, entry2))) {
		return ret;
	}
	
	time1 = (int64_t)entry1->st.st_mtime;
	time2 = (int64_t)entry2->st.st_mtime;
	if (time1 < time2) return 1;
	if (time1 > time2) return -1;

	name1 = entry1->name;
	name2 = entry2->name;

	return BLI_natstrcmp(name1, name2);
}

static int compare_size(void *UNUSED(user_data), const void *a1, const void *a2)
{
	const FileListInternEntry *entry1 = a1;
	const FileListInternEntry *entry2 = a2;
	char *name1, *name2;
	uint64_t size1, size2;
	int ret;

	if ((ret = compare_direntry_generic(entry1, entry2))) {
		return ret;
	}
	
	size1 = entry1->st.st_size;
	size2 = entry2->st.st_size;
	if (size1 < size2) return 1;
	if (size1 > size2) return -1;

	name1 = entry1->name;
	name2 = entry2->name;

	return BLI_natstrcmp(name1, name2);
}

static int compare_extension(void *UNUSED(user_data), const void *a1, const void *a2)
{
	const FileListInternEntry *entry1 = a1;
	const FileListInternEntry *entry2 = a2;
	char *name1, *name2;
	int ret;

	if ((ret = compare_direntry_generic(entry1, entry2))) {
		return ret;
	}

	if ((entry1->typeflag & FILE_TYPE_BLENDERLIB) && !(entry2->typeflag & FILE_TYPE_BLENDERLIB)) return -1;
	if (!(entry1->typeflag & FILE_TYPE_BLENDERLIB) && (entry2->typeflag & FILE_TYPE_BLENDERLIB)) return 1;
	if ((entry1->typeflag & FILE_TYPE_BLENDERLIB) && (entry2->typeflag & FILE_TYPE_BLENDERLIB)) {
		if ((entry1->typeflag & FILE_TYPE_DIR) && !(entry2->typeflag & FILE_TYPE_DIR)) return 1;
		if (!(entry1->typeflag & FILE_TYPE_DIR) && (entry2->typeflag & FILE_TYPE_DIR)) return -1;
		if (entry1->blentype < entry2->blentype) return -1;
		if (entry1->blentype > entry2->blentype) return 1;
	}
	else {
		const char *sufix1, *sufix2;

		if (!(sufix1 = strstr(entry1->relpath, ".blend.gz")))
			sufix1 = strrchr(entry1->relpath, '.');
		if (!(sufix2 = strstr(entry2->relpath, ".blend.gz")))
			sufix2 = strrchr(entry2->relpath, '.');
		if (!sufix1) sufix1 = "";
		if (!sufix2) sufix2 = "";

		if ((ret = BLI_strcasecmp(sufix1, sufix2))) {
			return ret;
		}
	}

	name1 = entry1->name;
	name2 = entry2->name;

	return BLI_natstrcmp(name1, name2);
}

static bool filelist_need_sorting(struct FileList *filelist)
{
	return (((filelist->flags & FL_NEED_SORTING) || (filelist->ae && (filelist->ae->flag & AE_DIRTY_SORTING))) &&
	        (filelist->sort != FILE_SORT_NONE));
}

static void filelist_need_sorting_clear(struct FileList *filelist)
{
	filelist->flags &= ~FL_NEED_SORTING;
	if (filelist->ae) {
		filelist->ae->flag &= ~AE_DIRTY_SORTING;
	}
}

void filelist_setsorting(struct FileList *filelist, const short sort)
{
	if (filelist->sort != sort) {
		filelist->sort = sort;
		filelist->flags |= FL_NEED_SORTING;
	}
}

/* ********** Filter helpers ********** */

static bool is_hidden_file(const char *filename, FileListFilter *filter)
{
	char *sep = (char *)BLI_last_slash(filename);
	bool is_hidden = false;

	if (filter->flags & FLF_HIDE_DOT) {
		if (filename[0] == '.' && filename[1] != '.' && filename[1] != '\0') {
			is_hidden = true; /* ignore .file */
		}
		else {
			int len = strlen(filename);
			if ((len > 0) && (filename[len - 1] == '~')) {
				is_hidden = true;  /* ignore file~ */
			}
		}
	}
	if (!is_hidden && (filter->flags & FLF_HIDE_PARENT)) {
		if (filename[0] == '.' && filename[1] == '.' && filename[2] == '\0') {
			is_hidden = true; /* ignore .. */
		}
	}
	if (!is_hidden && ((filename[0] == '.') && (filename[1] == '\0'))) {
		is_hidden = true; /* ignore . */
	}
	/* filename might actually be a piece of path, in which case we have to check all its parts. */
	if (!is_hidden && sep) {
		char tmp_filename[FILE_MAX_LIBEXTRA];

		BLI_strncpy(tmp_filename, filename, sizeof(tmp_filename));
		sep = tmp_filename + (sep - filename);
		while (sep) {
			BLI_assert(sep[1] != '\0');
			if (is_hidden_file(sep + 1, filter)) {
				is_hidden = true;
				break;
			}
			*sep = '\0';
			sep = (char *)BLI_last_slash(tmp_filename);
		}
	}
	return is_hidden;
}

static bool is_filtered_file(FileListInternEntry *file, const char *UNUSED(root), FileListFilter *filter)
{
	bool is_filtered = !is_hidden_file(file->relpath, filter);

	if (is_filtered && filter->filter && !FILENAME_IS_CURRPAR(file->relpath)) {
		if (file->typeflag & FILE_TYPE_DIR) {
			if (file->typeflag & (FILE_TYPE_BLENDERLIB | FILE_TYPE_BLENDER | FILE_TYPE_BLENDER_BACKUP)) {
				if (!(filter->filter & (FILE_TYPE_BLENDER | FILE_TYPE_BLENDER_BACKUP))) {
					is_filtered = false;
				}
			}
			else {
				if (!(filter->filter & FILE_TYPE_FOLDER)) {
					is_filtered = false;
				}
			}
		}
		else {
			if (!(file->typeflag & filter->filter)) {
				is_filtered = false;
			}
		}
		if (is_filtered && (filter->filter_search[0] != '\0')) {
			if (fnmatch(filter->filter_search, file->relpath, FNM_CASEFOLD) != 0) {
				is_filtered = false;
			}
		}
	}

	return is_filtered;
}

static bool is_filtered_lib(FileListInternEntry *file, const char *root, FileListFilter *filter)
{
	bool is_filtered;
	char path[FILE_MAX_LIBEXTRA], dir[FILE_MAXDIR], *group, *name;

	BLI_join_dirfile(path, sizeof(path), root, file->relpath);

	if (BLO_library_path_explode(path, dir, &group, &name)) {
		is_filtered = !is_hidden_file(file->relpath, filter);
		if (is_filtered && filter->filter && !FILENAME_IS_CURRPAR(file->relpath)) {
			if (file->typeflag & FILE_TYPE_DIR) {
				if (file->typeflag & (FILE_TYPE_BLENDERLIB | FILE_TYPE_BLENDER | FILE_TYPE_BLENDER_BACKUP)) {
					if (!(filter->filter & (FILE_TYPE_BLENDER | FILE_TYPE_BLENDER_BACKUP))) {
						is_filtered = false;
					}
				}
				else {
					if (!(filter->filter & FILE_TYPE_FOLDER)) {
						is_filtered = false;
					}
				}
			}
			if (is_filtered && group) {
				if (!name && (filter->flags & FLF_HIDE_LIB_DIR)) {
					is_filtered = false;
				}
				else {
					unsigned int filter_id = groupname_to_filter_id(group);
					if (!(filter_id & filter->filter_id)) {
						is_filtered = false;
					}
				}
			}
			if (is_filtered && (filter->filter_search[0] != '\0')) {
				if (fnmatch(filter->filter_search, file->relpath, FNM_CASEFOLD) != 0) {
					is_filtered = false;
				}
			}
		}
	}
	else {
		is_filtered = is_filtered_file(file, root, filter);
	}

	return is_filtered;
}

static bool is_filtered_main(FileListInternEntry *file, const char *UNUSED(dir), FileListFilter *filter)
{
	return !is_hidden_file(file->relpath, filter);
}

static void filelist_filter_clear(FileList *filelist)
{
	filelist->flags |= FL_NEED_FILTERING;
}

static bool filelist_need_filtering(struct FileList *filelist)
{
	return ((filelist->flags & FL_NEED_FILTERING) || (filelist->ae && (filelist->ae->flag & AE_DIRTY_FILTER)));
}

static void filelist_need_filtering_clear(struct FileList *filelist)
{
	filelist->flags &= ~FL_NEED_FILTERING;
	if (filelist->ae) {
		filelist->ae->flag &= ~AE_DIRTY_FILTER;
	}
}

void filelist_setfilter_options(FileList *filelist, const bool hide_dot, const bool hide_parent,
                                const unsigned int filter, const unsigned int filter_id,
                                const char *filter_glob, const char *filter_search)
{
	bool update = false;

	if (((filelist->filter_data.flags & FLF_HIDE_DOT) != 0) != (hide_dot != 0)) {
		filelist->filter_data.flags ^= FLF_HIDE_DOT;
		update = true;
	}
	if (((filelist->filter_data.flags & FLF_HIDE_PARENT) != 0) != (hide_parent != 0)) {
		filelist->filter_data.flags ^= FLF_HIDE_PARENT;
		update = true;
	}
	if ((filelist->filter_data.filter != filter) || (filelist->filter_data.filter_id != filter_id)) {
		filelist->filter_data.filter = filter;
		filelist->filter_data.filter_id = filter_id;
		update = true;
	}
	if (!STREQ(filelist->filter_data.filter_glob, filter_glob)) {
		BLI_strncpy(filelist->filter_data.filter_glob, filter_glob, sizeof(filelist->filter_data.filter_glob));
		update = true;
	}
	if ((BLI_strcmp_ignore_pad(filelist->filter_data.filter_search, filter_search, '*') != 0)) {
		BLI_strncpy_ensure_pad(filelist->filter_data.filter_search, filter_search, '*',
		                       sizeof(filelist->filter_data.filter_search));
		update = true;
	}

	if (update) {
		/* And now, free filtered data so that we know we have to filter again. */
		filelist_filter_clear(filelist);
	}
}


void filelist_sort_filter(struct FileList *filelist, FileSelectParams *params)
{
	if (filelist->ae) {
		if (filelist->ae->type->sort_filter) {
			const bool need_sorting = filelist_need_sorting(filelist);
			const bool need_filtering = filelist_need_filtering(filelist);
			const bool changed = filelist->ae->type->sort_filter(
			                         filelist->ae, need_sorting, need_filtering, params, &filelist->filelist);
			printf("%s: changed: %d\n", __func__, changed);
			if (changed) {
				filelist_cache_clear(&filelist->filelist_cache, filelist->filelist_cache.size);
			}
		}
	}
	else {
		if (filelist_need_sorting(filelist)) {
			switch (filelist->sort) {
				case FILE_SORT_ALPHA:
					BLI_listbase_sort_r(&filelist->filelist_intern.entries, compare_name, NULL);
					break;
				case FILE_SORT_TIME:
					BLI_listbase_sort_r(&filelist->filelist_intern.entries, compare_date, NULL);
					break;
				case FILE_SORT_SIZE:
					BLI_listbase_sort_r(&filelist->filelist_intern.entries, compare_size, NULL);
					break;
				case FILE_SORT_EXTENSION:
					BLI_listbase_sort_r(&filelist->filelist_intern.entries, compare_extension, NULL);
					break;
				case FILE_SORT_NONE:  /* Should never reach this point! */
				default:
					BLI_assert(0);
			}

			filelist_filter_clear(filelist);
		}

		if (filelist_need_filtering(filelist)) {
			int num_filtered = 0;
			const int num_files = filelist->filelist.nbr_entries;
			FileListInternEntry **filtered_tmp, *file;

			if (filelist->filelist.nbr_entries == 0) {
				return;
			}

			filelist->filter_data.flags &= ~FLF_HIDE_LIB_DIR;
			if (filelist->max_recursion) {
				/* Never show lib ID 'categories' directories when we are in 'flat' mode, unless
				 * root path is a blend file. */
				char dir[FILE_MAXDIR];
				if (!filelist_islibrary(filelist, dir, NULL)) {
					filelist->filter_data.flags |= FLF_HIDE_LIB_DIR;
				}
			}

			filtered_tmp = MEM_mallocN(sizeof(*filtered_tmp) * (size_t)num_files, __func__);

			/* Filter remap & count how many files are left after filter in a single loop. */
			for (file = filelist->filelist_intern.entries.first; file; file = file->next) {
				if (filelist->filterf(file, filelist->filelist.root, &filelist->filter_data)) {
					filtered_tmp[num_filtered++] = file;
				}
			}

			if (filelist->filelist_intern.filtered) {
				MEM_freeN(filelist->filelist_intern.filtered);
			}
			filelist->filelist_intern.filtered = MEM_mallocN(sizeof(*filelist->filelist_intern.filtered) * (size_t)num_filtered,
															 __func__);
			memcpy(filelist->filelist_intern.filtered, filtered_tmp,
				   sizeof(*filelist->filelist_intern.filtered) * (size_t)num_filtered);
			filelist->filelist.nbr_entries_filtered = num_filtered;
		//	printf("Filetered: %d over %d entries\n", num_filtered, filelist->filelist.nbr_entries);

			filelist_cache_clear(&filelist->filelist_cache, filelist->filelist_cache.size);

			MEM_freeN(filtered_tmp);
		}
	}

	filelist_need_sorting_clear(filelist);
	filelist_need_filtering_clear(filelist);
}


/* ********** Icon/image helpers ********** */

void filelist_init_icons(void)
{
	short x, y, k;
	ImBuf *bbuf;
	ImBuf *ibuf;

	BLI_assert(G.background == false);

#ifdef WITH_HEADLESS
	bbuf = NULL;
#else
	bbuf = IMB_ibImageFromMemory((unsigned char *)datatoc_prvicons_png, datatoc_prvicons_png_size, IB_rect, NULL, "<splash>");
#endif
	if (bbuf) {
		for (y = 0; y < SPECIAL_IMG_ROWS; y++) {
			for (x = 0; x < SPECIAL_IMG_COLS; x++) {
				int tile = SPECIAL_IMG_COLS * y + x;
				if (tile < SPECIAL_IMG_MAX) {
					ibuf = IMB_allocImBuf(SPECIAL_IMG_SIZE, SPECIAL_IMG_SIZE, 32, IB_rect);
					for (k = 0; k < SPECIAL_IMG_SIZE; k++) {
						memcpy(&ibuf->rect[k * SPECIAL_IMG_SIZE], &bbuf->rect[(k + y * SPECIAL_IMG_SIZE) * SPECIAL_IMG_SIZE * SPECIAL_IMG_COLS + x * SPECIAL_IMG_SIZE], SPECIAL_IMG_SIZE * sizeof(int));
					}
					gSpecialFileImages[tile] = ibuf;
				}
			}
		}
		IMB_freeImBuf(bbuf);
	}
}

void filelist_free_icons(void)
{
	int i;

	BLI_assert(G.background == false);

	for (i = 0; i < SPECIAL_IMG_MAX; ++i) {
		IMB_freeImBuf(gSpecialFileImages[i]);
		gSpecialFileImages[i] = NULL;
	}
}

void filelist_imgsize(struct FileList *filelist, short w, short h)
{
	filelist->prv_w = w;
	filelist->prv_h = h;
}

static FileDirEntry *filelist_geticon_get_file(struct FileList *filelist, const int index)
{
	BLI_assert(G.background == false);

	return filelist_file(filelist, index);
}

ImBuf *filelist_getimage(struct FileList *filelist, const int index)
{
	FileDirEntry *file = filelist_geticon_get_file(filelist, index);

	return file->image;
}

static ImBuf *filelist_geticon_image_ex(const unsigned int typeflag, const char *relpath)
{
	ImBuf *ibuf = NULL;

	if (typeflag & FILE_TYPE_DIR) {
		if (FILENAME_IS_PARENT(relpath)) {
			ibuf = gSpecialFileImages[SPECIAL_IMG_PARENT];
		}
		else if (FILENAME_IS_CURRENT(relpath)) {
			ibuf = gSpecialFileImages[SPECIAL_IMG_REFRESH];
		}
		else {
			ibuf = gSpecialFileImages[SPECIAL_IMG_FOLDER];
		}
	}
	else if (typeflag & FILE_TYPE_BLENDER) {
		ibuf = gSpecialFileImages[SPECIAL_IMG_BLENDFILE];
	}
	else if (typeflag & FILE_TYPE_BLENDERLIB) {
		ibuf = gSpecialFileImages[SPECIAL_IMG_UNKNOWNFILE];
	}
	else if (typeflag & (FILE_TYPE_MOVIE)) {
		ibuf = gSpecialFileImages[SPECIAL_IMG_MOVIEFILE];
	}
	else if (typeflag & FILE_TYPE_SOUND) {
		ibuf = gSpecialFileImages[SPECIAL_IMG_SOUNDFILE];
	}
	else if (typeflag & FILE_TYPE_PYSCRIPT) {
		ibuf = gSpecialFileImages[SPECIAL_IMG_PYTHONFILE];
	}
	else if (typeflag & FILE_TYPE_FTFONT) {
		ibuf = gSpecialFileImages[SPECIAL_IMG_FONTFILE];
	}
	else if (typeflag & FILE_TYPE_TEXT) {
		ibuf = gSpecialFileImages[SPECIAL_IMG_TEXTFILE];
	}
	else if (typeflag & FILE_TYPE_IMAGE) {
		ibuf = gSpecialFileImages[SPECIAL_IMG_LOADING];
	}
	else if (typeflag & FILE_TYPE_BLENDER_BACKUP) {
		ibuf = gSpecialFileImages[SPECIAL_IMG_BACKUP];
	}
	else {
		ibuf = gSpecialFileImages[SPECIAL_IMG_UNKNOWNFILE];
	}

	return ibuf;
}

ImBuf *filelist_geticon_image(struct FileList *filelist, const int index)
{
	FileDirEntry *file = filelist_geticon_get_file(filelist, index);

	return filelist_geticon_image_ex(file->typeflag, file->relpath);
}

static int filelist_geticon_ex(
        const int typeflag, const int blentype, const char *relpath, const bool is_main, const bool ignore_libdir)
{
	if ((typeflag & FILE_TYPE_DIR) && !(ignore_libdir && (typeflag & (FILE_TYPE_BLENDERLIB | FILE_TYPE_BLENDER)))) {
		if (FILENAME_IS_PARENT(relpath)) {
			return is_main ? ICON_FILE_PARENT : ICON_NONE;
		}
		else if (typeflag & FILE_TYPE_APPLICATIONBUNDLE) {
			return ICON_UGLYPACKAGE;
		}
		else if (typeflag & FILE_TYPE_BLENDER) {
			return ICON_FILE_BLEND;
		}
		else if (is_main) {
			/* Do not return icon for folders if icons are not 'main' draw type (e.g. when used over previews). */
			return ICON_FILE_FOLDER;
		}
	}

	if (typeflag & FILE_TYPE_BLENDER)
		return ICON_FILE_BLEND;
	else if (typeflag & FILE_TYPE_BLENDER_BACKUP)
		return ICON_FILE_BACKUP;
	else if (typeflag & FILE_TYPE_IMAGE)
		return ICON_FILE_IMAGE;
	else if (typeflag & FILE_TYPE_MOVIE)
		return ICON_FILE_MOVIE;
	else if (typeflag & FILE_TYPE_PYSCRIPT)
		return ICON_FILE_SCRIPT;
	else if (typeflag & FILE_TYPE_SOUND)
		return ICON_FILE_SOUND;
	else if (typeflag & FILE_TYPE_FTFONT)
		return ICON_FILE_FONT;
	else if (typeflag & FILE_TYPE_BTX)
		return ICON_FILE_BLANK;
	else if (typeflag & FILE_TYPE_COLLADA)
		return ICON_FILE_BLANK;
	else if (typeflag & FILE_TYPE_TEXT)
		return ICON_FILE_TEXT;
	else if (typeflag & FILE_TYPE_BLENDERLIB) {
		const int ret = UI_idcode_icon_get(blentype);
		if (ret != ICON_NONE) {
			return ret;
		}
	}
	return is_main ? ICON_FILE_BLANK : ICON_NONE;
}

int filelist_geticon(struct FileList *filelist, const int index, const bool is_main)
{
	FileDirEntry *file = filelist_geticon_get_file(filelist, index);

	return filelist_geticon_ex(file->typeflag, file->blentype, file->relpath, is_main, false);
}

/* ********** Main ********** */

static void filelist_checkdir_dir(struct FileList *UNUSED(filelist), char *r_dir)
{
	BLI_make_exist(r_dir);
}

static void filelist_checkdir_lib(struct FileList *UNUSED(filelist), char *r_dir)
{
	char dir[FILE_MAXDIR];
	if (!BLO_library_path_explode(r_dir, dir, NULL, NULL)) {
		/* if not a valid library, we need it to be a valid directory! */
		BLI_make_exist(r_dir);
	}
}

static void filelist_checkdir_main(struct FileList *filelist, char *r_dir)
{
	/* TODO */
	filelist_checkdir_lib(filelist, r_dir);
}

static void filelist_intern_entry_free(FileListInternEntry *entry)
{
	if (entry->relpath) {
		MEM_freeN(entry->relpath);
	}
	if (entry->name) {
		MEM_freeN(entry->name);
	}
	MEM_freeN(entry);
}

static void filelist_intern_free(FileListIntern *filelist_intern)
{
	FileListInternEntry *entry, *entry_next;

	for (entry = filelist_intern->entries.first; entry; entry = entry_next) {
		entry_next = entry->next;
		filelist_intern_entry_free(entry);
	}
	BLI_listbase_clear(&filelist_intern->entries);

	MEM_SAFE_FREE(filelist_intern->filtered);
}

static void filelist_cache_previewf(TaskPool *pool, void *taskdata, int UNUSED(threadid))
{
	FileListEntryCache *cache = taskdata;
	FileListEntryPreview *preview;

//	printf("%s: Start (%d)...\n", __func__, threadid);

	/* Note we wait on queue here. */
	while (!BLI_task_pool_canceled(pool) && (preview = BLI_thread_queue_pop(cache->previews_todo))) {
		ThumbSource source = 0;

//		printf("%s: %d - %s - %p\n", __func__, preview->index, preview->path, preview->img);
		BLI_assert(preview->flags & (FILE_TYPE_IMAGE | FILE_TYPE_MOVIE | FILE_TYPE_FTFONT |
		                             FILE_TYPE_BLENDER | FILE_TYPE_BLENDER_BACKUP | FILE_TYPE_BLENDERLIB));
		if (preview->flags & FILE_TYPE_IMAGE) {
			source = THB_SOURCE_IMAGE;
		}
		else if (preview->flags & (FILE_TYPE_BLENDER | FILE_TYPE_BLENDER_BACKUP | FILE_TYPE_BLENDERLIB)) {
			source = THB_SOURCE_BLEND;
		}
		else if (preview->flags & FILE_TYPE_MOVIE) {
			source = THB_SOURCE_MOVIE;
		}
		else if (preview->flags & FILE_TYPE_FTFONT) {
			source = THB_SOURCE_FONT;
		}

		IMB_thumb_path_lock(preview->path);
		preview->img = IMB_thumb_manage(preview->path, THB_LARGE, source);
		IMB_thumb_path_unlock(preview->path);

		BLI_thread_queue_push(cache->previews_done, preview);
	}

//	printf("%s: End (%d)...\n", __func__, threadid);
}

static void filelist_cache_preview_ensure_running(FileListEntryCache *cache)
{
	if (!cache->previews_pool) {
		TaskScheduler *scheduler = BLI_task_scheduler_get();
		TaskPool *pool;
		int num_tasks = max_ii(2, BLI_system_thread_count() / 2);

		pool = cache->previews_pool = BLI_task_pool_create(scheduler, NULL);
		cache->previews_todo = BLI_thread_queue_init();
		cache->previews_done = BLI_thread_queue_init();

		while (num_tasks--) {
			BLI_task_pool_push(pool, filelist_cache_previewf, cache, false, TASK_PRIORITY_HIGH);
		}
		IMB_thumb_locks_acquire();
	}
	cache->previews_timestamp = 0.0;
}

static void filelist_cache_previews_clear(FileListEntryCache *cache)
{
	FileListEntryPreview *preview;

	if (cache->previews_pool) {
		while ((preview = BLI_thread_queue_pop_timeout(cache->previews_todo, 0))) {
//			printf("%s: TODO %d - %s - %p\n", __func__, preview->index, preview->path, preview->img);
			MEM_freeN(preview);
			cache->previews_pending--;
		}
		while ((preview = BLI_thread_queue_pop_timeout(cache->previews_done, 0))) {
//			printf("%s: DONE %d - %s - %p\n", __func__, preview->index, preview->path, preview->img);
			if (preview->img) {
				IMB_freeImBuf(preview->img);
			}
			MEM_freeN(preview);
			cache->previews_pending--;
		}
	}
//	printf("%s: remaining pending previews: %d\n", __func__, cache->previews_pending);
}

static void filelist_cache_previews_free(FileListEntryCache *cache, const bool set_inactive)
{
	if (cache->previews_pool) {
		BLI_thread_queue_nowait(cache->previews_todo);
		BLI_thread_queue_nowait(cache->previews_done);
		BLI_task_pool_cancel(cache->previews_pool);

		filelist_cache_previews_clear(cache);

		BLI_thread_queue_free(cache->previews_done);
		BLI_thread_queue_free(cache->previews_todo);
		BLI_task_pool_free(cache->previews_pool);
		cache->previews_pool = NULL;
		cache->previews_todo = NULL;
		cache->previews_done = NULL;

		IMB_thumb_locks_release();
	}
	if (set_inactive) {
		cache->flags &= ~FLC_PREVIEWS_ACTIVE;
	}
	BLI_assert(cache->previews_pending == 0);
	cache->previews_timestamp = 0.0;
}

static void filelist_cache_previews_push(FileList *filelist, FileDirEntry *entry, const int index)
{
	FileListEntryCache *cache = &filelist->filelist_cache;

	BLI_assert(cache->flags & FLC_PREVIEWS_ACTIVE);

	if (!entry->image &&
	    !(entry->flags & FILE_ENTRY_INVALID_PREVIEW) &&
		(entry->typeflag & (FILE_TYPE_IMAGE | FILE_TYPE_MOVIE | FILE_TYPE_FTFONT |
	                        FILE_TYPE_BLENDER | FILE_TYPE_BLENDER_BACKUP | FILE_TYPE_BLENDERLIB)))
	{
		FileListEntryPreview *preview = MEM_mallocN(sizeof(*preview), __func__);
		BLI_join_dirfile(preview->path, sizeof(preview->path), filelist->filelist.root, entry->relpath);
		preview->index = index;
		preview->flags = entry->typeflag;
		preview->img = NULL;
//		printf("%s: %d - %s - %p\n", __func__, preview->index, preview->path, preview->img);

		filelist_cache_preview_ensure_running(cache);
		BLI_thread_queue_push(cache->previews_todo, preview);
		cache->previews_pending++;
	}
}

static void filelist_cache_init(FileListEntryCache *cache, size_t cache_size)
{
	cache->block_cursor = cache->block_start_index = cache->block_center_index = cache->block_end_index = 0;
	cache->block_entries = MEM_mallocN(sizeof(*cache->block_entries) * cache_size, __func__);

	cache->misc_entries = BLI_ghash_ptr_new_ex(__func__, cache_size);
	cache->misc_entries_indices = MEM_mallocN(sizeof(*cache->misc_entries_indices) * cache_size, __func__);
	copy_vn_i(cache->misc_entries_indices, cache_size, -1);
	cache->misc_cursor = 0;

	/* XXX This assumes uint is 32 bits and uuid is 128 bits (char[16]), be careful! */
	cache->uuids = BLI_ghash_new_ex(
	                   BLI_ghashutil_uinthash_v4_p, BLI_ghashutil_uinthash_v4_cmp, __func__, cache_size * 2);

	cache->size = cache_size;
	cache->flags = FLC_IS_INIT;
}

static void filelist_cache_free(FileListEntryCache *cache)
{
	if (!(cache->flags & FLC_IS_INIT)) {
		return;
	}

	filelist_cache_previews_free(cache, true);

	/* Note we nearly have nothing to do here, entries are just 'borrowed', not owned by cache... */
	MEM_freeN(cache->block_entries);

	BLI_ghash_free(cache->misc_entries, NULL, NULL);
	MEM_freeN(cache->misc_entries_indices);

	BLI_ghash_free(cache->uuids, NULL, NULL);
}

static void filelist_cache_clear(FileListEntryCache *cache, size_t new_size)
{
	if (!(cache->flags & FLC_IS_INIT)) {
		return;
	}

	filelist_cache_previews_clear(cache);

	/* Note we nearly have nothing to do here, entries are just 'borrowed', not owned by cache... */
	cache->block_cursor = cache->block_start_index = cache->block_center_index = cache->block_end_index = 0;
	if (new_size != cache->size) {
		cache->block_entries = MEM_reallocN(cache->block_entries, sizeof(*cache->block_entries) * new_size);
	}

	BLI_ghash_clear_ex(cache->misc_entries, NULL, NULL, new_size);
	if (new_size != cache->size) {
		cache->misc_entries_indices = MEM_reallocN(cache->misc_entries_indices,
												   sizeof(*cache->misc_entries_indices) * new_size);
	}
	copy_vn_i(cache->misc_entries_indices, new_size, -1);

	BLI_ghash_clear_ex(cache->uuids, NULL, NULL, new_size * 2);

	cache->size = new_size;
}

FileList *filelist_new(short type)
{
	FileList *p = MEM_callocN(sizeof(*p), __func__);

	filelist_cache_init(&p->filelist_cache, FILELIST_ENTRYCACHESIZE_DEFAULT);

	p->selection_state = BLI_ghash_new(BLI_ghashutil_uinthash_v4_p, BLI_ghashutil_uinthash_v4_cmp, __func__);

	switch (type) {
		case FILE_MAIN:
			p->checkdirf = filelist_checkdir_main;
			p->read_jobf = filelist_readjob_main;
			p->filterf = is_filtered_main;
			break;
		case FILE_LOADLIB:
			p->checkdirf = filelist_checkdir_lib;
			p->read_jobf = filelist_readjob_lib;
			p->filterf = is_filtered_lib;
			break;
		default:
			p->checkdirf = filelist_checkdir_dir;
			p->read_jobf = filelist_readjob_dir;
			p->filterf = is_filtered_file;
			break;
	}
	return p;
}

void filelist_clear_ex(struct FileList *filelist, const bool do_cache, const bool do_selection)
{
	if (!filelist) {
		return;
	}

	filelist_filter_clear(filelist);

	if (do_cache) {
		filelist_cache_clear(&filelist->filelist_cache, filelist->filelist_cache.size);
	}

	filelist_intern_free(&filelist->filelist_intern);

	BKE_filedir_entryarr_clear(&filelist->filelist);

	if (do_selection && filelist->selection_state) {
		BLI_ghash_clear(filelist->selection_state, MEM_freeN, NULL);
	}
}

void filelist_clear(struct FileList *filelist)
{
	filelist_clear_ex(filelist, true, true);
}

void filelist_free(struct FileList *filelist)
{
	if (!filelist) {
		printf("Attempting to delete empty filelist.\n");
		return;
	}
	
	filelist_clear_ex(filelist, false, false);  /* No need to clear cache & selection_state, we free them anyway. */
	filelist_cache_free(&filelist->filelist_cache);

	if (filelist->ae) {
		BKE_asset_engine_free(filelist->ae);
		filelist->ae = NULL;
	}

	if (filelist->selection_state) {
		BLI_ghash_free(filelist->selection_state, MEM_freeN, NULL);
		filelist->selection_state = NULL;
	}

	memset(&filelist->filter_data, 0, sizeof(filelist->filter_data));

	filelist->flags &= ~(FL_NEED_SORTING | FL_NEED_FILTERING);
	filelist->sort = FILE_SORT_NONE;
}

void filelist_freelib(struct FileList *filelist)
{
	if (filelist->libfiledata)
		BLO_blendhandle_close(filelist->libfiledata);
	filelist->libfiledata = NULL;
}

AssetEngine *filelist_assetengine_get(struct FileList *filelist)
{
	return filelist->ae;
}

BlendHandle *filelist_lib(struct FileList *filelist)
{
	return filelist->libfiledata;
}

static const char *fileentry_uiname(const char *root, const char *relpath, const int typeflag, char *buff)
{
	char *name = NULL;

	if (typeflag & FILE_TYPE_BLENDERLIB) {
		char abspath[FILE_MAX_LIBEXTRA];
		char *group;

		BLI_join_dirfile(abspath, sizeof(abspath), root, relpath);
		BLO_library_path_explode(abspath, buff, &group, &name);
		if (!name) {
			name = group;
		}
	}
	/* Depending on platforms, 'my_file.blend/..' might be viewed as dir or not... */
	if (!name) {
		if (typeflag & FILE_TYPE_DIR) {
			name = (char *)relpath;
		}
		else {
			name = (char *)BLI_path_basename(relpath);
		}
	}
	BLI_assert(name);

	return name;
}

void filelist_assetengine_set(struct FileList *filelist, struct AssetEngineType *aet)
{
	if (filelist->ae) {
		if (filelist->ae->type == aet) {
			return;
		}
		BKE_asset_engine_free(filelist->ae);
		filelist->ae = NULL;
	}
	else if (!aet) {
		return;
	}

	if (aet) {
		filelist->ae = BKE_asset_engine_create(aet);
	}
	filelist->flags |= FL_FORCE_RESET;
}

AssetEngine *ED_filelist_assetengine_get(SpaceFile *sfile)
{
	return sfile->files->ae;
}

const char *filelist_dir(struct FileList *filelist)
{
	return filelist->filelist.root;
}

/**
 * May modify in place given r_dir, which is expected to be FILE_MAX_LIBEXTRA length.
 */
void filelist_setdir(struct FileList *filelist, char *r_dir)
{
#ifndef NDEBUG
	size_t len = strlen(r_dir);
	BLI_assert((len < FILE_MAX_LIBEXTRA) && ELEM(r_dir[len - 1], SEP, ALTSEP));
#endif

	BLI_cleanup_dir(G.main->name, r_dir);
	BLI_add_slash(r_dir);
	filelist->checkdirf(filelist, r_dir);

	if (!STREQ(filelist->filelist.root, r_dir)) {
		BLI_strncpy(filelist->filelist.root, r_dir, sizeof(filelist->filelist.root));
		printf("%s: Forcing Reset!!!\n", __func__);
		filelist->flags |= FL_FORCE_RESET;
	}
}

void filelist_setrecursion(struct FileList *filelist, const int recursion_level)
{
	if (filelist->max_recursion != recursion_level) {
		filelist->max_recursion = recursion_level;
		filelist->flags |= FL_FORCE_RESET;
	}
}

bool filelist_force_reset(struct FileList *filelist)
{
	return (filelist->flags & FL_FORCE_RESET) != 0;
}

bool filelist_is_ready(struct FileList *filelist)
{
	return (filelist->flags & FL_IS_READY) != 0;
}

bool filelist_pending(struct FileList *filelist)
{
	return (filelist->flags & FL_IS_PENDING) != 0;
}

/**
 * Limited version of full update done by space_file's file_refresh(), to be used by operators and such.
 * Ensures given filelist is ready to be used (i.e. it is filtered and sorted), unless it is tagged for a full refresh.
 */
int filelist_files_ensure(FileList *filelist, FileSelectParams *params)
{
	if (!filelist_force_reset(filelist) || !filelist_empty(filelist)) {
		filelist_sort_filter(filelist, params);
	}

	return filelist->filelist.nbr_entries_filtered;;
}


static FileDirEntry *filelist_file_create_entries_block(FileList *filelist, const int index, const int size);

static FileDirEntry *filelist_file_create_entry(FileList *filelist, const int index)
{
	FileDirEntry *ret;

	if (filelist->ae) {
		ret = filelist_file_create_entries_block(filelist, index, 1);

		BLI_assert(!ret || !ret->next);
	}
	else {
		FileListInternEntry *entry = filelist->filelist_intern.filtered[index];
		FileDirEntryRevision *rev;

		ret = MEM_callocN(sizeof(*ret), __func__);
		rev = MEM_callocN(sizeof(*rev), __func__);

		rev->size = (uint64_t)entry->st.st_size;

		rev->time = (int64_t)entry->st.st_mtime;

		ret->entry = rev;
		ret->relpath = BLI_strdup(entry->relpath);
		ret->name = BLI_strdup(entry->name);
		ret->description = BLI_strdupcat(filelist->filelist.root, entry->relpath);
		memcpy(ret->uuid, entry->uuid, sizeof(ret->uuid));
		ret->blentype = entry->blentype;
		ret->typeflag = entry->typeflag;
	}

	BLI_addtail(&filelist->filelist.entries, ret);
	return ret;
}

static FileDirEntry *filelist_file_create_entries_block(FileList *filelist, const int index, const int size)
{
	FileDirEntry *entry = NULL;
	FileDirEntryArr tmp_arr;
	int i;

	tmp_arr = filelist->filelist;
	BLI_listbase_clear(&tmp_arr.entries);

	if (filelist->ae) {
		if (!filelist->ae->type->entries_block_get) {
			printf("%s: Asset Engine %s does not implement 'entries_block_get'...\n", __func__, filelist->ae->type->name);
			return entry;
		}

		if (!filelist->ae->type->entries_block_get(filelist->ae, index, index + size, &tmp_arr)) {
			printf("%s: Failed to get [%d:%d] from AE %s\n", __func__, index, index + size, filelist->ae->type->name);
			BKE_filedir_entryarr_clear(&tmp_arr);
			return entry;
		}

		for (i = 0, entry = tmp_arr.entries.first; i < size && entry; i++, entry = entry->next) {
			BLI_assert(!BLI_listbase_is_empty(&entry->variants) && entry->nbr_variants);
			BLI_assert(entry->act_variant < entry->nbr_variants);
			if (!entry->name) {
				char buff[FILE_MAX_LIBEXTRA];
				entry->name = BLI_strdup(fileentry_uiname(filelist->filelist.root,
				                                          entry->relpath, entry->typeflag, buff));
			}
			if (!entry->entry) {
				FileDirEntryVariant *variant = BLI_findlink(&entry->variants, entry->act_variant);
				BLI_assert(!BLI_listbase_is_empty(&variant->revisions) && variant->nbr_revisions);
				BLI_assert(variant->act_revision < variant->nbr_revisions);
				entry->entry = BLI_findlink(&variant->revisions, variant->act_revision);
				BLI_assert(entry->entry);
			}
		}

		BLI_assert(i == size && !entry);

		entry = tmp_arr.entries.first;
		/* Using filelist->filelist.entries as owner of that mem! */
		BLI_movelisttolist(&filelist->filelist.entries, &tmp_arr.entries);
	}
#if 0  /* UNUSED */
	else {
		entry = filelist_file_create_entry(filelist, index);
		for (i = 1, idx = index + 1; i < size; i++, idx++) {
			filelist_file_create_entry(filelist, idx);
		}
	}
#endif
	return entry;
}

static void filelist_file_release_entry(FileList *filelist, FileDirEntry *entry)
{
	BLI_remlink(&filelist->filelist.entries, entry);
	BKE_filedir_entry_free(entry);
}

static FileDirEntry *filelist_file_ex(struct FileList *filelist, const int index, const bool use_request)
{
	FileDirEntry *ret = NULL, *old;
	FileListEntryCache *cache = &filelist->filelist_cache;
	const size_t cache_size = cache->size;
	int old_index;

	if ((index < 0) || (index >= filelist->filelist.nbr_entries_filtered)) {
		return ret;
	}

	if (index >= cache->block_start_index && index < cache->block_end_index) {
		const int idx = (index - cache->block_start_index + cache->block_cursor) % cache_size;
		return cache->block_entries[idx];
	}

	if ((ret = BLI_ghash_lookup(cache->misc_entries, SET_INT_IN_POINTER(index)))) {
		return ret;
	}

	if (!use_request) {
		return NULL;
	}

//	printf("requesting file %d (not yet cached)\n", index);

	/* Else, we have to add new entry to 'misc' cache - and possibly make room for it first! */
	ret = filelist_file_create_entry(filelist, index);
	if (ret) {
		old_index = cache->misc_entries_indices[cache->misc_cursor];
		if ((old = BLI_ghash_popkey(cache->misc_entries, SET_INT_IN_POINTER(old_index), NULL))) {
			BLI_ghash_remove(cache->uuids, old->uuid, NULL, NULL);
			filelist_file_release_entry(filelist, old);
		}
		BLI_ghash_insert(cache->misc_entries, SET_INT_IN_POINTER(index), ret);
		BLI_ghash_insert(cache->uuids, ret->uuid, ret);

		cache->misc_entries_indices[cache->misc_cursor] = index;
		cache->misc_cursor = (cache->misc_cursor + 1) % cache_size;

#if 0  /* Actually no, only block cached entries should have preview imho. */
		if (cache->previews_pool) {
			filelist_cache_previews_push(filelist, ret, index);
		}
#endif
	}

	return ret;
}

FileDirEntry *filelist_file(struct FileList *filelist, int index)
{
	return filelist_file_ex(filelist, index, true);
}

int filelist_file_findpath(struct FileList *filelist, const char *filename)
{
	int fidx = -1;
	
	if (filelist->filelist.nbr_entries_filtered < 0) {
		return fidx;
	}

	/* XXX TODO Cache could probably use a ghash on paths too? Not really urgent though.
     *          This is only used to find again renamed entry, annoying but looks hairy to get rid of it currently. */

	for (fidx = 0; fidx < filelist->filelist.nbr_entries_filtered; fidx++) {
		FileListInternEntry *entry = filelist->filelist_intern.filtered[fidx];
		if (STREQ(entry->relpath, filename)) {
			return fidx;
		}
	}

	return -1;
}

FileDirEntry *filelist_entry_find_uuid(struct FileList *filelist, const int uuid[4])
{
	if (filelist->filelist.nbr_entries_filtered < 0) {
		return NULL;
	}

	if (filelist->filelist_cache.uuids) {
		FileDirEntry *entry = BLI_ghash_lookup(filelist->filelist_cache.uuids, uuid);
		if (entry) {
			return entry;
		}
	}

	if (filelist->ae) {
		AssetEngine *engine = filelist->ae;

		if (engine->type->entries_uuid_get) {
			FileDirEntryArr r_entries;
			AssetUUIDList *uuids = MEM_mallocN(sizeof(*uuids), __func__);
			AssetUUID *uuid;
			FileDirEntry *en = NULL;

			uuids->uuids = MEM_callocN(sizeof(*uuids->uuids), __func__);
			uuids->nbr_uuids = 1;
			uuids->asset_engine_version = engine->type->version;
			uuid = &uuids->uuids[0];

			memcpy(uuid->uuid_asset, uuid, sizeof(uuid->uuid_asset));
			/* Variants and revision uuids remain NULL here. */

			if (engine->type->entries_uuid_get(engine, uuids, &r_entries)) {
				en = r_entries.entries.first;
			}

			MEM_freeN(uuids->uuids);
			MEM_freeN(uuids);

			return en;
		}
	}
	else {
		int fidx;

		for (fidx = 0; fidx < filelist->filelist.nbr_entries_filtered; fidx++) {
			FileListInternEntry *entry = filelist->filelist_intern.filtered[fidx];
			if (memcmp(entry->uuid, uuid, sizeof(entry->uuid)) == 0) {
				return filelist_file(filelist, fidx);
			}
		}
	}

	return NULL;
}

void filelist_file_cache_slidingwindow_set(FileList *filelist, size_t window_size)
{
	/* Always keep it power of 2, in [256, 8192] range for now, cache being app. twice bigger than requested window. */
	size_t size = 256;
	window_size *= 2;

	while (size < window_size && size < 8192) {
		size *= 2;
	}

	if (size != filelist->filelist_cache.size) {
		filelist_cache_clear(&filelist->filelist_cache, size);
	}
}

/* Helpers, low-level, they assume cursor + size <= cache_size */
static bool filelist_file_cache_block_create(FileList *filelist, const int start_index, const int size, int cursor)
{
	FileListEntryCache *cache = &filelist->filelist_cache;

	if (filelist->ae) {
		FileDirEntry *entry;
		int i;

		entry = filelist_file_create_entries_block(filelist, start_index, size);

		for (i = 0; i < size; i++, cursor++, entry = entry->next) {
			printf("%d, %p\n", i, entry);
			cache->block_entries[cursor] = entry;
			BLI_ghash_insert(cache->uuids, entry->uuid, entry);
		}
		return true;
	}
	else {
		int i, idx;

		for (i = 0, idx = start_index; i < size; i++, idx++, cursor++) {
			FileDirEntry *entry = filelist_file_create_entry(filelist, idx);
			cache->block_entries[cursor] = entry;
			BLI_ghash_insert(cache->uuids, entry->uuid, entry);
		}
		return true;
	}

	return false;
}

static void filelist_file_cache_block_release(struct FileList *filelist, const int size, int cursor)
{
	FileListEntryCache *cache = &filelist->filelist_cache;
	int i;

	for (i = 0; i < size; i++, cursor++) {
		FileDirEntry *entry = cache->block_entries[cursor];
//		printf("%s: release cacheidx %d (%%p %%s)\n", __func__, cursor/*, cache->block_entries[cursor], cache->block_entries[cursor]->relpath*/);
		BLI_ghash_remove(cache->uuids, entry->uuid, NULL, NULL);
		filelist_file_release_entry(filelist, cache->block_entries[cursor]);

#ifndef NDEBUG
		cache->block_entries[cursor] = NULL;
#endif
	}
}

/* Load in cache all entries "around" given index (as much as block cache may hold). */
bool filelist_file_cache_block(struct FileList *filelist, const int index)
{
	FileListEntryCache *cache = &filelist->filelist_cache;
	const size_t cache_size = cache->size;

	const int nbr_entries = filelist->filelist.nbr_entries_filtered;
	int start_index = max_ii(0, index - (cache_size / 2));
	int end_index = min_ii(nbr_entries, index + (cache_size / 2));
	int i;

	if ((index < 0) || (index >= nbr_entries)) {
//		printf("Wrong index %d ([%d:%d])", index, 0, nbr_entries);
		return false;
	}

	/* Maximize cached range! */
	if ((end_index - start_index) < cache_size) {
		if (start_index == 0) {
			end_index = min_ii(nbr_entries, start_index + cache_size);
		}
		else if (end_index == nbr_entries) {
			start_index = max_ii(0, end_index - cache_size);
		}
	}

	BLI_assert((end_index - start_index) <= cache_size) ;

//	printf("%s: [%d:%d] around index %d (current cache: [%d:%d])\n", __func__,
//	       start_index, end_index, index, cache->block_start_index, cache->block_end_index);

	/* If we have something to (re)cache... */
	if ((start_index != cache->block_start_index) || (end_index != cache->block_end_index)) {
		if ((start_index >= cache->block_end_index) || (end_index <= cache->block_start_index)) {
			int size1 = cache->block_end_index - cache->block_start_index;
			int size2 = 0;
			int idx1 = cache->block_cursor, idx2 = 0;

//			printf("Full Recaching!\n");

			if (cache->flags & FLC_PREVIEWS_ACTIVE) {
				filelist_cache_previews_clear(cache);
			}

			if (idx1 + size1 > cache_size) {
				size2 = idx1 + size1 - cache_size;
				size1 -= size2;
				filelist_file_cache_block_release(filelist, size2, idx2);
			}
			filelist_file_cache_block_release(filelist, size1, idx1);

			cache->block_start_index = cache->block_end_index = cache->block_cursor = 0;

			/* New cached block does not overlap existing one, simple. */
			if (!filelist_file_cache_block_create(filelist, start_index, end_index - start_index, 0)) {
				return false;
			}

			cache->block_start_index = start_index;
			cache->block_end_index = end_index;
		}
		else {
//			printf("Partial Recaching!\n");

			/* At this point, we know we keep part of currently cached entries, so update previews if needed,
			 * and remove everything from working queue - we'll add all newly needed entries at the end. */
			if (cache->flags & FLC_PREVIEWS_ACTIVE) {
				filelist_cache_previews_update(filelist);
				filelist_cache_previews_clear(cache);
			}

//			printf("\tpreview cleaned up...\n");

			if (start_index > cache->block_start_index) {
				int size1 = start_index - cache->block_start_index;
				int size2 = 0;
				int idx1 = cache->block_cursor, idx2 = 0;

//				printf("\tcache releasing: [%d:%d] (%d, %d)\n", cache->block_start_index, cache->block_start_index + size1, cache->block_cursor, size1);

				if (idx1 + size1 > cache_size) {
					size2 = idx1 + size1 - cache_size;
					size1 -= size2;
					filelist_file_cache_block_release(filelist, size2, idx2);
				}
				filelist_file_cache_block_release(filelist, size1, idx1);

				cache->block_cursor = (idx1 + size1 + size2) % cache_size;
				cache->block_start_index = start_index;
			}
			if (end_index < cache->block_end_index) {
				int size1 = cache->block_end_index - end_index;
				int size2 = 0;
				int idx1, idx2 = 0;

//				printf("\tcache releasing: [%d:%d] (%d)\n", cache->block_end_index - size1, cache->block_end_index, cache->block_cursor);

				idx1 = (cache->block_cursor + end_index - cache->block_start_index) % cache_size;
				if (idx1 + size1 > cache_size) {
					size2 = idx1 + size1 - cache_size;
					size1 -= size2;
					filelist_file_cache_block_release(filelist, size2, idx2);
				}
				filelist_file_cache_block_release(filelist, size1, idx1);

				cache->block_end_index = end_index;
			}

//			printf("\tcache cleaned up...\n");

			if (start_index < cache->block_start_index) {
				/* Add (request) needed entries before already cached ones. */
				/* Note: We need some index black magic to wrap around (cycle) inside our cache_size array... */
				int size1 = cache->block_start_index - start_index;
				int size2 = 0;
				int idx1, idx2;

				if (size1 > cache->block_cursor) {
					size2 = size1;
					size1 -= cache->block_cursor;
					size2 -= size1;
					idx2 = 0;
					idx1 = cache_size - size1;
				}
				else {
					idx1 = cache->block_cursor - size1;
				}

				if (size2) {
					if (!filelist_file_cache_block_create(filelist, start_index + size1, size2, idx2)) {
						return false;
					}
				}
				if (!filelist_file_cache_block_create(filelist, start_index, size1, idx1)) {
					return false;
				}

				cache->block_cursor = idx1;
				cache->block_start_index = start_index;
			}
//			printf("\tstart-extended...\n");
			if (end_index > cache->block_end_index) {
				/* Add (request) needed entries after already cached ones. */
				/* Note: We need some index black magic to wrap around (cycle) inside our cache_size array... */
				int size1 = end_index - cache->block_end_index;
				int size2 = 0;
				int idx1, idx2;

				idx1 = (cache->block_cursor + end_index - cache->block_start_index - size1) % cache_size;
				if ((idx1 + size1) > cache_size) {
					size2 = size1;
					size1 = cache_size - idx1;
					size2 -= size1;
					idx2 = 0;
				}

				if (size2) {
					if (!filelist_file_cache_block_create(filelist, end_index - size2, size2, idx2)) {
						return false;
					}
				}
				if (!filelist_file_cache_block_create(filelist, end_index - size1 - size2, size1, idx1)) {
					return false;
				}

				cache->block_end_index = end_index;
			}

//			printf("\tend-extended...\n");
		}
	}
	else if ((cache->block_center_index != index) && (cache->flags & FLC_PREVIEWS_ACTIVE)) {
		/* We try to always preview visible entries first, so 'restart' preview background task. */
		filelist_cache_previews_update(filelist);
		filelist_cache_previews_clear(cache);
	}

//	printf("Re-queueing previews...\n");

	/* Note we try to preview first images around given index - i.e. assumed visible ones. */
	if (cache->flags & FLC_PREVIEWS_ACTIVE) {
		for (i = 0; ((index + i) < end_index) || ((index - i) >= start_index); i++) {
			if ((index - i) >= start_index) {
				const int idx = (cache->block_cursor + (index - start_index) - i) % cache_size;
				filelist_cache_previews_push(filelist, cache->block_entries[idx], index - i);
			}
			if ((index + i) < end_index) {
				const int idx = (cache->block_cursor + (index - start_index) + i) % cache_size;
				filelist_cache_previews_push(filelist, cache->block_entries[idx], index + i);
			}
		}
	}

	cache->block_center_index = index;

//	printf("%s Finished!\n", __func__);

	return true;
}

void filelist_cache_previews_set(FileList *filelist, const bool use_previews)
{
	FileListEntryCache *cache = &filelist->filelist_cache;

	if (use_previews == ((cache->flags & FLC_PREVIEWS_ACTIVE) != 0)) {
		return;
	}
	/* Do not start preview work while listing, gives nasty flickering! */
	else if (use_previews && (filelist->flags & FL_IS_READY)) {
		cache->flags |= FLC_PREVIEWS_ACTIVE;

		BLI_assert((cache->previews_pool == NULL) && (cache->previews_todo == NULL) && (cache->previews_done == NULL));

//		printf("%s: Init Previews...\n", __func__);

		/* No need to populate preview queue here, filelist_file_cache_block() handles this. */
	}
	else {
//		printf("%s: Clear Previews...\n", __func__);

		filelist_cache_previews_free(cache, true);
	}
}

bool filelist_cache_previews_update(FileList *filelist)
{
	FileListEntryCache *cache = &filelist->filelist_cache;
	TaskPool *pool = cache->previews_pool;
	bool changed = false;

	if (!pool) {
		return changed;
	}

//	printf("%s: Update Previews...\n", __func__);

	while (!BLI_thread_queue_is_empty(cache->previews_done)) {
		FileListEntryPreview *preview = BLI_thread_queue_pop(cache->previews_done);

		/* entry might have been removed from cache in the mean while, we do not want to cache it again here. */
		FileDirEntry *entry = filelist_file_ex(filelist, preview->index, false);

//		printf("%s: %d - %s - %p\n", __func__, preview->index, preview->path, preview->img);

		if (preview->img) {
			/* Due to asynchronous process, a preview for a given image may be generated several times, i.e.
			 * entry->image may already be set at this point. */
			if (entry && !entry->image) {
				entry->image = preview->img;
				changed = true;
			}
			else {
				IMB_freeImBuf(preview->img);
			}
		}
		else if (entry) {
			/* We want to avoid re-processing this entry continuously!
			 * Note that, since entries only live in cache, preview will be retried quite often anyway. */
			entry->flags |= FILE_ENTRY_INVALID_PREVIEW;
		}

		MEM_freeN(preview);
		cache->previews_pending--;
		BLI_assert(cache->previews_pending >= 0);
	}

//	printf("%s: Previews pending: %d\n", __func__, cache->previews_pending);
	if (cache->previews_pending == 0) {
		if (cache->previews_timestamp == 0.0) {
			cache->previews_timestamp = PIL_check_seconds_timer();
		}
		else if (PIL_check_seconds_timer() - cache->previews_timestamp > 1.0) {
			/* Preview task is IDLE since more than (approximatively) 1000ms,
			 * kill workers & task for now - they will be automatically restarted when needed. */
//			printf("%s: Inactive preview task, sleeping (%f vs %f)!\n", __func__, PIL_check_seconds_timer(), cache->previews_timestamp);
			filelist_cache_previews_free(cache, false);
		}
	}

	return changed;
}

bool filelist_cache_previews_running(FileList *filelist)
{
	FileListEntryCache *cache = &filelist->filelist_cache;

	return (cache->previews_pool != NULL);
}

/* would recognize .blend as well */
static bool file_is_blend_backup(const char *str)
{
	const size_t a = strlen(str);
	size_t b = 7;
	bool retval = 0;

	if (a == 0 || b >= a) {
		/* pass */
	}
	else {
		const char *loc;
		
		if (a > b + 1)
			b++;
		
		/* allow .blend1 .blend2 .blend32 */
		loc = BLI_strcasestr(str + a - b, ".blend");
		
		if (loc)
			retval = 1;
	}
	
	return (retval);
}

static int path_extension_type(const char *path)
{
	if (BLO_has_bfile_extension(path)) {
		return FILE_TYPE_BLENDER;
	}
	else if (file_is_blend_backup(path)) {
		return FILE_TYPE_BLENDER_BACKUP;
	}
	else if (BLI_testextensie(path, ".app")) {
		return FILE_TYPE_APPLICATIONBUNDLE;
	}
	else if (BLI_testextensie(path, ".py")) {
		return FILE_TYPE_PYSCRIPT;
	}
	else if (BLI_testextensie_n(path, ".txt", ".glsl", ".osl", ".data", NULL)) {
		return FILE_TYPE_TEXT;
	}
	else if (BLI_testextensie_n(path, ".ttf", ".ttc", ".pfb", ".otf", ".otc", NULL)) {
		return FILE_TYPE_FTFONT;
	}
	else if (BLI_testextensie(path, ".btx")) {
		return FILE_TYPE_BTX;
	}
	else if (BLI_testextensie(path, ".dae")) {
		return FILE_TYPE_COLLADA;
	}
	else if (BLI_testextensie_array(path, imb_ext_image) ||
	         (G.have_quicktime && BLI_testextensie_array(path, imb_ext_image_qt)))
	{
		return FILE_TYPE_IMAGE;
	}
	else if (BLI_testextensie(path, ".ogg")) {
		if (IMB_isanim(path)) {
			return FILE_TYPE_MOVIE;
		}
		else {
			return FILE_TYPE_SOUND;
		}
	}
	else if (BLI_testextensie_array(path, imb_ext_movie)) {
		return FILE_TYPE_MOVIE;
	}
	else if (BLI_testextensie_array(path, imb_ext_audio)) {
		return FILE_TYPE_SOUND;
	}
	return 0;
}

static int file_extension_type(const char *dir, const char *relpath)
{
	char path[FILE_MAX];
	BLI_join_dirfile(path, sizeof(path), dir, relpath);
	return path_extension_type(path);
}

int ED_file_extension_icon(const char *path)
{
	int type = path_extension_type(path);
	
	switch (type) {
		case FILE_TYPE_BLENDER:
			return ICON_FILE_BLEND;
		case FILE_TYPE_BLENDER_BACKUP:
			return ICON_FILE_BACKUP;
		case FILE_TYPE_IMAGE:
			return ICON_FILE_IMAGE;
		case FILE_TYPE_MOVIE:
			return ICON_FILE_MOVIE;
		case FILE_TYPE_PYSCRIPT:
			return ICON_FILE_SCRIPT;
		case FILE_TYPE_SOUND:
			return ICON_FILE_SOUND;
		case FILE_TYPE_FTFONT:
			return ICON_FILE_FONT;
		case FILE_TYPE_BTX:
			return ICON_FILE_BLANK;
		case FILE_TYPE_COLLADA:
			return ICON_FILE_BLANK;
		case FILE_TYPE_TEXT:
			return ICON_FILE_TEXT;
		default:
			return ICON_FILE_BLANK;
	}
}

int filelist_empty(struct FileList *filelist)
{
	return (filelist->filelist.nbr_entries == 0);
}

unsigned int filelist_entry_select_set(
        const FileList *filelist, const FileDirEntry *entry, FileSelType select, unsigned int flag, FileCheckType check)
{
	/* Default NULL pointer if not found is fine here! */
	void **es_p = BLI_ghash_lookup_p(filelist->selection_state, entry->uuid);
	unsigned int entry_flag = es_p ? GET_UINT_FROM_POINTER(*es_p) : 0;
	const unsigned int org_entry_flag = entry_flag;

	BLI_assert(entry);
	BLI_assert(ELEM(check, CHECK_DIRS, CHECK_FILES, CHECK_ALL));

	if (((check == CHECK_ALL)) ||
	    ((check == CHECK_DIRS) && (entry->typeflag & FILE_TYPE_DIR)) ||
	    ((check == CHECK_FILES) && !(entry->typeflag & FILE_TYPE_DIR)))
	{
		switch (select) {
			case FILE_SEL_REMOVE:
				entry_flag &= ~flag;
				break;
			case FILE_SEL_ADD:
				entry_flag |= flag;
				break;
			case FILE_SEL_TOGGLE:
				entry_flag ^= flag;
				break;
		}
	}

	if (entry_flag != org_entry_flag) {
		if (es_p) {
			if (entry_flag) {
				*es_p = SET_UINT_IN_POINTER(entry_flag);
			}
			else {
				BLI_ghash_remove(filelist->selection_state, entry->uuid, MEM_freeN, NULL);
			}
		}
		else if (entry_flag) {
			void *key = MEM_mallocN(sizeof(entry->uuid), __func__);
			memcpy(key, entry->uuid, sizeof(entry->uuid));
			BLI_ghash_insert(filelist->selection_state, key, SET_UINT_IN_POINTER(entry_flag));
		}
	}

	return entry_flag;
}

void filelist_entry_select_index_set(FileList *filelist, const int index, FileSelType select, unsigned int flag, FileCheckType check)
{
	FileDirEntry *entry = filelist_file(filelist, index);

	if (entry) {
		filelist_entry_select_set(filelist, entry, select, flag, check);
	}
}

void filelist_entries_select_index_range_set(
        FileList *filelist, FileSelection *sel, FileSelType select, unsigned int flag, FileCheckType check)
{
	/* select all valid files between first and last indicated */
	if ((sel->first >= 0) && (sel->first < filelist->filelist.nbr_entries_filtered) &&
	    (sel->last >= 0) && (sel->last < filelist->filelist.nbr_entries_filtered))
	{
		int current_file;
		for (current_file = sel->first; current_file <= sel->last; current_file++) {
			filelist_entry_select_index_set(filelist, current_file, select, flag, check);
		}
	}
}

unsigned int filelist_entry_select_get(FileList *filelist, FileDirEntry *entry, FileCheckType check)
{
	BLI_assert(entry);
	BLI_assert(ELEM(check, CHECK_DIRS, CHECK_FILES, CHECK_ALL));

	if (((check == CHECK_ALL)) ||
	    ((check == CHECK_DIRS) && (entry->typeflag & FILE_TYPE_DIR)) ||
	    ((check == CHECK_FILES) && !(entry->typeflag & FILE_TYPE_DIR)))
	{
		/* Default NULL pointer if not found is fine here! */
		return GET_UINT_FROM_POINTER(BLI_ghash_lookup(filelist->selection_state, entry->uuid));
	}

	return 0;
}

unsigned int filelist_entry_select_index_get(FileList *filelist, const int index, FileCheckType check)
{
	FileDirEntry *entry = filelist_file(filelist, index);

	if (entry) {
		return filelist_entry_select_get(filelist, entry, check);
	}

	return 0;
}

/**
 * Returns a list of selected entries, if use_ae is set also calls asset engine's load_pre callback.
 * Note first item of returned list shall be used as 'active' file.
 */
FileDirEntryArr *filelist_selection_get(
        FileList *filelist, FileCheckType check, const char *name, AssetUUIDList **r_uuids, const bool use_ae)
{
	FileDirEntryArr *selection;
	GHashIterator *iter = BLI_ghashIterator_new(filelist->selection_state);
	bool done_name = false;

	selection = MEM_callocN(sizeof(*selection), __func__);
	strcpy(selection->root, filelist->filelist.root);

	for (; !BLI_ghashIterator_done(iter); BLI_ghashIterator_step(iter)) {
		const int *uuid = BLI_ghashIterator_getKey(iter);
		FileDirEntry *entry_org = filelist_entry_find_uuid(filelist, uuid);

		BLI_assert(BLI_ghashIterator_getValue(iter));

		if (entry_org &&
		    (((ELEM(check, CHECK_ALL, CHECK_NONE))) ||
		     ((check == CHECK_DIRS) && (entry_org->typeflag & FILE_TYPE_DIR)) ||
		     ((check == CHECK_FILES) && !(entry_org->typeflag & FILE_TYPE_DIR)))) {
			/* Always include 'name' (i.e. given relpath) */
			if (!done_name && STREQ(entry_org->relpath, name)) {
				FileDirEntry *entry_new = BKE_filedir_entry_copy(entry_org);

				/* We add it in head - first entry in this list is always considered 'active' one. */
				BLI_addhead(&selection->entries, entry_new);
				selection->nbr_entries++;
				done_name = true;
			}
			else {
				FileDirEntry *entry_new = BKE_filedir_entry_copy(entry_org);
				BLI_addtail(&selection->entries, entry_new);
				selection->nbr_entries++;
			}
		}
	}

	BLI_ghashIterator_free(iter);

	if (use_ae && filelist->ae) {
		/* This will 'rewrite' selection list, returned paths are expected to be valid! */
		*r_uuids = BKE_asset_engine_load_pre(filelist->ae, selection);
	}
	else {
		*r_uuids = NULL;
	}

	return selection;
}

bool filelist_islibrary(struct FileList *filelist, char *dir, char **group)
{
	return BLO_library_path_explode(filelist->filelist.root, dir, group, NULL);
}

static int groupname_to_code(const char *group)
{
	char buf[BLO_GROUP_MAX];
	char *lslash;

	BLI_assert(group);

	BLI_strncpy(buf, group, sizeof(buf));
	lslash = (char *)BLI_last_slash(buf);
	if (lslash)
		lslash[0] = '\0';

	return buf[0] ? BKE_idcode_from_name(buf) : 0;
}

static unsigned int groupname_to_filter_id(const char *group)
{
	int id_code = groupname_to_code(group);

	return BKE_idcode_to_idfilter(id_code);
}

/*
 * From here, we are in 'Job Context', i.e. have to be careful about sharing stuff between bacground working thread
 * and main one (used by UI among other things).
 */

typedef struct TodoDir {
	int level;
	char *dir;
} TodoDir;

static int filelist_readjob_list_dir(
        const char *root, ListBase *entries, const char *filter_glob,
        const bool do_lib, const char *main_name, const bool skip_currpar)
{
	struct direntry *files;
	int nbr_files, nbr_entries = 0;

	nbr_files = BLI_filelist_dir_contents(root, &files);
	if (files) {
		int i = nbr_files;
		while (i--) {
			FileListInternEntry *entry;

			if (skip_currpar && FILENAME_IS_CURRPAR(files[i].relname)) {
				continue;
			}

			entry = MEM_callocN(sizeof(*entry), __func__);
			entry->relpath = MEM_dupallocN(files[i].relname);
			if (S_ISDIR(files[i].s.st_mode)) {
				entry->typeflag |= FILE_TYPE_DIR;
			}
			entry->st = files[i].s;

			/* Set file type. */
			/* If we are considering .blend files as libs, promote them to directory status! */
			if (do_lib && BLO_has_bfile_extension(entry->relpath)) {
				char name[FILE_MAX];

				entry->typeflag = FILE_TYPE_BLENDER;

				BLI_join_dirfile(name, sizeof(name), root, entry->relpath);

				/* prevent current file being used as acceptable dir */
				if (BLI_path_cmp(main_name, name) != 0) {
					entry->typeflag |= FILE_TYPE_DIR;
				}
			}
			/* Otherwise, do not check extensions for directories! */
			else if (!(entry->typeflag & FILE_TYPE_DIR)) {
				if (filter_glob[0] && BLI_testextensie_glob(entry->relpath, filter_glob)) {
					entry->typeflag = FILE_TYPE_OPERATOR;
				}
				else {
					entry->typeflag = file_extension_type(root, entry->relpath);
				}
			}

			BLI_addtail(entries, entry);
			nbr_entries++;
		}
		BLI_filelist_free(files, nbr_files);
	}
	return nbr_entries;
}

static int filelist_readjob_list_lib(const char *root, ListBase *entries, const bool skip_currpar)
{
	FileListInternEntry *entry;
	LinkNode *ln, *names;
	int i, nnames, idcode = 0, nbr_entries = 0;
	char dir[FILE_MAX], *group;
	bool ok;

	struct BlendHandle *libfiledata = NULL;

	/* name test */
	ok = BLO_library_path_explode(root, dir, &group, NULL);
	if (!ok) {
		return nbr_entries;
	}

	/* there we go */
	libfiledata = BLO_blendhandle_from_file(dir, NULL);
	if (libfiledata == NULL) {
		return nbr_entries;
	}

	/* memory for strings is passed into filelist[i].entry->relpath and freed in BKE_filedir_entry_free. */
	if (group) {
		idcode = groupname_to_code(group);
		names = BLO_blendhandle_get_datablock_names(libfiledata, idcode, &nnames);
	}
	else {
		names = BLO_blendhandle_get_linkable_groups(libfiledata);
		nnames = BLI_linklist_count(names);
	}

	BLO_blendhandle_close(libfiledata);

	if (!skip_currpar) {
		entry = MEM_callocN(sizeof(*entry), __func__);
		entry->relpath = BLI_strdup(FILENAME_PARENT);
		entry->typeflag |= (FILE_TYPE_BLENDERLIB | FILE_TYPE_DIR);
		BLI_addtail(entries, entry);
		nbr_entries++;
	}

	for (i = 0, ln = names; i < nnames; i++, ln = ln->next) {
		const char *blockname = ln->link;

		entry = MEM_callocN(sizeof(*entry), __func__);
		entry->relpath = BLI_strdup(blockname);
		entry->typeflag |= FILE_TYPE_BLENDERLIB;
		if (!(group && idcode)) {
			entry->typeflag |= FILE_TYPE_DIR;
			entry->blentype = groupname_to_code(blockname);
		}
		else {
			entry->blentype = idcode;
		}
		BLI_addtail(entries, entry);
		nbr_entries++;
	}

	BLI_linklist_free(names, free);

	return nbr_entries;
}

#if 0
/* Kept for reference here, in case we want to add back that feature later. We do not need it currently. */
/* Code ***NOT*** updated for job stuff! */
static void filelist_readjob_main_rec(struct FileList *filelist)
{
	ID *id;
	FileDirEntry *files, *firstlib = NULL;
	ListBase *lb;
	int a, fake, idcode, ok, totlib, totbl;
	
	// filelist->type = FILE_MAIN; // XXX TODO: add modes to filebrowser

	BLI_assert(filelist->filelist.entries == NULL);

	if (filelist->filelist.root[0] == '/') filelist->filelist.root[0] = '\0';

	if (filelist->filelist.root[0]) {
		idcode = groupname_to_code(filelist->filelist.root);
		if (idcode == 0) filelist->filelist.root[0] = '\0';
	}

	if (filelist->dir[0] == 0) {
		/* make directories */
#ifdef WITH_FREESTYLE
		filelist->filelist.nbr_entries = 24;
#else
		filelist->filelist.nbr_entries = 23;
#endif
		filelist_resize(filelist, filelist->filelist.nbr_entries);

		for (a = 0; a < filelist->filelist.nbr_entries; a++) {
			filelist->filelist.entries[a].typeflag |= FILE_TYPE_DIR;
		}

		filelist->filelist.entries[0].entry->relpath = BLI_strdup(FILENAME_PARENT);
		filelist->filelist.entries[1].entry->relpath = BLI_strdup("Scene");
		filelist->filelist.entries[2].entry->relpath = BLI_strdup("Object");
		filelist->filelist.entries[3].entry->relpath = BLI_strdup("Mesh");
		filelist->filelist.entries[4].entry->relpath = BLI_strdup("Curve");
		filelist->filelist.entries[5].entry->relpath = BLI_strdup("Metaball");
		filelist->filelist.entries[6].entry->relpath = BLI_strdup("Material");
		filelist->filelist.entries[7].entry->relpath = BLI_strdup("Texture");
		filelist->filelist.entries[8].entry->relpath = BLI_strdup("Image");
		filelist->filelist.entries[9].entry->relpath = BLI_strdup("Ika");
		filelist->filelist.entries[10].entry->relpath = BLI_strdup("Wave");
		filelist->filelist.entries[11].entry->relpath = BLI_strdup("Lattice");
		filelist->filelist.entries[12].entry->relpath = BLI_strdup("Lamp");
		filelist->filelist.entries[13].entry->relpath = BLI_strdup("Camera");
		filelist->filelist.entries[14].entry->relpath = BLI_strdup("Ipo");
		filelist->filelist.entries[15].entry->relpath = BLI_strdup("World");
		filelist->filelist.entries[16].entry->relpath = BLI_strdup("Screen");
		filelist->filelist.entries[17].entry->relpath = BLI_strdup("VFont");
		filelist->filelist.entries[18].entry->relpath = BLI_strdup("Text");
		filelist->filelist.entries[19].entry->relpath = BLI_strdup("Armature");
		filelist->filelist.entries[20].entry->relpath = BLI_strdup("Action");
		filelist->filelist.entries[21].entry->relpath = BLI_strdup("NodeTree");
		filelist->filelist.entries[22].entry->relpath = BLI_strdup("Speaker");
#ifdef WITH_FREESTYLE
		filelist->filelist.entries[23].entry->relpath = BLI_strdup("FreestyleLineStyle");
#endif
	}
	else {
		/* make files */
		idcode = groupname_to_code(filelist->filelist.root);

		lb = which_libbase(G.main, idcode);
		if (lb == NULL) return;

		filelist->filelist.nbr_entries = 0;
		for (id = lb->first; id; id = id->next) {
			if (!(filelist->filter_data.flags & FLF_HIDE_DOT) || id->name[2] != '.') {
				filelist->filelist.nbr_entries++;
			}
		}

		/* XXX TODO: if databrowse F4 or append/link filelist->flags & FLF_HIDE_PARENT has to be set */
		if (!(filelist->filter_data.flags & FLF_HIDE_PARENT))
			filelist->filelist.nbr_entries++;

		if (filelist->filelist.nbr_entries > 0) {
			filelist_resize(filelist, filelist->filelist.nbr_entries);
		}

		files = filelist->filelist.entries;
		
		if (!(filelist->filter_data.flags & FLF_HIDE_PARENT)) {
			files->entry->relpath = BLI_strdup(FILENAME_PARENT);
			files->typeflag |= FILE_TYPE_DIR;

			files++;
		}

		totlib = totbl = 0;
		for (id = lb->first; id; id = id->next) {
			ok = 1;
			if (ok) {
				if (!(filelist->filter_data.flags & FLF_HIDE_DOT) || id->name[2] != '.') {
					if (id->lib == NULL) {
						files->entry->relpath = BLI_strdup(id->name + 2);
					}
					else {
				        char relname[FILE_MAX + (MAX_ID_NAME - 2) + 3];
						BLI_snprintf(relname, sizeof(relname), "%s | %s", id->lib->name, id->name + 2);
						files->entry->relpath = BLI_strdup(relname);
					}
//					files->type |= S_IFREG;
#if 0               /* XXX TODO show the selection status of the objects */
					if (!filelist->has_func) { /* F4 DATA BROWSE */
						if (idcode == ID_OB) {
							if ( ((Object *)id)->flag & SELECT) files->entry->selflag |= FILE_SEL_SELECTED;
						}
						else if (idcode == ID_SCE) {
							if ( ((Scene *)id)->r.scemode & R_BG_RENDER) files->entry->selflag |= FILE_SEL_SELECTED;
						}
					}
#endif
//					files->entry->nr = totbl + 1;
					files->entry->poin = id;
					fake = id->flag & LIB_FAKEUSER;
					if (idcode == ID_MA || idcode == ID_TE || idcode == ID_LA || idcode == ID_WO || idcode == ID_IM) {
						files->typeflag |= FILE_TYPE_IMAGE;
					}
//					if      (id->lib && fake) BLI_snprintf(files->extra, sizeof(files->entry->extra), "LF %d",    id->us);
//					else if (id->lib)         BLI_snprintf(files->extra, sizeof(files->entry->extra), "L    %d",  id->us);
//					else if (fake)            BLI_snprintf(files->extra, sizeof(files->entry->extra), "F    %d",  id->us);
//					else                      BLI_snprintf(files->extra, sizeof(files->entry->extra), "      %d", id->us);

					if (id->lib) {
						if (totlib == 0) firstlib = files;
						totlib++;
					}

					files++;
				}
				totbl++;
			}
		}

		/* only qsort of library blocks */
		if (totlib > 1) {
			qsort(firstlib, totlib, sizeof(*files), compare_name);
		}
	}
}
#endif

static void filelist_readjob_do(
        const bool do_lib,
        FileList *filelist, const char *main_name, short *stop, short *do_update, float *progress, ThreadMutex *lock)
{
	ListBase entries = {0};
	BLI_Stack *todo_dirs;
	TodoDir *td_dir;
	char dir[FILE_MAX_LIBEXTRA];
	char filter_glob[64];  /* TODO should be define! */
	const char *root = filelist->filelist.root;
	const int max_recursion = filelist->max_recursion;
	int nbr_done_dirs = 0, nbr_todo_dirs = 1;

//	BLI_assert(filelist->filtered == NULL);
	BLI_assert(BLI_listbase_is_empty(&filelist->filelist.entries) && (filelist->filelist.nbr_entries == 0));

	todo_dirs = BLI_stack_new(sizeof(*td_dir), __func__);
	td_dir = BLI_stack_push_r(todo_dirs);
	td_dir->level = 1;

	BLI_strncpy(dir, filelist->filelist.root, sizeof(dir));
	BLI_strncpy(filter_glob, filelist->filter_data.filter_glob, sizeof(filter_glob));

	BLI_cleanup_dir(main_name, dir);
	td_dir->dir = BLI_strdup(dir);

	while (!BLI_stack_is_empty(todo_dirs) && !(*stop)) {
		FileListInternEntry *entry;
		int nbr_entries = 0;
		bool is_lib = do_lib;

		char *subdir;
		int recursion_level;
		bool skip_currpar;

		td_dir = BLI_stack_peek(todo_dirs);
		subdir = td_dir->dir;
		recursion_level = td_dir->level;
		skip_currpar = (recursion_level > 1);

		BLI_stack_discard(todo_dirs);

		if (do_lib) {
			nbr_entries = filelist_readjob_list_lib(subdir, &entries, skip_currpar);
		}
		if (!nbr_entries) {
			is_lib = false;
			nbr_entries = filelist_readjob_list_dir(subdir, &entries, filter_glob, do_lib, main_name, skip_currpar);
		}

		for (entry = entries.first; entry; entry = entry->next) {
			BLI_join_dirfile(dir, sizeof(dir), subdir, entry->relpath);
			BLI_cleanup_file(root, dir);

			/* Generate our entry uuid. Abusing uuid as an uint64, shall be more than enough here,
			 * things would crash way before we overflow that counter!
			 * Using an atomic operation to avoid having to lock thread...
			 * Note that we do not really need this here currently, since there is a single listing thread, but better
             * remain consistent about threading! */
			*((uint64_t *)entry->uuid) = atomic_add_uint64((uint64_t *)filelist->filelist_intern.curr_uuid, 1);

			BLI_path_rel(dir, root);
			/* Only thing we change in direntry here, so we need to free it first. */
			MEM_freeN(entry->relpath);
			entry->relpath = BLI_strdup(dir + 2);  /* + 2 to remove '//' added by BLI_path_rel */
			entry->name = BLI_strdup(fileentry_uiname(root, entry->relpath, entry->typeflag, dir));

			/* Here we decide whether current filedirentry is to be listed too, or not. */
			if (max_recursion && (is_lib || (recursion_level <= max_recursion))) {
				if (((entry->typeflag & FILE_TYPE_DIR) == 0) || FILENAME_IS_CURRPAR(entry->relpath)) {
					/* Skip... */
				}
				else if (!is_lib && (recursion_level >= max_recursion) &&
						 ((entry->typeflag & (FILE_TYPE_BLENDER | FILE_TYPE_BLENDER_BACKUP)) == 0))
				{
					/* Do not recurse in real directories in this case, only in .blend libs. */
				}
				else {
					/* We have a directory we want to list, add it to todo list! */
					BLI_join_dirfile(dir, sizeof(dir), root, entry->relpath);
					BLI_cleanup_dir(main_name, dir);
					td_dir = BLI_stack_push_r(todo_dirs);
					td_dir->level = recursion_level + 1;
					td_dir->dir = BLI_strdup(dir);
					nbr_todo_dirs++;
				}
			}
		}

		if (nbr_entries) {
			BLI_mutex_lock(lock);

			*do_update = true;

			BLI_movelisttolist(&filelist->filelist.entries, &entries);
			filelist->filelist.nbr_entries += nbr_entries;

			BLI_mutex_unlock(lock);
		}

		nbr_done_dirs++;
		*progress = (float)nbr_done_dirs / (float)nbr_todo_dirs;
		MEM_freeN(subdir);
	}

	/* If we were interrupted by stop, stack may not be empty and we need to free pending dir paths. */
	while (!BLI_stack_is_empty(todo_dirs)) {
		td_dir = BLI_stack_peek(todo_dirs);
		MEM_freeN(td_dir->dir);
		BLI_stack_discard(todo_dirs);
	}
	BLI_stack_free(todo_dirs);
}

static void filelist_readjob_dir(
        FileList *filelist, const char *main_name, short *stop, short *do_update, float *progress, ThreadMutex *lock)
{
	filelist_readjob_do(false, filelist, main_name, stop, do_update, progress, lock);
}

static void filelist_readjob_lib(
        FileList *filelist, const char *main_name, short *stop, short *do_update, float *progress, ThreadMutex *lock)
{
	filelist_readjob_do(true, filelist, main_name, stop, do_update, progress, lock);
}

static void filelist_readjob_main(
        FileList *filelist, const char *main_name, short *stop, short *do_update, float *progress, ThreadMutex *lock)
{
	/* TODO! */
	filelist_readjob_dir(filelist, main_name, stop, do_update, progress, lock);
}


typedef struct FileListReadJob {
	ThreadMutex lock;
	char main_name[FILE_MAX];
	struct FileList *filelist;
	struct FileList *tmp_filelist;  /* XXX We may use a simpler struct here... just a linked list and root path? */

	int ae_job_id;
	float *progress;
	short *stop;
} FileListReadJob;

static void filelist_readjob_startjob(void *flrjv, short *stop, short *do_update, float *progress)
{
	FileListReadJob *flrj = flrjv;

<<<<<<< HEAD
	printf("START filelist reading (%d files, main thread: %d)\n",
           flrj->filelist->filelist.nbr_entries, BLI_thread_is_main());

	if (flrj->filelist->ae) {
		flrj->progress = progress;
		flrj->stop = stop;
		/* When using AE engine, worker thread here is just sleeping! */
		while ((flrj->filelist->flags & FL_IS_PENDING) && !*stop) {
			PIL_sleep_ms(10);
			*do_update = true;
		}
	}
	else {
		BLI_mutex_lock(&flrj->lock);
=======
//	printf("START filelist reading (%d files, main thread: %d)\n",
//	       flrj->filelist->filelist.nbr_entries, BLI_thread_is_main());

	BLI_mutex_lock(&flrj->lock);
>>>>>>> 03829f7c

		BLI_assert((flrj->tmp_filelist == NULL) && flrj->filelist);

		flrj->tmp_filelist = MEM_dupallocN(flrj->filelist);

		BLI_listbase_clear(&flrj->tmp_filelist->filelist.entries);
		flrj->tmp_filelist->filelist.nbr_entries = 0;

		flrj->tmp_filelist->filelist_intern.filtered = NULL;
		BLI_listbase_clear(&flrj->tmp_filelist->filelist_intern.entries);
		memset(flrj->tmp_filelist->filelist_intern.curr_uuid, 0, sizeof(flrj->tmp_filelist->filelist_intern.curr_uuid));

		flrj->tmp_filelist->libfiledata = NULL;
		memset(&flrj->tmp_filelist->filelist_cache, 0, sizeof(flrj->tmp_filelist->filelist_cache));
		flrj->tmp_filelist->selection_state = NULL;

		BLI_mutex_unlock(&flrj->lock);

		flrj->tmp_filelist->read_jobf(flrj->tmp_filelist, flrj->main_name, stop, do_update, progress, &flrj->lock);
	}
}

static void filelist_readjob_update(void *flrjv)
{
	FileListReadJob *flrj = flrjv;

	if (flrj->filelist->flags & FL_FORCE_RESET) {
		*flrj->stop = true;
	}
	else if (flrj->filelist->ae) {
		/* We only communicate with asset engine from main thread! */
		AssetEngine *ae = flrj->filelist->ae;

		flrj->ae_job_id = ae->type->list_dir(ae, flrj->ae_job_id, &flrj->filelist->filelist);

		flrj->filelist->flags |= (FL_NEED_SORTING | FL_NEED_FILTERING);

		*flrj->progress = ae->type->progress(ae, flrj->ae_job_id);
		if ((ae->type->status(ae, flrj->ae_job_id) & (AE_STATUS_RUNNING | AE_STATUS_VALID)) != (AE_STATUS_RUNNING | AE_STATUS_VALID)) {
			*flrj->stop = true;
		}
	}
	else {
		FileListIntern *fl_intern = &flrj->filelist->filelist_intern;
		ListBase new_entries = {NULL};
		int nbr_entries, new_nbr_entries = 0;

		BLI_movelisttolist(&new_entries, &fl_intern->entries);
		nbr_entries = flrj->filelist->filelist.nbr_entries;

		BLI_mutex_lock(&flrj->lock);

		if (flrj->tmp_filelist->filelist.nbr_entries) {
			/* We just move everything out of 'thread context' into final list. */
			new_nbr_entries = flrj->tmp_filelist->filelist.nbr_entries;
			BLI_movelisttolist(&new_entries, &flrj->tmp_filelist->filelist.entries);
			flrj->tmp_filelist->filelist.nbr_entries = 0;
		}

		BLI_mutex_unlock(&flrj->lock);

		if (new_nbr_entries) {
			/* Do not clear selection cache, we can assume already 'selected' uuids are still valid! */
			filelist_clear_ex(flrj->filelist, true, false);

			flrj->filelist->flags |= (FL_NEED_SORTING | FL_NEED_FILTERING);
		}

		/* if no new_nbr_entries, this is NOP */
		BLI_movelisttolist(&fl_intern->entries, &new_entries);
		flrj->filelist->filelist.nbr_entries = nbr_entries + new_nbr_entries;
	}
}

static void filelist_readjob_endjob(void *flrjv)
{
	FileListReadJob *flrj = flrjv;

	/* In case there would be some dangling update... */
	filelist_readjob_update(flrjv);

	flrj->filelist->flags &= ~FL_IS_PENDING;
	flrj->filelist->flags |= FL_IS_READY;

	if (flrj->filelist->ae) {
		AssetEngine *ae = flrj->filelist->ae;
		ae->type->kill(ae, flrj->ae_job_id);
	}
}

static void filelist_readjob_free(void *flrjv)
{
	FileListReadJob *flrj = flrjv;

//	printf("END filelist reading (%d files)\n", flrj->filelist->filelist.nbr_entries);

	if (flrj->tmp_filelist) {
		/* tmp_filelist shall never ever be filtered! */
		BLI_assert(flrj->tmp_filelist->filelist.nbr_entries == 0);
		BLI_assert(BLI_listbase_is_empty(&flrj->tmp_filelist->filelist.entries));

		filelist_freelib(flrj->tmp_filelist);
		filelist_free(flrj->tmp_filelist);
		MEM_freeN(flrj->tmp_filelist);
	}

	BLI_mutex_end(&flrj->lock);

	MEM_freeN(flrj);
}

void filelist_readjob_start(FileList *filelist, const bContext *C)
{
	wmJob *wm_job;
	FileListReadJob *flrj;

	/* prepare job data */
	flrj = MEM_callocN(sizeof(*flrj), __func__);
	flrj->filelist = filelist;
	BLI_strncpy(flrj->main_name, G.main->name, sizeof(flrj->main_name));

	filelist->flags &= ~(FL_FORCE_RESET | FL_IS_READY);
	filelist->flags |= FL_IS_PENDING;

	BLI_mutex_init(&flrj->lock);

	/* setup job */
	wm_job = WM_jobs_get(CTX_wm_manager(C), CTX_wm_window(C), CTX_wm_area(C), "Listing Dirs...",
	                     WM_JOB_PROGRESS, WM_JOB_TYPE_FILESEL_READDIR);
	WM_jobs_customdata_set(wm_job, flrj, filelist_readjob_free);
	WM_jobs_timer(wm_job, 0.01, NC_SPACE | ND_SPACE_FILE_LIST, NC_SPACE | ND_SPACE_FILE_LIST);
	WM_jobs_callbacks(wm_job, filelist_readjob_startjob, NULL, filelist_readjob_update, filelist_readjob_endjob);

	/* start the job */
	WM_jobs_start(CTX_wm_manager(C), wm_job);
}

void filelist_readjob_stop(wmWindowManager *wm, ScrArea *sa)
{
	WM_jobs_kill_type(wm, sa, WM_JOB_TYPE_FILESEL_READDIR);
}

int filelist_readjob_running(wmWindowManager *wm, ScrArea *sa)
{
	return WM_jobs_test(wm, sa, WM_JOB_TYPE_FILESEL_READDIR);
}<|MERGE_RESOLUTION|>--- conflicted
+++ resolved
@@ -2724,10 +2724,6 @@
 {
 	FileListReadJob *flrj = flrjv;
 
-<<<<<<< HEAD
-	printf("START filelist reading (%d files, main thread: %d)\n",
-           flrj->filelist->filelist.nbr_entries, BLI_thread_is_main());
-
 	if (flrj->filelist->ae) {
 		flrj->progress = progress;
 		flrj->stop = stop;
@@ -2739,12 +2735,6 @@
 	}
 	else {
 		BLI_mutex_lock(&flrj->lock);
-=======
-//	printf("START filelist reading (%d files, main thread: %d)\n",
-//	       flrj->filelist->filelist.nbr_entries, BLI_thread_is_main());
-
-	BLI_mutex_lock(&flrj->lock);
->>>>>>> 03829f7c
 
 		BLI_assert((flrj->tmp_filelist == NULL) && flrj->filelist);
 
