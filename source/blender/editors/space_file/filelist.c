/*
 * ***** BEGIN GPL LICENSE BLOCK *****
 *
 * This program is free software; you can redistribute it and/or
 * modify it under the terms of the GNU General Public License
 * as published by the Free Software Foundation; either version 2
 * of the License, or (at your option) any later version. 
 *
 * This program is distributed in the hope that it will be useful,
 * but WITHOUT ANY WARRANTY; without even the implied warranty of
 * MERCHANTABILITY or FITNESS FOR A PARTICULAR PURPOSE.  See the
 * GNU General Public License for more details.
 *
 * You should have received a copy of the GNU General Public License
 * along with this program; if not, write to the Free Software Foundation,
 * Inc., 51 Franklin Street, Fifth Floor, Boston, MA 02110-1301, USA.
 *
 * The Original Code is Copyright (C) 2007 Blender Foundation.
 * All rights reserved.
 *
 * The Original Code is: all of this file.
 *
 * Contributor(s): none yet.
 *
 * ***** END GPL LICENSE BLOCK *****
 */

/** \file blender/editors/space_file/filelist.c
 *  \ingroup spfile
 */


/* global includes */

#include <stdlib.h>
#include <math.h>
#include <string.h>
#include <sys/stat.h>
#include <time.h>

#ifndef WIN32
#  include <unistd.h>
#else
#  include <io.h>
#  include <direct.h>
#endif   
#include "MEM_guardedalloc.h"

#include "BLI_blenlib.h"
#include "BLI_fileops_types.h"
#include "BLI_fnmatch.h"
#include "BLI_ghash.h"
#include "BLI_hash_md5.h"
#include "BLI_linklist.h"
#include "BLI_math.h"
#include "BLI_stack.h"
#include "BLI_task.h"
#include "BLI_threads.h"
#include "BLI_utildefines.h"
#include "BLI_fileops_types.h"

#ifdef WIN32
#  include "BLI_winstuff.h"
#endif

#include "RNA_types.h"

#include "BKE_asset.h"
#include "BKE_context.h"
#include "BKE_global.h"
#include "BKE_library.h"
#include "BKE_icons.h"
#include "BKE_idcode.h"
#include "BKE_main.h"
#include "BKE_report.h"
#include "BLO_readfile.h"

#include "DNA_space_types.h"

#include "ED_datafiles.h"
#include "ED_fileselect.h"
#include "ED_screen.h"

#include "IMB_imbuf.h"
#include "IMB_imbuf_types.h"
#include "IMB_thumbs.h"

#include "PIL_time.h"

#include "WM_api.h"
#include "WM_types.h"

#include "UI_resources.h"
#include "UI_interface_icons.h"

#include "filelist.h"


/* ----------------- FOLDERLIST (previous/next) -------------- */

typedef struct FolderList {
	struct FolderList *next, *prev;
	char *foldername;
} FolderList;

ListBase *folderlist_new(void)
{
	ListBase *p = MEM_callocN(sizeof(*p), __func__);
	return p;
}

void folderlist_popdir(struct ListBase *folderlist, char *dir)
{
	const char *prev_dir;
	struct FolderList *folder;
	folder = folderlist->last;

	if (folder) {
		/* remove the current directory */
		MEM_freeN(folder->foldername);
		BLI_freelinkN(folderlist, folder);

		folder = folderlist->last;
		if (folder) {
			prev_dir = folder->foldername;
			BLI_strncpy(dir, prev_dir, FILE_MAXDIR);
		}
	}
	/* delete the folder next or use setdir directly before PREVIOUS OP */
}

void folderlist_pushdir(ListBase *folderlist, const char *dir)
{
	struct FolderList *folder, *previous_folder;
	previous_folder = folderlist->last;

	/* check if already exists */
	if (previous_folder && previous_folder->foldername) {
		if (BLI_path_cmp(previous_folder->foldername, dir) == 0) {
			return;
		}
	}

	/* create next folder element */
	folder = MEM_mallocN(sizeof(*folder), __func__);
	folder->foldername = BLI_strdup(dir);

	/* add it to the end of the list */
	BLI_addtail(folderlist, folder);
}

const char *folderlist_peeklastdir(ListBase *folderlist)
{
	struct FolderList *folder;

	if (!folderlist->last)
		return NULL;

	folder = folderlist->last;
	return folder->foldername;
}

int folderlist_clear_next(struct SpaceFile *sfile)
{
	struct FolderList *folder;

	/* if there is no folder_next there is nothing we can clear */
	if (!sfile->folders_next)
		return 0;

	/* if previous_folder, next_folder or refresh_folder operators are executed it doesn't clear folder_next */
	folder = sfile->folders_prev->last;
	if ((!folder) || (BLI_path_cmp(folder->foldername, sfile->params->dir) == 0))
		return 0;

	/* eventually clear flist->folders_next */
	return 1;
}

/* not listbase itself */
void folderlist_free(ListBase *folderlist)
{
	if (folderlist) {
		FolderList *folder;
		for (folder = folderlist->first; folder; folder = folder->next)
			MEM_freeN(folder->foldername);
		BLI_freelistN(folderlist);
	}
}

ListBase *folderlist_duplicate(ListBase *folderlist)
{
	
	if (folderlist) {
		ListBase *folderlistn = MEM_callocN(sizeof(*folderlistn), __func__);
		FolderList *folder;
		
		BLI_duplicatelist(folderlistn, folderlist);
		
		for (folder = folderlistn->first; folder; folder = folder->next) {
			folder->foldername = MEM_dupallocN(folder->foldername);
		}
		return folderlistn;
	}
	return NULL;
}


/* ------------------FILELIST------------------------ */

typedef struct FileListInternEntry {
	struct FileListInternEntry *next, *prev;

	char uuid[16];  /* ASSET_UUID_LENGTH */

	int typeflag;  /* eFileSel_File_Types */
	int blentype;  /* ID type, in case typeflag has FILE_TYPE_BLENDERLIB set. */

	char *relpath;
	char *name;  /* not striclty needed, but used during sorting, avoids to have to recompute it there... */

	struct stat st;
} FileListInternEntry;

typedef struct FileListIntern {
	/* XXX This will be reworked to keep 'all entries' storage to a minimum memory space! */
	ListBase entries;  /* FileListInternEntry items. */
	FileListInternEntry **filtered;

	ListBase tmp_entries;  /* FileDirEntry items. */
} FileListIntern;

#define FILELIST_ENTRYCACHESIZE 1024  /* Keep it a power of two! */
typedef struct FileListEntryCache {
	/* Block cache: all entries between start and end index. used for part of the list on diplay. */
	FileDirEntry *block_entries[FILELIST_ENTRYCACHESIZE];
	int block_start_index, block_end_index, block_center_index, block_cursor;

	/* Misc cache: random indices, FIFO behavior.
	 * Note: Not 100% sure we actually need that, time will say. */
	int misc_cursor;
	int misc_entries_indices[FILELIST_ENTRYCACHESIZE];
	GHash *misc_entries;

	/* Previews handling. */
	TaskPool *previews_pool;
	ThreadQueue *previews_todo;
	ThreadQueue *previews_done;
} FileListEntryCache;

typedef struct FileListEntryPreview {
	char path[FILE_MAX];
	unsigned int flags;
	int index;
	ImBuf *img;
} FileListEntryPreview;

typedef struct FileListFilter {
	bool hide_dot;
	bool hide_parent;
	bool hide_lib_dir;
	unsigned int filter;
	unsigned int filter_id;
	char filter_glob[64];
	char filter_search[66];  /* + 2 for heading/trailing implicit '*' wildcards. */
} FileListFilter;

typedef struct FileList {
	FileDirEntryArr filelist;

	AssetEngine *ae;

	short prv_w;
	short prv_h;

	bool force_reset;
	bool force_refresh;
	bool filelist_ready;
	bool filelist_pending;

	short sort;
	bool need_sorting;

	FileListFilter filter_data;
	bool need_filtering;

	struct FileListIntern filelist_intern;

	struct FileListEntryCache filelist_cache;

	GHash *selection_state;

	short max_recursion;
	short recursion_level;

	struct BlendHandle *libfiledata;

	/* Set given path as root directory, may change given string in place to a valid value. */
	void (*checkdirf)(struct FileList *, char *);

	/* Fill filelist (to be called by read job). */
	void (*read_jobf)(struct FileList *, const char *, short *, short *, float *, ThreadMutex *);

	/* Filter an entry of current filelist. */
	bool (*filterf)(struct FileListInternEntry *, const char *, FileListFilter *);
} FileList;

#define SPECIAL_IMG_SIZE 48
#define SPECIAL_IMG_ROWS 4
#define SPECIAL_IMG_COLS 4

enum {
	SPECIAL_IMG_FOLDER      = 0,
	SPECIAL_IMG_PARENT      = 1,
	SPECIAL_IMG_REFRESH     = 2,
	SPECIAL_IMG_BLENDFILE   = 3,
	SPECIAL_IMG_SOUNDFILE   = 4,
	SPECIAL_IMG_MOVIEFILE   = 5,
	SPECIAL_IMG_PYTHONFILE  = 6,
	SPECIAL_IMG_TEXTFILE    = 7,
	SPECIAL_IMG_FONTFILE    = 8,
	SPECIAL_IMG_UNKNOWNFILE = 9,
	SPECIAL_IMG_LOADING     = 10,
	SPECIAL_IMG_BACKUP      = 11,
	SPECIAL_IMG_MAX
};

static ImBuf *gSpecialFileImages[SPECIAL_IMG_MAX];


static void filelist_readjob_main(struct FileList *, const char *, short *, short *, float *, ThreadMutex *);
static void filelist_readjob_lib(struct FileList *, const char *, short *, short *, float *, ThreadMutex *);
static void filelist_readjob_dir(struct FileList *, const char *, short *, short *, float *, ThreadMutex *);

/* helper, could probably go in BKE actually? */
static int groupname_to_code(const char *group);
static unsigned int groupname_to_filter_id(const char *group);

static void filelist_filter_clear(FileList *filelist);
static void filelist_cache_clear(FileListEntryCache *cache);

/* ********** Sort helpers ********** */

static int compare_direntry_generic(const FileListInternEntry *entry1, const FileListInternEntry *entry2)
{
	/* type is equal to stat.st_mode */

	if (entry1->typeflag & FILE_TYPE_DIR) {
	    if (entry2->typeflag & FILE_TYPE_DIR) {
			/* If both entries are tagged as dirs, we make a 'sub filter' that shows first the real dirs,
			 * then libs (.blend files), then categories in libs. */
			if (entry1->typeflag & FILE_TYPE_BLENDERLIB) {
				if (!(entry2->typeflag & FILE_TYPE_BLENDERLIB)) {
					return 1;
				}
			}
			else if (entry2->typeflag & FILE_TYPE_BLENDERLIB) {
				return -1;
			}
			else if (entry1->typeflag & (FILE_TYPE_BLENDER | FILE_TYPE_BLENDER_BACKUP)) {
				if (!(entry2->typeflag & (FILE_TYPE_BLENDER | FILE_TYPE_BLENDER_BACKUP))) {
					return 1;
				}
			}
			else if (entry2->typeflag & (FILE_TYPE_BLENDER | FILE_TYPE_BLENDER_BACKUP)) {
				return -1;
			}
		}
		else {
			return -1;
		}
	}
	else if (entry2->typeflag & FILE_TYPE_DIR) {
	    return 1;
	}

	/* make sure "." and ".." are always first */
	if (FILENAME_IS_CURRENT(entry1->relpath)) return -1;
	if (FILENAME_IS_CURRENT(entry2->relpath)) return 1;
	if (FILENAME_IS_PARENT(entry1->relpath)) return -1;
	if (FILENAME_IS_PARENT(entry2->relpath)) return 1;
	
	return 0;
}

static int compare_name(void *UNUSED(user_data), const void *a1, const void *a2)
{
	const FileListInternEntry *entry1 = a1;
	const FileListInternEntry *entry2 = a2;
	char *name1, *name2;
	int ret;

	if ((ret = compare_direntry_generic(entry1, entry2))) {
		return ret;
	}

	name1 = entry1->name;
	name2 = entry2->name;

	return BLI_natstrcmp(name1, name2);
}

static int compare_date(void *UNUSED(user_data), const void *a1, const void *a2)
{
	const FileListInternEntry *entry1 = a1;
	const FileListInternEntry *entry2 = a2;
	char *name1, *name2;
	int64_t time1, time2;
	int ret;

	if ((ret = compare_direntry_generic(entry1, entry2))) {
		return ret;
	}
	
	time1 = (int64_t)entry1->st.st_mtime;
	time2 = (int64_t)entry2->st.st_mtime;
	if (time1 < time2) return 1;
	if (time1 > time2) return -1;

	name1 = entry1->name;
	name2 = entry2->name;

	return BLI_natstrcmp(name1, name2);
}

static int compare_size(void *UNUSED(user_data), const void *a1, const void *a2)
{
	const FileListInternEntry *entry1 = a1;
	const FileListInternEntry *entry2 = a2;
	char *name1, *name2;
	uint64_t size1, size2;
	int ret;

	if ((ret = compare_direntry_generic(entry1, entry2))) {
		return ret;
	}
	
	size1 = entry1->st.st_size;
	size2 = entry2->st.st_size;
	if (size1 < size2) return 1;
	if (size1 > size2) return -1;

	name1 = entry1->name;
	name2 = entry2->name;

	return BLI_natstrcmp(name1, name2);
}

static int compare_extension(void *UNUSED(user_data), const void *a1, const void *a2)
{
	const FileListInternEntry *entry1 = a1;
	const FileListInternEntry *entry2 = a2;
	char *name1, *name2;
	int ret;

	if ((ret = compare_direntry_generic(entry1, entry2))) {
		return ret;
	}

	if ((entry1->typeflag & FILE_TYPE_BLENDERLIB) && !(entry2->typeflag & FILE_TYPE_BLENDERLIB)) return -1;
	if (!(entry1->typeflag & FILE_TYPE_BLENDERLIB) && (entry2->typeflag & FILE_TYPE_BLENDERLIB)) return 1;
	if ((entry1->typeflag & FILE_TYPE_BLENDERLIB) && (entry2->typeflag & FILE_TYPE_BLENDERLIB)) {
		if ((entry1->typeflag & FILE_TYPE_DIR) && !(entry2->typeflag & FILE_TYPE_DIR)) return 1;
		if (!(entry1->typeflag & FILE_TYPE_DIR) && (entry2->typeflag & FILE_TYPE_DIR)) return -1;
		if (entry1->blentype < entry2->blentype) return -1;
		if (entry1->blentype > entry2->blentype) return 1;
	}
	else {
		const char *sufix1, *sufix2;

		if (!(sufix1 = strstr(entry1->relpath, ".blend.gz")))
			sufix1 = strrchr(entry1->relpath, '.');
		if (!(sufix2 = strstr(entry2->relpath, ".blend.gz")))
			sufix2 = strrchr(entry2->relpath, '.');
		if (!sufix1) sufix1 = "";
		if (!sufix2) sufix2 = "";

		if ((ret = BLI_strcasecmp(sufix1, sufix2))) {
			return ret;
		}
	}

	name1 = entry1->name;
	name2 = entry2->name;

	return BLI_natstrcmp(name1, name2);
}

bool filelist_need_sorting(struct FileList *filelist)
{
	return filelist->need_sorting && (filelist->sort != FILE_SORT_NONE);
}

void filelist_sort(struct FileList *filelist)
{
	if (filelist_need_sorting(filelist)) {
		filelist->need_sorting = false;

		switch (filelist->sort) {
			case FILE_SORT_ALPHA:
				BLI_listbase_sort_r(&filelist->filelist_intern.entries, NULL, compare_name);
				break;
			case FILE_SORT_TIME:
				BLI_listbase_sort_r(&filelist->filelist_intern.entries, NULL, compare_date);
				break;
			case FILE_SORT_SIZE:
				BLI_listbase_sort_r(&filelist->filelist_intern.entries, NULL, compare_size);
				break;
			case FILE_SORT_EXTENSION:
				BLI_listbase_sort_r(&filelist->filelist_intern.entries, NULL, compare_extension);
				break;
			case FILE_SORT_NONE:  /* Should never reach this point! */
			default:
				BLI_assert(0);
		}

		filelist_filter_clear(filelist);
	}
}

void filelist_setsorting(struct FileList *filelist, const short sort)
{
	if (filelist->sort != sort) {
		filelist->sort = sort;
		filelist->need_sorting = true;
	}
}

/* ********** Filter helpers ********** */

static bool is_hidden_file(const char *filename, FileListFilter *filter)
{
	char *sep = (char *)BLI_last_slash(filename);
	bool is_hidden = false;

	if (filter->hide_dot) {
		if (filename[0] == '.' && filename[1] != '.' && filename[1] != '\0') {
			is_hidden = true; /* ignore .file */
		}
		else {
			int len = strlen(filename);
			if ((len > 0) && (filename[len - 1] == '~')) {
				is_hidden = true;  /* ignore file~ */
			}
		}
	}
	if (!is_hidden && filter->hide_parent) {
		if (filename[0] == '.' && filename[1] == '.' && filename[2] == '\0') {
			is_hidden = true; /* ignore .. */
		}
	}
	if (!is_hidden && ((filename[0] == '.') && (filename[1] == '\0'))) {
		is_hidden = true; /* ignore . */
	}
	/* filename might actually be a piece of path, in which case we have to check all its parts. */
	if (!is_hidden && sep) {
		char tmp_filename[FILE_MAX_LIBEXTRA];

		BLI_strncpy(tmp_filename, filename, sizeof(tmp_filename));
		sep = tmp_filename + (sep - filename);
		while (sep) {
			BLI_assert(sep[1] != '\0');
			if (is_hidden_file(sep + 1, filter)) {
				is_hidden = true;
				break;
			}
			*sep = '\0';
			sep = (char *)BLI_last_slash(tmp_filename);
		}
	}
	return is_hidden;
}

static bool is_filtered_file(FileListInternEntry *file, const char *UNUSED(root), FileListFilter *filter)
{
	bool is_filtered = !is_hidden_file(file->relpath, filter);

	if (is_filtered && filter->filter && !FILENAME_IS_CURRPAR(file->relpath)) {
		if (file->typeflag & FILE_TYPE_DIR) {
			if (file->typeflag & (FILE_TYPE_BLENDERLIB | FILE_TYPE_BLENDER | FILE_TYPE_BLENDER_BACKUP)) {
				if (!(filter->filter & (FILE_TYPE_BLENDER | FILE_TYPE_BLENDER_BACKUP))) {
					is_filtered = false;
				}
			}
			else {
				if (!(filter->filter & FILE_TYPE_FOLDER)) {
					is_filtered = false;
				}
			}
		}
		else {
			if (!(file->typeflag & filter->filter)) {
				is_filtered = false;
			}
		}
		if (is_filtered && (filter->filter_search[0] != '\0')) {
			if (fnmatch(filter->filter_search, file->relpath, FNM_CASEFOLD) != 0) {
				is_filtered = false;
			}
		}
	}

	return is_filtered;
}

static bool is_filtered_lib(FileListInternEntry *file, const char *root, FileListFilter *filter)
{
	bool is_filtered;
	char path[FILE_MAX_LIBEXTRA], dir[FILE_MAXDIR], *group, *name;

	BLI_join_dirfile(path, sizeof(path), root, file->relpath);

	if (BLO_library_path_explode(path, dir, &group, &name)) {
		is_filtered = !is_hidden_file(file->relpath, filter);
		if (is_filtered && filter->filter && !FILENAME_IS_CURRPAR(file->relpath)) {
			if (file->typeflag & FILE_TYPE_DIR) {
				if (file->typeflag & (FILE_TYPE_BLENDERLIB | FILE_TYPE_BLENDER | FILE_TYPE_BLENDER_BACKUP)) {
					if (!(filter->filter & (FILE_TYPE_BLENDER | FILE_TYPE_BLENDER_BACKUP))) {
						is_filtered = false;
					}
				}
				else {
					if (!(filter->filter & FILE_TYPE_FOLDER)) {
						is_filtered = false;
					}
				}
			}
			if (is_filtered && group) {
				if (!name && filter->hide_lib_dir) {
					is_filtered = false;
				}
				else {
					unsigned int filter_id = groupname_to_filter_id(group);
					if (!(filter_id & filter->filter_id)) {
						is_filtered = false;
					}
				}
			}
			if (is_filtered && (filter->filter_search[0] != '\0')) {
				if (fnmatch(filter->filter_search, file->relpath, FNM_CASEFOLD) != 0) {
					is_filtered = false;
				}
			}
		}
	}
	else {
		is_filtered = is_filtered_file(file, root, filter);
	}

	return is_filtered;
}

static bool is_filtered_main(FileListInternEntry *file, const char *UNUSED(dir), FileListFilter *filter)
{
	return !is_hidden_file(file->relpath, filter);
}

static void filelist_filter_clear(FileList *filelist)
{
	filelist->need_filtering = true;
}

void filelist_filter(FileList *filelist)
{
	int num_filtered = 0;
	const int num_files = filelist->filelist.nbr_entries;
	FileListInternEntry **filtered_tmp, *file;

	if (filelist->filelist.nbr_entries == 0) {
		return;
	}

	if (!filelist->need_filtering) {
		/* Assume it has already been filtered, nothing else to do! */
		return;
	}

	filelist->filter_data.hide_lib_dir = false;
	if (filelist->max_recursion) {
		/* Never show lib ID 'categories' directories when we are in 'flat' mode, unless
		 * root path is a blend file. */
		char dir[FILE_MAXDIR];
		if (!filelist_islibrary(filelist, dir, NULL)) {
			filelist->filter_data.hide_lib_dir = true;
		}
	}

	filtered_tmp = MEM_mallocN(sizeof(*filtered_tmp) * (size_t)num_files, __func__);

	/* Filter remap & count how many files are left after filter in a single loop. */
	for (file = filelist->filelist_intern.entries.first; file; file = file->next) {
		if (filelist->filterf(file, filelist->filelist.root, &filelist->filter_data)) {
			filtered_tmp[num_filtered++] = file;
		}
	}

	if (filelist->filelist_intern.filtered) {
		MEM_freeN(filelist->filelist_intern.filtered);
	}
	filelist->filelist_intern.filtered = MEM_mallocN(sizeof(*filelist->filelist_intern.filtered) * (size_t)num_filtered,
	                                                 __func__);
	memcpy(filelist->filelist_intern.filtered, filtered_tmp,
	       sizeof(*filelist->filelist_intern.filtered) * (size_t)num_filtered);
	filelist->filelist.nbr_entries_filtered = num_filtered;
//	printf("Filetered: %d over %d entries\n", num_filtered, filelist->filelist.nbr_entries);

	filelist_cache_clear(&filelist->filelist_cache);
	filelist->need_filtering = false;

	MEM_freeN(filtered_tmp);
}

void filelist_setfilter_options(FileList *filelist, const bool hide_dot, const bool hide_parent,
                                const unsigned int filter, const unsigned int filter_id,
                                const char *filter_glob, const char *filter_search)
{
	if ((filelist->filter_data.hide_dot != hide_dot) ||
	    (filelist->filter_data.hide_parent != hide_parent) ||
	    (filelist->filter_data.filter != filter) ||
	    (filelist->filter_data.filter_id != filter_id) ||
	    !STREQ(filelist->filter_data.filter_glob, filter_glob) ||
	    (BLI_strcmp_ignore_pad(filelist->filter_data.filter_search, filter_search, '*') != 0))
	{
		filelist->filter_data.hide_dot = hide_dot;
		filelist->filter_data.hide_parent = hide_parent;

		filelist->filter_data.filter = filter;
		filelist->filter_data.filter_id = filter_id;
		BLI_strncpy(filelist->filter_data.filter_glob, filter_glob, sizeof(filelist->filter_data.filter_glob));
		BLI_strncpy_ensure_pad(filelist->filter_data.filter_search, filter_search, '*',
		                       sizeof(filelist->filter_data.filter_search));

		/* And now, free filtered data so that we now we have to filter again. */
		filelist_filter_clear(filelist);
	}
}

/* ********** Icon/image helpers ********** */

void filelist_init_icons(void)
{
	short x, y, k;
	ImBuf *bbuf;
	ImBuf *ibuf;

	BLI_assert(G.background == false);

#ifdef WITH_HEADLESS
	bbuf = NULL;
#else
	bbuf = IMB_ibImageFromMemory((unsigned char *)datatoc_prvicons_png, datatoc_prvicons_png_size, IB_rect, NULL, "<splash>");
#endif
	if (bbuf) {
		for (y = 0; y < SPECIAL_IMG_ROWS; y++) {
			for (x = 0; x < SPECIAL_IMG_COLS; x++) {
				int tile = SPECIAL_IMG_COLS * y + x;
				if (tile < SPECIAL_IMG_MAX) {
					ibuf = IMB_allocImBuf(SPECIAL_IMG_SIZE, SPECIAL_IMG_SIZE, 32, IB_rect);
					for (k = 0; k < SPECIAL_IMG_SIZE; k++) {
						memcpy(&ibuf->rect[k * SPECIAL_IMG_SIZE], &bbuf->rect[(k + y * SPECIAL_IMG_SIZE) * SPECIAL_IMG_SIZE * SPECIAL_IMG_COLS + x * SPECIAL_IMG_SIZE], SPECIAL_IMG_SIZE * sizeof(int));
					}
					gSpecialFileImages[tile] = ibuf;
				}
			}
		}
		IMB_freeImBuf(bbuf);
	}
}

void filelist_free_icons(void)
{
	int i;

	BLI_assert(G.background == false);

	for (i = 0; i < SPECIAL_IMG_MAX; ++i) {
		IMB_freeImBuf(gSpecialFileImages[i]);
		gSpecialFileImages[i] = NULL;
	}
}

void filelist_imgsize(struct FileList *filelist, short w, short h)
{
	filelist->prv_w = w;
	filelist->prv_h = h;
}

static FileDirEntry *filelist_geticon_get_file(struct FileList *filelist, const int index)
{
	BLI_assert(G.background == false);

	return filelist_file(filelist, index);
}

ImBuf *filelist_getimage(struct FileList *filelist, const int index)
{
	FileDirEntry *file = filelist_geticon_get_file(filelist, index);

	return file->image;
}

static ImBuf *filelist_geticon_image_ex(const unsigned int typeflag, const char *relpath)
{
	ImBuf *ibuf = NULL;

	if (typeflag & FILE_TYPE_DIR) {
		if (FILENAME_IS_PARENT(relpath)) {
			ibuf = gSpecialFileImages[SPECIAL_IMG_PARENT];
		}
		else if (FILENAME_IS_CURRENT(relpath)) {
			ibuf = gSpecialFileImages[SPECIAL_IMG_REFRESH];
		}
		else {
			ibuf = gSpecialFileImages[SPECIAL_IMG_FOLDER];
		}
	}
	else if (typeflag & FILE_TYPE_BLENDER) {
		ibuf = gSpecialFileImages[SPECIAL_IMG_BLENDFILE];
	}
	else if (typeflag & FILE_TYPE_BLENDERLIB) {
		ibuf = gSpecialFileImages[SPECIAL_IMG_UNKNOWNFILE];
	}
	else if (typeflag & (FILE_TYPE_MOVIE | FILE_TYPE_MOVIE_ICON)) {
		ibuf = gSpecialFileImages[SPECIAL_IMG_MOVIEFILE];
	}
	else if (typeflag & FILE_TYPE_SOUND) {
		ibuf = gSpecialFileImages[SPECIAL_IMG_SOUNDFILE];
	}
	else if (typeflag & FILE_TYPE_PYSCRIPT) {
		ibuf = gSpecialFileImages[SPECIAL_IMG_PYTHONFILE];
	}
	else if (typeflag & FILE_TYPE_FTFONT) {
		ibuf = gSpecialFileImages[SPECIAL_IMG_FONTFILE];
	}
	else if (typeflag & FILE_TYPE_TEXT) {
		ibuf = gSpecialFileImages[SPECIAL_IMG_TEXTFILE];
	}
	else if (typeflag & FILE_TYPE_IMAGE) {
		ibuf = gSpecialFileImages[SPECIAL_IMG_LOADING];
	}
	else if (typeflag & FILE_TYPE_BLENDER_BACKUP) {
		ibuf = gSpecialFileImages[SPECIAL_IMG_BACKUP];
	}
	else {
		ibuf = gSpecialFileImages[SPECIAL_IMG_UNKNOWNFILE];
	}

	return ibuf;
}

ImBuf *filelist_geticon_image(struct FileList *filelist, const int index)
{
	FileDirEntry *file = filelist_geticon_get_file(filelist, index);

	return filelist_geticon_image_ex(file->typeflag, file->relpath);
}

static int filelist_geticon_ex(
        const int typeflag, const int blentype, const char *relpath, const bool is_main, const bool ignore_libdir)
{
	if ((typeflag & FILE_TYPE_DIR) && !(ignore_libdir && (typeflag & (FILE_TYPE_BLENDERLIB | FILE_TYPE_BLENDER)))) {
		if (FILENAME_IS_PARENT(relpath)) {
			return is_main ? ICON_FILE_PARENT : ICON_NONE;
		}
		else if (typeflag & FILE_TYPE_APPLICATIONBUNDLE) {
			return ICON_UGLYPACKAGE;
		}
		else if (typeflag & FILE_TYPE_BLENDER) {
			return ICON_FILE_BLEND;
		}
		else if (is_main) {
			/* Do not return icon for folders if icons are not 'main' draw type (e.g. when used over previews). */
			return ICON_FILE_FOLDER;
		}
	}

	if (typeflag & FILE_TYPE_BLENDER)
		return ICON_FILE_BLEND;
	else if (typeflag & FILE_TYPE_BLENDER_BACKUP)
		return ICON_FILE_BACKUP;
	else if (typeflag & FILE_TYPE_IMAGE)
		return ICON_FILE_IMAGE;
	else if (typeflag & FILE_TYPE_MOVIE)
		return ICON_FILE_MOVIE;
	else if (typeflag & FILE_TYPE_PYSCRIPT)
		return ICON_FILE_SCRIPT;
	else if (typeflag & FILE_TYPE_SOUND)
		return ICON_FILE_SOUND;
	else if (typeflag & FILE_TYPE_FTFONT)
		return ICON_FILE_FONT;
	else if (typeflag & FILE_TYPE_BTX)
		return ICON_FILE_BLANK;
	else if (typeflag & FILE_TYPE_COLLADA)
		return ICON_FILE_BLANK;
	else if (typeflag & FILE_TYPE_TEXT)
		return ICON_FILE_TEXT;
	else if (typeflag & FILE_TYPE_BLENDERLIB) {
		/* TODO: this should most likely be completed and moved to UI_interface_icons.h ? unless it already exists somewhere... */
		switch (blentype) {
			case ID_AC:
				return ICON_ANIM_DATA;
			case ID_AR:
				return ICON_ARMATURE_DATA;
			case ID_BR:
				return ICON_BRUSH_DATA;
			case ID_CA:
				return ICON_CAMERA_DATA;
			case ID_CU:
				return ICON_CURVE_DATA;
			case ID_GD:
				return ICON_GREASEPENCIL;
			case ID_GR:
				return ICON_GROUP;
			case ID_IM:
				return ICON_IMAGE_DATA;
			case ID_LA:
				return ICON_LAMP_DATA;
			case ID_LS:
				return ICON_LINE_DATA;
			case ID_LT:
				return ICON_LATTICE_DATA;
			case ID_MA:
				return ICON_MATERIAL_DATA;
			case ID_MB:
				return ICON_META_DATA;
			case ID_MC:
				return ICON_CLIP;
			case ID_ME:
				return ICON_MESH_DATA;
			case ID_MSK:
				return ICON_MOD_MASK;  /* TODO! this would need its own icon! */
			case ID_NT:
				return ICON_NODETREE;
			case ID_OB:
				return ICON_OBJECT_DATA;
			case ID_PAL:
				return ICON_COLOR;  /* TODO! this would need its own icon! */
			case ID_PC:
				return ICON_CURVE_BEZCURVE;  /* TODO! this would need its own icon! */
			case ID_SCE:
				return ICON_SCENE_DATA;
			case ID_SPK:
				return ICON_SPEAKER;
			case ID_SO:
				return ICON_SOUND;
			case ID_TE:
				return ICON_TEXTURE_DATA;
			case ID_TXT:
				return ICON_TEXT;
			case ID_VF:
				return ICON_FONT_DATA;
			case ID_WO:
				return ICON_WORLD_DATA;
		}
	}
	return is_main ? ICON_FILE_BLANK : ICON_NONE;
}

int filelist_geticon(struct FileList *filelist, const int index, const bool is_main)
{
	FileDirEntry *file = filelist_geticon_get_file(filelist, index);

	return filelist_geticon_ex(file->typeflag, file->blentype, file->relpath, is_main, false);
}

/* ********** Main ********** */

static void filelist_checkdir_dir(struct FileList *UNUSED(filelist), char *r_dir)
{
	BLI_make_exist(r_dir);
}

static void filelist_checkdir_lib(struct FileList *UNUSED(filelist), char *r_dir)
{
	char dir[FILE_MAXDIR];
	if (!BLO_library_path_explode(r_dir, dir, NULL, NULL)) {
		/* if not a valid library, we need it to be a valid directory! */
		BLI_make_exist(r_dir);
	}
}

static void filelist_checkdir_main(struct FileList *filelist, char *r_dir)
{
	/* TODO */
	filelist_checkdir_lib(filelist, r_dir);
}

<<<<<<< HEAD
=======
static void filelist_entry_clear(FileDirEntry *entry)
{
	if (entry->name) {
		MEM_freeN(entry->name);
	}
	if (entry->description) {
		MEM_freeN(entry->description);
	}
	if (entry->relpath) {
		MEM_freeN(entry->relpath);
	}
	if (entry->image) {
		IMB_freeImBuf(entry->image);
	}
	/* For now, consider FileDirEntryRevision::poin as not owned here, so no need to do anything about it */

	if (!BLI_listbase_is_empty(&entry->variants)) {
		FileDirEntryVariant *var;

		for (var = entry->variants.first; var; var = var->next) {
			if (var->name) {
				MEM_freeN(var->name);
			}
			if (var->description) {
				MEM_freeN(var->description);
			}

			if (!BLI_listbase_is_empty(&var->revisions)) {
				FileDirEntryRevision *rev;

				for (rev = var->revisions.first; rev; rev = rev->next) {
					if (rev->comment) {
						MEM_freeN(rev->comment);
					}
				}

				BLI_freelistN(&var->revisions);
			}
		}

		/* TODO: tags! */

		BLI_freelistN(&entry->variants);
	}
	else if (entry->entry){
		MEM_freeN(entry->entry);
	}
}

static void filelist_entry_free(FileDirEntry *entry)
{
	filelist_entry_clear(entry);
	MEM_freeN(entry);
}

static void filelist_direntryarr_free(FileDirEntryArr *array)
{
	FileDirEntry *entry;

	for (entry = array->entries.first; entry; entry = entry->next) {
		filelist_entry_free(entry);
	}
	BLI_listbase_clear(&array->entries);
	array->nbr_entries = 0;
	array->nbr_entries_filtered = -1;
	array->entry_idx_start = -1;
	array->entry_idx_end = -1;
}

>>>>>>> eaf71f7f
static void filelist_intern_entry_free(FileListInternEntry *entry)
{
	if (entry->relpath) {
		MEM_freeN(entry->relpath);
	}
	if (entry->name) {
		MEM_freeN(entry->name);
	}
	MEM_freeN(entry);
}

static void filelist_intern_free(FileListIntern *filelist_intern)
{
	FileListInternEntry *entry, *entry_next;
	FileDirEntry *tmp_entry, *tmp_entry_next;

	for (entry = filelist_intern->entries.first; entry; entry = entry_next) {
		entry_next = entry->next;
		filelist_intern_entry_free(entry);
	}
	BLI_listbase_clear(&filelist_intern->entries);

	MEM_SAFE_FREE(filelist_intern->filtered);

	for (tmp_entry = filelist_intern->tmp_entries.first; tmp_entry; tmp_entry = tmp_entry_next) {
		tmp_entry_next = tmp_entry->next;
		BKE_filedir_entry_free(tmp_entry);
	}
	BLI_listbase_clear(&filelist_intern->tmp_entries);
}

static FileDirEntry *filelist_intern_create_entry(FileList *filelist, const int index)
{
	FileListInternEntry *entry = filelist->filelist_intern.filtered[index];
	FileListIntern *intern = &filelist->filelist_intern;
	FileDirEntry *ret;
	FileDirEntryRevision *rev;

	ret = MEM_callocN(sizeof(*ret), __func__);
	rev = MEM_callocN(sizeof(*rev), __func__);

	rev->size = (uint64_t)entry->st.st_size;
	BLI_filelist_entry_size_to_string(&entry->st, rev->size_str);

	rev->time = (int64_t)entry->st.st_mtime;
	BLI_filelist_entry_datetime_to_string(&entry->st, rev->time_str, rev->date_str);

	ret->entry = rev;
	ret->relpath = BLI_strdup(entry->relpath);
	ret->name = BLI_strdup(entry->name);
	ret->description = BLI_strdupcat(filelist->filelist.root, entry->relpath);
	memcpy(ret->uuid, entry->uuid, sizeof(ret->uuid));
	ret->blentype = entry->blentype;
	ret->typeflag = entry->typeflag;

	BLI_addtail(&intern->tmp_entries, ret);
	return ret;
}

static void filelist_intern_release_entry(FileList *filelist, FileDirEntry *entry)
{
	FileListIntern *intern = &filelist->filelist_intern;

	BLI_remlink(&intern->tmp_entries, entry);
	BKE_filedir_entry_free(entry);
}

static void filelist_cache_previewf(TaskPool *pool, void *taskdata, int threadid)
{
	FileListEntryCache *cache = taskdata;
	FileListEntryPreview *preview;

	printf("%s: Start (%d)...\n", __func__, threadid);

	/* Note we wait on queue here. */
	while (!BLI_task_pool_canceled(pool) && (preview = BLI_thread_queue_pop(cache->previews_todo))) {
//		printf("%s: %d - %s - %p\n", __func__, preview->index, preview->path, preview->img);
		if (preview->flags & FILE_TYPE_IMAGE) {
			preview->img = IMB_thumb_manage(preview->path, THB_NORMAL, THB_SOURCE_IMAGE);
		}
		else if (preview->flags & (FILE_TYPE_BLENDER | FILE_TYPE_BLENDER_BACKUP)) {
			preview->img = IMB_thumb_manage(preview->path, THB_NORMAL, THB_SOURCE_BLEND);
		}
		else if (preview->flags & FILE_TYPE_MOVIE) {
			preview->img = IMB_thumb_manage(preview->path, THB_NORMAL, THB_SOURCE_MOVIE);
			if (!preview->img) {
				/* remember that file can't be loaded via IMB_open_anim */
				preview->flags &= ~FILE_TYPE_MOVIE;
				preview->flags |= FILE_TYPE_MOVIE_ICON;
			}
		}
		BLI_thread_queue_push(cache->previews_done, preview);
	}

	printf("%s: End (%d)...\n", __func__, threadid);
}

static void filelist_cache_previews_clear(FileListEntryCache *cache)
{
	FileListEntryPreview *preview;

	if (cache->previews_pool) {
		while ((preview = BLI_thread_queue_pop_timeout(cache->previews_todo, 0))) {
//			printf("%s: TODO %d - %s - %p\n", __func__, preview->index, preview->path, preview->img);
			MEM_freeN(preview);
		}
		while ((preview = BLI_thread_queue_pop_timeout(cache->previews_done, 0))) {
//			printf("%s: DONE %d - %s - %p\n", __func__, preview->index, preview->path, preview->img);
			if (preview->img) {
				IMB_freeImBuf(preview->img);
			}
			MEM_freeN(preview);
		}
	}
}

static void filelist_cache_previews_free(FileListEntryCache *cache)
{
	if (cache->previews_pool) {
		BLI_thread_queue_nowait(cache->previews_todo);
		BLI_thread_queue_nowait(cache->previews_done);
		BLI_task_pool_cancel(cache->previews_pool);

		filelist_cache_previews_clear(cache);

		BLI_thread_queue_free(cache->previews_done);
		BLI_thread_queue_free(cache->previews_todo);
		BLI_task_pool_free(cache->previews_pool);
		cache->previews_pool = NULL;
		cache->previews_todo = NULL;
		cache->previews_done = NULL;
	}
}

static void filelist_cache_previews_push(FileList *filelist, FileDirEntry *entry, const int index)
{
	FileListEntryCache *cache = &filelist->filelist_cache;

	if (!entry->image &&
		(entry->typeflag & (FILE_TYPE_IMAGE | FILE_TYPE_MOVIE | FILE_TYPE_BLENDER | FILE_TYPE_BLENDER_BACKUP)))
	{
		FileListEntryPreview *preview = MEM_mallocN(sizeof(*preview), __func__);
		BLI_join_dirfile(preview->path, sizeof(preview->path), filelist->filelist.root, entry->relpath);
		preview->index = index;
		preview->flags = entry->typeflag;
		preview->img = NULL;
//		printf("%s: %d - %s - %p\n", __func__, preview->index, preview->path, preview->img);
		BLI_thread_queue_push(cache->previews_todo, preview);
	}
}

static void filelist_cache_init(FileListEntryCache *cache)
{
	cache->block_cursor = cache->block_start_index = cache->block_center_index = cache->block_end_index = 0;

	cache->misc_entries = BLI_ghash_ptr_new_ex(__func__, FILELIST_ENTRYCACHESIZE);
	fill_vn_i(cache->misc_entries_indices, ARRAY_SIZE(cache->misc_entries_indices), -1);
	cache->misc_cursor = 0;
}

static void filelist_cache_free(FileListEntryCache *cache)
{
	filelist_cache_previews_free(cache);

	/* Note we nearly have nothing to do here, entries are just 'borrowed', not owned by cache... */
	if (cache->misc_entries) {
		BLI_ghash_free(cache->misc_entries, NULL, NULL);
		cache->misc_entries = NULL;
	}
}

static void filelist_cache_clear(FileListEntryCache *cache)
{
	filelist_cache_previews_free(cache);

	/* Note we nearly have nothing to do here, entries are just 'borrowed', not owned by cache... */
	cache->block_cursor = cache->block_start_index = cache->block_center_index = cache->block_end_index = 0;

	if (cache->misc_entries) {
		BLI_ghash_clear_ex(cache->misc_entries, NULL, NULL, FILELIST_ENTRYCACHESIZE);
	}
}

FileList *filelist_new(short type)
{
	FileList *p = MEM_callocN(sizeof(*p), __func__);

	filelist_cache_init(&p->filelist_cache);

	p->selection_state = BLI_ghash_new(BLI_ghashutil_uinthash_v4_p, BLI_ghashutil_uinthash_v4_cmp, __func__);

	switch (type) {
		case FILE_MAIN:
			p->checkdirf = filelist_checkdir_main;
			p->read_jobf = filelist_readjob_main;
			p->filterf = is_filtered_main;
			break;
		case FILE_LOADLIB:
			p->checkdirf = filelist_checkdir_lib;
			p->read_jobf = filelist_readjob_lib;
			p->filterf = is_filtered_lib;
			break;
		default:
			p->checkdirf = filelist_checkdir_dir;
			p->read_jobf = filelist_readjob_dir;
			p->filterf = is_filtered_file;
			break;
	}
	return p;
}

void filelist_clear(struct FileList *filelist)
{
	if (!filelist) {
		return;
	}

	filelist_filter_clear(filelist);

	BKE_filedir_entryarr_clear(&filelist->filelist);

	filelist_cache_clear(&filelist->filelist_cache);

	filelist_intern_free(&filelist->filelist_intern);

	if (filelist->selection_state) {
		BLI_ghash_clear(filelist->selection_state, MEM_freeN, NULL);
	}
}

void filelist_free(struct FileList *filelist)
{
	if (!filelist) {
		printf("Attempting to delete empty filelist.\n");
		return;
	}
	
	filelist_clear(filelist);
	filelist_cache_free(&filelist->filelist_cache);  /* XXX TODO stupid! */

	if (filelist->ae) {
		BKE_asset_engine_free(filelist->ae);
		filelist->ae = NULL;
	}

	if (filelist->selection_state) {
		BLI_ghash_free(filelist->selection_state, MEM_freeN, NULL);
		filelist->selection_state = NULL;
	}

	memset(&filelist->filter_data, 0, sizeof(filelist->filter_data));

	filelist->need_sorting = false;
	filelist->sort = FILE_SORT_NONE;
	filelist->need_filtering = false;
}

void filelist_freelib(struct FileList *filelist)
{
	if (filelist->libfiledata)
		BLO_blendhandle_close(filelist->libfiledata);
	filelist->libfiledata = NULL;
}

AssetEngine *filelist_assetengine_get(struct FileList *filelist)
{
	return filelist->ae;
}

BlendHandle *filelist_lib(struct FileList *filelist)
{
	return filelist->libfiledata;
}

int filelist_numfiles(struct FileList *filelist)
{
	return filelist->filelist.nbr_entries_filtered;
}

static const char *fileentry_uiname(const char *root, const char *relpath, const int typeflag, char *buff)
{
	char *name;

	if (typeflag & FILE_TYPE_BLENDERLIB) {
		char abspath[FILE_MAX_LIBEXTRA];
		char *group;

		BLI_join_dirfile(abspath, sizeof(abspath), root, relpath);
		BLO_library_path_explode(abspath, buff, &group, &name);
		if (!name) {
			name = group;
		}
	}
	else if (typeflag & FILE_TYPE_DIR) {
		name = relpath;
	}
	else {
		name = (char *)BLI_path_basename(relpath);
	}
	BLI_assert(name);

	return name;
}

void filelist_assetengine_set(struct FileList *filelist, struct AssetEngineType *aet)
{
	if (filelist->ae) {
		if (filelist->ae->type == aet) {
			return;
		}
		BKE_asset_engine_free(filelist->ae);
		filelist->ae = NULL;
	}
	else if (!aet) {
		return;
	}

	if (aet) {
		filelist->ae = BKE_asset_engine_create(aet);
	}
	filelist->force_reset = true;
}

AssetEngine *ED_filelist_assetengine_get(SpaceFile *sfile)
{
	return sfile->files->ae;
}

const char *filelist_dir(struct FileList *filelist)
{
	return filelist->filelist.root;
}

/**
 * May modify in place given r_dir, which is expected to be FILE_MAX_LIBEXTRA length.
 */
void filelist_setdir(struct FileList *filelist, char *r_dir)
{
#ifndef NDEBUG
	size_t len = strlen(r_dir);
	BLI_assert((len < FILE_MAX_LIBEXTRA) && r_dir[len - 1] == '/');
#endif

	BLI_cleanup_dir(G.main->name, r_dir);
	BLI_add_slash(r_dir);
	filelist->checkdirf(filelist, r_dir);

	if (!STREQ(filelist->filelist.root, r_dir)) {
		BLI_strncpy(filelist->filelist.root, r_dir, sizeof(filelist->filelist.root));
		filelist->force_reset = true;
	}
}

void filelist_setrecursion(struct FileList *filelist, const int recursion_level)
{
	if (filelist->max_recursion != recursion_level) {
		filelist->max_recursion = recursion_level;
		filelist->force_reset = true;
	}
}

bool filelist_force_reset(struct FileList *filelist)
{
	return filelist->force_reset;
}

bool filelist_is_ready(struct FileList *filelist)
{
	return filelist->filelist_ready;
}

bool filelist_pending(struct FileList *filelist)
{
	return filelist->filelist_pending;
}

bool filelist_need_refresh(struct FileList *filelist)
{
	return (BLI_listbase_is_empty(&filelist->filelist.entries) || filelist->need_filtering ||
	        filelist->force_reset || filelist->force_refresh || filelist->need_sorting);
}

void filelist_clear_refresh(struct FileList *filelist)
{
	filelist->force_refresh = false;
}

static FileDirEntry *filelist_file_ex(struct FileList *filelist, const int index, const bool use_request)
{
	FileDirEntry *ret = NULL, *old;
	FileListEntryCache *cache = &filelist->filelist_cache;
	int old_index;

	if ((index < 0) || (index >= filelist->filelist.nbr_entries_filtered)) {
		return ret;
	}

	if (index >= cache->block_start_index && index < cache->block_end_index) {
		const int idx = (index - cache->block_start_index + cache->block_cursor) % FILELIST_ENTRYCACHESIZE;
		return cache->block_entries[idx];
	}

	if ((ret = BLI_ghash_lookup(cache->misc_entries, SET_INT_IN_POINTER(index)))) {
		return ret;
	}

	if (!use_request) {
		return NULL;
	}

	printf("requesting file %d (not yet cached)\n", index);

	/* Else, we have to add new entry to 'misc' cache - and possibly make room for it first! */
	ret = filelist_intern_create_entry(filelist, index);
	old_index = cache->misc_entries_indices[cache->misc_cursor];
	if ((old = BLI_ghash_popkey(cache->misc_entries, SET_INT_IN_POINTER(old_index), NULL))) {
		filelist_intern_release_entry(filelist, old);
	}
	BLI_ghash_insert(cache->misc_entries, SET_INT_IN_POINTER(index), ret);
	cache->misc_entries_indices[cache->misc_cursor] = index;
	cache->misc_cursor = (cache->misc_cursor + 1) % FILELIST_ENTRYCACHESIZE;

#if 0  /* Actually no, only block cached entries should have preview imho. */
	if (cache->previews_pool) {
		filelist_cache_previews_push(filelist, ret, index);
	}
#endif

	return ret;
}

FileDirEntry *filelist_file(struct FileList *filelist, int index)
{
	return filelist_file_ex(filelist, index, true);
}

int filelist_file_findpath(struct FileList *filelist, const char *filename)
{
	int fidx = -1;
	
	if (filelist->filelist.nbr_entries_filtered < 0) {
		return fidx;
	}

	/* XXX TODO Cache could probably use a ghash on paths too? Not really urgent though.
	 *          In fact, we may get rid of this func in the end (only used to find again renamed entry afaik). */

	for (fidx = 0; fidx < filelist->filelist.nbr_entries_filtered; fidx++) {
		FileListInternEntry *entry = filelist->filelist_intern.filtered[fidx];
		if (STREQ(entry->relpath, filename)) {
			return fidx;
		}
	}

	return -1;
}

FileDirEntry *filelist_entry_find_uuid(struct FileList *filelist, const char uuid[ASSET_UUID_LENGTH])
{
	int fidx;

	if (filelist->filelist.nbr_entries_filtered < 0) {
		return NULL;
	}

	/* XXX TODO Cache could probably use a ghash on uuids too? Not really urgent though. */

	for (fidx = 0; fidx < filelist->filelist.nbr_entries_filtered; fidx++) {
		FileListInternEntry *entry = filelist->filelist_intern.filtered[fidx];
		if (memcmp(entry->uuid, uuid, sizeof(entry->uuid)) == 0) {
			return filelist_file(filelist, fidx);
		}
	}

	return NULL;
}

/* Helpers, low-level, they assume cursor + size <= FILELIST_ENTRYCACHESIZE */
static bool filelist_file_cache_block_create(struct FileList *filelist, const int start_index, const int size, int cursor)
{
	FileListEntryCache *cache = &filelist->filelist_cache;

	if (filelist->ae) {
		FileDirEntryArr tmp_arr;
		FileDirEntry *tmp_entry;
		int i;

		if (!filelist->ae->type->entries_block_get) {
			printf("%s: Asset Engine %s does not implement 'entries_block_get'...\n", __func__, filelist->ae->type->name);
			return false;
		}

		tmp_arr = filelist->filelist;
		BLI_listbase_clear(&tmp_arr.entries);
		if (!filelist->ae->type->entries_block_get(filelist->ae, start_index, start_index + size, &tmp_arr)) {
			BKE_filedir_entryarr_clear(&tmp_arr);
			return false;
		}

		for (i = 0, tmp_entry = tmp_arr.entries.first; i < size; i++, cursor++, tmp_entry = tmp_entry->next) {
			cache->block_entries[cursor] = tmp_entry;
		}
		return true;
	}
	else {
		int i, idx;

		for (i = 0, idx = start_index; i < size; i++, idx++, cursor++) {
			cache->block_entries[cursor] = filelist_intern_create_entry(filelist, idx);
		}
		return true;
	}

	return false;
}

static void filelist_file_cache_block_release(struct FileList *filelist, const int size, int cursor)
{
	FileListEntryCache *cache = &filelist->filelist_cache;

	{
		int i;

		for (i = 0; i < size; i++, cursor++) {
//			printf("%s: release cacheidx %d (%%p %%s)\n", __func__, cursor/*, cache->block_entries[cursor], cache->block_entries[cursor]->relpath*/);
			filelist_intern_release_entry(filelist, cache->block_entries[cursor]);
#ifndef NDEBUG
			cache->block_entries[cursor] = NULL;
#endif
		}
	}
}

/* Load in cache all entries "around" given index (as much as block cache may hold). */
bool filelist_file_cache_block(struct FileList *filelist, const int index)
{
	FileListEntryCache *cache = &filelist->filelist_cache;

	const int nbr_entries = filelist->filelist.nbr_entries_filtered;
	int start_index = max_ii(0, index - (FILELIST_ENTRYCACHESIZE / 2));
	int end_index = min_ii(nbr_entries, index + (FILELIST_ENTRYCACHESIZE / 2));
	int i;

	if ((index < 0) || (index >= nbr_entries)) {
		printf("Wrong index %d ([%d:%d])", index, 0, nbr_entries);
		return false;
	}

	/* Maximize cached range! */
	if ((end_index - start_index) < FILELIST_ENTRYCACHESIZE) {
		if (start_index == 0) {
			end_index = min_ii(nbr_entries, start_index + FILELIST_ENTRYCACHESIZE);
		}
		else if (end_index == nbr_entries) {
			start_index = max_ii(0, end_index - FILELIST_ENTRYCACHESIZE);
		}
	}

	BLI_assert((end_index - start_index) <= FILELIST_ENTRYCACHESIZE) ;

	printf("%s: [%d:%d] around index %d (current cache: [%d:%d])\n", __func__,
	       start_index, end_index, index, cache->block_start_index, cache->block_end_index);

	/* If we have something to (re)cache... */
	if ((start_index != cache->block_start_index) || (end_index != cache->block_end_index)) {
		if ((start_index >= cache->block_end_index) || (end_index <= cache->block_start_index)) {
			int size1 = cache->block_end_index - cache->block_start_index;
			int size2 = 0;
			int idx1 = cache->block_cursor, idx2 = 0;

//			printf("Full Recaching!\n");

			if (idx1 + size1 > FILELIST_ENTRYCACHESIZE) {
				size2 = idx1 + size1 - FILELIST_ENTRYCACHESIZE;
				size1 -= size2;
				filelist_file_cache_block_release(filelist, size2, idx2);
			}
			filelist_file_cache_block_release(filelist, size1, idx1);

			/* New cached block does not overlap existing one, simple. */
			if (!filelist_file_cache_block_create(filelist, start_index, end_index - start_index, 0)) {
				return false;
			}

			if (cache->previews_pool) {
				filelist_cache_previews_clear(cache);
			}

			cache->block_start_index = start_index;
			cache->block_end_index = end_index;
			cache->block_cursor = 0;
		}
		else {
			printf("Partial Recaching!\n");

			/* At this point, we know we keep part of currently cached entries, so update previews if needed,
			 * and remove everything from working queue - we'll add all newly needed entries at the end. */
			if (cache->previews_pool) {
				filelist_cache_previews_update(filelist);
				filelist_cache_previews_clear(cache);
			}

//			printf("\tpreview cleaned up...\n");

			if (start_index > cache->block_start_index) {
				int size1 = start_index - cache->block_start_index;
				int size2 = 0;
				int idx1 = cache->block_cursor, idx2 = 0;

//				printf("\tcache releasing: [%d:%d] (%d, %d)\n", cache->block_start_index, cache->block_start_index + size1, cache->block_cursor, size1);

				if (idx1 + size1 > FILELIST_ENTRYCACHESIZE) {
					size2 = idx1 + size1 - FILELIST_ENTRYCACHESIZE;
					size1 -= size2;
					filelist_file_cache_block_release(filelist, size2, idx2);
				}
				filelist_file_cache_block_release(filelist, size1, idx1);

				cache->block_cursor = (idx1 + size1 + size2) % FILELIST_ENTRYCACHESIZE;
				cache->block_start_index = start_index;
			}
			if (end_index < cache->block_end_index) {
				int size1 = cache->block_end_index - end_index;
				int size2 = 0;
				int idx1, idx2 = 0;

//				printf("\tcache releasing: [%d:%d] (%d)\n", cache->block_end_index - size1, cache->block_end_index, cache->block_cursor);

				idx1 = (cache->block_cursor + end_index - cache->block_start_index) % FILELIST_ENTRYCACHESIZE;
				if (idx1 + size1 > FILELIST_ENTRYCACHESIZE) {
					size2 = idx1 + size1 - FILELIST_ENTRYCACHESIZE;
					size1 -= size2;
					filelist_file_cache_block_release(filelist, size2, idx2);
				}
				filelist_file_cache_block_release(filelist, size1, idx1);

				cache->block_end_index = end_index;
			}

//			printf("\tcache cleaned up...\n");

			if (start_index < cache->block_start_index) {
				/* Add (request) needed entries before already cached ones. */
				/* Note: We need some index black magic to wrap around (cycle) inside our FILELIST_ENTRYCACHESIZE array... */
				int size1 = cache->block_start_index - start_index;
				int size2 = 0;
				int idx1, idx2;

				if (size1 > cache->block_cursor) {
					size2 = size1;
					size1 -= cache->block_cursor;
					size2 -= size1;
					idx2 = 0;
					idx1 = FILELIST_ENTRYCACHESIZE - size1;
				}
				else {
					idx1 = cache->block_cursor - size1;
				}

				if (size2) {
					if (!filelist_file_cache_block_create(filelist, start_index + size1, size2, idx2)) {
						return false;
					}
				}
				if (!filelist_file_cache_block_create(filelist, start_index, size1, idx1)) {
					return false;
				}

				cache->block_cursor = idx1;
				cache->block_start_index = start_index;
			}
			printf("\tstart-extended...\n");
			if (end_index > cache->block_end_index) {
				/* Add (request) needed entries after already cached ones. */
				/* Note: We need some index black magic to wrap around (cycle) inside our FILELIST_ENTRYCACHESIZE array... */
				int size1 = end_index - cache->block_end_index;
				int size2 = 0;
				int idx1, idx2;

				idx1 = (cache->block_cursor + end_index - cache->block_start_index - size1) % FILELIST_ENTRYCACHESIZE;
				if ((idx1 + size1) > FILELIST_ENTRYCACHESIZE) {
					size2 = size1;
					size1 = FILELIST_ENTRYCACHESIZE - idx1;
					size2 -= size1;
					idx2 = 0;
				}

				if (size2) {
					if (!filelist_file_cache_block_create(filelist, end_index - size2, size2, idx2)) {
						return false;
					}
				}
				if (!filelist_file_cache_block_create(filelist, end_index - size1 - size2, size1, idx1)) {
					return false;
				}

				cache->block_end_index = end_index;
			}

//			printf("\tend-extended...\n");
		}
	}
	else if (cache->block_center_index != index && cache->previews_pool) {
		/* We try to always preview visible entries first, so 'restart' preview background task. */
		filelist_cache_previews_update(filelist);
		filelist_cache_previews_clear(cache);
	}

//	printf("Re-queueing previews...\n");

	/* Note we try to preview first images around given index - i.e. assumed visible ones. */
	if (cache->previews_pool) {
		for (i = 0; ((index + i) < end_index) || ((index - i) >= start_index); i++) {
			if ((index - i) >= start_index) {
				const int idx = (cache->block_cursor + (index - start_index) - i) % FILELIST_ENTRYCACHESIZE;
				filelist_cache_previews_push(filelist, cache->block_entries[idx], index - i);
			}
			if ((index + i) < end_index) {
				const int idx = (cache->block_cursor + (index - start_index) + i) % FILELIST_ENTRYCACHESIZE;
				filelist_cache_previews_push(filelist, cache->block_entries[idx], index + i);
			}
		}
	}

	cache->block_center_index = index;

	printf("%s Finished!\n", __func__);

	return true;
}

void filelist_cache_previews_set(FileList *filelist, const bool use_previews)
{
	FileListEntryCache *cache = &filelist->filelist_cache;
	if (use_previews == (cache->previews_pool != NULL)) {
		return;
	}
	else if (use_previews) {
		TaskScheduler *scheduler = BLI_task_scheduler_get();
		TaskPool *pool;
		int num_tasks = 4;
		int i;

		BLI_assert((cache->previews_pool == NULL) && (cache->previews_todo == NULL) && (cache->previews_done == NULL));

//		printf("%s: Init Previews...\n", __func__);

		pool = cache->previews_pool = BLI_task_pool_create(scheduler, NULL);
		cache->previews_todo = BLI_thread_queue_init();
		cache->previews_done = BLI_thread_queue_init();

		while (num_tasks--) {
			BLI_task_pool_push(pool, filelist_cache_previewf, cache, false, TASK_PRIORITY_HIGH);
		}

		i = -(cache->block_end_index - cache->block_start_index);
		while (i++) {
			const int idx = (cache->block_cursor - i) % FILELIST_ENTRYCACHESIZE;
			FileDirEntry *entry = cache->block_entries[idx];

			filelist_cache_previews_push(filelist, entry, cache->block_start_index - i);
		}
	}
	else {
//		printf("%s: Clear Previews...\n", __func__);

		filelist_cache_previews_free(cache);
	}
}

bool filelist_cache_previews_update(FileList *filelist)
{
	FileListEntryCache *cache = &filelist->filelist_cache;
	TaskPool *pool = cache->previews_pool;
	bool changed = false;

	if (!pool) {
		return changed;
	}

//	printf("%s: Update Previews...\n", __func__);

	while (BLI_thread_queue_size(cache->previews_done) > 0) {
		FileListEntryPreview *preview = BLI_thread_queue_pop(cache->previews_done);
//		printf("%s: %d - %s - %p\n", __func__, preview->index, preview->path, preview->img);

		if (preview->img) {
			/* entry might have been removed from cache in the mean while, we do not want to cache it again here. */
			FileDirEntry *entry = filelist_file_ex(filelist, preview->index, false);
			if (entry) {
				entry->image = preview->img;
				/* update flag for movie files where thumbnail can't be created */
				if (preview->flags & FILE_TYPE_MOVIE_ICON) {
					entry->typeflag &= ~FILE_TYPE_MOVIE;
					entry->typeflag |= FILE_TYPE_MOVIE_ICON;
				}
				changed = true;
			}
			else {
				IMB_freeImBuf(preview->img);
			}
		}
		MEM_freeN(preview);
	}

	return changed;
}

/* would recognize .blend as well */
static bool file_is_blend_backup(const char *str)
{
	const size_t a = strlen(str);
	size_t b = 7;
	bool retval = 0;

	if (a == 0 || b >= a) {
		/* pass */
	}
	else {
		const char *loc;
		
		if (a > b + 1)
			b++;
		
		/* allow .blend1 .blend2 .blend32 */
		loc = BLI_strcasestr(str + a - b, ".blend");
		
		if (loc)
			retval = 1;
	}
	
	return (retval);
}

static int path_extension_type(const char *path)
{
	if (BLO_has_bfile_extension(path)) {
		return FILE_TYPE_BLENDER;
	}
	else if (file_is_blend_backup(path)) {
		return FILE_TYPE_BLENDER_BACKUP;
	}
	else if (BLI_testextensie(path, ".app")) {
		return FILE_TYPE_APPLICATIONBUNDLE;
	}
	else if (BLI_testextensie(path, ".py")) {
		return FILE_TYPE_PYSCRIPT;
	}
	else if (BLI_testextensie_n(path, ".txt", ".glsl", ".osl", ".data", NULL)) {
		return FILE_TYPE_TEXT;
	}
	else if (BLI_testextensie_n(path, ".ttf", ".ttc", ".pfb", ".otf", ".otc", NULL)) {
		return FILE_TYPE_FTFONT;
	}
	else if (BLI_testextensie(path, ".btx")) {
		return FILE_TYPE_BTX;
	}
	else if (BLI_testextensie(path, ".dae")) {
		return FILE_TYPE_COLLADA;
	}
	else if (BLI_testextensie_array(path, imb_ext_image) ||
	         (G.have_quicktime && BLI_testextensie_array(path, imb_ext_image_qt)))
	{
		return FILE_TYPE_IMAGE;
	}
	else if (BLI_testextensie(path, ".ogg")) {
		if (IMB_isanim(path)) {
			return FILE_TYPE_MOVIE;
		}
		else {
			return FILE_TYPE_SOUND;
		}
	}
	else if (BLI_testextensie_array(path, imb_ext_movie)) {
		return FILE_TYPE_MOVIE;
	}
	else if (BLI_testextensie_array(path, imb_ext_audio)) {
		return FILE_TYPE_SOUND;
	}
	return 0;
}

static int file_extension_type(const char *dir, const char *relpath)
{
	char path[FILE_MAX];
	BLI_join_dirfile(path, sizeof(path), dir, relpath);
	return path_extension_type(path);
}

int ED_file_extension_icon(const char *path)
{
	int type = path_extension_type(path);
	
	if (type == FILE_TYPE_BLENDER)
		return ICON_FILE_BLEND;
	else if (type == FILE_TYPE_BLENDER_BACKUP)
		return ICON_FILE_BACKUP;
	else if (type == FILE_TYPE_IMAGE)
		return ICON_FILE_IMAGE;
	else if (type == FILE_TYPE_MOVIE)
		return ICON_FILE_MOVIE;
	else if (type == FILE_TYPE_PYSCRIPT)
		return ICON_FILE_SCRIPT;
	else if (type == FILE_TYPE_SOUND)
		return ICON_FILE_SOUND;
	else if (type == FILE_TYPE_FTFONT)
		return ICON_FILE_FONT;
	else if (type == FILE_TYPE_BTX)
		return ICON_FILE_BLANK;
	else if (type == FILE_TYPE_COLLADA)
		return ICON_FILE_BLANK;
	else if (type == FILE_TYPE_TEXT)
		return ICON_FILE_TEXT;
	
	return ICON_FILE_BLANK;
}

int filelist_empty(struct FileList *filelist)
{
	return (filelist->filelist.nbr_entries == 0);
}

unsigned int filelist_entry_select_set(
        FileList *filelist, FileDirEntry *entry, FileSelType select, unsigned int flag, FileCheckType check)
{
	/* Default NULL pointer if not found is fine here! */
	unsigned int entry_flag = GET_UINT_FROM_POINTER(BLI_ghash_lookup(filelist->selection_state, entry->uuid));
	const unsigned int org_entry_flag = entry_flag;

	BLI_assert(entry);
	BLI_assert(ELEM(check, CHECK_DIRS, CHECK_FILES, CHECK_ALL));

	if (((check == CHECK_ALL)) ||
	    ((check == CHECK_DIRS) && (entry->typeflag & FILE_TYPE_DIR)) ||
	    ((check == CHECK_FILES) && !(entry->typeflag & FILE_TYPE_DIR)))
	{
		switch (select) {
			case FILE_SEL_REMOVE:
				entry_flag &= ~flag;
				break;
			case FILE_SEL_ADD:
				entry_flag |= flag;
				break;
			case FILE_SEL_TOGGLE:
				entry_flag ^= flag;
				break;
		}
	}

	if (entry_flag != org_entry_flag) {
		if (entry_flag) {
			void *key = MEM_mallocN(sizeof(entry->uuid), __func__);
			memcpy(key, entry->uuid, sizeof(entry->uuid));
			BLI_ghash_reinsert(filelist->selection_state, key, SET_UINT_IN_POINTER(entry_flag), MEM_freeN, NULL);
		}
		else {
			BLI_ghash_remove(filelist->selection_state, entry->uuid, MEM_freeN, NULL);
		}
	}

	return entry_flag;
}

void filelist_entry_select_index_set(FileList *filelist, const int index, FileSelType select, unsigned int flag, FileCheckType check)
{
	FileDirEntry *entry = filelist_file(filelist, index);

	if (entry) {
		filelist_entry_select_set(filelist, entry, select, flag, check);
	}
}

void filelist_entries_select_index_range_set(
        FileList *filelist, FileSelection *sel, FileSelType select, unsigned int flag, FileCheckType check)
{
	/* select all valid files between first and last indicated */
	if ((sel->first >= 0) && (sel->first < filelist->filelist.nbr_entries_filtered) &&
	    (sel->last >= 0) && (sel->last < filelist->filelist.nbr_entries_filtered))
	{
		int current_file;
		for (current_file = sel->first; current_file <= sel->last; current_file++) {
			filelist_entry_select_index_set(filelist, current_file, select, flag, check);
		}
	}
}

unsigned int filelist_entry_select_get(FileList *filelist, FileDirEntry *entry, FileCheckType check)
{
	BLI_assert(entry);
	BLI_assert(ELEM(check, CHECK_DIRS, CHECK_FILES, CHECK_ALL));

	if (((check == CHECK_ALL)) ||
	    ((check == CHECK_DIRS) && (entry->typeflag & FILE_TYPE_DIR)) ||
	    ((check == CHECK_FILES) && !(entry->typeflag & FILE_TYPE_DIR)))
	{
		/* Default NULL pointer if not found is fine here! */
		return GET_UINT_FROM_POINTER(BLI_ghash_lookup(filelist->selection_state, entry->uuid));
	}

	return 0;
}

unsigned int filelist_entry_select_index_get(FileList *filelist, const int index, FileCheckType check)
{
	FileDirEntry *entry = filelist_file(filelist, index);

	if (entry) {
		return filelist_entry_select_get(filelist, entry, check);
	}

	return 0;
}

/**
 * Returns a list of selected entries, if use_ae is set also calls asset engine's load_pre callback.
 * Note first item of returned list shall be used as 'active' file.
 */
FileDirEntryArr *filelist_selection_get(FileList *filelist, FileCheckType check, const char *name, const bool use_ae)
{
	FileDirEntryArr *selection;
	GHashIterator *iter = BLI_ghashIterator_new(filelist->selection_state);
	bool done_name = false;

	selection = MEM_callocN(sizeof(*selection), __func__);
	strcpy(selection->root, filelist->filelist.root);

	for (; iter; BLI_ghashIterator_step(iter)) {
		const char *uuid = BLI_ghashIterator_getKey(iter);
		FileDirEntry *entry_org = filelist_entry_find_uuid(filelist, uuid);

		BLI_assert(BLI_ghashIterator_getValue(iter));

		if (entry_org &&
		    (((check == CHECK_ALL)) ||
		     ((check == CHECK_DIRS) && (entry_org->typeflag & FILE_TYPE_DIR)) ||
		     ((check == CHECK_FILES) && !(entry_org->typeflag & FILE_TYPE_DIR)))) {
			/* Always include 'name' (i.e. given relpath) */
			if (!done_name && STREQ(entry_org->relpath, name)) {
				FileDirEntry *entry_new = BKE_filedir_entry_copy(entry_org);

				/* We add it in head - first entry in this list is always considered 'active' one. */
				BLI_addhead(&selection->entries, entry_new);
				selection->nbr_entries++;
				done_name = true;
			}
			else {
				FileDirEntry *entry_new = BKE_filedir_entry_copy(entry_org);
				BLI_addtail(&selection->entries, entry_new);
				selection->nbr_entries++;
			}
		}
	}

	BLI_ghashIterator_free(iter);

	if (use_ae && filelist->ae) {
		/* This will 'rewrite' selection list, returned paths are expected to be valid! */
		BKE_asset_engine_load_pre(filelist->ae, selection);
	}

	return selection;
}

bool filelist_islibrary(struct FileList *filelist, char *dir, char **group)
{
	return BLO_library_path_explode(filelist->filelist.root, dir, group, NULL);
}

static int groupname_to_code(const char *group)
{
	char buf[BLO_GROUP_MAX];
	char *lslash;

	BLI_assert(group);

	BLI_strncpy(buf, group, sizeof(buf));
	lslash = (char *)BLI_last_slash(buf);
	if (lslash)
		lslash[0] = '\0';

	return buf[0] ? BKE_idcode_from_name(buf) : 0;
}

static unsigned int groupname_to_filter_id(const char *group)
{
	int id_code = groupname_to_code(group);

	return BKE_idcode_to_idfilter(id_code);
}

/*
 * From here, we are in 'Job Context', i.e. have to be careful about sharing stuff between bacground working thread
 * and main one (used by UI among other things).
 */

typedef struct TodoDir {
	int level;
	char *dir;
} TodoDir;

static int filelist_readjob_list_dir(
        const char *root, ListBase *entries, const char *filter_glob,
        const bool do_lib, const char *main_name, const bool skip_currpar)
{
	struct direntry *files;
	int nbr_files, nbr_entries = 0;

	nbr_files = BLI_filelist_dir_contents(root, &files);
	if (files) {
		int i = nbr_files;
		while (i--) {
			FileListInternEntry *entry;

			if (skip_currpar && FILENAME_IS_CURRPAR(files[i].relname)) {
				continue;
			}

			entry = MEM_callocN(sizeof(*entry), __func__);
			entry->relpath = MEM_dupallocN(files[i].relname);
			if (S_ISDIR(files[i].s.st_mode)) {
				entry->typeflag |= FILE_TYPE_DIR;
			}
			entry->st = files[i].s;

			/* Set file type. */
			/* If we are considering .blend files as libs, promote them to directory status! */
			if (do_lib && BLO_has_bfile_extension(entry->relpath)) {
				char name[FILE_MAX];

				entry->typeflag = FILE_TYPE_BLENDER;

				BLI_join_dirfile(name, sizeof(name), root, entry->relpath);

				/* prevent current file being used as acceptable dir */
				if (BLI_path_cmp(main_name, name) != 0) {
					entry->typeflag |= FILE_TYPE_DIR;
				}
			}
			/* Otherwise, do not check extensions for directories! */
			else if (!(entry->typeflag & FILE_TYPE_DIR)) {
				if (filter_glob[0] && BLI_testextensie_glob(entry->relpath, filter_glob)) {
					entry->typeflag = FILE_TYPE_OPERATOR;
				}
				else {
					entry->typeflag = file_extension_type(root, entry->relpath);
				}
			}

			BLI_addtail(entries, entry);
			nbr_entries++;
		}
		BLI_filelist_free(files, nbr_files);
	}
	return nbr_entries;
}

static int filelist_readjob_list_lib(const char *root, ListBase *entries, const bool skip_currpar)
{
	FileListInternEntry *entry;
	LinkNode *ln, *names, *lp, *previews = NULL;
	struct ImBuf *ima;
	int i, nprevs = 0, nnames, idcode = 0, nbr_entries = 0;
	char dir[FILE_MAX], *group;
	bool ok;

	struct BlendHandle *libfiledata = NULL;

	/* name test */
	ok = BLO_library_path_explode(root, dir, &group, NULL);
	if (!ok) {
		return nbr_entries;
	}

	/* there we go */
	libfiledata = BLO_blendhandle_from_file(dir, NULL);
	if (libfiledata == NULL) {
		return nbr_entries;
	}

	/* memory for strings is passed into filelist[i].entry->relpath and freed in BKE_filedir_entry_free. */
	if (group) {
		idcode = groupname_to_code(group);
//		previews = BLO_blendhandle_get_previews(libfiledata, idcode, &nprevs);
		names = BLO_blendhandle_get_datablock_names(libfiledata, idcode, &nnames);
	}
	else {
		previews = NULL;
		nprevs = 0;
		names = BLO_blendhandle_get_linkable_groups(libfiledata);
		nnames = BLI_linklist_length(names);
	}

	BLO_blendhandle_close(libfiledata);

	if (!skip_currpar) {
		entry = MEM_callocN(sizeof(*entry), __func__);
		entry->relpath = BLI_strdup(FILENAME_PARENT);
		entry->typeflag |= (FILE_TYPE_BLENDERLIB | FILE_TYPE_DIR);
		BLI_addtail(entries, entry);
		nbr_entries++;
	}

	if (previews && (nnames != nprevs)) {
		printf("filelist_from_library: error, found %d items, %d previews\n", nnames, nprevs);
		BLI_linklist_free(previews, BKE_previewimg_freefunc);
		previews = NULL;
	}

	for (i = 0, ln = names, lp = previews; i < nnames; i++, ln = ln->next) {
		const char *blockname = ln->link;

		entry = MEM_callocN(sizeof(*entry), __func__);
		entry->relpath = BLI_strdup(blockname);
		entry->typeflag |= FILE_TYPE_BLENDERLIB;
		if (!(group && idcode)) {
			entry->typeflag |= FILE_TYPE_DIR;
			entry->blentype = groupname_to_code(blockname);
		}
		else {
			entry->blentype = idcode;
		}
#if 0
		if (lp) {
			PreviewImage *img = lp->link;
			if (img) {
				unsigned int w = img->w[ICON_SIZE_PREVIEW];
				unsigned int h = img->h[ICON_SIZE_PREVIEW];
				unsigned int *rect = img->rect[ICON_SIZE_PREVIEW];

				if (w > 0 && h > 0 && rect) {
					/* first allocate imbuf for copying preview into it */
					ima = IMB_allocImBuf(w, h, 32, IB_rect);
					memcpy(ima->rect, rect, w * h * sizeof(unsigned int));
					entry->image = ima;
				}
			}
			lp = lp->next;
		}
#endif
		BLI_addtail(entries, entry);
		nbr_entries++;
	}

	BLI_linklist_free(names, free);
	if (previews) {
		BLI_linklist_free(previews, BKE_previewimg_freefunc);
	}

	return nbr_entries;
}

#if 0
/* Kept for reference here, in case we want to add back that feature later. We do not need it currently. */
/* Code ***NOT*** updated for job stuff! */
static void filelist_readjob_main_rec(struct FileList *filelist)
{
	ID *id;
	FileDirEntry *files, *firstlib = NULL;
	ListBase *lb;
	int a, fake, idcode, ok, totlib, totbl;
	
	// filelist->type = FILE_MAIN; // XXX TODO: add modes to filebrowser

	BLI_assert(filelist->filelist.entries == NULL);

	if (filelist->filelist.root[0] == '/') filelist->filelist.root[0] = '\0';

	if (filelist->filelist.root[0]) {
		idcode = groupname_to_code(filelist->filelist.root);
		if (idcode == 0) filelist->filelist.root[0] = '\0';
	}

	if (filelist->dir[0] == 0) {
		/* make directories */
#ifdef WITH_FREESTYLE
		filelist->filelist.nbr_entries = 24;
#else
		filelist->filelist.nbr_entries = 23;
#endif
		filelist_resize(filelist, filelist->filelist.nbr_entries);

		for (a = 0; a < filelist->filelist.nbr_entries; a++) {
			filelist->filelist.entries[a].typeflag |= FILE_TYPE_DIR;
		}

		filelist->filelist.entries[0].entry->relpath = BLI_strdup(FILENAME_PARENT);
		filelist->filelist.entries[1].entry->relpath = BLI_strdup("Scene");
		filelist->filelist.entries[2].entry->relpath = BLI_strdup("Object");
		filelist->filelist.entries[3].entry->relpath = BLI_strdup("Mesh");
		filelist->filelist.entries[4].entry->relpath = BLI_strdup("Curve");
		filelist->filelist.entries[5].entry->relpath = BLI_strdup("Metaball");
		filelist->filelist.entries[6].entry->relpath = BLI_strdup("Material");
		filelist->filelist.entries[7].entry->relpath = BLI_strdup("Texture");
		filelist->filelist.entries[8].entry->relpath = BLI_strdup("Image");
		filelist->filelist.entries[9].entry->relpath = BLI_strdup("Ika");
		filelist->filelist.entries[10].entry->relpath = BLI_strdup("Wave");
		filelist->filelist.entries[11].entry->relpath = BLI_strdup("Lattice");
		filelist->filelist.entries[12].entry->relpath = BLI_strdup("Lamp");
		filelist->filelist.entries[13].entry->relpath = BLI_strdup("Camera");
		filelist->filelist.entries[14].entry->relpath = BLI_strdup("Ipo");
		filelist->filelist.entries[15].entry->relpath = BLI_strdup("World");
		filelist->filelist.entries[16].entry->relpath = BLI_strdup("Screen");
		filelist->filelist.entries[17].entry->relpath = BLI_strdup("VFont");
		filelist->filelist.entries[18].entry->relpath = BLI_strdup("Text");
		filelist->filelist.entries[19].entry->relpath = BLI_strdup("Armature");
		filelist->filelist.entries[20].entry->relpath = BLI_strdup("Action");
		filelist->filelist.entries[21].entry->relpath = BLI_strdup("NodeTree");
		filelist->filelist.entries[22].entry->relpath = BLI_strdup("Speaker");
#ifdef WITH_FREESTYLE
		filelist->filelist.entries[23].entry->relpath = BLI_strdup("FreestyleLineStyle");
#endif
	}
	else {
		/* make files */
		idcode = groupname_to_code(filelist->filelist.root);

		lb = which_libbase(G.main, idcode);
		if (lb == NULL) return;

		filelist->filelist.nbr_entries = 0;
		for (id = lb->first; id; id = id->next) {
			if (!filelist->filter_data.hide_dot || id->name[2] != '.') {
				filelist->filelist.nbr_entries++;
			}
		}

		/* XXX TODO: if databrowse F4 or append/link filelist->hide_parent has to be set */
		if (!filelist->filter_data.hide_parent) filelist->filelist.nbr_entries++;

		if (filelist->filelist.nbr_entries > 0) {
			filelist_resize(filelist, filelist->filelist.nbr_entries);
		}

		files = filelist->filelist.entries;
		
		if (!filelist->filter_data.hide_parent) {
			files->entry->relpath = BLI_strdup(FILENAME_PARENT);
			files->typeflag |= FILE_TYPE_DIR;

			files++;
		}

		totlib = totbl = 0;
		for (id = lb->first; id; id = id->next) {
			ok = 1;
			if (ok) {
				if (!filelist->filter_data.hide_dot || id->name[2] != '.') {
					if (id->lib == NULL) {
						files->entry->relpath = BLI_strdup(id->name + 2);
					}
					else {
						files->entry->relpath = MEM_mallocN(sizeof(*files->relpath) * (FILE_MAX + (MAX_ID_NAME - 2)), __func__);
						BLI_snprintf(files->entry->relpath, FILE_MAX + (MAX_ID_NAME - 2) + 3, "%s | %s", id->lib->name, id->name + 2);
					}
//					files->type |= S_IFREG;
#if 0               /* XXX TODO show the selection status of the objects */
					if (!filelist->has_func) { /* F4 DATA BROWSE */
						if (idcode == ID_OB) {
							if ( ((Object *)id)->flag & SELECT) files->entry->selflag |= FILE_SEL_SELECTED;
						}
						else if (idcode == ID_SCE) {
							if ( ((Scene *)id)->r.scemode & R_BG_RENDER) files->entry->selflag |= FILE_SEL_SELECTED;
						}
					}
#endif
//					files->entry->nr = totbl + 1;
					files->entry->poin = id;
					fake = id->flag & LIB_FAKEUSER;
					if (idcode == ID_MA || idcode == ID_TE || idcode == ID_LA || idcode == ID_WO || idcode == ID_IM) {
						files->typeflag |= FILE_TYPE_IMAGE;
					}
//					if      (id->lib && fake) BLI_snprintf(files->extra, sizeof(files->entry->extra), "LF %d",    id->us);
//					else if (id->lib)         BLI_snprintf(files->extra, sizeof(files->entry->extra), "L    %d",  id->us);
//					else if (fake)            BLI_snprintf(files->extra, sizeof(files->entry->extra), "F    %d",  id->us);
//					else                      BLI_snprintf(files->extra, sizeof(files->entry->extra), "      %d", id->us);

					if (id->lib) {
						if (totlib == 0) firstlib = files;
						totlib++;
					}

					files++;
				}
				totbl++;
			}
		}

		/* only qsort of library blocks */
		if (totlib > 1) {
			qsort(firstlib, totlib, sizeof(*files), compare_name);
		}
	}
}
#endif

static void filelist_readjob_do(
        const bool do_lib,
        FileList *filelist, const char *main_name, short *stop, short *do_update, float *progress, ThreadMutex *lock)
{
	ListBase entries = {0};
	BLI_Stack *todo_dirs;
	TodoDir *td_dir;
	char dir[FILE_MAX_LIBEXTRA];
	char filter_glob[64];  /* TODO should be define! */
	const char *root = filelist->filelist.root;
	const int max_recursion = filelist->max_recursion;
	int nbr_done_dirs = 0, nbr_todo_dirs = 1;

//	BLI_assert(filelist->filtered == NULL);
	BLI_assert(BLI_listbase_is_empty(&filelist->filelist.entries) && (filelist->filelist.nbr_entries == 0));

	todo_dirs = BLI_stack_new(sizeof(*td_dir), __func__);
	td_dir = BLI_stack_push_r(todo_dirs);
	td_dir->level = 1;

	BLI_strncpy(dir, filelist->filelist.root, sizeof(dir));
	BLI_strncpy(filter_glob, filelist->filter_data.filter_glob, sizeof(filter_glob));

	BLI_cleanup_dir(main_name, dir);
	td_dir->dir = BLI_strdup(dir);

	while (!BLI_stack_is_empty(todo_dirs) && !(*stop)) {
		FileListInternEntry *entry;
		int nbr_entries = 0;
		bool is_lib = do_lib;

		char *subdir;
		int recursion_level;
		bool skip_currpar;

		td_dir = BLI_stack_peek(todo_dirs);
		subdir = td_dir->dir;
		recursion_level = td_dir->level;
		skip_currpar = (recursion_level > 1);

		BLI_stack_discard(todo_dirs);

		if (do_lib) {
			nbr_entries = filelist_readjob_list_lib(subdir, &entries, skip_currpar);
		}
		if (!nbr_entries) {
			is_lib = false;
			nbr_entries = filelist_readjob_list_dir(subdir, &entries, filter_glob, do_lib, main_name, skip_currpar);
		}

		for (entry = entries.first; entry; entry = entry->next) {
			BLI_join_dirfile(dir, sizeof(dir), subdir, entry->relpath);
			BLI_cleanup_file(root, dir);

			/* We use the mere md5sum of path as entry UUID here.
			 * entry->uuid is 16 bytes len, so we can use it directly! */
			BLI_hash_md5_buffer(dir, strlen(dir), entry->uuid);

			BLI_path_rel(dir, root);
			/* Only thing we change in direntry here, so we need to free it first. */
			MEM_freeN(entry->relpath);
			entry->relpath = BLI_strdup(dir + 2);  /* + 2 to remove '//' added by BLI_path_rel */
			entry->name = BLI_strdup(fileentry_uiname(root, entry->relpath, entry->typeflag, dir));

			/* Here we decide whether current filedirentry is to be listed too, or not. */
			if (max_recursion && (is_lib || (recursion_level <= max_recursion))) {
				if (((entry->typeflag & FILE_TYPE_DIR) == 0) || FILENAME_IS_CURRPAR(entry->relpath)) {
					/* Skip... */
				}
				else if (!is_lib && (recursion_level >= max_recursion) &&
						 ((entry->typeflag & (FILE_TYPE_BLENDER | FILE_TYPE_BLENDER_BACKUP)) == 0))
				{
					/* Do not recurse in real directories in this case, only in .blend libs. */
				}
				else {
					/* We have a directory we want to list, add it to todo list! */
					BLI_join_dirfile(dir, sizeof(dir), root, entry->relpath);
					BLI_cleanup_dir(main_name, dir);
					td_dir = BLI_stack_push_r(todo_dirs);
					td_dir->level = recursion_level + 1;
					td_dir->dir = BLI_strdup(dir);
					nbr_todo_dirs++;
				}
			}
		}

		if (nbr_entries) {
			BLI_mutex_lock(lock);

			BLI_movelisttolist(&filelist->filelist.entries, &entries);
			filelist->filelist.nbr_entries += nbr_entries;

			BLI_mutex_unlock(lock);
		}

		nbr_done_dirs++;
		*progress = (float)nbr_done_dirs / (float)nbr_todo_dirs;
		*do_update = true;
		MEM_freeN(subdir);
	}

	/* If we were interrupted by stop, stack may not be empty and we need to free pending dir paths. */
	while (!BLI_stack_is_empty(todo_dirs)) {
		td_dir = BLI_stack_peek(todo_dirs);
		MEM_freeN(td_dir->dir);
		BLI_stack_discard(todo_dirs);
	}
	BLI_stack_free(todo_dirs);
}

static void filelist_readjob_dir(
        FileList *filelist, const char *main_name, short *stop, short *do_update, float *progress, ThreadMutex *lock)
{
	filelist_readjob_do(false, filelist, main_name, stop, do_update, progress, lock);
}

static void filelist_readjob_lib(
        FileList *filelist, const char *main_name, short *stop, short *do_update, float *progress, ThreadMutex *lock)
{
	filelist_readjob_do(true, filelist, main_name, stop, do_update, progress, lock);
}

static void filelist_readjob_main(
        FileList *filelist, const char *main_name, short *stop, short *do_update, float *progress, ThreadMutex *lock)
{
	/* TODO! */
	filelist_readjob_dir(filelist, main_name, stop, do_update, progress, lock);
}


typedef struct FileListReadJob {
	ThreadMutex lock;
	char main_name[FILE_MAX];
	struct FileList *filelist;
	struct FileList *tmp_filelist;  /* XXX We may use a simpler struct here... just a linked list and root path? */

	int ae_job_id;
	float *progress;
	short *stop;
	//~ ReportList reports;
} FileListReadJob;

static void filelist_readjob_startjob(void *flrjv, short *stop, short *do_update, float *progress)
{
	FileListReadJob *flrj = flrjv;

	if (flrj->filelist->ae) {
		flrj->progress = progress;
		flrj->stop = stop;
		/* When using AE engine, worker thread here is just sleeping! */
		while (flrj->filelist->filelist_pending && !*stop) {
			PIL_sleep_ms(10);
			*do_update = true;
		}
	}
	else {
	    printf("START filelist reading (%d files, main thread: %d)\n",
	           flrj->filelist->filelist.nbr_entries, BLI_thread_is_main());

		BLI_mutex_lock(&flrj->lock);

		BLI_assert((flrj->tmp_filelist == NULL) && flrj->filelist);

		flrj->tmp_filelist = MEM_dupallocN(flrj->filelist);

		BLI_mutex_unlock(&flrj->lock);

		BLI_listbase_clear(&flrj->tmp_filelist->filelist.entries);
		flrj->tmp_filelist->filelist.nbr_entries = 0;
		flrj->tmp_filelist->filelist_intern.filtered = NULL;
		BLI_listbase_clear(&flrj->tmp_filelist->filelist_intern.entries);
		flrj->tmp_filelist->libfiledata = NULL;
		memset(&flrj->tmp_filelist->filelist_cache, 0, sizeof(FileListEntryCache));
		flrj->tmp_filelist->selection_state = NULL;

		flrj->tmp_filelist->read_jobf(flrj->tmp_filelist, flrj->main_name, stop, do_update, progress, &flrj->lock);
	}
}

static void filelist_readjob_update(void *flrjv)
{
	FileListReadJob *flrj = flrjv;

	if (flrj->filelist->force_reset) {
		*flrj->stop = true;
	}
	else if (flrj->filelist->ae) {
		/* We only communicate with asset engine from main thread! */
		AssetEngine *ae = flrj->filelist->ae;
		FileDirEntry *entry;

		flrj->ae_job_id = ae->type->list_dir(ae, flrj->ae_job_id, &flrj->filelist->filelist);
		flrj->filelist->need_sorting = true;
		flrj->filelist->need_filtering = true;
		flrj->filelist->force_refresh = true;

		for (entry = flrj->filelist->filelist.entries.first; entry; entry = entry->next) {
			BLI_assert(!BLI_listbase_is_empty(&entry->variants) && entry->nbr_variants);
			BLI_assert(entry->act_variant < entry->nbr_variants);
			if (!entry->name) {
				char buff[FILE_MAX_LIBEXTRA];
				entry->name = BLI_strdup(fileentry_uiname(flrj->filelist->filelist.root, entry, buff));
			}
			if (!entry->entry) {
				FileDirEntryVariant *variant = BLI_findlink(&entry->variants, entry->act_variant);
				BLI_assert(!BLI_listbase_is_empty(&variant->revisions) && variant->nbr_revisions);
				BLI_assert(variant->act_revision < variant->nbr_revisions);
				entry->entry = BLI_findlink(&variant->revisions, variant->act_revision);
				BLI_assert(entry->entry);
			}
		}

		*flrj->progress = ae->type->progress(ae, flrj->ae_job_id);
		if ((ae->type->status(ae, flrj->ae_job_id) & (AE_STATUS_RUNNING | AE_STATUS_VALID)) != (AE_STATUS_RUNNING | AE_STATUS_VALID)) {
			*flrj->stop = true;
		}
	}
	else {
		FileListIntern *fl_intern = &flrj->filelist->filelist_intern;
		ListBase new_entries = {NULL};
		int nbr_entries, new_nbr_entries = 0;

		BLI_movelisttolist(&new_entries, &fl_intern->entries);
		nbr_entries = flrj->filelist->filelist.nbr_entries;

		BLI_mutex_lock(&flrj->lock);

		if (flrj->tmp_filelist->filelist.nbr_entries) {
			/* We just move everything out of 'thread context' into final list. */
			new_nbr_entries = flrj->tmp_filelist->filelist.nbr_entries;
			BLI_movelisttolist(&new_entries, &flrj->tmp_filelist->filelist.entries);
			flrj->tmp_filelist->filelist.nbr_entries = 0;
		}

		BLI_mutex_unlock(&flrj->lock);

		if (new_nbr_entries) {
			filelist_clear(flrj->filelist);

			flrj->filelist->need_sorting = true;
			flrj->filelist->need_filtering = true;
			flrj->filelist->force_refresh = true;
		}

		/* if no new_nbr_entries, this is NOP */
		BLI_movelisttolist(&fl_intern->entries, &new_entries);
		flrj->filelist->filelist.nbr_entries = nbr_entries + new_nbr_entries;
	}
}

static void filelist_readjob_endjob(void *flrjv)
{
	FileListReadJob *flrj = flrjv;

	flrj->filelist->filelist_pending = false;
	flrj->filelist->filelist_ready = true;

	if (flrj->filelist->ae) {
		AssetEngine *ae = flrj->filelist->ae;
		ae->type->kill(ae, flrj->ae_job_id);
	}
}

static void filelist_readjob_free(void *flrjv)
{
	FileListReadJob *flrj = flrjv;

	printf("END filelist reading (%d files)\n", flrj->filelist->filelist.nbr_entries);

	if (flrj->tmp_filelist) {
		/* tmp_filelist shall never ever be filtered! */
		BLI_assert(flrj->tmp_filelist->filelist.nbr_entries == 0);
		BLI_assert(BLI_listbase_is_empty(&flrj->tmp_filelist->filelist.entries));

		filelist_freelib(flrj->tmp_filelist);
		filelist_free(flrj->tmp_filelist);
		MEM_freeN(flrj->tmp_filelist);
	}

	BLI_mutex_end(&flrj->lock);

	MEM_freeN(flrj);
}

void filelist_readjob_start(FileList *filelist, const bContext *C)
{
	wmJob *wm_job;
	FileListReadJob *flrj;

	/* prepare job data */
	flrj = MEM_callocN(sizeof(*flrj), __func__);
	flrj->filelist = filelist;
	BLI_strncpy(flrj->main_name, G.main->name, sizeof(flrj->main_name));

	filelist->force_reset = false;
	filelist->filelist_ready = false;
	filelist->filelist_pending = true;

	BLI_mutex_init(&flrj->lock);

	//~ BKE_reports_init(&tj->reports, RPT_PRINT);

	/* setup job */
	wm_job = WM_jobs_get(CTX_wm_manager(C), CTX_wm_window(C), CTX_wm_area(C), "Listing Dirs...",
	                     WM_JOB_PROGRESS, WM_JOB_TYPE_FILESEL_READDIR);
	WM_jobs_customdata_set(wm_job, flrj, filelist_readjob_free);
	WM_jobs_timer(wm_job, 0.01, NC_SPACE | ND_SPACE_FILE_LIST, NC_SPACE | ND_SPACE_FILE_LIST);
	WM_jobs_callbacks(wm_job, filelist_readjob_startjob, NULL, filelist_readjob_update, filelist_readjob_endjob);

	/* start the job */
	WM_jobs_start(CTX_wm_manager(C), wm_job);
}

void filelist_readjob_stop(wmWindowManager *wm, FileList *filelist)
{
	WM_jobs_kill_type(wm, filelist, WM_JOB_TYPE_FILESEL_READDIR);
}

int filelist_readjob_running(wmWindowManager *wm, FileList *filelist)
{
	return WM_jobs_test(wm, filelist, WM_JOB_TYPE_FILESEL_READDIR);
}<|MERGE_RESOLUTION|>--- conflicted
+++ resolved
@@ -985,78 +985,6 @@
 	filelist_checkdir_lib(filelist, r_dir);
 }
 
-<<<<<<< HEAD
-=======
-static void filelist_entry_clear(FileDirEntry *entry)
-{
-	if (entry->name) {
-		MEM_freeN(entry->name);
-	}
-	if (entry->description) {
-		MEM_freeN(entry->description);
-	}
-	if (entry->relpath) {
-		MEM_freeN(entry->relpath);
-	}
-	if (entry->image) {
-		IMB_freeImBuf(entry->image);
-	}
-	/* For now, consider FileDirEntryRevision::poin as not owned here, so no need to do anything about it */
-
-	if (!BLI_listbase_is_empty(&entry->variants)) {
-		FileDirEntryVariant *var;
-
-		for (var = entry->variants.first; var; var = var->next) {
-			if (var->name) {
-				MEM_freeN(var->name);
-			}
-			if (var->description) {
-				MEM_freeN(var->description);
-			}
-
-			if (!BLI_listbase_is_empty(&var->revisions)) {
-				FileDirEntryRevision *rev;
-
-				for (rev = var->revisions.first; rev; rev = rev->next) {
-					if (rev->comment) {
-						MEM_freeN(rev->comment);
-					}
-				}
-
-				BLI_freelistN(&var->revisions);
-			}
-		}
-
-		/* TODO: tags! */
-
-		BLI_freelistN(&entry->variants);
-	}
-	else if (entry->entry){
-		MEM_freeN(entry->entry);
-	}
-}
-
-static void filelist_entry_free(FileDirEntry *entry)
-{
-	filelist_entry_clear(entry);
-	MEM_freeN(entry);
-}
-
-static void filelist_direntryarr_free(FileDirEntryArr *array)
-{
-	FileDirEntry *entry;
-
-	for (entry = array->entries.first; entry; entry = entry->next) {
-		filelist_entry_free(entry);
-	}
-	BLI_listbase_clear(&array->entries);
-	array->nbr_entries = 0;
-	array->nbr_entries_filtered = -1;
-	array->entry_idx_start = -1;
-	array->entry_idx_end = -1;
-}
-
->>>>>>> eaf71f7f
 static void filelist_intern_entry_free(FileListInternEntry *entry)
 {
 	if (entry->relpath) {
@@ -2653,7 +2581,8 @@
 			BLI_assert(entry->act_variant < entry->nbr_variants);
 			if (!entry->name) {
 				char buff[FILE_MAX_LIBEXTRA];
-				entry->name = BLI_strdup(fileentry_uiname(flrj->filelist->filelist.root, entry, buff));
+				entry->name = BLI_strdup(fileentry_uiname(flrj->filelist->filelist.root,
+				                                          entry->relpath, entry->typeflag, buff));
 			}
 			if (!entry->entry) {
 				FileDirEntryVariant *variant = BLI_findlink(&entry->variants, entry->act_variant);
