/*
 * ***** BEGIN GPL LICENSE BLOCK *****
 *
 * This program is free software; you can redistribute it and/or
 * modify it under the terms of the GNU General Public License
 * as published by the Free Software Foundation; either version 2
 * of the License, or (at your option) any later version. 
 *
 * This program is distributed in the hope that it will be useful,
 * but WITHOUT ANY WARRANTY; without even the implied warranty of
 * MERCHANTABILITY or FITNESS FOR A PARTICULAR PURPOSE.  See the
 * GNU General Public License for more details.
 *
 * You should have received a copy of the GNU General Public License
 * along with this program; if not, write to the Free Software Foundation,
 * Inc., 51 Franklin Street, Fifth Floor, Boston, MA 02110-1301, USA.
 *
 * The Original Code is Copyright (C) 2007 Blender Foundation.
 * All rights reserved.
 *
 * The Original Code is: all of this file.
 *
 * Contributor(s): none yet.
 *
 * ***** END GPL LICENSE BLOCK *****
 */

/** \file blender/editors/space_file/filelist.c
 *  \ingroup spfile
 */


/* global includes */

#include <stdlib.h>
#include <math.h>
#include <string.h>

#ifndef WIN32
#  include <unistd.h>
#else
#  include <io.h>
#  include <direct.h>
#endif   
#include "MEM_guardedalloc.h"

#include "BLI_blenlib.h"
#include "BLI_fileops_types.h"
#include "BLI_fnmatch.h"
#include "BLI_ghash.h"
#include "BLI_linklist.h"
#include "BLI_math.h"
#include "BLI_stack.h"
#include "BLI_task.h"
#include "BLI_threads.h"
#include "BLI_utildefines.h"
#include "BLI_fileops_types.h"

#ifdef WIN32
#  include "BLI_winstuff.h"
#endif

#include "RNA_types.h"

#include "BKE_asset.h"
#include "BKE_context.h"
#include "BKE_global.h"
#include "BKE_library.h"
#include "BKE_icons.h"
#include "BKE_idcode.h"
#include "BKE_main.h"
#include "BKE_report.h"
#include "BLO_readfile.h"

#include "DNA_space_types.h"

#include "ED_datafiles.h"
#include "ED_fileselect.h"
#include "ED_screen.h"

#include "IMB_imbuf.h"
#include "IMB_imbuf_types.h"
#include "IMB_thumbs.h"

#include "PIL_time.h"

#include "WM_api.h"
#include "WM_types.h"

#include "UI_resources.h"
#include "UI_interface_icons.h"

#include "filelist.h"

/* ----------------- FOLDERLIST (previous/next) -------------- */

typedef struct FolderList {
	struct FolderList *next, *prev;
	char *foldername;
} FolderList;

ListBase *folderlist_new(void)
{
	ListBase *p = MEM_callocN(sizeof(*p), __func__);
	return p;
}

void folderlist_popdir(struct ListBase *folderlist, char *dir)
{
	const char *prev_dir;
	struct FolderList *folder;
	folder = folderlist->last;

	if (folder) {
		/* remove the current directory */
		MEM_freeN(folder->foldername);
		BLI_freelinkN(folderlist, folder);

		folder = folderlist->last;
		if (folder) {
			prev_dir = folder->foldername;
			BLI_strncpy(dir, prev_dir, FILE_MAXDIR);
		}
	}
	/* delete the folder next or use setdir directly before PREVIOUS OP */
}

void folderlist_pushdir(ListBase *folderlist, const char *dir)
{
	struct FolderList *folder, *previous_folder;
	previous_folder = folderlist->last;

	/* check if already exists */
	if (previous_folder && previous_folder->foldername) {
		if (BLI_path_cmp(previous_folder->foldername, dir) == 0) {
			return;
		}
	}

	/* create next folder element */
	folder = MEM_mallocN(sizeof(*folder), __func__);
	folder->foldername = BLI_strdup(dir);

	/* add it to the end of the list */
	BLI_addtail(folderlist, folder);
}

const char *folderlist_peeklastdir(ListBase *folderlist)
{
	struct FolderList *folder;

	if (!folderlist->last)
		return NULL;

	folder = folderlist->last;
	return folder->foldername;
}

int folderlist_clear_next(struct SpaceFile *sfile)
{
	struct FolderList *folder;

	/* if there is no folder_next there is nothing we can clear */
	if (!sfile->folders_next)
		return 0;

	/* if previous_folder, next_folder or refresh_folder operators are executed it doesn't clear folder_next */
	folder = sfile->folders_prev->last;
	if ((!folder) || (BLI_path_cmp(folder->foldername, sfile->params->dir) == 0))
		return 0;

	/* eventually clear flist->folders_next */
	return 1;
}

/* not listbase itself */
void folderlist_free(ListBase *folderlist)
{
	if (folderlist) {
		FolderList *folder;
		for (folder = folderlist->first; folder; folder = folder->next)
			MEM_freeN(folder->foldername);
		BLI_freelistN(folderlist);
	}
}

ListBase *folderlist_duplicate(ListBase *folderlist)
{
	
	if (folderlist) {
		ListBase *folderlistn = MEM_callocN(sizeof(*folderlistn), __func__);
		FolderList *folder;
		
		BLI_duplicatelist(folderlistn, folderlist);
		
		for (folder = folderlistn->first; folder; folder = folder->next) {
			folder->foldername = MEM_dupallocN(folder->foldername);
		}
		return folderlistn;
	}
	return NULL;
}


/* ------------------FILELIST------------------------ */

typedef struct FileListIntern {
	/* XXX This will be reworked to keep 'all entries' storage to a minimum memory space! */
	ListBase entries;
	FileDirEntry **filtered;
} FileListIntern;

#define FILELIST_ENTRYCACHESIZE 1024  /* Keep it a power of two! */
typedef struct FileListEntryCache {
	/* Block cache: all entries between start and end index. used for part of the list on diplay. */
	FileDirEntry *block_entries[FILELIST_ENTRYCACHESIZE];
	int block_start_index, block_end_index, block_cursor;

	/* Misc cache: random indices, FIFO behavior.
	 * Note: Not 100% sure we actually need that, time will say. */
	int misc_cursor;
	int misc_entries_indices[FILELIST_ENTRYCACHESIZE];
	GHash *misc_entries;

	/* Previews handling. */
	TaskPool *previews_pool;
	ThreadQueue *previews_todo;
	ThreadQueue *previews_done;
} FileListEntryCache;

typedef struct FileListEntryPreview {
	char path[FILE_MAX];
	unsigned int flags;
	int index;
	ImBuf *img;
} FileListEntryPreview;

typedef struct FileListFilter {
	bool hide_dot;
	bool hide_parent;
	bool hide_lib_dir;
	unsigned int filter;
	unsigned int filter_id;
	char filter_glob[64];
	char filter_search[66];  /* + 2 for heading/trailing implicit '*' wildcards. */
} FileListFilter;

typedef struct FileList {
	FileDirEntryArr filelist;

	AssetEngine *ae;

	short prv_w;
	short prv_h;

	bool force_reset;
	bool force_refresh;
	bool filelist_ready;
	bool filelist_pending;

	short sort;
	bool need_sorting;

	FileListFilter filter_data;
	bool need_filtering;

	struct FileListIntern filelist_intern;

	struct FileListEntryCache filelist_cache;

	short max_recursion;
	short recursion_level;

	struct BlendHandle *libfiledata;

	/* Set given path as root directory, may change given string in place to a valid value. */
	void (*checkdirf)(struct FileList *, char *);

	/* Fill filelist (to be called by read job). */
	void (*read_jobf)(struct FileList *, const char *, short *, short *, float *, ThreadMutex *);

	/* Filter an entry of current filelist. */
	bool (*filterf)(struct FileDirEntry *, const char *, FileListFilter *);
} FileList;

#define SPECIAL_IMG_SIZE 48
#define SPECIAL_IMG_ROWS 4
#define SPECIAL_IMG_COLS 4

enum {
	SPECIAL_IMG_FOLDER      = 0,
	SPECIAL_IMG_PARENT      = 1,
	SPECIAL_IMG_REFRESH     = 2,
	SPECIAL_IMG_BLENDFILE   = 3,
	SPECIAL_IMG_SOUNDFILE   = 4,
	SPECIAL_IMG_MOVIEFILE   = 5,
	SPECIAL_IMG_PYTHONFILE  = 6,
	SPECIAL_IMG_TEXTFILE    = 7,
	SPECIAL_IMG_FONTFILE    = 8,
	SPECIAL_IMG_UNKNOWNFILE = 9,
	SPECIAL_IMG_LOADING     = 10,
	SPECIAL_IMG_BACKUP      = 11,
	SPECIAL_IMG_MAX
};

static ImBuf *gSpecialFileImages[SPECIAL_IMG_MAX];


static void filelist_readjob_main(struct FileList *, const char *, short *, short *, float *, ThreadMutex *);
static void filelist_readjob_lib(struct FileList *, const char *, short *, short *, float *, ThreadMutex *);
static void filelist_readjob_dir(struct FileList *, const char *, short *, short *, float *, ThreadMutex *);

/* helper, could probably go in BKE actually? */
static int groupname_to_code(const char *group);
static unsigned int groupname_to_filter_id(const char *group);

static void filelist_filter_clear(FileList *filelist);
static void filelist_cache_clear(FileListEntryCache *cache);

/* ********** Sort helpers ********** */

static int compare_direntry_generic(const FileDirEntry *entry1, const FileDirEntry *entry2)
{
	/* type is equal to stat.st_mode */

	if (entry1->typeflag & FILE_TYPE_DIR) {
	    if (entry2->typeflag & FILE_TYPE_DIR) {
			/* If both entries are tagged as dirs, we make a 'sub filter' that shows first the real dirs,
			 * then libs (.blend files), then categories in libs. */
			if (entry1->typeflag & FILE_TYPE_BLENDERLIB) {
				if (!(entry2->typeflag & FILE_TYPE_BLENDERLIB)) {
					return 1;
				}
			}
			else if (entry2->typeflag & FILE_TYPE_BLENDERLIB) {
				return -1;
			}
			else if (entry1->typeflag & (FILE_TYPE_BLENDER | FILE_TYPE_BLENDER_BACKUP)) {
				if (!(entry2->typeflag & (FILE_TYPE_BLENDER | FILE_TYPE_BLENDER_BACKUP))) {
					return 1;
				}
			}
			else if (entry2->typeflag & (FILE_TYPE_BLENDER | FILE_TYPE_BLENDER_BACKUP)) {
				return -1;
			}
		}
		else {
			return -1;
		}
	}
	else if (entry2->typeflag & FILE_TYPE_DIR) {
	    return 1;
	}

	/* We get rid of this, this is OS-specific description of file types, not really useful at our level! */
#if 0
	if (S_ISREG(entry1->entry->type)) {
		if (!S_ISREG(entry2->entry->type)) {
			return -1;
		}
	}
	else if (S_ISREG(entry2->entry->type)) {
		return 1;
	}
	if ((entry1->entry->type & S_IFMT) < (entry2->entry->type & S_IFMT)) return -1;
	if ((entry1->entry->type & S_IFMT) > (entry2->entry->type & S_IFMT)) return 1;
#endif

	/* make sure "." and ".." are always first */
	if (FILENAME_IS_CURRENT(entry1->relpath)) return -1;
	if (FILENAME_IS_CURRENT(entry2->relpath)) return 1;
	if (FILENAME_IS_PARENT(entry1->relpath)) return -1;
	if (FILENAME_IS_PARENT(entry2->relpath)) return 1;
	
	return 0;
}

static int compare_name(void *UNUSED(user_data), const void *a1, const void *a2)
{
	const FileDirEntry *entry1 = a1;
	const FileDirEntry *entry2 = a2;
	char *name1, *name2;
	int ret;

	if ((ret = compare_direntry_generic(entry1, entry2))) {
		return ret;
	}

	name1 = entry1->name;
	name2 = entry2->name;

	return BLI_natstrcmp(name1, name2);
}

static int compare_date(void *UNUSED(user_data), const void *a1, const void *a2)
{
	const FileDirEntry *entry1 = a1;
	const FileDirEntry *entry2 = a2;
	char *name1, *name2;
	int ret;

	if ((ret = compare_direntry_generic(entry1, entry2))) {
		return ret;
	}
	
	if (entry1->entry->time < entry2->entry->time) return 1;
	if (entry1->entry->time > entry2->entry->time) return -1;

	name1 = entry1->name;
	name2 = entry2->name;

	return BLI_natstrcmp(name1, name2);
}

static int compare_size(void *UNUSED(user_data), const void *a1, const void *a2)
{
	const FileDirEntry *entry1 = a1;
	const FileDirEntry *entry2 = a2;
	char *name1, *name2;
	int ret;

	if ((ret = compare_direntry_generic(entry1, entry2))) {
		return ret;
	}
	
	if (entry1->entry->size < entry2->entry->size) return 1;
	if (entry1->entry->size > entry2->entry->size) return -1;

	name1 = entry1->name;
	name2 = entry2->name;

	return BLI_natstrcmp(name1, name2);
}

static int compare_extension(void *UNUSED(user_data), const void *a1, const void *a2)
{
	const FileDirEntry *entry1 = a1;
	const FileDirEntry *entry2 = a2;
	char *name1, *name2;
	int ret;

	if ((ret = compare_direntry_generic(entry1, entry2))) {
		return ret;
	}

	if ((entry1->typeflag & FILE_TYPE_BLENDERLIB) && !(entry2->typeflag & FILE_TYPE_BLENDERLIB)) return -1;
	if (!(entry1->typeflag & FILE_TYPE_BLENDERLIB) && (entry2->typeflag & FILE_TYPE_BLENDERLIB)) return 1;
	if ((entry1->typeflag & FILE_TYPE_BLENDERLIB) && (entry2->typeflag & FILE_TYPE_BLENDERLIB)) {
		if ((entry1->typeflag & FILE_TYPE_DIR) && !(entry2->typeflag & FILE_TYPE_DIR)) return 1;
		if (!(entry1->typeflag & FILE_TYPE_DIR) && (entry2->typeflag & FILE_TYPE_DIR)) return -1;
		if (entry1->blentype < entry2->blentype) return -1;
		if (entry1->blentype > entry2->blentype) return 1;
	}
	else {
		const char *sufix1, *sufix2;

		if (!(sufix1 = strstr(entry1->relpath, ".blend.gz")))
			sufix1 = strrchr(entry1->relpath, '.');
		if (!(sufix2 = strstr(entry2->relpath, ".blend.gz")))
			sufix2 = strrchr(entry2->relpath, '.');
		if (!sufix1) sufix1 = "";
		if (!sufix2) sufix2 = "";

		if ((ret = BLI_strcasecmp(sufix1, sufix2))) {
			return ret;
		}
	}

	name1 = entry1->name;
	name2 = entry2->name;

	return BLI_natstrcmp(name1, name2);
}

bool filelist_need_sorting(struct FileList *filelist)
{
	return filelist->need_sorting && (filelist->sort != FILE_SORT_NONE);
}

void filelist_sort(struct FileList *filelist)
{
	if (filelist_need_sorting(filelist)) {
		filelist->need_sorting = false;

		switch (filelist->sort) {
			case FILE_SORT_ALPHA:
				BLI_listbase_sort_r(&filelist->filelist_intern.entries, NULL, compare_name);
				break;
			case FILE_SORT_TIME:
				BLI_listbase_sort_r(&filelist->filelist_intern.entries, NULL, compare_date);
				break;
			case FILE_SORT_SIZE:
				BLI_listbase_sort_r(&filelist->filelist_intern.entries, NULL, compare_size);
				break;
			case FILE_SORT_EXTENSION:
				BLI_listbase_sort_r(&filelist->filelist_intern.entries, NULL, compare_extension);
				break;
			case FILE_SORT_NONE:  /* Should never reach this point! */
			default:
				BLI_assert(0);
		}

		filelist_filter_clear(filelist);
	}
}

void filelist_setsorting(struct FileList *filelist, const short sort)
{
	if (filelist->sort != sort) {
		filelist->sort = sort;
		filelist->need_sorting = true;
	}
}

/* ********** Filter helpers ********** */

static bool is_hidden_file(const char *filename, FileListFilter *filter)
{
	char *sep = (char *)BLI_last_slash(filename);
	bool is_hidden = false;

	if (filter->hide_dot) {
		if (filename[0] == '.' && filename[1] != '.' && filename[1] != '\0') {
			is_hidden = true; /* ignore .file */
		}
		else {
			int len = strlen(filename);
			if ((len > 0) && (filename[len - 1] == '~')) {
				is_hidden = true;  /* ignore file~ */
			}
		}
	}
	if (!is_hidden && filter->hide_parent) {
		if (filename[0] == '.' && filename[1] == '.' && filename[2] == '\0') {
			is_hidden = true; /* ignore .. */
		}
	}
	if (!is_hidden && ((filename[0] == '.') && (filename[1] == '\0'))) {
		is_hidden = true; /* ignore . */
	}
	/* filename might actually be a piece of path, in which case we have to check all its parts. */
	if (!is_hidden && sep) {
		char tmp_filename[FILE_MAX_LIBEXTRA];

		BLI_strncpy(tmp_filename, filename, sizeof(tmp_filename));
		sep = tmp_filename + (sep - filename);
		while (sep) {
			BLI_assert(sep[1] != '\0');
			if (is_hidden_file(sep + 1, filter)) {
				is_hidden = true;
				break;
			}
			*sep = '\0';
			sep = (char *)BLI_last_slash(tmp_filename);
		}
	}
	return is_hidden;
}

static bool is_filtered_file(FileDirEntry *file, const char *UNUSED(root), FileListFilter *filter)
{
	bool is_filtered = !is_hidden_file(file->relpath, filter);

	if (is_filtered && filter->filter && !FILENAME_IS_CURRPAR(file->relpath)) {
		if (file->typeflag & FILE_TYPE_DIR) {
			if (file->typeflag & (FILE_TYPE_BLENDERLIB | FILE_TYPE_BLENDER | FILE_TYPE_BLENDER_BACKUP)) {
				if (!(filter->filter & (FILE_TYPE_BLENDER | FILE_TYPE_BLENDER_BACKUP))) {
					is_filtered = false;
				}
			}
			else {
				if (!(filter->filter & FILE_TYPE_FOLDER)) {
					is_filtered = false;
				}
			}
		}
		else {
			if (!(file->typeflag & filter->filter)) {
				is_filtered = false;
			}
		}
		if (is_filtered && (filter->filter_search[0] != '\0')) {
			if (fnmatch(filter->filter_search, file->relpath, FNM_CASEFOLD) != 0) {
				is_filtered = false;
			}
		}
	}

	return is_filtered;
}

static bool is_filtered_lib(FileDirEntry *file, const char *root, FileListFilter *filter)
{
	bool is_filtered;
	char path[FILE_MAX_LIBEXTRA], dir[FILE_MAXDIR], *group, *name;

	BLI_join_dirfile(path, sizeof(path), root, file->relpath);

	if (BLO_library_path_explode(path, dir, &group, &name)) {
		is_filtered = !is_hidden_file(file->relpath, filter);
		if (is_filtered && filter->filter && !FILENAME_IS_CURRPAR(file->relpath)) {
			if (file->typeflag & FILE_TYPE_DIR) {
				if (file->typeflag & (FILE_TYPE_BLENDERLIB | FILE_TYPE_BLENDER | FILE_TYPE_BLENDER_BACKUP)) {
					if (!(filter->filter & (FILE_TYPE_BLENDER | FILE_TYPE_BLENDER_BACKUP))) {
						is_filtered = false;
					}
				}
				else {
					if (!(filter->filter & FILE_TYPE_FOLDER)) {
						is_filtered = false;
					}
				}
			}
			if (is_filtered && group) {
				if (!name && filter->hide_lib_dir) {
					is_filtered = false;
				}
				else {
					unsigned int filter_id = groupname_to_filter_id(group);
					if (!(filter_id & filter->filter_id)) {
						is_filtered = false;
					}
				}
			}
			if (is_filtered && (filter->filter_search[0] != '\0')) {
				if (fnmatch(filter->filter_search, file->relpath, FNM_CASEFOLD) != 0) {
					is_filtered = false;
				}
			}
		}
	}
	else {
		is_filtered = is_filtered_file(file, root, filter);
	}

	return is_filtered;
}

static bool is_filtered_main(FileDirEntry *file, const char *UNUSED(dir), FileListFilter *filter)
{
	return !is_hidden_file(file->relpath, filter);
}

static void filelist_filter_clear(FileList *filelist)
{
	filelist->need_filtering = true;
}

void filelist_filter(FileList *filelist)
{
	int num_filtered = 0;
	const int num_files = filelist->filelist.nbr_entries;
	FileDirEntry **filtered_tmp, *file;

	if (filelist->filelist.nbr_entries == 0) {
		return;
	}

	if (!filelist->need_filtering) {
		/* Assume it has already been filtered, nothing else to do! */
		return;
	}

	filelist->filter_data.hide_lib_dir = false;
	if (filelist->max_recursion) {
		/* Never show lib ID 'categories' directories when we are in 'flat' mode, unless
		 * root path is a blend file. */
		char dir[FILE_MAXDIR];
		if (!filelist_islibrary(filelist, dir, NULL)) {
			filelist->filter_data.hide_lib_dir = true;
		}
	}

	filtered_tmp = MEM_mallocN(sizeof(*filtered_tmp) * (size_t)num_files, __func__);

	/* Filter remap & count how many files are left after filter in a single loop. */
	for (file = filelist->filelist_intern.entries.first; file; file = file->next) {
		if (filelist->filterf(file, filelist->filelist.root, &filelist->filter_data)) {
			filtered_tmp[num_filtered++] = file;
		}
	}

	if (filelist->filelist_intern.filtered) {
		MEM_freeN(filelist->filelist_intern.filtered);
	}
	filelist->filelist_intern.filtered = MEM_mallocN(sizeof(*filelist->filelist_intern.filtered) * (size_t)num_filtered,
	                                                 __func__);
	memcpy(filelist->filelist_intern.filtered, filtered_tmp,
	       sizeof(*filelist->filelist_intern.filtered) * (size_t)num_filtered);
	filelist->filelist.nbr_entries_filtered = num_filtered;
//	printf("Filetered: %d over %d entries\n", num_filtered, filelist->filelist.nbr_entries);

	filelist_cache_clear(&filelist->filelist_cache);
	filelist->need_filtering = false;

	MEM_freeN(filtered_tmp);
}

void filelist_setfilter_options(FileList *filelist, const bool hide_dot, const bool hide_parent,
                                const unsigned int filter, const unsigned int filter_id,
                                const char *filter_glob, const char *filter_search)
{
	if ((filelist->filter_data.hide_dot != hide_dot) ||
	    (filelist->filter_data.hide_parent != hide_parent) ||
	    (filelist->filter_data.filter != filter) ||
	    (filelist->filter_data.filter_id != filter_id) ||
	    !STREQ(filelist->filter_data.filter_glob, filter_glob) ||
	    (BLI_strcmp_ignore_pad(filelist->filter_data.filter_search, filter_search, '*') != 0))
	{
		filelist->filter_data.hide_dot = hide_dot;
		filelist->filter_data.hide_parent = hide_parent;

		filelist->filter_data.filter = filter;
		filelist->filter_data.filter_id = filter_id;
		BLI_strncpy(filelist->filter_data.filter_glob, filter_glob, sizeof(filelist->filter_data.filter_glob));
		BLI_strncpy_ensure_pad(filelist->filter_data.filter_search, filter_search, '*',
		                       sizeof(filelist->filter_data.filter_search));

		/* And now, free filtered data so that we now we have to filter again. */
		filelist_filter_clear(filelist);
	}
}

/* ********** Icon/image helpers ********** */

void filelist_init_icons(void)
{
	short x, y, k;
	ImBuf *bbuf;
	ImBuf *ibuf;

	BLI_assert(G.background == false);

#ifdef WITH_HEADLESS
	bbuf = NULL;
#else
	bbuf = IMB_ibImageFromMemory((unsigned char *)datatoc_prvicons_png, datatoc_prvicons_png_size, IB_rect, NULL, "<splash>");
#endif
	if (bbuf) {
		for (y = 0; y < SPECIAL_IMG_ROWS; y++) {
			for (x = 0; x < SPECIAL_IMG_COLS; x++) {
				int tile = SPECIAL_IMG_COLS * y + x;
				if (tile < SPECIAL_IMG_MAX) {
					ibuf = IMB_allocImBuf(SPECIAL_IMG_SIZE, SPECIAL_IMG_SIZE, 32, IB_rect);
					for (k = 0; k < SPECIAL_IMG_SIZE; k++) {
						memcpy(&ibuf->rect[k * SPECIAL_IMG_SIZE], &bbuf->rect[(k + y * SPECIAL_IMG_SIZE) * SPECIAL_IMG_SIZE * SPECIAL_IMG_COLS + x * SPECIAL_IMG_SIZE], SPECIAL_IMG_SIZE * sizeof(int));
					}
					gSpecialFileImages[tile] = ibuf;
				}
			}
		}
		IMB_freeImBuf(bbuf);
	}
}

void filelist_free_icons(void)
{
	int i;

	BLI_assert(G.background == false);

	for (i = 0; i < SPECIAL_IMG_MAX; ++i) {
		IMB_freeImBuf(gSpecialFileImages[i]);
		gSpecialFileImages[i] = NULL;
	}
}

void filelist_imgsize(struct FileList *filelist, short w, short h)
{
	filelist->prv_w = w;
	filelist->prv_h = h;
}

static FileDirEntry *filelist_geticon_get_file(struct FileList *filelist, const int index)
{
	BLI_assert(G.background == false);

	return filelist_file(filelist, index);
}

ImBuf *filelist_getimage(struct FileList *filelist, const int index)
{
	FileDirEntry *file = filelist_geticon_get_file(filelist, index);

	return file->image;
}

static ImBuf *filelist_geticon_image_ex(const unsigned int typeflag, const char *relpath)
{
	ImBuf *ibuf = NULL;

	if (typeflag & FILE_TYPE_DIR) {
		if (FILENAME_IS_PARENT(relpath)) {
			ibuf = gSpecialFileImages[SPECIAL_IMG_PARENT];
		}
		else if (FILENAME_IS_CURRENT(relpath)) {
			ibuf = gSpecialFileImages[SPECIAL_IMG_REFRESH];
		}
		else {
			ibuf = gSpecialFileImages[SPECIAL_IMG_FOLDER];
		}
	}
	else if (typeflag & FILE_TYPE_BLENDER) {
		ibuf = gSpecialFileImages[SPECIAL_IMG_BLENDFILE];
	}
	else if (typeflag & FILE_TYPE_BLENDERLIB) {
		ibuf = gSpecialFileImages[SPECIAL_IMG_UNKNOWNFILE];
	}
	else if (typeflag & (FILE_TYPE_MOVIE | FILE_TYPE_MOVIE_ICON)) {
		ibuf = gSpecialFileImages[SPECIAL_IMG_MOVIEFILE];
	}
	else if (typeflag & FILE_TYPE_SOUND) {
		ibuf = gSpecialFileImages[SPECIAL_IMG_SOUNDFILE];
	}
	else if (typeflag & FILE_TYPE_PYSCRIPT) {
		ibuf = gSpecialFileImages[SPECIAL_IMG_PYTHONFILE];
	}
	else if (typeflag & FILE_TYPE_FTFONT) {
		ibuf = gSpecialFileImages[SPECIAL_IMG_FONTFILE];
	}
	else if (typeflag & FILE_TYPE_TEXT) {
		ibuf = gSpecialFileImages[SPECIAL_IMG_TEXTFILE];
	}
	else if (typeflag & FILE_TYPE_IMAGE) {
		ibuf = gSpecialFileImages[SPECIAL_IMG_LOADING];
	}
	else if (typeflag & FILE_TYPE_BLENDER_BACKUP) {
		ibuf = gSpecialFileImages[SPECIAL_IMG_BACKUP];
	}
	else {
		ibuf = gSpecialFileImages[SPECIAL_IMG_UNKNOWNFILE];
	}

	return ibuf;
}

ImBuf *filelist_geticon_image(struct FileList *filelist, const int index)
{
	FileDirEntry *file = filelist_geticon_get_file(filelist, index);

	return filelist_geticon_image_ex(file->typeflag, file->relpath);
}

static int filelist_geticon_ex(
        const int typeflag, const int blentype, const char *relpath, const bool is_main, const bool ignore_libdir)
{
	if ((typeflag & FILE_TYPE_DIR) && !(ignore_libdir && (typeflag & (FILE_TYPE_BLENDERLIB | FILE_TYPE_BLENDER)))) {
		if (FILENAME_IS_PARENT(relpath)) {
			return is_main ? ICON_FILE_PARENT : ICON_NONE;
		}
		else if (typeflag & FILE_TYPE_APPLICATIONBUNDLE) {
			return ICON_UGLYPACKAGE;
		}
		else if (typeflag & FILE_TYPE_BLENDER) {
			return ICON_FILE_BLEND;
		}
		else if (is_main) {
			/* Do not return icon for folders if icons are not 'main' draw type (e.g. when used over previews). */
			return ICON_FILE_FOLDER;
		}
	}

	if (typeflag & FILE_TYPE_BLENDER)
		return ICON_FILE_BLEND;
	else if (typeflag & FILE_TYPE_BLENDER_BACKUP)
		return ICON_FILE_BACKUP;
	else if (typeflag & FILE_TYPE_IMAGE)
		return ICON_FILE_IMAGE;
	else if (typeflag & FILE_TYPE_MOVIE)
		return ICON_FILE_MOVIE;
	else if (typeflag & FILE_TYPE_PYSCRIPT)
		return ICON_FILE_SCRIPT;
	else if (typeflag & FILE_TYPE_SOUND)
		return ICON_FILE_SOUND;
	else if (typeflag & FILE_TYPE_FTFONT)
		return ICON_FILE_FONT;
	else if (typeflag & FILE_TYPE_BTX)
		return ICON_FILE_BLANK;
	else if (typeflag & FILE_TYPE_COLLADA)
		return ICON_FILE_BLANK;
	else if (typeflag & FILE_TYPE_TEXT)
		return ICON_FILE_TEXT;
	else if (typeflag & FILE_TYPE_BLENDERLIB) {
		/* TODO: this should most likely be completed and moved to UI_interface_icons.h ? unless it already exists somewhere... */
		switch (blentype) {
			case ID_AC:
				return ICON_ANIM_DATA;
			case ID_AR:
				return ICON_ARMATURE_DATA;
			case ID_BR:
				return ICON_BRUSH_DATA;
			case ID_CA:
				return ICON_CAMERA_DATA;
			case ID_CU:
				return ICON_CURVE_DATA;
			case ID_GD:
				return ICON_GREASEPENCIL;
			case ID_GR:
				return ICON_GROUP;
			case ID_IM:
				return ICON_IMAGE_DATA;
			case ID_LA:
				return ICON_LAMP_DATA;
			case ID_LS:
				return ICON_LINE_DATA;
			case ID_LT:
				return ICON_LATTICE_DATA;
			case ID_MA:
				return ICON_MATERIAL_DATA;
			case ID_MB:
				return ICON_META_DATA;
			case ID_MC:
				return ICON_CLIP;
			case ID_ME:
				return ICON_MESH_DATA;
			case ID_MSK:
				return ICON_MOD_MASK;  /* TODO! this would need its own icon! */
			case ID_NT:
				return ICON_NODETREE;
			case ID_OB:
				return ICON_OBJECT_DATA;
			case ID_PAL:
				return ICON_COLOR;  /* TODO! this would need its own icon! */
			case ID_PC:
				return ICON_CURVE_BEZCURVE;  /* TODO! this would need its own icon! */
			case ID_SCE:
				return ICON_SCENE_DATA;
			case ID_SPK:
				return ICON_SPEAKER;
			case ID_SO:
				return ICON_SOUND;
			case ID_TE:
				return ICON_TEXTURE_DATA;
			case ID_TXT:
				return ICON_TEXT;
			case ID_VF:
				return ICON_FONT_DATA;
			case ID_WO:
				return ICON_WORLD_DATA;
		}
	}
	return is_main ? ICON_FILE_BLANK : ICON_NONE;
}

int filelist_geticon(struct FileList *filelist, const int index, const bool is_main)
{
	FileDirEntry *file = filelist_geticon_get_file(filelist, index);

	return filelist_geticon_ex(file->typeflag, file->blentype, file->relpath, is_main, false);
}

/* ********** Main ********** */

static void filelist_checkdir_dir(struct FileList *UNUSED(filelist), char *r_dir)
{
	BLI_make_exist(r_dir);
}

static void filelist_checkdir_lib(struct FileList *UNUSED(filelist), char *r_dir)
{
	char dir[FILE_MAXDIR];
	if (!BLO_library_path_explode(r_dir, dir, NULL, NULL)) {
		/* if not a valid library, we need it to be a valid directory! */
		BLI_make_exist(r_dir);
	}
}

static void filelist_checkdir_main(struct FileList *filelist, char *r_dir)
{
	/* TODO */
	filelist_checkdir_lib(filelist, r_dir);
}

<<<<<<< HEAD
=======
static void filelist_entry_free(FileDirEntry *entry)
{
	if (entry->name) {
		MEM_freeN(entry->name);
	}
	if (entry->description) {
		MEM_freeN(entry->description);
	}
	if (entry->relpath) {
		MEM_freeN(entry->relpath);
	}
	if (entry->image) {
		IMB_freeImBuf(entry->image);
	}
	/* For now, consider FileDirEntryRevision::poin as not owned here, so no need to do anything about it */

	if (!BLI_listbase_is_empty(&entry->variants)) {
		FileDirEntryVariant *var;

		for (var = entry->variants.first; var; var = var->next) {
			if (var->name) {
				MEM_freeN(var->name);
			}
			if (var->description) {
				MEM_freeN(var->description);
			}

			if (!BLI_listbase_is_empty(&var->revisions)) {
				FileDirEntryRevision *rev;

				for (rev = var->revisions.first; rev; rev = rev->next) {
					if (rev->comment) {
						MEM_freeN(rev->comment);
					}
				}

				BLI_freelistN(&var->revisions);
			}
		}

		/* TODO: tags! */

		BLI_freelistN(&entry->variants);
	}
	else if (entry->entry){
		MEM_freeN(entry->entry);
	}
}

#if 0  /* UNUSED */
static void filelist_entry_clear(FileDirEntry *entry)
{
	filelist_entry_free(entry);
	memset(entry, 0, sizeof(*entry));
}
#endif

static void filelist_direntryarr_free(FileDirEntryArr *array)
{
	FileDirEntry *entry;

	for (entry = array->entries.first; entry; entry = entry->next) {
		filelist_entry_free(entry);
	}
	BLI_freelistN(&array->entries);
	array->nbr_entries = 0;
	array->nbr_entries_filtered = -1;
	array->entry_idx_start = -1;
	array->entry_idx_end = -1;
}

static void filelist_intern_free(FileListIntern *filelist_intern)
{
	FileDirEntry *entry;

	for (entry = filelist_intern->entries.first; entry; entry = entry->next) {
		filelist_entry_free(entry);
	}
	BLI_freelistN(&filelist_intern->entries);

	MEM_SAFE_FREE(filelist_intern->filtered);
}

static FileDirEntry *filelist_intern_create_entry(FileList *filelist, const int index)
{
	/* Stupid code for now, later we will actually generate a new entry (from mempool)... */
	return filelist->filelist_intern.filtered[index];
}

static void filelist_intern_release_entry(FileList *UNUSED(filelist), FileDirEntry *UNUSED(old))
{
	/* We do nothing here actually, later we'll give back the mem to the mempool... */
}

static void filelist_cache_previewf(TaskPool *pool, void *taskdata, int threadid)
{
	FileListEntryCache *cache = taskdata;
	FileListEntryPreview *preview;

	printf("%s: Start (%d)...\n", __func__, threadid);

	/* Note we wait on queue here. */
	while (!BLI_task_pool_canceled(pool) && (preview = BLI_thread_queue_pop(cache->previews_todo))) {
//		printf("%s: %d - %s - %p\n", __func__, preview->index, preview->path, preview->img);
		if (preview->flags & FILE_TYPE_IMAGE) {
			preview->img = IMB_thumb_manage(preview->path, THB_NORMAL, THB_SOURCE_IMAGE);
		}
		else if (preview->flags & (FILE_TYPE_BLENDER | FILE_TYPE_BLENDER_BACKUP)) {
			preview->img = IMB_thumb_manage(preview->path, THB_NORMAL, THB_SOURCE_BLEND);
		}
		else if (preview->flags & FILE_TYPE_MOVIE) {
			preview->img = IMB_thumb_manage(preview->path, THB_NORMAL, THB_SOURCE_MOVIE);
			if (!preview->img) {
				/* remember that file can't be loaded via IMB_open_anim */
				preview->flags &= ~FILE_TYPE_MOVIE;
				preview->flags |= FILE_TYPE_MOVIE_ICON;
			}
		}
		BLI_thread_queue_push(cache->previews_done, preview);
	}

	printf("%s: End (%d)...\n", __func__, threadid);
}

static void filelist_cache_previews_clear(FileListEntryCache *cache)
{
	FileListEntryPreview *preview;

	if (cache->previews_pool) {
		while ((preview = BLI_thread_queue_pop_timeout(cache->previews_todo, 0))) {
//			printf("%s: TODO %d - %s - %p\n", __func__, preview->index, preview->path, preview->img);
			MEM_freeN(preview);
		}
		while ((preview = BLI_thread_queue_pop_timeout(cache->previews_done, 0))) {
//			printf("%s: DONE %d - %s - %p\n", __func__, preview->index, preview->path, preview->img);
			if (preview->img) {
				IMB_freeImBuf(preview->img);
			}
			MEM_freeN(preview);
		}
	}
}

static void filelist_cache_previews_free(FileListEntryCache *cache)
{
	if (cache->previews_pool) {
		BLI_thread_queue_nowait(cache->previews_todo);
		BLI_thread_queue_nowait(cache->previews_done);
		BLI_task_pool_cancel(cache->previews_pool);

		filelist_cache_previews_clear(cache);

		BLI_thread_queue_free(cache->previews_done);
		BLI_thread_queue_free(cache->previews_todo);
		BLI_task_pool_free(cache->previews_pool);
		cache->previews_pool = NULL;
		cache->previews_todo = NULL;
		cache->previews_done = NULL;
	}
}

static void filelist_cache_previews_push(FileList *filelist, FileDirEntry *entry, const int index)
{
	FileListEntryCache *cache = &filelist->filelist_cache;

	if (!entry->image &&
		(entry->typeflag & (FILE_TYPE_IMAGE | FILE_TYPE_MOVIE | FILE_TYPE_BLENDER | FILE_TYPE_BLENDER_BACKUP)))
	{
		FileListEntryPreview *preview = MEM_mallocN(sizeof(*preview), __func__);
		BLI_join_dirfile(preview->path, sizeof(preview->path), filelist->filelist.root, entry->relpath);
		preview->index = index;
		preview->flags = entry->typeflag;
		preview->img = NULL;
//		printf("%s: %d - %s - %p\n", __func__, preview->index, preview->path, preview->img);
		BLI_thread_queue_push(cache->previews_todo, preview);
	}
}

static void filelist_cache_init(FileListEntryCache *cache)
{
	cache->block_cursor = cache->block_start_index = cache->block_end_index = 0;

	cache->misc_entries = BLI_ghash_ptr_new_ex(__func__, FILELIST_ENTRYCACHESIZE);
	cache->misc_cursor = 0;
}

static void filelist_cache_free(FileListEntryCache *cache)
{
	filelist_cache_previews_free(cache);

	/* Note we nearly have nothing to do here, entries are just 'borrowed', not owned by cache... */
	if (cache->misc_entries) {
		BLI_ghash_free(cache->misc_entries, NULL, NULL);
		cache->misc_entries = NULL;
	}
}

static void filelist_cache_clear(FileListEntryCache *cache)
{
	filelist_cache_previews_free(cache);

	/* Note we nearly have nothing to do here, entries are just 'borrowed', not owned by cache... */
	cache->block_cursor = cache->block_start_index = cache->block_end_index = 0;

	if (cache->misc_entries) {
		BLI_ghash_clear_ex(cache->misc_entries, NULL, NULL, FILELIST_ENTRYCACHESIZE);
	}
}

>>>>>>> 6ec52ce5
FileList *filelist_new(short type)
{
	FileList *p = MEM_callocN(sizeof(*p), __func__);

	filelist_cache_init(&p->filelist_cache);

	switch (type) {
		case FILE_MAIN:
			p->checkdirf = filelist_checkdir_main;
			p->read_jobf = filelist_readjob_main;
			p->filterf = is_filtered_main;
			break;
		case FILE_LOADLIB:
			p->checkdirf = filelist_checkdir_lib;
			p->read_jobf = filelist_readjob_lib;
			p->filterf = is_filtered_lib;
			break;
		default:
			p->checkdirf = filelist_checkdir_dir;
			p->read_jobf = filelist_readjob_dir;
			p->filterf = is_filtered_file;
			break;
	}
	return p;
}

void filelist_clear(struct FileList *filelist)
{
	if (!filelist) {
		return;
	}

	filelist_filter_clear(filelist);

	filelist_direntryarr_free(&filelist->filelist);

<<<<<<< HEAD
	BKE_filedir_entryarr_clear(&filelist->filelist);
=======
	filelist_cache_clear(&filelist->filelist_cache);

	filelist_intern_free(&filelist->filelist_intern);
>>>>>>> 6ec52ce5
}

void filelist_free(struct FileList *filelist)
{
	if (!filelist) {
		printf("Attempting to delete empty filelist.\n");
		return;
	}
	
	filelist_clear(filelist);
	filelist_cache_free(&filelist->filelist_cache);  /* XXX TODO stupid! */

	if (filelist->ae) {
		BKE_asset_engine_free(filelist->ae);
		filelist->ae = NULL;
	}

	memset(&filelist->filter_data, 0, sizeof(filelist->filter_data));

	filelist->need_sorting = false;
	filelist->sort = FILE_SORT_NONE;
	filelist->need_filtering = false;
}

void filelist_freelib(struct FileList *filelist)
{
	if (filelist->libfiledata)
		BLO_blendhandle_close(filelist->libfiledata);
	filelist->libfiledata = NULL;
}

AssetEngine *filelist_assetengine_get(struct FileList *filelist)
{
	return filelist->ae;
}

BlendHandle *filelist_lib(struct FileList *filelist)
{
	return filelist->libfiledata;
}

int filelist_numfiles(struct FileList *filelist)
{
	return filelist->filelist.nbr_entries_filtered;
}

static const char *fileentry_uiname(const char *root, const FileDirEntry *entry, char *buff)
{
	char *name;

	if (entry->typeflag & FILE_TYPE_BLENDERLIB) {
		char abspath[FILE_MAX_LIBEXTRA];
		char *group;

		BLI_join_dirfile(abspath, sizeof(abspath), root, entry->relpath);
		BLO_library_path_explode(abspath, buff, &group, &name);
		if (!name) {
			name = group;
		}
	}
	else if (entry->typeflag & FILE_TYPE_DIR) {
		name = entry->relpath;
	}
	else {
		name = (char *)BLI_path_basename(entry->relpath);
	}
	BLI_assert(name);

	return name;
}

void filelist_assetengine_set(struct FileList *filelist, struct AssetEngineType *aet)
{
	if (filelist->ae) {
		if (filelist->ae->type == aet) {
			return;
		}
		BKE_asset_engine_free(filelist->ae);
		filelist->ae = NULL;
	}
	else if (!aet) {
		return;
	}

	if (aet) {
		filelist->ae = BKE_asset_engine_create(aet);
	}
	filelist->force_reset = true;
}

AssetEngine *ED_filelist_assetengine_get(SpaceFile *sfile)
{
	return sfile->files->ae;
}

const char *filelist_dir(struct FileList *filelist)
{
	return filelist->filelist.root;
}

/**
 * May modify in place given r_dir, which is expected to be FILE_MAX_LIBEXTRA length.
 */
void filelist_setdir(struct FileList *filelist, char *r_dir)
{
#ifndef NDEBUG
	size_t len = strlen(r_dir);
	BLI_assert((len < FILE_MAX_LIBEXTRA) && r_dir[len - 1] == '/');
#endif

	BLI_cleanup_dir(G.main->name, r_dir);
	BLI_add_slash(r_dir);
	filelist->checkdirf(filelist, r_dir);

	if (!STREQ(filelist->filelist.root, r_dir)) {
		BLI_strncpy(filelist->filelist.root, r_dir, sizeof(filelist->filelist.root));
		filelist->force_reset = true;
	}
}

void filelist_setrecursion(struct FileList *filelist, const int recursion_level)
{
	if (filelist->max_recursion != recursion_level) {
		filelist->max_recursion = recursion_level;
		filelist->force_reset = true;
	}
}

bool filelist_force_reset(struct FileList *filelist)
{
	return filelist->force_reset;
}

bool filelist_is_ready(struct FileList *filelist)
{
	return filelist->filelist_ready;
}

bool filelist_pending(struct FileList *filelist)
{
	return filelist->filelist_pending;
}

bool filelist_need_refresh(struct FileList *filelist)
{
	return (BLI_listbase_is_empty(&filelist->filelist.entries) || filelist->need_filtering ||
	        filelist->force_reset || filelist->force_refresh || filelist->need_sorting);
}

void filelist_clear_refresh(struct FileList *filelist)
{
	filelist->force_refresh = false;
}

static FileDirEntry *filelist_file_ex(struct FileList *filelist, const int index, const bool use_request)
{
	FileDirEntry *ret = NULL, *old;
	FileListEntryCache *cache = &filelist->filelist_cache;
	int old_index;

	if ((index < 0) || (index >= filelist->filelist.nbr_entries_filtered)) {
		return ret;
	}

	if (index >= cache->block_start_index && index < cache->block_end_index) {
		const int idx = (index - cache->block_start_index + cache->block_cursor) % FILELIST_ENTRYCACHESIZE;
		return cache->block_entries[idx];
	}

	if ((ret = BLI_ghash_lookup(cache->misc_entries, SET_INT_IN_POINTER(index)))) {
		return ret;
	}

	if (!use_request) {
		return NULL;
	}

	printf("requesting file %d (not yet cached)\n", index);

	/* Else, we have to add new entry to 'misc' cache - and possibly make room for it first! */
	ret = filelist_intern_create_entry(filelist, index);
	old_index = cache->misc_entries_indices[cache->misc_cursor];
	if ((old = BLI_ghash_popkey(cache->misc_entries, SET_INT_IN_POINTER(old_index), NULL))) {
		filelist_intern_release_entry(filelist, old);
	}
	BLI_ghash_insert(cache->misc_entries, SET_INT_IN_POINTER(index), ret);
	cache->misc_entries_indices[cache->misc_cursor] = index;
	cache->misc_cursor = (cache->misc_cursor + 1) % FILELIST_ENTRYCACHESIZE;

#if 0  /* Actually no, only block cached entries should have preview imho. */
	if (cache->previews_pool) {
		filelist_cache_previews_push(filelist, ret, index);
	}
#endif

	return ret;
}

FileDirEntry *filelist_file(struct FileList *filelist, int index)
{
	return filelist_file_ex(filelist, index, true);
}

int filelist_file_findpath(struct FileList *filelist, const char *filename)
{
	int fidx = -1;
	
	if (filelist->filelist.nbr_entries_filtered < 0) {
		return fidx;
	}

	/* XXX TODO Cache could probably use a ghash on paths too? Not really urgent though.
     *          In fact, we may get rid of this func in the end (only used to find again renamed entry afaik). */

	for (fidx = 0; fidx < filelist->filelist.nbr_entries_filtered; fidx++) {
		if (STREQ(filelist->filelist_intern.filtered[fidx]->relpath, filename)) {
			return fidx;
		}
	}

	return -1;
}

/* Load in cache all entries "around" given index (as much as block cache may hold). */
bool filelist_file_cache_block(struct FileList *filelist, const int index)
{
	FileListEntryCache *cache = &filelist->filelist_cache;

	const int nbr_entries = filelist->filelist.nbr_entries_filtered;
	int start_index = max_ii(0, index - (FILELIST_ENTRYCACHESIZE / 2));
	int end_index = min_ii(nbr_entries, index + (FILELIST_ENTRYCACHESIZE / 2));
	const int curr_block_size = cache->block_end_index - cache->block_start_index;
	int i;

	if ((index < 0) || (index >= nbr_entries)) {
		printf("Wrong index %d ([%d:%d])", index, 0, nbr_entries);
		return false;
	}

	/* Maximize cached range! */
	if ((end_index - start_index) < FILELIST_ENTRYCACHESIZE) {
		if (start_index == 0) {
			end_index = min_ii(nbr_entries, start_index + FILELIST_ENTRYCACHESIZE);
		}
		else if (end_index == nbr_entries) {
			start_index = max_ii(0, end_index - FILELIST_ENTRYCACHESIZE);
		}
	}

	BLI_assert((end_index - start_index) <= FILELIST_ENTRYCACHESIZE) ;

	printf("%s: [%d:%d] around index %d (current cache: [%d:%d])\n", __func__,
	       start_index, end_index, index, cache->block_start_index, cache->block_end_index);

	if ((start_index == cache->block_start_index) && (end_index == cache->block_end_index)) {
		/* Nothing to do! */
		return true;
	}

	if ((start_index >= cache->block_end_index) || (end_index <= cache->block_start_index)) {
//		printf("Full Recaching!\n");

		/* New cached block does not overlap existing one, simple. */
		memcpy(cache->block_entries, &filelist->filelist_intern.filtered[start_index],
		       sizeof(cache->block_entries[0]) * (end_index - start_index));

		if (cache->previews_pool) {
			filelist_cache_previews_clear(cache);
		}

		cache->block_start_index = start_index;
		cache->block_end_index = end_index;
		cache->block_cursor = 0;
	}
	else {
//		printf("Partial Recaching!\n");

		/* At this point, we know we keep part of currently cached entries, so update previews if needed,
		 * and remove everything from working queue - we'll add all newly needed entries at the end. */
		if (cache->previews_pool) {
			filelist_cache_previews_update(filelist);
			filelist_cache_previews_clear(cache);
		}

//		printf("\tpreview cleaned up...\n");

		if (end_index > cache->block_end_index) {
			/* Add (request) needed entries after already cached ones. */
			/* Note: We need some index black magic to wrap around (cycle) inside our FILELIST_ENTRYCACHESIZE array... */
			int size1 = end_index - cache->block_end_index;
			int size2 = 0;
			int idx1, idx2;

			idx1 = (cache->block_cursor + curr_block_size) % FILELIST_ENTRYCACHESIZE;
			if ((idx1 + size1) > FILELIST_ENTRYCACHESIZE) {
				size2 = size1;
				size1 = FILELIST_ENTRYCACHESIZE - idx1;
				size2 -= size1;
				idx2 = 0;
			}

			if (size2) {
				memcpy(&cache->block_entries[idx2], &filelist->filelist_intern.filtered[end_index - size2],
					   sizeof(cache->block_entries[0]) * size2);
			}
			memcpy(&cache->block_entries[idx1], &filelist->filelist_intern.filtered[end_index - size1 - size2],
				   sizeof(cache->block_entries[0]) * size1);

			if (cache->previews_pool) {
				i = size1 + size2;
				while (i--) {
					const int idx = (cache->block_cursor + end_index - start_index - i - 1) % FILELIST_ENTRYCACHESIZE;
					FileDirEntry *entry = cache->block_entries[idx];

					filelist_cache_previews_push(filelist, entry, end_index - i);
				}
			}
		}
		cache->block_end_index = end_index;

//		printf("\tend-extended...\n");

		if (start_index < cache->block_start_index) {
			/* Add (request) needed entries before already cached ones. */
			/* Note: We need some index black magic to wrap around (cycle) inside our FILELIST_ENTRYCACHESIZE array... */
			int size1 = cache->block_start_index - start_index;
			int size2 = 0;
			int idx1, idx2;

			if (size1 > cache->block_cursor) {
				size2 = size1;
				size1 -= cache->block_cursor;
				size2 -= size1;
				idx2 = 0;
				idx1 = FILELIST_ENTRYCACHESIZE - size1;

			}
			else {
				idx1 = cache->block_cursor - size1;
			}

			if (size2) {
				memcpy(&cache->block_entries[idx2], &filelist->filelist_intern.filtered[start_index + size1],
					   sizeof(cache->block_entries[0]) * size2);
			}
			memcpy(&cache->block_entries[idx1], &filelist->filelist_intern.filtered[start_index],
				   sizeof(cache->block_entries[0]) * size1);

			cache->block_cursor = idx1;

			if (cache->previews_pool) {
				i = -(size1 + size2);
				while (i++) {
					const int idx = (cache->block_cursor - i) % FILELIST_ENTRYCACHESIZE;
					FileDirEntry *entry = cache->block_entries[idx];

					filelist_cache_previews_push(filelist, entry, start_index - i);
				}
			}
		}
		else if (start_index > cache->block_start_index) {
			/* We do not free anything, just update start index and cursor. */
			cache->block_cursor = (cache->block_cursor + start_index - cache->block_start_index) % FILELIST_ENTRYCACHESIZE;
		}
		cache->block_start_index = start_index;
//		printf("\tstart-extended...\n");
	}

//	printf("Re-queueing previews...\n");

	/* Note we try to preview first images around given index - i.e. assumed visible ones. */
	if (cache->previews_pool) {
		for (i = 0; ((index + i) < end_index) || ((index - i) >= start_index); i++) {
			if ((index - i) >= start_index) {
				const int idx = (cache->block_cursor + (index - start_index) - i) % FILELIST_ENTRYCACHESIZE;
				filelist_cache_previews_push(filelist, cache->block_entries[idx], index - i);
			}
			if ((index + i) < end_index) {
				const int idx = (cache->block_cursor + (index - start_index) + i) % FILELIST_ENTRYCACHESIZE;
				filelist_cache_previews_push(filelist, cache->block_entries[idx], index + i);
			}
		}
	}

	printf("%s Finished!\n", __func__);

	return true;
}

void filelist_cache_previews_set(FileList *filelist, const bool use_previews)
{
	FileListEntryCache *cache = &filelist->filelist_cache;
	if (use_previews == (cache->previews_pool != NULL)) {
		return;
	}
	else if (use_previews) {
		TaskScheduler *scheduler = BLI_task_scheduler_get();
		TaskPool *pool;
		int num_tasks = 4;
		int i;

		BLI_assert((cache->previews_pool == NULL) && (cache->previews_todo == NULL) && (cache->previews_done == NULL));

//		printf("%s: Init Previews...\n", __func__);

		pool = cache->previews_pool = BLI_task_pool_create(scheduler, NULL);
		cache->previews_todo = BLI_thread_queue_init();
		cache->previews_done = BLI_thread_queue_init();

		while (num_tasks--) {
			BLI_task_pool_push(pool, filelist_cache_previewf, cache, false, TASK_PRIORITY_HIGH);
		}

		i = -(cache->block_end_index - cache->block_start_index);
		while (i++) {
			const int idx = (cache->block_cursor - i) % FILELIST_ENTRYCACHESIZE;
			FileDirEntry *entry = cache->block_entries[idx];

			filelist_cache_previews_push(filelist, entry, cache->block_start_index - i);
		}
	}
	else {
//		printf("%s: Clear Previews...\n", __func__);

		filelist_cache_previews_free(cache);
	}
}

bool filelist_cache_previews_update(FileList *filelist)
{
	FileListEntryCache *cache = &filelist->filelist_cache;
	TaskPool *pool = cache->previews_pool;
	bool changed = false;

	if (!pool) {
		return changed;
	}

//	printf("%s: Update Previews...\n", __func__);

	while (BLI_thread_queue_size(cache->previews_done) > 0) {
		FileListEntryPreview *preview = BLI_thread_queue_pop(cache->previews_done);
//		printf("%s: %d - %s - %p\n", __func__, preview->index, preview->path, preview->img);

		if (preview->img) {
			/* entry might have been removed from cache in the mean while, we do not want to cache it again here. */
			FileDirEntry *entry = filelist_file_ex(filelist, preview->index, false);
			if (entry) {
				entry->image = preview->img;
				/* update flag for movie files where thumbnail can't be created */
				if (preview->flags & FILE_TYPE_MOVIE_ICON) {
					entry->typeflag &= ~FILE_TYPE_MOVIE;
					entry->typeflag |= FILE_TYPE_MOVIE_ICON;
				}
				changed = true;
			}
			else {
				IMB_freeImBuf(preview->img);
			}
		}
		MEM_freeN(preview);
	}

	return changed;
}

/* would recognize .blend as well */
static bool file_is_blend_backup(const char *str)
{
	const size_t a = strlen(str);
	size_t b = 7;
	bool retval = 0;

	if (a == 0 || b >= a) {
		/* pass */
	}
	else {
		const char *loc;
		
		if (a > b + 1)
			b++;
		
		/* allow .blend1 .blend2 .blend32 */
		loc = BLI_strcasestr(str + a - b, ".blend");
		
		if (loc)
			retval = 1;
	}
	
	return (retval);
}

static int path_extension_type(const char *path)
{
	if (BLO_has_bfile_extension(path)) {
		return FILE_TYPE_BLENDER;
	}
	else if (file_is_blend_backup(path)) {
		return FILE_TYPE_BLENDER_BACKUP;
	}
	else if (BLI_testextensie(path, ".app")) {
		return FILE_TYPE_APPLICATIONBUNDLE;
	}
	else if (BLI_testextensie(path, ".py")) {
		return FILE_TYPE_PYSCRIPT;
	}
	else if (BLI_testextensie_n(path, ".txt", ".glsl", ".osl", ".data", NULL)) {
		return FILE_TYPE_TEXT;
	}
	else if (BLI_testextensie_n(path, ".ttf", ".ttc", ".pfb", ".otf", ".otc", NULL)) {
		return FILE_TYPE_FTFONT;
	}
	else if (BLI_testextensie(path, ".btx")) {
		return FILE_TYPE_BTX;
	}
	else if (BLI_testextensie(path, ".dae")) {
		return FILE_TYPE_COLLADA;
	}
	else if (BLI_testextensie_array(path, imb_ext_image) ||
	         (G.have_quicktime && BLI_testextensie_array(path, imb_ext_image_qt)))
	{
		return FILE_TYPE_IMAGE;
	}
	else if (BLI_testextensie(path, ".ogg")) {
		if (IMB_isanim(path)) {
			return FILE_TYPE_MOVIE;
		}
		else {
			return FILE_TYPE_SOUND;
		}
	}
	else if (BLI_testextensie_array(path, imb_ext_movie)) {
		return FILE_TYPE_MOVIE;
	}
	else if (BLI_testextensie_array(path, imb_ext_audio)) {
		return FILE_TYPE_SOUND;
	}
	return 0;
}

static int file_extension_type(const char *dir, const char *relpath)
{
	char path[FILE_MAX];
	BLI_join_dirfile(path, sizeof(path), dir, relpath);
	return path_extension_type(path);
}

int ED_file_extension_icon(const char *path)
{
	int type = path_extension_type(path);
	
	if (type == FILE_TYPE_BLENDER)
		return ICON_FILE_BLEND;
	else if (type == FILE_TYPE_BLENDER_BACKUP)
		return ICON_FILE_BACKUP;
	else if (type == FILE_TYPE_IMAGE)
		return ICON_FILE_IMAGE;
	else if (type == FILE_TYPE_MOVIE)
		return ICON_FILE_MOVIE;
	else if (type == FILE_TYPE_PYSCRIPT)
		return ICON_FILE_SCRIPT;
	else if (type == FILE_TYPE_SOUND)
		return ICON_FILE_SOUND;
	else if (type == FILE_TYPE_FTFONT)
		return ICON_FILE_FONT;
	else if (type == FILE_TYPE_BTX)
		return ICON_FILE_BLANK;
	else if (type == FILE_TYPE_COLLADA)
		return ICON_FILE_BLANK;
	else if (type == FILE_TYPE_TEXT)
		return ICON_FILE_TEXT;
	
	return ICON_FILE_BLANK;
}

int filelist_empty(struct FileList *filelist)
{
	return (filelist->filelist.nbr_entries == 0);
}

void filelist_select_file(FileList *filelist, int index, FileSelType select, unsigned int flag, FileCheckType check)
{
	FileDirEntry *entry = filelist_file(filelist, index);
	if (entry) {
		bool check_ok = false;
		switch (check) {
			case CHECK_DIRS:
				check_ok = ((entry->typeflag & FILE_TYPE_DIR) != 0);
				break;
			case CHECK_ALL:
				check_ok = true;
				break;
			case CHECK_FILES:
			default:
				check_ok = ((entry->typeflag & FILE_TYPE_DIR) == 0);
				break;
		}
		if (check_ok) {
			switch (select) {
				case FILE_SEL_REMOVE:
					entry->selflag &= ~flag;
					break;
				case FILE_SEL_ADD:
					entry->selflag |= flag;
					break;
				case FILE_SEL_TOGGLE:
					entry->selflag ^= flag;
					break;
			}
		}
	}
}

void filelist_select(FileList *filelist, FileSelection *sel, FileSelType select, unsigned int flag, FileCheckType check)
{
	/* select all valid files between first and last indicated */
	if ((sel->first >= 0) && (sel->first < filelist->filelist.nbr_entries_filtered) &&
	    (sel->last >= 0) && (sel->last < filelist->filelist.nbr_entries_filtered))
	{
		int current_file;
		for (current_file = sel->first; current_file <= sel->last; current_file++) {
			filelist_select_file(filelist, current_file, select, flag, check);
		}
	}
}

bool filelist_is_selected(FileList *filelist, int index, FileCheckType check)
{
	FileDirEntry *entry = filelist_file(filelist, index);
	if (entry) {
		return BKE_filedir_entry_is_selected(entry, check);
	}

	return false;
}

/**
 * Returns a list of selected entries, if is_virtual is false also calls asset engine's load_pre callback.
 * Note first item of returned list shall be used as 'active' file.
 */
FileDirEntryArr *filelist_selection_get(FileList *filelist, FileCheckType check, const char *name, const bool use_ae)
{
	FileDirEntryArr *selection;
	int i, totfiles = filelist->numfiltered;
	bool done_name = false;

	selection = MEM_mallocN(sizeof(*selection), __func__);
	*selection = filelist->filelist;
	selection->nbr_entries = 0;
	BLI_listbase_clear(&selection->entries);

	for (i = 0; i < totfiles; i++) {
		FileDirEntry *entry_org = filelist->filtered[i];

		/* Always include 'name' (i.e. given relpath) */
		if (!done_name && STREQ(entry_org->relpath, name)) {
			FileDirEntry *entry_new = BKE_filedir_entry_copy(entry_org);

			/* We add it in head - first entry in this list is always considered 'active' one. */
			BLI_addhead(&selection->entries, entry_new);
			selection->nbr_entries++;
			done_name = true;
		}
		else if (BKE_filedir_entry_is_selected(entry_org, check)) {
			FileDirEntry *entry_new = BKE_filedir_entry_copy(entry_org);
			BLI_addtail(&selection->entries, entry_new);
			selection->nbr_entries++;
		}
	}

	if (use_ae && filelist->ae) {
		/* This will 'rewrite' selection list, returned paths are expected to be valid! */
		BKE_asset_engine_load_pre(filelist->ae, selection);
	}

	return selection;
}

bool filelist_islibrary(struct FileList *filelist, char *dir, char **group)
{
	return BLO_library_path_explode(filelist->filelist.root, dir, group, NULL);
}

static int groupname_to_code(const char *group)
{
	char buf[BLO_GROUP_MAX];
	char *lslash;

	BLI_assert(group);

	BLI_strncpy(buf, group, sizeof(buf));
	lslash = (char *)BLI_last_slash(buf);
	if (lslash)
		lslash[0] = '\0';

	return buf[0] ? BKE_idcode_from_name(buf) : 0;
}

static unsigned int groupname_to_filter_id(const char *group)
{
	int id_code = groupname_to_code(group);

	return BKE_idcode_to_idfilter(id_code);
}

/*
 * From here, we are in 'Job Context', i.e. have to be careful about sharing stuff between bacground working thread
 * and main one (used by UI among other things).
 */

typedef struct TodoDir {
	int level;
	char *dir;
} TodoDir;

static int filelist_readjob_list_dir(
        const char *root, ListBase *entries, const char *filter_glob,
        const bool do_lib, const char *main_name, const bool skip_currpar)
{
	struct direntry *files;
	int nbr_files, nbr_entries = 0;

	nbr_files = BLI_filelist_dir_contents(root, &files);
	if (files) {
		int i = nbr_files;
		while (i--) {
			FileDirEntry *entry;
			FileDirEntryRevision *rev;

			if (skip_currpar && FILENAME_IS_CURRPAR(files[i].relname)) {
				continue;
			}

			entry = MEM_callocN(sizeof(*entry), __func__);
			rev = entry->entry = MEM_callocN(sizeof(*rev), __func__);
			entry->relpath = MEM_dupallocN(files[i].relname);
			if (S_ISDIR(files[i].s.st_mode)) {
				entry->typeflag |= FILE_TYPE_DIR;
			}
			rev->size = (uint64_t)files[i].s.st_size;
			rev->time = (int64_t)files[i].s.st_mtime;
			/* TODO rather use real values from direntry.s!!! */
			memcpy(rev->size_str, files[i].size, sizeof(rev->size_str));
//			memcpy(rev->mode1, files[i].mode1, sizeof(rev->mode1));
//			memcpy(rev->mode2, files[i].mode2, sizeof(rev->mode2));
//			memcpy(rev->mode3, files[i].mode3, sizeof(rev->mode3));
//			memcpy(rev->owner, files[i].owner, sizeof(rev->owner));
			memcpy(rev->time_str, files[i].time, sizeof(rev->time_str));
			memcpy(rev->date_str, files[i].date, sizeof(rev->date_str));

			/* Set file type. */
			/* If we are considering .blend files as libs, promote them to directory status! */
			if (do_lib && BLO_has_bfile_extension(entry->relpath)) {
				char name[FILE_MAX];

				entry->typeflag = FILE_TYPE_BLENDER;

				BLI_join_dirfile(name, sizeof(name), root, entry->relpath);

				/* prevent current file being used as acceptable dir */
				if (BLI_path_cmp(main_name, name) != 0) {
					entry->typeflag |= FILE_TYPE_DIR;
				}
			}
			/* Otherwise, do not check extensions for directories! */
			else if (!(entry->typeflag & FILE_TYPE_DIR)) {
				if (filter_glob[0] && BLI_testextensie_glob(entry->relpath, filter_glob)) {
					entry->typeflag = FILE_TYPE_OPERATOR;
				}
				else {
					entry->typeflag = file_extension_type(root, entry->relpath);
				}
			}

			BLI_addtail(entries, entry);
			nbr_entries++;
		}
		BLI_filelist_free(files, nbr_files);
	}
	return nbr_entries;
}

static int filelist_readjob_list_lib(const char *root, ListBase *entries, const bool skip_currpar)
{
	FileDirEntry *entry;
	FileDirEntryRevision *rev;
	LinkNode *ln, *names, *lp, *previews;
	struct ImBuf *ima;
	int i, nprevs, nnames, idcode = 0, nbr_entries = 0;
	char dir[FILE_MAX], *group;
	bool ok;

	struct BlendHandle *libfiledata = NULL;

	/* name test */
	ok = BLO_library_path_explode(root, dir, &group, NULL);
	if (!ok) {
		return nbr_entries;
	}

	/* there we go */
	libfiledata = BLO_blendhandle_from_file(dir, NULL);
	if (libfiledata == NULL) {
		return nbr_entries;
	}

	/* memory for strings is passed into filelist[i].entry->relpath and freed in BKE_filedir_entry_free. */
	if (group) {
		idcode = groupname_to_code(group);
		previews = BLO_blendhandle_get_previews(libfiledata, idcode, &nprevs);
		names = BLO_blendhandle_get_datablock_names(libfiledata, idcode, &nnames);
	}
	else {
		previews = NULL;
		nprevs = 0;
		names = BLO_blendhandle_get_linkable_groups(libfiledata);
		nnames = BLI_linklist_length(names);
	}

	BLO_blendhandle_close(libfiledata);

	if (!skip_currpar) {
		entry = MEM_callocN(sizeof(*entry), __func__);
		/*rev = */entry->entry = MEM_callocN(sizeof(*rev), __func__);
		entry->relpath = BLI_strdup(FILENAME_PARENT);
		entry->typeflag |= (FILE_TYPE_BLENDERLIB | FILE_TYPE_DIR);
		BLI_addtail(entries, entry);
		nbr_entries++;
	}

	if (previews && (nnames != nprevs)) {
		printf("filelist_from_library: error, found %d items, %d previews\n", nnames, nprevs);
		BLI_linklist_free(previews, BKE_previewimg_freefunc);
		previews = NULL;
	}

	for (i = 0, ln = names, lp = previews; i < nnames; i++, ln = ln->next) {
		const char *blockname = ln->link;

		entry = MEM_callocN(sizeof(*entry), __func__);
		/*rev = */entry->entry = MEM_callocN(sizeof(*rev), __func__);  /* Todo: set date/time from blend file one? */
		entry->relpath = BLI_strdup(blockname);
		entry->typeflag |= FILE_TYPE_BLENDERLIB;
		if (!(group && idcode)) {
			entry->typeflag |= FILE_TYPE_DIR;
			entry->blentype = groupname_to_code(blockname);
		}
		else {
			entry->blentype = idcode;
		}
		if (lp) {
			PreviewImage *img = lp->link;
			if (img) {
				unsigned int w = img->w[ICON_SIZE_PREVIEW];
				unsigned int h = img->h[ICON_SIZE_PREVIEW];
				unsigned int *rect = img->rect[ICON_SIZE_PREVIEW];

				if (w > 0 && h > 0 && rect) {
					/* first allocate imbuf for copying preview into it */
					ima = IMB_allocImBuf(w, h, 32, IB_rect);
					memcpy(ima->rect, rect, w * h * sizeof(unsigned int));
					entry->image = ima;
				}
			}
			lp = lp->next;
		}

		BLI_addtail(entries, entry);
		nbr_entries++;
	}

	BLI_linklist_free(names, free);
	if (previews) {
		BLI_linklist_free(previews, BKE_previewimg_freefunc);
	}

	return nbr_entries;
}

#if 0
/* Kept for reference here, in case we want to add back that feature later. We do not need it currently. */
/* Code ***NOT*** updated for job stuff! */
static void filelist_readjob_main_rec(struct FileList *filelist)
{
	ID *id;
	FileDirEntry *files, *firstlib = NULL;
	ListBase *lb;
	int a, fake, idcode, ok, totlib, totbl;
	
	// filelist->type = FILE_MAIN; // XXX TODO: add modes to filebrowser

	BLI_assert(filelist->filelist.entries == NULL);

	if (filelist->filelist.root[0] == '/') filelist->filelist.root[0] = '\0';

	if (filelist->filelist.root[0]) {
		idcode = groupname_to_code(filelist->filelist.root);
		if (idcode == 0) filelist->filelist.root[0] = '\0';
	}

	if (filelist->dir[0] == 0) {
		/* make directories */
#ifdef WITH_FREESTYLE
		filelist->filelist.nbr_entries = 24;
#else
		filelist->filelist.nbr_entries = 23;
#endif
		filelist_resize(filelist, filelist->filelist.nbr_entries);

		for (a = 0; a < filelist->filelist.nbr_entries; a++) {
			filelist->filelist.entries[a].typeflag |= FILE_TYPE_DIR;
		}

		filelist->filelist.entries[0].entry->relpath = BLI_strdup(FILENAME_PARENT);
		filelist->filelist.entries[1].entry->relpath = BLI_strdup("Scene");
		filelist->filelist.entries[2].entry->relpath = BLI_strdup("Object");
		filelist->filelist.entries[3].entry->relpath = BLI_strdup("Mesh");
		filelist->filelist.entries[4].entry->relpath = BLI_strdup("Curve");
		filelist->filelist.entries[5].entry->relpath = BLI_strdup("Metaball");
		filelist->filelist.entries[6].entry->relpath = BLI_strdup("Material");
		filelist->filelist.entries[7].entry->relpath = BLI_strdup("Texture");
		filelist->filelist.entries[8].entry->relpath = BLI_strdup("Image");
		filelist->filelist.entries[9].entry->relpath = BLI_strdup("Ika");
		filelist->filelist.entries[10].entry->relpath = BLI_strdup("Wave");
		filelist->filelist.entries[11].entry->relpath = BLI_strdup("Lattice");
		filelist->filelist.entries[12].entry->relpath = BLI_strdup("Lamp");
		filelist->filelist.entries[13].entry->relpath = BLI_strdup("Camera");
		filelist->filelist.entries[14].entry->relpath = BLI_strdup("Ipo");
		filelist->filelist.entries[15].entry->relpath = BLI_strdup("World");
		filelist->filelist.entries[16].entry->relpath = BLI_strdup("Screen");
		filelist->filelist.entries[17].entry->relpath = BLI_strdup("VFont");
		filelist->filelist.entries[18].entry->relpath = BLI_strdup("Text");
		filelist->filelist.entries[19].entry->relpath = BLI_strdup("Armature");
		filelist->filelist.entries[20].entry->relpath = BLI_strdup("Action");
		filelist->filelist.entries[21].entry->relpath = BLI_strdup("NodeTree");
		filelist->filelist.entries[22].entry->relpath = BLI_strdup("Speaker");
#ifdef WITH_FREESTYLE
		filelist->filelist.entries[23].entry->relpath = BLI_strdup("FreestyleLineStyle");
#endif
	}
	else {
		/* make files */
		idcode = groupname_to_code(filelist->filelist.root);

		lb = which_libbase(G.main, idcode);
		if (lb == NULL) return;

		filelist->filelist.nbr_entries = 0;
		for (id = lb->first; id; id = id->next) {
			if (!filelist->filter_data.hide_dot || id->name[2] != '.') {
				filelist->filelist.nbr_entries++;
			}
		}

		/* XXX TODO: if databrowse F4 or append/link filelist->hide_parent has to be set */
		if (!filelist->filter_data.hide_parent) filelist->filelist.nbr_entries++;

		if (filelist->filelist.nbr_entries > 0) {
			filelist_resize(filelist, filelist->filelist.nbr_entries);
		}

		files = filelist->filelist.entries;
		
		if (!filelist->filter_data.hide_parent) {
			files->entry->relpath = BLI_strdup(FILENAME_PARENT);
			files->typeflag |= FILE_TYPE_DIR;

			files++;
		}

		totlib = totbl = 0;
		for (id = lb->first; id; id = id->next) {
			ok = 1;
			if (ok) {
				if (!filelist->filter_data.hide_dot || id->name[2] != '.') {
					if (id->lib == NULL) {
						files->entry->relpath = BLI_strdup(id->name + 2);
					}
					else {
						files->entry->relpath = MEM_mallocN(sizeof(*files->relpath) * (FILE_MAX + (MAX_ID_NAME - 2)), __func__);
						BLI_snprintf(files->entry->relpath, FILE_MAX + (MAX_ID_NAME - 2) + 3, "%s | %s", id->lib->name, id->name + 2);
					}
//					files->type |= S_IFREG;
#if 0               /* XXX TODO show the selection status of the objects */
					if (!filelist->has_func) { /* F4 DATA BROWSE */
						if (idcode == ID_OB) {
							if ( ((Object *)id)->flag & SELECT) files->entry->selflag |= FILE_SEL_SELECTED;
						}
						else if (idcode == ID_SCE) {
							if ( ((Scene *)id)->r.scemode & R_BG_RENDER) files->entry->selflag |= FILE_SEL_SELECTED;
						}
					}
#endif
//					files->entry->nr = totbl + 1;
					files->entry->poin = id;
					fake = id->flag & LIB_FAKEUSER;
					if (idcode == ID_MA || idcode == ID_TE || idcode == ID_LA || idcode == ID_WO || idcode == ID_IM) {
						files->typeflag |= FILE_TYPE_IMAGE;
					}
//					if      (id->lib && fake) BLI_snprintf(files->extra, sizeof(files->entry->extra), "LF %d",    id->us);
//					else if (id->lib)         BLI_snprintf(files->extra, sizeof(files->entry->extra), "L    %d",  id->us);
//					else if (fake)            BLI_snprintf(files->extra, sizeof(files->entry->extra), "F    %d",  id->us);
//					else                      BLI_snprintf(files->extra, sizeof(files->entry->extra), "      %d", id->us);

					if (id->lib) {
						if (totlib == 0) firstlib = files;
						totlib++;
					}

					files++;
				}
				totbl++;
			}
		}

		/* only qsort of library blocks */
		if (totlib > 1) {
			qsort(firstlib, totlib, sizeof(*files), compare_name);
		}
	}
}
#endif

static void filelist_readjob_do(
        const bool do_lib,
        FileList *filelist, const char *main_name, short *stop, short *do_update, float *progress, ThreadMutex *lock)
{
	ListBase entries = {0};
	BLI_Stack *todo_dirs;
	TodoDir *td_dir;
	char dir[FILE_MAX_LIBEXTRA];
	char filter_glob[64];  /* TODO should be define! */
	const char *root = filelist->filelist.root;
	const int max_recursion = filelist->max_recursion;
	int nbr_done_dirs = 0, nbr_todo_dirs = 1;

//	BLI_assert(filelist->filtered == NULL);
	BLI_assert(BLI_listbase_is_empty(&filelist->filelist.entries) && (filelist->filelist.nbr_entries == 0));

	todo_dirs = BLI_stack_new(sizeof(*td_dir), __func__);
	td_dir = BLI_stack_push_r(todo_dirs);
	td_dir->level = 1;

	BLI_strncpy(dir, filelist->filelist.root, sizeof(dir));
	BLI_strncpy(filter_glob, filelist->filter_data.filter_glob, sizeof(filter_glob));

	BLI_cleanup_dir(main_name, dir);
	td_dir->dir = BLI_strdup(dir);

	while (!BLI_stack_is_empty(todo_dirs) && !(*stop)) {
		FileDirEntry *entry;
		int nbr_entries = 0;
		bool is_lib = do_lib;

		char *subdir;
		int recursion_level;
		bool skip_currpar;

		td_dir = BLI_stack_peek(todo_dirs);
		subdir = td_dir->dir;
		recursion_level = td_dir->level;
		skip_currpar = (recursion_level > 1);

		BLI_stack_discard(todo_dirs);

		if (do_lib) {
			nbr_entries = filelist_readjob_list_lib(subdir, &entries, skip_currpar);
		}
		if (!nbr_entries) {
			is_lib = false;
			nbr_entries = filelist_readjob_list_dir(subdir, &entries, filter_glob, do_lib, main_name, skip_currpar);
		}

		for (entry = entries.first; entry; entry = entry->next) {
			BLI_join_dirfile(dir, sizeof(dir), subdir, entry->relpath);
			BLI_cleanup_file(root, dir);
			BLI_path_rel(dir, root);
			/* Only thing we change in direntry here, so we need to free it first. */
			MEM_freeN(entry->relpath);
			entry->relpath = BLI_strdup(dir + 2);  /* + 2 to remove '//' added by BLI_path_rel */
			entry->name = BLI_strdup(fileentry_uiname(root, entry, dir));

			/* Here we decide whether current filedirentry is to be listed too, or not. */
			if (max_recursion && (is_lib || (recursion_level <= max_recursion))) {
				if (((entry->typeflag & FILE_TYPE_DIR) == 0) || FILENAME_IS_CURRPAR(entry->relpath)) {
					/* Skip... */
				}
				else if (!is_lib && (recursion_level >= max_recursion) &&
						 ((entry->typeflag & (FILE_TYPE_BLENDER | FILE_TYPE_BLENDER_BACKUP)) == 0))
				{
					/* Do not recurse in real directories in this case, only in .blend libs. */
				}
				else {
					/* We have a directory we want to list, add it to todo list! */
					BLI_join_dirfile(dir, sizeof(dir), root, entry->relpath);
					BLI_cleanup_dir(main_name, dir);
					td_dir = BLI_stack_push_r(todo_dirs);
					td_dir->level = recursion_level + 1;
					td_dir->dir = BLI_strdup(dir);
					nbr_todo_dirs++;
				}
			}
		}

		if (nbr_entries) {
			BLI_mutex_lock(lock);

			BLI_movelisttolist(&filelist->filelist.entries, &entries);
			filelist->filelist.nbr_entries += nbr_entries;

			BLI_mutex_unlock(lock);
		}

		nbr_done_dirs++;
		*progress = (float)nbr_done_dirs / (float)nbr_todo_dirs;
		*do_update = true;
		MEM_freeN(subdir);
	}

	/* If we were interrupted by stop, stack may not be empty and we need to free pending dir paths. */
	while (!BLI_stack_is_empty(todo_dirs)) {
		td_dir = BLI_stack_peek(todo_dirs);
		MEM_freeN(td_dir->dir);
		BLI_stack_discard(todo_dirs);
	}
	BLI_stack_free(todo_dirs);
}

static void filelist_readjob_dir(
        FileList *filelist, const char *main_name, short *stop, short *do_update, float *progress, ThreadMutex *lock)
{
	filelist_readjob_do(false, filelist, main_name, stop, do_update, progress, lock);
}

static void filelist_readjob_lib(
        FileList *filelist, const char *main_name, short *stop, short *do_update, float *progress, ThreadMutex *lock)
{
	filelist_readjob_do(true, filelist, main_name, stop, do_update, progress, lock);
}

static void filelist_readjob_main(
        FileList *filelist, const char *main_name, short *stop, short *do_update, float *progress, ThreadMutex *lock)
{
	/* TODO! */
	filelist_readjob_dir(filelist, main_name, stop, do_update, progress, lock);
}


typedef struct FileListReadJob {
	ThreadMutex lock;
	char main_name[FILE_MAX];
	struct FileList *filelist;
	struct FileList *tmp_filelist;

	int ae_job_id;
	float *progress;
	short *stop;
	//~ ReportList reports;
} FileListReadJob;

static void filelist_readjob_startjob(void *flrjv, short *stop, short *do_update, float *progress)
{
	FileListReadJob *flrj = flrjv;

	if (flrj->filelist->ae) {
		flrj->progress = progress;
		flrj->stop = stop;
		/* When using AE engine, worker thread here is just sleeping! */
		while (flrj->filelist->filelist_pending && !*stop) {
			PIL_sleep_ms(10);
			*do_update = true;
		}
	}
	else {
		printf("START filelist reading (%d files, main thread: %d)\n",
			   flrj->filelist->filelist.nbr_entries, BLI_thread_is_main());

		BLI_mutex_lock(&flrj->lock);

		BLI_assert((flrj->tmp_filelist == NULL) && flrj->filelist);

		flrj->tmp_filelist = MEM_dupallocN(flrj->filelist);

		BLI_mutex_unlock(&flrj->lock);

<<<<<<< HEAD
		BLI_listbase_clear(&flrj->tmp_filelist->filelist.entries);
		flrj->tmp_filelist->filelist.nbr_entries = 0;
		flrj->tmp_filelist->filtered = NULL;
		flrj->tmp_filelist->numfiltered = 0;
		flrj->tmp_filelist->libfiledata = NULL;

		flrj->tmp_filelist->read_jobf(flrj->tmp_filelist, flrj->main_name, stop, do_update, progress, &flrj->lock);

		printf("END filelist reading (%d files, STOPPED: %d, DO_UPDATE: %d)\n",
			   flrj->filelist->filelist.nbr_entries, *stop, *do_update);
	}
=======
	BLI_listbase_clear(&flrj->tmp_filelist->filelist.entries);
	flrj->tmp_filelist->filelist.nbr_entries = 0;
	flrj->tmp_filelist->filelist_intern.filtered = NULL;
	BLI_listbase_clear(&flrj->tmp_filelist->filelist_intern.entries);
	flrj->tmp_filelist->libfiledata = NULL;
	memset(&flrj->tmp_filelist->filelist_cache, 0, sizeof(FileListEntryCache));

	flrj->tmp_filelist->read_jobf(flrj->tmp_filelist, flrj->main_name, stop, do_update, progress, &flrj->lock);
>>>>>>> 6ec52ce5
}

static void filelist_readjob_update(void *flrjv)
{
	FileListReadJob *flrj = flrjv;
<<<<<<< HEAD
=======
	FileListIntern *fl_intern = &flrj->filelist->filelist_intern;
	ListBase new_entries = {NULL};
	int nbr_entries, new_nbr_entries = 0;

	BLI_movelisttolist(&new_entries, &fl_intern->entries);
	nbr_entries = flrj->filelist->filelist.nbr_entries;
>>>>>>> 6ec52ce5

	if (flrj->filelist->force_reset) {
		*flrj->stop = true;
	}
	else if (flrj->filelist->ae) {
		/* We only communicate with asset engine from main thread! */
		AssetEngine *ae = flrj->filelist->ae;
		FileDirEntry *entry;

		flrj->ae_job_id = ae->type->list_dir(ae, flrj->ae_job_id, &flrj->filelist->filelist);
		flrj->filelist->need_sorting = true;
		flrj->filelist->need_filtering = true;
		flrj->filelist->force_refresh = true;
<<<<<<< HEAD
		/* Better be explicit here, since we overwrite filelist->filelist on each run of this update func,
		 * it would be stupid to start thumbnail job! */
		flrj->filelist->need_thumbnails = false;

		for (entry = flrj->filelist->filelist.entries.first; entry; entry = entry->next) {
			BLI_assert(!BLI_listbase_is_empty(&entry->variants) && entry->nbr_variants);
			BLI_assert(entry->act_variant < entry->nbr_variants);
			if (!entry->name) {
				char buff[FILE_MAX_LIBEXTRA];
				entry->name = BLI_strdup(fileentry_uiname(flrj->filelist->filelist.root, entry, buff));
			}
			if (!entry->entry) {
				FileDirEntryVariant *variant = BLI_findlink(&entry->variants, entry->act_variant);
				BLI_assert(!BLI_listbase_is_empty(&variant->revisions) && variant->nbr_revisions);
				BLI_assert(variant->act_revision < variant->nbr_revisions);
				entry->entry = BLI_findlink(&variant->revisions, variant->act_revision);
				BLI_assert(entry->entry);
			}
		}

		*flrj->progress = ae->type->progress(ae, flrj->ae_job_id);
		if ((ae->type->status(ae, flrj->ae_job_id) & (AE_STATUS_RUNNING | AE_STATUS_VALID)) != (AE_STATUS_RUNNING | AE_STATUS_VALID)) {
			*flrj->stop = true;
		}
=======
>>>>>>> 6ec52ce5
	}
	else {
		ListBase new_entries = {NULL};
		int nbr_entries, new_nbr_entries = 0;

		BLI_movelisttolist(&new_entries, &flrj->filelist->filelist.entries);
		nbr_entries = flrj->filelist->filelist.nbr_entries;

		BLI_mutex_lock(&flrj->lock);

		if (flrj->tmp_filelist->filelist.nbr_entries) {
			/* We just move everything out of 'thread context' into final list. */
			new_nbr_entries = flrj->tmp_filelist->filelist.nbr_entries;
			BLI_movelisttolist(&new_entries, &flrj->tmp_filelist->filelist.entries);
			flrj->tmp_filelist->filelist.nbr_entries = 0;
		}

		BLI_mutex_unlock(&flrj->lock);

<<<<<<< HEAD
		if (new_nbr_entries) {
			filelist_clear(flrj->filelist);

			flrj->filelist->need_sorting = true;
			flrj->filelist->force_refresh = true;
			/* Better be explicit here, since we overwrite filelist->filelist on each run of this update func,
			 * it would be stupid to start thumbnail job! */
			flrj->filelist->need_thumbnails = false;
		}

		/* if no new_nbr_entries, this is NOP */
		BLI_movelisttolist(&flrj->filelist->filelist.entries, &new_entries);
		flrj->filelist->filelist.nbr_entries = nbr_entries + new_nbr_entries;
	}
=======
	/* if no new_nbr_entries, this is NOP */
	BLI_movelisttolist(&fl_intern->entries, &new_entries);
	flrj->filelist->filelist.nbr_entries = nbr_entries + new_nbr_entries;
>>>>>>> 6ec52ce5
}

static void filelist_readjob_endjob(void *flrjv)
{
	FileListReadJob *flrj = flrjv;

	flrj->filelist->filelist_pending = false;
	flrj->filelist->filelist_ready = true;
<<<<<<< HEAD
	/* Now we can update thumbnails! */
	flrj->filelist->need_thumbnails = true;

	if (flrj->filelist->ae) {
		AssetEngine *ae = flrj->filelist->ae;
		ae->type->kill(ae, flrj->ae_job_id);
	}
=======
>>>>>>> 6ec52ce5
}

static void filelist_readjob_free(void *flrjv)
{
	FileListReadJob *flrj = flrjv;

	printf("END filelist reading (%d files)\n", flrj->filelist->filelist.nbr_entries);

	if (flrj->tmp_filelist) {
		/* tmp_filelist shall never ever be filtered! */
		BLI_assert(flrj->tmp_filelist->filelist.nbr_entries == 0);
		BLI_assert(BLI_listbase_is_empty(&flrj->tmp_filelist->filelist.entries));

		filelist_freelib(flrj->tmp_filelist);
		filelist_free(flrj->tmp_filelist);
		MEM_freeN(flrj->tmp_filelist);
	}

	BLI_mutex_end(&flrj->lock);

	MEM_freeN(flrj);
}

void filelist_readjob_start(FileList *filelist, const bContext *C)
{
	wmJob *wm_job;
	FileListReadJob *flrj;

	/* prepare job data */
	flrj = MEM_callocN(sizeof(*flrj), __func__);
	flrj->filelist = filelist;
	BLI_strncpy(flrj->main_name, G.main->name, sizeof(flrj->main_name));

	filelist->force_reset = false;
	filelist->filelist_ready = false;
	filelist->filelist_pending = true;

	BLI_mutex_init(&flrj->lock);

	//~ BKE_reports_init(&tj->reports, RPT_PRINT);

	/* setup job */
	wm_job = WM_jobs_get(CTX_wm_manager(C), CTX_wm_window(C), CTX_wm_area(C), "Listing Dirs...",
	                     WM_JOB_PROGRESS, WM_JOB_TYPE_FILESEL_READDIR);
	WM_jobs_customdata_set(wm_job, flrj, filelist_readjob_free);
	WM_jobs_timer(wm_job, 0.01, NC_SPACE | ND_SPACE_FILE_LIST, NC_SPACE | ND_SPACE_FILE_LIST);
	WM_jobs_callbacks(wm_job, filelist_readjob_startjob, NULL, filelist_readjob_update, filelist_readjob_endjob);

	/* start the job */
	WM_jobs_start(CTX_wm_manager(C), wm_job);
}

void filelist_readjob_stop(wmWindowManager *wm, FileList *filelist)
{
	WM_jobs_kill_type(wm, filelist, WM_JOB_TYPE_FILESEL_READDIR);
}

int filelist_readjob_running(wmWindowManager *wm, FileList *filelist)
{
	return WM_jobs_test(wm, filelist, WM_JOB_TYPE_FILESEL_READDIR);
}<|MERGE_RESOLUTION|>--- conflicted
+++ resolved
@@ -91,6 +91,7 @@
 #include "UI_interface_icons.h"
 
 #include "filelist.h"
+
 
 /* ----------------- FOLDERLIST (previous/next) -------------- */
 
@@ -971,79 +972,6 @@
 	filelist_checkdir_lib(filelist, r_dir);
 }
 
-<<<<<<< HEAD
-=======
-static void filelist_entry_free(FileDirEntry *entry)
-{
-	if (entry->name) {
-		MEM_freeN(entry->name);
-	}
-	if (entry->description) {
-		MEM_freeN(entry->description);
-	}
-	if (entry->relpath) {
-		MEM_freeN(entry->relpath);
-	}
-	if (entry->image) {
-		IMB_freeImBuf(entry->image);
-	}
-	/* For now, consider FileDirEntryRevision::poin as not owned here, so no need to do anything about it */
-
-	if (!BLI_listbase_is_empty(&entry->variants)) {
-		FileDirEntryVariant *var;
-
-		for (var = entry->variants.first; var; var = var->next) {
-			if (var->name) {
-				MEM_freeN(var->name);
-			}
-			if (var->description) {
-				MEM_freeN(var->description);
-			}
-
-			if (!BLI_listbase_is_empty(&var->revisions)) {
-				FileDirEntryRevision *rev;
-
-				for (rev = var->revisions.first; rev; rev = rev->next) {
-					if (rev->comment) {
-						MEM_freeN(rev->comment);
-					}
-				}
-
-				BLI_freelistN(&var->revisions);
-			}
-		}
-
-		/* TODO: tags! */
-
-		BLI_freelistN(&entry->variants);
-	}
-	else if (entry->entry){
-		MEM_freeN(entry->entry);
-	}
-}
-
-#if 0  /* UNUSED */
-static void filelist_entry_clear(FileDirEntry *entry)
-{
-	filelist_entry_free(entry);
-	memset(entry, 0, sizeof(*entry));
-}
-#endif
-
-static void filelist_direntryarr_free(FileDirEntryArr *array)
-{
-	FileDirEntry *entry;
-
-	for (entry = array->entries.first; entry; entry = entry->next) {
-		filelist_entry_free(entry);
-	}
-	BLI_freelistN(&array->entries);
-	array->nbr_entries = 0;
-	array->nbr_entries_filtered = -1;
-	array->entry_idx_start = -1;
-	array->entry_idx_end = -1;
-}
-
 static void filelist_intern_free(FileListIntern *filelist_intern)
 {
 	FileDirEntry *entry;
@@ -1182,7 +1110,6 @@
 	}
 }
 
->>>>>>> 6ec52ce5
 FileList *filelist_new(short type)
 {
 	FileList *p = MEM_callocN(sizeof(*p), __func__);
@@ -1217,15 +1144,11 @@
 
 	filelist_filter_clear(filelist);
 
-	filelist_direntryarr_free(&filelist->filelist);
-
-<<<<<<< HEAD
 	BKE_filedir_entryarr_clear(&filelist->filelist);
-=======
+
 	filelist_cache_clear(&filelist->filelist_cache);
 
 	filelist_intern_free(&filelist->filelist_intern);
->>>>>>> 6ec52ce5
 }
 
 void filelist_free(struct FileList *filelist)
@@ -2400,8 +2323,8 @@
 		}
 	}
 	else {
-		printf("START filelist reading (%d files, main thread: %d)\n",
-			   flrj->filelist->filelist.nbr_entries, BLI_thread_is_main());
+	    printf("START filelist reading (%d files, main thread: %d)\n",
+	           flrj->filelist->filelist.nbr_entries, BLI_thread_is_main());
 
 		BLI_mutex_lock(&flrj->lock);
 
@@ -2411,42 +2334,19 @@
 
 		BLI_mutex_unlock(&flrj->lock);
 
-<<<<<<< HEAD
 		BLI_listbase_clear(&flrj->tmp_filelist->filelist.entries);
 		flrj->tmp_filelist->filelist.nbr_entries = 0;
-		flrj->tmp_filelist->filtered = NULL;
-		flrj->tmp_filelist->numfiltered = 0;
+		flrj->tmp_filelist->filelist_intern.filtered = NULL;
+		BLI_listbase_clear(&flrj->tmp_filelist->filelist_intern.entries);
 		flrj->tmp_filelist->libfiledata = NULL;
+		memset(&flrj->tmp_filelist->filelist_cache, 0, sizeof(FileListEntryCache));
 
 		flrj->tmp_filelist->read_jobf(flrj->tmp_filelist, flrj->main_name, stop, do_update, progress, &flrj->lock);
-
-		printf("END filelist reading (%d files, STOPPED: %d, DO_UPDATE: %d)\n",
-			   flrj->filelist->filelist.nbr_entries, *stop, *do_update);
-	}
-=======
-	BLI_listbase_clear(&flrj->tmp_filelist->filelist.entries);
-	flrj->tmp_filelist->filelist.nbr_entries = 0;
-	flrj->tmp_filelist->filelist_intern.filtered = NULL;
-	BLI_listbase_clear(&flrj->tmp_filelist->filelist_intern.entries);
-	flrj->tmp_filelist->libfiledata = NULL;
-	memset(&flrj->tmp_filelist->filelist_cache, 0, sizeof(FileListEntryCache));
-
-	flrj->tmp_filelist->read_jobf(flrj->tmp_filelist, flrj->main_name, stop, do_update, progress, &flrj->lock);
->>>>>>> 6ec52ce5
 }
 
 static void filelist_readjob_update(void *flrjv)
 {
 	FileListReadJob *flrj = flrjv;
-<<<<<<< HEAD
-=======
-	FileListIntern *fl_intern = &flrj->filelist->filelist_intern;
-	ListBase new_entries = {NULL};
-	int nbr_entries, new_nbr_entries = 0;
-
-	BLI_movelisttolist(&new_entries, &fl_intern->entries);
-	nbr_entries = flrj->filelist->filelist.nbr_entries;
->>>>>>> 6ec52ce5
 
 	if (flrj->filelist->force_reset) {
 		*flrj->stop = true;
@@ -2458,9 +2358,7 @@
 
 		flrj->ae_job_id = ae->type->list_dir(ae, flrj->ae_job_id, &flrj->filelist->filelist);
 		flrj->filelist->need_sorting = true;
-		flrj->filelist->need_filtering = true;
 		flrj->filelist->force_refresh = true;
-<<<<<<< HEAD
 		/* Better be explicit here, since we overwrite filelist->filelist on each run of this update func,
 		 * it would be stupid to start thumbnail job! */
 		flrj->filelist->need_thumbnails = false;
@@ -2485,14 +2383,13 @@
 		if ((ae->type->status(ae, flrj->ae_job_id) & (AE_STATUS_RUNNING | AE_STATUS_VALID)) != (AE_STATUS_RUNNING | AE_STATUS_VALID)) {
 			*flrj->stop = true;
 		}
-=======
->>>>>>> 6ec52ce5
 	}
 	else {
+		FileListIntern *fl_intern = &flrj->filelist->filelist_intern;
 		ListBase new_entries = {NULL};
 		int nbr_entries, new_nbr_entries = 0;
 
-		BLI_movelisttolist(&new_entries, &flrj->filelist->filelist.entries);
+		BLI_movelisttolist(&new_entries, &fl_intern->entries);
 		nbr_entries = flrj->filelist->filelist.nbr_entries;
 
 		BLI_mutex_lock(&flrj->lock);
@@ -2506,26 +2403,18 @@
 
 		BLI_mutex_unlock(&flrj->lock);
 
-<<<<<<< HEAD
 		if (new_nbr_entries) {
 			filelist_clear(flrj->filelist);
 
 			flrj->filelist->need_sorting = true;
+			flrj->filelist->need_filtering = true;
 			flrj->filelist->force_refresh = true;
-			/* Better be explicit here, since we overwrite filelist->filelist on each run of this update func,
-			 * it would be stupid to start thumbnail job! */
-			flrj->filelist->need_thumbnails = false;
 		}
 
 		/* if no new_nbr_entries, this is NOP */
-		BLI_movelisttolist(&flrj->filelist->filelist.entries, &new_entries);
+		BLI_movelisttolist(&fl_intern->entries, &new_entries);
 		flrj->filelist->filelist.nbr_entries = nbr_entries + new_nbr_entries;
 	}
-=======
-	/* if no new_nbr_entries, this is NOP */
-	BLI_movelisttolist(&fl_intern->entries, &new_entries);
-	flrj->filelist->filelist.nbr_entries = nbr_entries + new_nbr_entries;
->>>>>>> 6ec52ce5
 }
 
 static void filelist_readjob_endjob(void *flrjv)
@@ -2534,16 +2423,11 @@
 
 	flrj->filelist->filelist_pending = false;
 	flrj->filelist->filelist_ready = true;
-<<<<<<< HEAD
-	/* Now we can update thumbnails! */
-	flrj->filelist->need_thumbnails = true;
 
 	if (flrj->filelist->ae) {
 		AssetEngine *ae = flrj->filelist->ae;
 		ae->type->kill(ae, flrj->ae_job_id);
 	}
-=======
->>>>>>> 6ec52ce5
 }
 
 static void filelist_readjob_free(void *flrjv)
