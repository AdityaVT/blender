/*
 * This program is free software; you can redistribute it and/or
 * modify it under the terms of the GNU General Public License
 * as published by the Free Software Foundation; either version 2
 * of the License, or (at your option) any later version.
 *
 * This program is distributed in the hope that it will be useful,
 * but WITHOUT ANY WARRANTY; without even the implied warranty of
 * MERCHANTABILITY or FITNESS FOR A PARTICULAR PURPOSE.  See the
 * GNU General Public License for more details.
 *
 * You should have received a copy of the GNU General Public License
 * along with this program; if not, write to the Free Software Foundation,
 * Inc., 51 Franklin Street, Fifth Floor, Boston, MA 02110-1301, USA.
 *
 * The Original Code is Copyright (C) 2008 Blender Foundation.
 * All rights reserved.
 */

/** \file
 * \ingroup spfile
 */

#include <math.h>
#include <stdio.h>
#include <string.h>

#include <sys/stat.h>
#include <sys/types.h>

/* path/file handling stuff */
#ifdef WIN32
#  include "BLI_winstuff.h"
#  include <direct.h>
#  include <io.h>
#else
#  include <dirent.h>
#  include <sys/times.h>
#  include <unistd.h>
#endif

#include "DNA_screen_types.h"
#include "DNA_space_types.h"
#include "DNA_userdef_types.h"

#include "MEM_guardedalloc.h"

#include "BLI_blenlib.h"
#include "BLI_fnmatch.h"
#include "BLI_math_base.h"
#include "BLI_utildefines.h"

#include "BLO_readfile.h"

#include "BLT_translation.h"

#include "BKE_appdir.h"
#include "BKE_context.h"
#include "BKE_idtype.h"
#include "BKE_main.h"
#include "BKE_preferences.h"

#include "BLF_api.h"

#include "ED_fileselect.h"
#include "ED_screen.h"

#include "WM_api.h"
#include "WM_types.h"

#include "RNA_access.h"

#include "UI_interface.h"
#include "UI_interface_icons.h"
#include "UI_view2d.h"

#include "file_intern.h"
#include "filelist.h"

#define VERTLIST_MAJORCOLUMN_WIDTH (25 * UI_UNIT_X)

static void fileselect_initialize_params_common(SpaceFile *sfile, FileSelectParams *params)
{
  const char *blendfile_path = BKE_main_blendfile_path_from_global();

  /* operator has no setting for this */
  params->active_file = -1;

  if (!params->dir[0]) {
    if (blendfile_path[0] != '\0') {
      BLI_split_dir_part(blendfile_path, params->dir, sizeof(params->dir));
    }
    else {
      const char *doc_path = BKE_appdir_folder_default();
      if (doc_path) {
        BLI_strncpy(params->dir, doc_path, sizeof(params->dir));
      }
    }
  }

  folder_history_list_ensure_for_active_browse_mode(sfile);
  folderlist_pushdir(sfile->folders_prev, params->dir);

  /* Switching thumbnails needs to recalc layout T28809. */
  if (sfile->layout) {
    sfile->layout->dirty = true;
  }
}

static void fileselect_ensure_asset_params(SpaceFile *sfile)
{
  BLI_assert(sfile->browse_mode == FILE_BROWSE_MODE_ASSETS);
  BLI_assert(sfile->op == NULL);

  FileAssetSelectParams *asset_params = sfile->asset_params;

  if (!asset_params) {
    asset_params = sfile->asset_params = MEM_callocN(sizeof(*asset_params),
                                                     "FileAssetSelectParams");
    asset_params->base_params.details_flags = U_default.file_space_data.details_flags;
    asset_params->asset_repository.type = FILE_ASSET_REPO_LOCAL;
  }

  FileSelectParams *base_params = &asset_params->base_params;
  base_params->file[0] = '\0';
  base_params->filter_glob[0] = '\0';
  /* TODO this way of using filters to realize categories is noticably slower than
   * specifying a "group" to read. That's because all types are read and filtering is applied
   * afterwards. Would be nice if we could lazy-read individual groups. */
  base_params->flag |= U_default.file_space_data.flag | FILE_ASSETS_ONLY | FILE_FILTER;
  base_params->flag &= ~FILE_DIRSEL_ONLY;
  base_params->filter |= FILE_TYPE_BLENDERLIB;
  base_params->filter_id = FILTER_ID_OB | FILTER_ID_GR;
  base_params->display = FILE_IMGDISPLAY;
  base_params->sort = FILE_SORT_ALPHA;
  base_params->recursion_level = 1;
  /* 'SMALL' size by default. More reasonable since this is typically used as regular editor,
   * space is more of an issue here. */
  base_params->thumbnail_size = 96;

  fileselect_initialize_params_common(sfile, base_params);
}

/**
 * \note RNA_struct_property_is_set_ex is used here because we want
 *       the previously used settings to be used here rather than overriding them */
static FileSelectParams *fileselect_ensure_updated_file_params(SpaceFile *sfile)
{
  BLI_assert(sfile->browse_mode == FILE_BROWSE_MODE_FILES);

  FileSelectParams *params;
  wmOperator *op = sfile->op;

  const char *blendfile_path = BKE_main_blendfile_path_from_global();

  /* create new parameters if necessary */
  if (!sfile->params) {
    sfile->params = MEM_callocN(sizeof(FileSelectParams), "fileselparams");
    /* set path to most recently opened .blend */
    BLI_split_dirfile(blendfile_path,
                      sfile->params->dir,
                      sfile->params->file,
                      sizeof(sfile->params->dir),
                      sizeof(sfile->params->file));
    sfile->params->filter_glob[0] = '\0';
    sfile->params->thumbnail_size = U_default.file_space_data.thumbnail_size;
    sfile->params->details_flags = U_default.file_space_data.details_flags;
    sfile->params->filter_id = U_default.file_space_data.filter_id;
  }

  params = sfile->params;

  /* set the parameters from the operator, if it exists */
  if (op) {
    PropertyRNA *prop;
    const bool is_files = (RNA_struct_find_property(op->ptr, "files") != NULL);
    const bool is_filepath = (RNA_struct_find_property(op->ptr, "filepath") != NULL);
    const bool is_filename = (RNA_struct_find_property(op->ptr, "filename") != NULL);
    const bool is_directory = (RNA_struct_find_property(op->ptr, "directory") != NULL);
    const bool is_relative_path = (RNA_struct_find_property(op->ptr, "relative_path") != NULL);

    BLI_strncpy_utf8(
        params->title, WM_operatortype_name(op->type, op->ptr), sizeof(params->title));

    if ((prop = RNA_struct_find_property(op->ptr, "filemode"))) {
      params->type = RNA_property_int_get(op->ptr, prop);
    }
    else {
      params->type = FILE_SPECIAL;
    }

    if (is_filepath && RNA_struct_property_is_set_ex(op->ptr, "filepath", false)) {
      char name[FILE_MAX];
      RNA_string_get(op->ptr, "filepath", name);
      if (params->type == FILE_LOADLIB) {
        BLI_strncpy(params->dir, name, sizeof(params->dir));
        params->file[0] = '\0';
      }
      else {
        BLI_split_dirfile(
            name, params->dir, params->file, sizeof(params->dir), sizeof(params->file));
      }
    }
    else {
      if (is_directory && RNA_struct_property_is_set_ex(op->ptr, "directory", false)) {
        RNA_string_get(op->ptr, "directory", params->dir);
        params->file[0] = '\0';
      }

      if (is_filename && RNA_struct_property_is_set_ex(op->ptr, "filename", false)) {
        RNA_string_get(op->ptr, "filename", params->file);
      }
    }

    if (params->dir[0]) {
      BLI_path_normalize_dir(blendfile_path, params->dir);
      BLI_path_abs(params->dir, blendfile_path);
    }

    params->flag = 0;
    if (is_directory == true && is_filename == false && is_filepath == false &&
        is_files == false) {
      params->flag |= FILE_DIRSEL_ONLY;
    }
    if ((prop = RNA_struct_find_property(op->ptr, "check_existing"))) {
      params->flag |= RNA_property_boolean_get(op->ptr, prop) ? FILE_CHECK_EXISTING : 0;
    }
    if ((prop = RNA_struct_find_property(op->ptr, "hide_props_region"))) {
      params->flag |= RNA_property_boolean_get(op->ptr, prop) ? FILE_HIDE_TOOL_PROPS : 0;
    }

    params->filter = 0;
    if ((prop = RNA_struct_find_property(op->ptr, "filter_blender"))) {
      params->filter |= RNA_property_boolean_get(op->ptr, prop) ? FILE_TYPE_BLENDER : 0;
    }
    if ((prop = RNA_struct_find_property(op->ptr, "filter_blenlib"))) {
      params->filter |= RNA_property_boolean_get(op->ptr, prop) ? FILE_TYPE_BLENDERLIB : 0;
    }
    if ((prop = RNA_struct_find_property(op->ptr, "filter_backup"))) {
      params->filter |= RNA_property_boolean_get(op->ptr, prop) ? FILE_TYPE_BLENDER_BACKUP : 0;
    }
    if ((prop = RNA_struct_find_property(op->ptr, "filter_image"))) {
      params->filter |= RNA_property_boolean_get(op->ptr, prop) ? FILE_TYPE_IMAGE : 0;
    }
    if ((prop = RNA_struct_find_property(op->ptr, "filter_movie"))) {
      params->filter |= RNA_property_boolean_get(op->ptr, prop) ? FILE_TYPE_MOVIE : 0;
    }
    if ((prop = RNA_struct_find_property(op->ptr, "filter_python"))) {
      params->filter |= RNA_property_boolean_get(op->ptr, prop) ? FILE_TYPE_PYSCRIPT : 0;
    }
    if ((prop = RNA_struct_find_property(op->ptr, "filter_font"))) {
      params->filter |= RNA_property_boolean_get(op->ptr, prop) ? FILE_TYPE_FTFONT : 0;
    }
    if ((prop = RNA_struct_find_property(op->ptr, "filter_sound"))) {
      params->filter |= RNA_property_boolean_get(op->ptr, prop) ? FILE_TYPE_SOUND : 0;
    }
    if ((prop = RNA_struct_find_property(op->ptr, "filter_text"))) {
      params->filter |= RNA_property_boolean_get(op->ptr, prop) ? FILE_TYPE_TEXT : 0;
    }
    if ((prop = RNA_struct_find_property(op->ptr, "filter_archive"))) {
      params->filter |= RNA_property_boolean_get(op->ptr, prop) ? FILE_TYPE_ARCHIVE : 0;
    }
    if ((prop = RNA_struct_find_property(op->ptr, "filter_folder"))) {
      params->filter |= RNA_property_boolean_get(op->ptr, prop) ? FILE_TYPE_FOLDER : 0;
    }
    if ((prop = RNA_struct_find_property(op->ptr, "filter_btx"))) {
      params->filter |= RNA_property_boolean_get(op->ptr, prop) ? FILE_TYPE_BTX : 0;
    }
    if ((prop = RNA_struct_find_property(op->ptr, "filter_collada"))) {
      params->filter |= RNA_property_boolean_get(op->ptr, prop) ? FILE_TYPE_COLLADA : 0;
    }
    if ((prop = RNA_struct_find_property(op->ptr, "filter_alembic"))) {
      params->filter |= RNA_property_boolean_get(op->ptr, prop) ? FILE_TYPE_ALEMBIC : 0;
    }
    if ((prop = RNA_struct_find_property(op->ptr, "filter_usd"))) {
      params->filter |= RNA_property_boolean_get(op->ptr, prop) ? FILE_TYPE_USD : 0;
    }
    if ((prop = RNA_struct_find_property(op->ptr, "filter_volume"))) {
      params->filter |= RNA_property_boolean_get(op->ptr, prop) ? FILE_TYPE_VOLUME : 0;
    }
    if ((prop = RNA_struct_find_property(op->ptr, "filter_glob"))) {
      /* Protection against pyscripts not setting proper size limit... */
      char *tmp = RNA_property_string_get_alloc(
          op->ptr, prop, params->filter_glob, sizeof(params->filter_glob), NULL);
      if (tmp != params->filter_glob) {
        BLI_strncpy(params->filter_glob, tmp, sizeof(params->filter_glob));
        MEM_freeN(tmp);

        /* Fix stupid things that truncating might have generated,
         * like last group being a 'match everything' wildcard-only one... */
        BLI_path_extension_glob_validate(params->filter_glob);
      }
      params->filter |= (FILE_TYPE_OPERATOR | FILE_TYPE_FOLDER);
    }
    else {
      params->filter_glob[0] = '\0';
    }

    if (params->filter != 0) {
      if (U.uiflag & USER_FILTERFILEEXTS) {
        params->flag |= FILE_FILTER;
      }
      else {
        params->flag &= ~FILE_FILTER;
      }
    }

    if (U.uiflag & USER_HIDE_DOT) {
      params->flag |= FILE_HIDE_DOT;
    }
    else {
      params->flag &= ~FILE_HIDE_DOT;
    }

    if (params->type == FILE_LOADLIB) {
      params->flag |= RNA_boolean_get(op->ptr, "link") ? FILE_LINK : 0;
      params->flag |= RNA_boolean_get(op->ptr, "autoselect") ? FILE_AUTOSELECT : 0;
      params->flag |= RNA_boolean_get(op->ptr, "active_collection") ? FILE_ACTIVE_COLLECTION : 0;
    }

    if ((prop = RNA_struct_find_property(op->ptr, "display_type"))) {
      params->display = RNA_property_enum_get(op->ptr, prop);
    }

    if (params->display == FILE_DEFAULTDISPLAY) {
      params->display = U_default.file_space_data.display_type;
    }

    if ((prop = RNA_struct_find_property(op->ptr, "sort_method"))) {
      params->sort = RNA_property_enum_get(op->ptr, prop);
    }

    if (params->sort == FILE_SORT_DEFAULT) {
      params->sort = U_default.file_space_data.sort_type;
    }

    if (is_relative_path) {
      if ((prop = RNA_struct_find_property(op->ptr, "relative_path"))) {
        if (!RNA_property_is_set_ex(op->ptr, prop, false)) {
          RNA_property_boolean_set(op->ptr, prop, (U.flag & USER_RELPATHS) != 0);
        }
      }
    }
  }
  else {
    /* default values, if no operator */
    params->type = FILE_UNIX;
    params->flag |= U_default.file_space_data.flag;
    params->flag &= ~FILE_DIRSEL_ONLY;
    params->display = FILE_VERTICALDISPLAY;
    params->sort = FILE_SORT_ALPHA;
    params->filter = 0;
    params->filter_glob[0] = '\0';
  }

  fileselect_initialize_params_common(sfile, params);
}

/**
 * If needed, create and return the file select parameters for the active browse mode.
 */
FileSelectParams *ED_fileselect_ensure_active_params(SpaceFile *sfile)
{
  switch ((eFileBrowse_Mode)sfile->browse_mode) {
    case FILE_BROWSE_MODE_FILES:
      if (!sfile->params) {
        fileselect_ensure_file_params(sfile);
      }
      return sfile->params;
    case FILE_BROWSE_MODE_ASSETS:
      if (!sfile->asset_params) {
        fileselect_ensure_asset_params(sfile);
      }
      return &sfile->asset_params->base_params;
  }

  BLI_assert(0);
  return NULL;
}

/**
 * Get the file select parameters for the active browse mode.
 */
FileSelectParams *ED_fileselect_get_active_params(const SpaceFile *sfile)
{
  if (!sfile) {
    /* Sometimes called in poll before space type was checked. */
    return NULL;
  }

  switch ((eFileBrowse_Mode)sfile->browse_mode) {
    case FILE_BROWSE_MODE_FILES:
      return sfile->params;
    case FILE_BROWSE_MODE_ASSETS:
      return (FileSelectParams *)sfile->asset_params;
  }

  BLI_assert(0);
  return NULL;
}

FileSelectParams *ED_fileselect_get_file_params(const SpaceFile *sfile)
{
  return (sfile->browse_mode == FILE_BROWSE_MODE_FILES) ? sfile->params : NULL;
}

FileAssetSelectParams *ED_fileselect_get_asset_params(const SpaceFile *sfile)
{
  return (sfile->browse_mode == FILE_BROWSE_MODE_ASSETS) ? sfile->asset_params : NULL;
}

static void fileselect_refresh_asset_params(FileAssetSelectParams *asset_params)
{
  FileSelectAssetRepositoryID *repository = &asset_params->asset_repository;
  FileSelectParams *base_params = &asset_params->base_params;
  bUserAssetRepository *user_repository = NULL;

  /* Ensure valid repo, or fall-back to local one. */
  if (repository->type == FILE_ASSET_REPO_CUSTOM) {
    user_repository = BKE_preferences_asset_repository_find_from_name(&U, repository->idname);
    if (!user_repository) {
      repository->type = FILE_ASSET_REPO_LOCAL;
    }
  }

  switch (repository->type) {
    case FILE_ASSET_REPO_LOCAL:
      base_params->dir[0] = '\0';
      break;
    case FILE_ASSET_REPO_CUSTOM:
      BLI_assert(user_repository);
      BLI_strncpy(base_params->dir, user_repository->path, sizeof(base_params->dir));
      break;
  }
<<<<<<< HEAD
  base_params->type = (repository->type == FILE_ASSET_REPO_LOCAL) ? FILE_MAIN_ASSET : FILE_LOADLIB;
=======

  return params;
>>>>>>> 8ed01f4c
}

void fileselect_refresh_params(SpaceFile *sfile)
{
<<<<<<< HEAD
  FileAssetSelectParams *asset_params = ED_fileselect_get_asset_params(sfile);
  if (asset_params) {
    fileselect_refresh_asset_params(asset_params);
=======
  if (!sfile->params) {
    fileselect_ensure_updated_file_params(sfile);
>>>>>>> 8ed01f4c
  }
}

bool ED_fileselect_is_asset_browser(const SpaceFile *sfile)
{
  return (sfile->browse_mode == FILE_BROWSE_MODE_ASSETS);
}

/* The subset of FileSelectParams.flag items we store into preferences. Note that FILE_SORT_ALPHA
 * may also be remembered, but only conditionally. */
#define PARAMS_FLAGS_REMEMBERED (FILE_HIDE_DOT)

void ED_fileselect_window_params_get(const wmWindow *win, int win_size[2], bool *is_maximized)
{
  /* Get DPI/pixelsize independent size to be stored in preferences. */
  WM_window_set_dpi(win); /* Ensure the DPI is taken from the right window. */

  win_size[0] = WM_window_pixels_x(win) / UI_DPI_FAC;
  win_size[1] = WM_window_pixels_y(win) / UI_DPI_FAC;

  *is_maximized = WM_window_is_maximized(win);
}

static bool file_select_use_default_display_type(const SpaceFile *sfile)
{
  PropertyRNA *prop;
  return (sfile->op == NULL) ||
         !(prop = RNA_struct_find_property(sfile->op->ptr, "display_type")) ||
         (RNA_property_enum_get(sfile->op->ptr, prop) == FILE_DEFAULTDISPLAY);
}

static bool file_select_use_default_sort_type(const SpaceFile *sfile)
{
  PropertyRNA *prop;
  return (sfile->op == NULL) ||
         !(prop = RNA_struct_find_property(sfile->op->ptr, "sort_method")) ||
         (RNA_property_enum_get(sfile->op->ptr, prop) == FILE_SORT_DEFAULT);
}

void ED_fileselect_set_params_from_userdef(SpaceFile *sfile)
{
  wmOperator *op = sfile->op;
  UserDef_FileSpaceData *sfile_udata = &U.file_space_data;

<<<<<<< HEAD
  BLI_assert(sfile->browse_mode == FILE_BROWSE_MODE_FILES);

  FileSelectParams *params = ED_fileselect_ensure_active_params(sfile);
=======
  FileSelectParams *params = fileselect_ensure_updated_file_params(sfile);
>>>>>>> 8ed01f4c
  if (!op) {
    return;
  }

  params->thumbnail_size = sfile_udata->thumbnail_size;
  params->details_flags = sfile_udata->details_flags;
  params->filter_id = sfile_udata->filter_id;

  /* Combine flags we take from params with the flags we take from userdef. */
  params->flag = (params->flag & ~PARAMS_FLAGS_REMEMBERED) |
                 (sfile_udata->flag & PARAMS_FLAGS_REMEMBERED);

  if (file_select_use_default_display_type(sfile)) {
    params->display = sfile_udata->display_type;
  }
  if (file_select_use_default_sort_type(sfile)) {
    params->sort = sfile_udata->sort_type;
    /* For the default sorting, also take invert flag from userdef. */
    params->flag = (params->flag & ~FILE_SORT_INVERT) | (sfile_udata->flag & FILE_SORT_INVERT);
  }
}

/**
 * Update the user-preference data for the file space. In fact, this also contains some
 * non-FileSelectParams data, but we can safely ignore this.
 *
 * \param temp_win_size: If the browser was opened in a temporary window,
 * pass its size here so we can store that in the preferences. Otherwise NULL.
 */
void ED_fileselect_params_to_userdef(SpaceFile *sfile,
                                     const int temp_win_size[2],
                                     const bool is_maximized)
{
  FileSelectParams *params = ED_fileselect_get_active_params(sfile);
  UserDef_FileSpaceData *sfile_udata_new = &U.file_space_data;
  UserDef_FileSpaceData sfile_udata_old = U.file_space_data;

  sfile_udata_new->thumbnail_size = params->thumbnail_size;
  sfile_udata_new->details_flags = params->details_flags;
  sfile_udata_new->flag = params->flag & PARAMS_FLAGS_REMEMBERED;
  sfile_udata_new->filter_id = params->filter_id;

  /* In some rare cases, operators ask for a specific display or sort type (e.g. chronological
   * sorting for "Recover Auto Save"). So the settings are optimized for a specific operation.
   * Don't let that change the userdef memory for more general cases. */
  if (file_select_use_default_display_type(sfile)) {
    sfile_udata_new->display_type = params->display;
  }
  if (file_select_use_default_sort_type(sfile)) {
    sfile_udata_new->sort_type = params->sort;
    /* In this case also remember the invert flag. */
    sfile_udata_new->flag = (sfile_udata_new->flag & ~FILE_SORT_INVERT) |
                            (params->flag & FILE_SORT_INVERT);
  }

  if (temp_win_size && !is_maximized) {
    sfile_udata_new->temp_win_sizex = temp_win_size[0];
    sfile_udata_new->temp_win_sizey = temp_win_size[1];
  }

  /* Tag prefs as dirty if something has changed. */
  if (memcmp(sfile_udata_new, &sfile_udata_old, sizeof(sfile_udata_old)) != 0) {
    U.runtime.is_dirty = true;
  }
}

/**
 * Sets FileSelectParams->file (name of selected file)
 */
void fileselect_file_set(SpaceFile *sfile, const int index)
{
  const struct FileDirEntry *file = filelist_file(sfile->files, index);
  if (file && file->relpath && file->relpath[0] && !(file->typeflag & FILE_TYPE_DIR)) {
    FileSelectParams *params = ED_fileselect_get_active_params(sfile);
    BLI_strncpy(params->file, file->relpath, FILE_MAXFILE);
  }
}

int ED_fileselect_layout_numfiles(FileLayout *layout, ARegion *region)
{
  int numfiles;

  /* Values in pixels.
   *
   * - *_item: size of each (row|col), (including padding)
   * - *_view: (x|y) size of the view.
   * - *_over: extra pixels, to take into account, when the fit isnt exact
   *   (needed since you may see the end of the previous column and the beginning of the next).
   *
   * Could be more clever and take scrolling into account,
   * but for now don't bother.
   */
  if (layout->flag & FILE_LAYOUT_HOR) {
    const int x_item = layout->tile_w + (2 * layout->tile_border_x);
    const int x_view = (int)(BLI_rctf_size_x(&region->v2d.cur));
    const int x_over = x_item - (x_view % x_item);
    numfiles = (int)((float)(x_view + x_over) / (float)(x_item));
    return numfiles * layout->rows;
  }

  const int y_item = layout->tile_h + (2 * layout->tile_border_y);
  const int y_view = (int)(BLI_rctf_size_y(&region->v2d.cur)) - layout->offset_top;
  const int y_over = y_item - (y_view % y_item);
  numfiles = (int)((float)(y_view + y_over) / (float)(y_item));
  return numfiles * layout->flow_columns;
}

static bool is_inside(int x, int y, int cols, int rows)
{
  return ((x >= 0) && (x < cols) && (y >= 0) && (y < rows));
}

FileSelection ED_fileselect_layout_offset_rect(FileLayout *layout, const rcti *rect)
{
  int colmin, colmax, rowmin, rowmax;
  FileSelection sel;
  sel.first = sel.last = -1;

  if (layout == NULL) {
    return sel;
  }

  colmin = (rect->xmin) / (layout->tile_w + 2 * layout->tile_border_x);
  rowmin = (rect->ymin - layout->offset_top) / (layout->tile_h + 2 * layout->tile_border_y);
  colmax = (rect->xmax) / (layout->tile_w + 2 * layout->tile_border_x);
  rowmax = (rect->ymax - layout->offset_top) / (layout->tile_h + 2 * layout->tile_border_y);

  if (is_inside(colmin, rowmin, layout->flow_columns, layout->rows) ||
      is_inside(colmax, rowmax, layout->flow_columns, layout->rows)) {
    CLAMP(colmin, 0, layout->flow_columns - 1);
    CLAMP(rowmin, 0, layout->rows - 1);
    CLAMP(colmax, 0, layout->flow_columns - 1);
    CLAMP(rowmax, 0, layout->rows - 1);
  }

  if ((colmin > layout->flow_columns - 1) || (rowmin > layout->rows - 1)) {
    sel.first = -1;
  }
  else {
    if (layout->flag & FILE_LAYOUT_HOR) {
      sel.first = layout->rows * colmin + rowmin;
    }
    else {
      sel.first = colmin + layout->flow_columns * rowmin;
    }
  }
  if ((colmax > layout->flow_columns - 1) || (rowmax > layout->rows - 1)) {
    sel.last = -1;
  }
  else {
    if (layout->flag & FILE_LAYOUT_HOR) {
      sel.last = layout->rows * colmax + rowmax;
    }
    else {
      sel.last = colmax + layout->flow_columns * rowmax;
    }
  }

  return sel;
}

int ED_fileselect_layout_offset(FileLayout *layout, int x, int y)
{
  int offsetx, offsety;
  int active_file;

  if (layout == NULL) {
    return -1;
  }

  offsetx = (x) / (layout->tile_w + 2 * layout->tile_border_x);
  offsety = (y - layout->offset_top) / (layout->tile_h + 2 * layout->tile_border_y);

  if (offsetx > layout->flow_columns - 1) {
    return -1;
  }
  if (offsety > layout->rows - 1) {
    return -1;
  }

  if (layout->flag & FILE_LAYOUT_HOR) {
    active_file = layout->rows * offsetx + offsety;
  }
  else {
    active_file = offsetx + layout->flow_columns * offsety;
  }
  return active_file;
}

/**
 * Get the currently visible bounds of the layout in screen space. Matches View2D.mask minus the
 * top column-header row.
 */
void ED_fileselect_layout_maskrect(const FileLayout *layout, const View2D *v2d, rcti *r_rect)
{
  *r_rect = v2d->mask;
  r_rect->ymax -= layout->offset_top;
}

bool ED_fileselect_layout_is_inside_pt(const FileLayout *layout, const View2D *v2d, int x, int y)
{
  rcti maskrect;
  ED_fileselect_layout_maskrect(layout, v2d, &maskrect);
  return BLI_rcti_isect_pt(&maskrect, x, y);
}

bool ED_fileselect_layout_isect_rect(const FileLayout *layout,
                                     const View2D *v2d,
                                     const rcti *rect,
                                     rcti *r_dst)
{
  rcti maskrect;
  ED_fileselect_layout_maskrect(layout, v2d, &maskrect);
  return BLI_rcti_isect(&maskrect, rect, r_dst);
}

void ED_fileselect_layout_tilepos(FileLayout *layout, int tile, int *x, int *y)
{
  if (layout->flag == FILE_LAYOUT_HOR) {
    *x = layout->tile_border_x +
         (tile / layout->rows) * (layout->tile_w + 2 * layout->tile_border_x);
    *y = layout->offset_top + layout->tile_border_y +
         (tile % layout->rows) * (layout->tile_h + 2 * layout->tile_border_y);
  }
  else {
    *x = layout->tile_border_x +
         ((tile) % layout->flow_columns) * (layout->tile_w + 2 * layout->tile_border_x);
    *y = layout->offset_top + layout->tile_border_y +
         ((tile) / layout->flow_columns) * (layout->tile_h + 2 * layout->tile_border_y);
  }
}

/**
 * Check if the region coordinate defined by \a x and \a y are inside the column header.
 */
bool file_attribute_column_header_is_inside(const View2D *v2d,
                                            const FileLayout *layout,
                                            int x,
                                            int y)
{
  rcti header_rect = v2d->mask;
  header_rect.ymin = header_rect.ymax - layout->attribute_column_header_h;
  return BLI_rcti_isect_pt(&header_rect, x, y);
}

bool file_attribute_column_type_enabled(const FileSelectParams *params,
                                        FileAttributeColumnType column)
{
  switch (column) {
    case COLUMN_NAME:
      /* Always enabled */
      return true;
    case COLUMN_DATETIME:
      return (params->details_flags & FILE_DETAILS_DATETIME) != 0;
    case COLUMN_SIZE:
      return (params->details_flags & FILE_DETAILS_SIZE) != 0;
    default:
      return false;
  }
}

/**
 * Find the column type at region coordinate given by \a x (y doesn't matter for this).
 */
FileAttributeColumnType file_attribute_column_type_find_isect(const View2D *v2d,
                                                              const FileSelectParams *params,
                                                              FileLayout *layout,
                                                              int x)
{
  float mx, my;
  int offset_tile;

  UI_view2d_region_to_view(v2d, x, v2d->mask.ymax - layout->offset_top - 1, &mx, &my);
  offset_tile = ED_fileselect_layout_offset(
      layout, (int)(v2d->tot.xmin + mx), (int)(v2d->tot.ymax - my));
  if (offset_tile > -1) {
    int tile_x, tile_y;
    int pos_x = 0;
    int rel_x; /* x relative to the hovered tile */

    ED_fileselect_layout_tilepos(layout, offset_tile, &tile_x, &tile_y);
    /* Column header drawing doesn't use left tile border, so subtract it. */
    rel_x = mx - (tile_x - layout->tile_border_x);

    for (FileAttributeColumnType column = 0; column < ATTRIBUTE_COLUMN_MAX; column++) {
      if (!file_attribute_column_type_enabled(params, column)) {
        continue;
      }
      const int width = layout->attribute_columns[column].width;

      if (IN_RANGE(rel_x, pos_x, pos_x + width)) {
        return column;
      }

      pos_x += width;
    }
  }

  return COLUMN_NONE;
}

float file_string_width(const char *str)
{
  const uiStyle *style = UI_style_get();
  float width;

  UI_fontstyle_set(&style->widget);
  if (style->widget.kerning == 1) { /* for BLF_width */
    BLF_enable(style->widget.uifont_id, BLF_KERNING_DEFAULT);
  }

  width = BLF_width(style->widget.uifont_id, str, BLF_DRAW_STR_DUMMY_MAX);

  if (style->widget.kerning == 1) {
    BLF_disable(style->widget.uifont_id, BLF_KERNING_DEFAULT);
  }

  return width;
}

float file_font_pointsize(void)
{
#if 0
  float s;
  char tmp[2] = "X";
  const uiStyle *style = UI_style_get();
  UI_fontstyle_set(&style->widget);
  s = BLF_height(style->widget.uifont_id, tmp);
  return style->widget.points;
#else
  const uiStyle *style = UI_style_get();
  UI_fontstyle_set(&style->widget);
  return style->widget.points * UI_DPI_FAC;
#endif
}

static void file_attribute_columns_widths(const FileSelectParams *params, FileLayout *layout)
{
  FileAttributeColumn *columns = layout->attribute_columns;
  const bool small_size = SMALL_SIZE_CHECK(params->thumbnail_size);
  const int pad = small_size ? 0 : ATTRIBUTE_COLUMN_PADDING * 2;

  for (int i = 0; i < ATTRIBUTE_COLUMN_MAX; i++) {
    layout->attribute_columns[i].width = 0;
  }

  /* Biggest possible reasonable values... */
  columns[COLUMN_DATETIME].width = file_string_width(small_size ? "23/08/89" :
                                                                  "23 Dec 6789, 23:59") +
                                   pad;
  columns[COLUMN_SIZE].width = file_string_width(small_size ? "98.7 M" : "098.7 MiB") + pad;
  if (params->display == FILE_IMGDISPLAY) {
    columns[COLUMN_NAME].width = ((float)params->thumbnail_size / 8.0f) * UI_UNIT_X;
  }
  /* Name column uses remaining width */
  else {
    int remwidth = layout->tile_w;
    for (FileAttributeColumnType column_type = ATTRIBUTE_COLUMN_MAX - 1; column_type >= 0;
         column_type--) {
      if ((column_type == COLUMN_NAME) ||
          !file_attribute_column_type_enabled(params, column_type)) {
        continue;
      }
      remwidth -= columns[column_type].width;
    }
    columns[COLUMN_NAME].width = remwidth;
  }
}

static void file_attribute_columns_init(const FileSelectParams *params, FileLayout *layout)
{
  file_attribute_columns_widths(params, layout);

  layout->attribute_columns[COLUMN_NAME].name = N_("Name");
  layout->attribute_columns[COLUMN_NAME].sort_type = FILE_SORT_ALPHA;
  layout->attribute_columns[COLUMN_NAME].text_align = UI_STYLE_TEXT_LEFT;
  layout->attribute_columns[COLUMN_DATETIME].name = N_("Date Modified");
  layout->attribute_columns[COLUMN_DATETIME].sort_type = FILE_SORT_TIME;
  layout->attribute_columns[COLUMN_DATETIME].text_align = UI_STYLE_TEXT_LEFT;
  layout->attribute_columns[COLUMN_SIZE].name = N_("Size");
  layout->attribute_columns[COLUMN_SIZE].sort_type = FILE_SORT_SIZE;
  layout->attribute_columns[COLUMN_SIZE].text_align = UI_STYLE_TEXT_RIGHT;
}

void ED_fileselect_init_layout(struct SpaceFile *sfile, ARegion *region)
{
  FileSelectParams *params = ED_fileselect_get_active_params(sfile);
  FileLayout *layout = NULL;
  View2D *v2d = &region->v2d;
  int numfiles;
  int textheight;

  if (sfile->layout == NULL) {
    sfile->layout = MEM_callocN(sizeof(struct FileLayout), "file_layout");
    sfile->layout->dirty = true;
  }
  else if (sfile->layout->dirty == false) {
    return;
  }

  numfiles = filelist_files_ensure(sfile->files);
  textheight = (int)file_font_pointsize();
  layout = sfile->layout;
  layout->textheight = textheight;

  if (params->display == FILE_IMGDISPLAY) {
    layout->prv_w = ((float)params->thumbnail_size / 20.0f) * UI_UNIT_X;
    layout->prv_h = ((float)params->thumbnail_size / 20.0f) * UI_UNIT_Y;
    layout->tile_border_x = 0.3f * UI_UNIT_X;
    layout->tile_border_y = 0.3f * UI_UNIT_X;
    layout->prv_border_x = 0.3f * UI_UNIT_X;
    layout->prv_border_y = 0.3f * UI_UNIT_Y;
    layout->tile_w = layout->prv_w + 2 * layout->prv_border_x;
    layout->tile_h = layout->prv_h + 2 * layout->prv_border_y + textheight;
    layout->width = (int)(BLI_rctf_size_x(&v2d->cur) - 2 * layout->tile_border_x);
    layout->flow_columns = layout->width / (layout->tile_w + 2 * layout->tile_border_x);
    layout->attribute_column_header_h = 0;
    layout->offset_top = 0;
    if (layout->flow_columns > 0) {
      layout->rows = divide_ceil_u(numfiles, layout->flow_columns);
    }
    else {
      layout->flow_columns = 1;
      layout->rows = numfiles;
    }
    layout->height = sfile->layout->rows * (layout->tile_h + 2 * layout->tile_border_y) +
                     layout->tile_border_y * 2 - layout->offset_top;
    layout->flag = FILE_LAYOUT_VER;
  }
  else if (params->display == FILE_VERTICALDISPLAY) {
    int rowcount;

    layout->prv_w = ((float)params->thumbnail_size / 20.0f) * UI_UNIT_X;
    layout->prv_h = ((float)params->thumbnail_size / 20.0f) * UI_UNIT_Y;
    layout->tile_border_x = 0.4f * UI_UNIT_X;
    layout->tile_border_y = 0.1f * UI_UNIT_Y;
    layout->tile_h = textheight * 3 / 2;
    layout->width = (int)(BLI_rctf_size_x(&v2d->cur) - 2 * layout->tile_border_x);
    layout->tile_w = layout->width;
    layout->flow_columns = 1;
    layout->attribute_column_header_h = layout->tile_h * 1.2f + 2 * layout->tile_border_y;
    layout->offset_top = layout->attribute_column_header_h;
    rowcount = (int)(BLI_rctf_size_y(&v2d->cur) - layout->offset_top - 2 * layout->tile_border_y) /
               (layout->tile_h + 2 * layout->tile_border_y);
    file_attribute_columns_init(params, layout);

    layout->rows = MAX2(rowcount, numfiles);
    BLI_assert(layout->rows != 0);
    layout->height = sfile->layout->rows * (layout->tile_h + 2 * layout->tile_border_y) +
                     layout->tile_border_y * 2 + layout->offset_top;
    layout->flag = FILE_LAYOUT_VER;
  }
  else if (params->display == FILE_HORIZONTALDISPLAY) {
    layout->prv_w = ((float)params->thumbnail_size / 20.0f) * UI_UNIT_X;
    layout->prv_h = ((float)params->thumbnail_size / 20.0f) * UI_UNIT_Y;
    layout->tile_border_x = 0.4f * UI_UNIT_X;
    layout->tile_border_y = 0.1f * UI_UNIT_Y;
    layout->tile_h = textheight * 3 / 2;
    layout->attribute_column_header_h = 0;
    layout->offset_top = layout->attribute_column_header_h;
    layout->height = (int)(BLI_rctf_size_y(&v2d->cur) - 2 * layout->tile_border_y);
    /* Padding by full scrollbar H is too much, can overlap tile border Y. */
    layout->rows = (layout->height - V2D_SCROLL_HEIGHT + layout->tile_border_y) /
                   (layout->tile_h + 2 * layout->tile_border_y);
    layout->tile_w = VERTLIST_MAJORCOLUMN_WIDTH;
    file_attribute_columns_init(params, layout);

    if (layout->rows > 0) {
      layout->flow_columns = divide_ceil_u(numfiles, layout->rows);
    }
    else {
      layout->rows = 1;
      layout->flow_columns = numfiles;
    }
    layout->width = sfile->layout->flow_columns * (layout->tile_w + 2 * layout->tile_border_x) +
                    layout->tile_border_x * 2;
    layout->flag = FILE_LAYOUT_HOR;
  }
  layout->dirty = false;
}

FileLayout *ED_fileselect_get_layout(struct SpaceFile *sfile, ARegion *region)
{
  if (!sfile->layout) {
    ED_fileselect_init_layout(sfile, region);
  }
  return sfile->layout;
}

/**
 * Support updating the directory even when this isn't the active space
 * needed so RNA properties update function isn't context sensitive, see T70255.
 */
void ED_file_change_dir_ex(bContext *C, bScreen *screen, ScrArea *area)
{
  /* May happen when manipulating non-active spaces. */
  if (UNLIKELY(area->spacetype != SPACE_FILE)) {
    return;
  }
  SpaceFile *sfile = area->spacedata.first;
  FileSelectParams *params = ED_fileselect_get_active_params(sfile);
  if (params) {
    wmWindowManager *wm = CTX_wm_manager(C);
    Scene *scene = WM_windows_scene_get_from_screen(wm, screen);
    if (LIKELY(scene != NULL)) {
      ED_fileselect_clear(wm, scene, sfile);
    }

    /* Clear search string, it is very rare to want to keep that filter while changing dir,
     * and usually very annoying to keep it actually! */
    params->filter_search[0] = '\0';
    params->active_file = -1;

    if (!filelist_is_dir(sfile->files, params->dir)) {
      BLI_strncpy(params->dir, filelist_dir(sfile->files), sizeof(params->dir));
      /* could return but just refresh the current dir */
    }
    filelist_setdir(sfile->files, params->dir);

    if (folderlist_clear_next(sfile)) {
      folderlist_free(sfile->folders_next);
    }

    folderlist_pushdir(sfile->folders_prev, params->dir);

    file_draw_check_ex(C, area);
  }
}

void ED_file_change_dir(bContext *C)
{
  bScreen *screen = CTX_wm_screen(C);
  ScrArea *area = CTX_wm_area(C);
  ED_file_change_dir_ex(C, screen, area);
}

int file_select_match(struct SpaceFile *sfile, const char *pattern, char *matched_file)
{
  int match = 0;

  int n = filelist_files_ensure(sfile->files);

  /* select any file that matches the pattern, this includes exact match
   * if the user selects a single file by entering the filename
   */
  for (int i = 0; i < n; i++) {
    FileDirEntry *file = filelist_file(sfile->files, i);
    /* Do not check whether file is a file or dir here! Causes T44243
     * (we do accept dirs at this stage). */
    if (fnmatch(pattern, file->relpath, 0) == 0) {
      filelist_entry_select_set(sfile->files, file, FILE_SEL_ADD, FILE_SEL_SELECTED, CHECK_ALL);
      if (!match) {
        BLI_strncpy(matched_file, file->relpath, FILE_MAX);
      }
      match++;
    }
  }

  return match;
}

int autocomplete_directory(struct bContext *C, char *str, void *UNUSED(arg_v))
{
  SpaceFile *sfile = CTX_wm_space_file(C);
  int match = AUTOCOMPLETE_NO_MATCH;

  /* search if str matches the beginning of name */
  if (str[0] && sfile->files) {
    char dirname[FILE_MAX];

    DIR *dir;
    struct dirent *de;

    BLI_split_dir_part(str, dirname, sizeof(dirname));

    dir = opendir(dirname);

    if (dir) {
      AutoComplete *autocpl = UI_autocomplete_begin(str, FILE_MAX);

      while ((de = readdir(dir)) != NULL) {
        if (FILENAME_IS_CURRPAR(de->d_name)) {
          /* pass */
        }
        else {
          char path[FILE_MAX];
          BLI_stat_t status;

          BLI_join_dirfile(path, sizeof(path), dirname, de->d_name);

          if (BLI_stat(path, &status) == 0) {
            if (S_ISDIR(status.st_mode)) { /* is subdir */
              UI_autocomplete_update_name(autocpl, path);
            }
          }
        }
      }
      closedir(dir);

      match = UI_autocomplete_end(autocpl, str);
      if (match == AUTOCOMPLETE_FULL_MATCH) {
        BLI_path_slash_ensure(str);
      }
    }
  }

  return match;
}

int autocomplete_file(struct bContext *C, char *str, void *UNUSED(arg_v))
{
  SpaceFile *sfile = CTX_wm_space_file(C);
  int match = AUTOCOMPLETE_NO_MATCH;

  /* search if str matches the beginning of name */
  if (str[0] && sfile->files) {
    AutoComplete *autocpl = UI_autocomplete_begin(str, FILE_MAX);
    int nentries = filelist_files_ensure(sfile->files);

    for (int i = 0; i < nentries; i++) {
      FileDirEntry *file = filelist_file(sfile->files, i);
      UI_autocomplete_update_name(autocpl, file->relpath);
    }
    match = UI_autocomplete_end(autocpl, str);
  }

  return match;
}

void ED_fileselect_clear(wmWindowManager *wm, Scene *owner_scene, SpaceFile *sfile)
{
  /* only NULL in rare cases - T29734. */
  if (sfile->files) {
    filelist_readjob_stop(wm, owner_scene);
    filelist_freelib(sfile->files);
    filelist_clear(sfile->files);
  }

  FileSelectParams *params = ED_fileselect_get_active_params(sfile);
  params->highlight_file = -1;
  WM_main_add_notifier(NC_SPACE | ND_SPACE_FILE_LIST, NULL);
}

void ED_fileselect_exit(wmWindowManager *wm, Scene *owner_scene, SpaceFile *sfile)
{
  if (!sfile) {
    return;
  }
  if (sfile->op) {
    wmWindow *temp_win = WM_window_is_temp_screen(wm->winactive) ? wm->winactive : NULL;
    if (temp_win) {
      int win_size[2];
      bool is_maximized;

      ED_fileselect_window_params_get(temp_win, win_size, &is_maximized);
      ED_fileselect_params_to_userdef(sfile, win_size, is_maximized);
    }
    else {
      ED_fileselect_params_to_userdef(sfile, NULL, false);
    }

    WM_event_fileselect_event(wm, sfile->op, EVT_FILESELECT_EXTERNAL_CANCEL);
    sfile->op = NULL;
  }

  folder_history_list_free(sfile);

  if (sfile->files) {
    ED_fileselect_clear(wm, owner_scene, sfile);
    filelist_free(sfile->files);
    MEM_freeN(sfile->files);
    sfile->files = NULL;
  }
}

/**
 * Helper used by both main update code, and smooth-scroll timer,
 * to try to enable rename editing from #FileSelectParams.renamefile name.
 */
void file_params_renamefile_activate(SpaceFile *sfile, FileSelectParams *params)
{
  BLI_assert(params->rename_flag != 0);

  if ((params->rename_flag & (FILE_PARAMS_RENAME_ACTIVE | FILE_PARAMS_RENAME_POSTSCROLL_ACTIVE)) !=
      0) {
    return;
  }

  BLI_assert(params->renamefile[0] != '\0');

  const int idx = filelist_file_findpath(sfile->files, params->renamefile);
  if (idx >= 0) {
    FileDirEntry *file = filelist_file(sfile->files, idx);
    BLI_assert(file != NULL);

    if ((params->rename_flag & FILE_PARAMS_RENAME_PENDING) != 0) {
      filelist_entry_select_set(sfile->files, file, FILE_SEL_ADD, FILE_SEL_EDITING, CHECK_ALL);
      params->rename_flag = FILE_PARAMS_RENAME_ACTIVE;
    }
    else if ((params->rename_flag & FILE_PARAMS_RENAME_POSTSCROLL_PENDING) != 0) {
      filelist_entry_select_set(sfile->files, file, FILE_SEL_ADD, FILE_SEL_HIGHLIGHTED, CHECK_ALL);
      params->renamefile[0] = '\0';
      params->rename_flag = FILE_PARAMS_RENAME_POSTSCROLL_ACTIVE;
    }
  }
  /* File listing is now async, only reset renaming if matching entry is not found
   * when file listing is not done. */
  else if (filelist_is_ready(sfile->files)) {
    params->renamefile[0] = '\0';
    params->rename_flag = 0;
  }
}

ScrArea *ED_fileselect_handler_area_find(const wmWindow *win, const wmOperator *file_operator)
{
  bScreen *screen = WM_window_get_active_screen(win);

  ED_screen_areas_iter (win, screen, area) {
    if (area->spacetype == SPACE_FILE) {
      SpaceFile *sfile = area->spacedata.first;

      if (sfile->op == file_operator) {
        return area;
      }
    }
  }

  return NULL;
}<|MERGE_RESOLUTION|>--- conflicted
+++ resolved
@@ -107,7 +107,7 @@
   }
 }
 
-static void fileselect_ensure_asset_params(SpaceFile *sfile)
+static void fileselect_ensure_updated_asset_params(SpaceFile *sfile)
 {
   BLI_assert(sfile->browse_mode == FILE_BROWSE_MODE_ASSETS);
   BLI_assert(sfile->op == NULL);
@@ -354,6 +354,8 @@
   }
 
   fileselect_initialize_params_common(sfile, params);
+
+  return params;
 }
 
 /**
@@ -364,12 +366,12 @@
   switch ((eFileBrowse_Mode)sfile->browse_mode) {
     case FILE_BROWSE_MODE_FILES:
       if (!sfile->params) {
-        fileselect_ensure_file_params(sfile);
+        fileselect_ensure_updated_file_params(sfile);
       }
       return sfile->params;
     case FILE_BROWSE_MODE_ASSETS:
       if (!sfile->asset_params) {
-        fileselect_ensure_asset_params(sfile);
+        fileselect_ensure_updated_asset_params(sfile);
       }
       return &sfile->asset_params->base_params;
   }
@@ -432,24 +434,14 @@
       BLI_strncpy(base_params->dir, user_repository->path, sizeof(base_params->dir));
       break;
   }
-<<<<<<< HEAD
   base_params->type = (repository->type == FILE_ASSET_REPO_LOCAL) ? FILE_MAIN_ASSET : FILE_LOADLIB;
-=======
-
-  return params;
->>>>>>> 8ed01f4c
 }
 
 void fileselect_refresh_params(SpaceFile *sfile)
 {
-<<<<<<< HEAD
   FileAssetSelectParams *asset_params = ED_fileselect_get_asset_params(sfile);
   if (asset_params) {
     fileselect_refresh_asset_params(asset_params);
-=======
-  if (!sfile->params) {
-    fileselect_ensure_updated_file_params(sfile);
->>>>>>> 8ed01f4c
   }
 }
 
@@ -494,13 +486,9 @@
   wmOperator *op = sfile->op;
   UserDef_FileSpaceData *sfile_udata = &U.file_space_data;
 
-<<<<<<< HEAD
   BLI_assert(sfile->browse_mode == FILE_BROWSE_MODE_FILES);
 
-  FileSelectParams *params = ED_fileselect_ensure_active_params(sfile);
-=======
   FileSelectParams *params = fileselect_ensure_updated_file_params(sfile);
->>>>>>> 8ed01f4c
   if (!op) {
     return;
   }
