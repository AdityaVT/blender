--- conflicted
+++ resolved
@@ -236,17 +236,9 @@
 
 GSet *BLI_gset_ptr_new_ex(const char *info, const unsigned int nentries_reserve) ATTR_MALLOC ATTR_WARN_UNUSED_RESULT;
 GSet *BLI_gset_ptr_new(const char *info);
-<<<<<<< HEAD
-GSet *BLI_gset_str_new_ex(const char *info,
-                          const unsigned int nentries_reserve) ATTR_MALLOC ATTR_WARN_UNUSED_RESULT;
-GSet *BLI_gset_str_new(const char *info);
-GSet *BLI_gset_pair_new_ex(const char *info,
-                            const unsigned int nentries_reserve) ATTR_MALLOC ATTR_WARN_UNUSED_RESULT;
-=======
 GSet *BLI_gset_str_new_ex(const char *info, const unsigned int nentries_reserve) ATTR_MALLOC ATTR_WARN_UNUSED_RESULT;
 GSet *BLI_gset_str_new(const char *info);
 GSet *BLI_gset_pair_new_ex(const char *info, const unsigned int nentries_reserve) ATTR_MALLOC ATTR_WARN_UNUSED_RESULT;
->>>>>>> 2b5e150d
 GSet *BLI_gset_pair_new(const char *info) ATTR_MALLOC ATTR_WARN_UNUSED_RESULT;
 
 /* rely on inline api for now */
