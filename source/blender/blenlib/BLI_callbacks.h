--- conflicted
+++ resolved
@@ -1,9 +1,4 @@
 /*
-<<<<<<< HEAD
- * $Id: BLI_callbacks.h 37799 2011-06-24 23:14:26Z gsrb3d $
- *
-=======
->>>>>>> 4a04f720
  * ***** BEGIN GPL LICENSE BLOCK *****
  *
  * This program is free software; you can redistribute it and/or
