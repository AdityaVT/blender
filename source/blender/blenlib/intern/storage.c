--- conflicted
+++ resolved
@@ -518,15 +518,9 @@
 	UTF16_ENCODE(path);
 
 	/* workaround error in MinGW64 headers, normally, a wstat should work */
-<<<<<<< HEAD
-	#ifndef __MINGW64__
+#ifndef __MINGW64__
 	r = wstat(path_16, buffer);
-	#else
-=======
-#ifndef __MINGW64__
-	r = _wstat(path_16, buffer);
-#else
->>>>>>> 42946c37
+#else
 	r = _wstati64(path_16, buffer);
 #endif
 
