/*
 * ***** BEGIN GPL LICENSE BLOCK *****
 *
 * This program is free software; you can redistribute it and/or
 * modify it under the terms of the GNU General Public License
 * as published by the Free Software Foundation; either version 2
 * of the License, or (at your option) any later version.
 *
 * This program is distributed in the hope that it will be useful,
 * but WITHOUT ANY WARRANTY; without even the implied warranty of
 * MERCHANTABILITY or FITNESS FOR A PARTICULAR PURPOSE.  See the
 * GNU General Public License for more details.
 *
 * You should have received a copy of the GNU General Public License
 * along with this program; if not, write to the Free Software Foundation,
 * Inc., 51 Franklin Street, Fifth Floor, Boston, MA 02110-1301, USA.
 *
 * ***** END GPL LICENSE BLOCK *****
 */

/** \file blender/blenlib/intern/BLI_filelist.c
 *  \ingroup bli
 */

#include <sys/types.h>
#include <stdio.h>
#include <stdlib.h>

#ifndef WIN32
#  include <dirent.h>
#endif

#include <time.h>
#include <sys/stat.h>
#include <string.h>  /* strcpy etc.. */

#ifdef WIN32
#  include <io.h>
#  include <direct.h>
#  include "BLI_winstuff.h"
#  include "utfconv.h"
#else
#  include <sys/ioctl.h>
#  include <unistd.h>
#  include <pwd.h>
#endif

/* lib includes */
#include "MEM_guardedalloc.h"

#include "DNA_listBase.h"

#include "BLI_listbase.h"
#include "BLI_string.h"
#include "BLI_fileops.h"
#include "BLI_fileops_types.h"
#include "BLI_path_util.h"

#include "../imbuf/IMB_imbuf.h"


/*
 * Ordering function for sorting lists of files/directories. Returns -1 if
 * entry1 belongs before entry2, 0 if they are equal, 1 if they should be swapped.
 */
static int bli_compare(struct direntry *entry1, struct direntry *entry2)
{
	/* type is equal to stat.st_mode */

	/* directories come before non-directories */
	if (S_ISDIR(entry1->type)) {
		if (S_ISDIR(entry2->type) == 0) return (-1);
	}
	else {
		if (S_ISDIR(entry2->type)) return (1);
	}
	/* non-regular files come after regular files */
	if (S_ISREG(entry1->type)) {
		if (S_ISREG(entry2->type) == 0) return (-1);
	}
	else {
		if (S_ISREG(entry2->type)) return (1);
	}
	/* arbitrary, but consistent, ordering of different types of non-regular files */
	if ((entry1->type & S_IFMT) < (entry2->type & S_IFMT)) return (-1);
	if ((entry1->type & S_IFMT) > (entry2->type & S_IFMT)) return (1);

	/* OK, now we know their S_IFMT fields are the same, go on to a name comparison */
	/* make sure "." and ".." are always first */
	if (FILENAME_IS_CURRENT(entry1->relname)) return (-1);
	if (FILENAME_IS_CURRENT(entry2->relname)) return (1);
	if (FILENAME_IS_PARENT(entry1->relname)) return (-1);
	if (FILENAME_IS_PARENT(entry2->relname)) return (1);

	return (BLI_natstrcmp(entry1->relname, entry2->relname));
}


struct BuildDirCtx {
	struct direntry *files; /* array[nrfiles] */
	int nrfiles;
};

/**
 * Scans the directory named *dirname and appends entries for its contents to files.
 */
static void bli_builddir(struct BuildDirCtx *dir_ctx, const char *dirname)
{
	struct ListBase dirbase = {NULL, NULL};
	int newnum = 0;
	DIR *dir;

	if ((dir = opendir(dirname)) != NULL) {
		const struct dirent *fname;
		bool has_current = false, has_parent = false;

		while ((fname = readdir(dir)) != NULL) {
			struct dirlink * const dlink = (struct dirlink *)malloc(sizeof(struct dirlink));
			if (dlink != NULL) {
				dlink->name = BLI_strdup(fname->d_name);
				if (FILENAME_IS_PARENT(dlink->name)) {
					has_parent = true;
				}
				else if (FILENAME_IS_CURRENT(dlink->name)) {
					has_current = true;
				}
				BLI_addhead(&dirbase, dlink);
				newnum++;
			}
		}

		if (!has_parent) {
			char pardir[FILE_MAXDIR];

			BLI_strncpy(pardir, dirname, sizeof(pardir));
			if (BLI_parent_dir(pardir) && (BLI_access(pardir, R_OK) == 0)) {
				struct dirlink * const dlink = (struct dirlink *)malloc(sizeof(struct dirlink));
				if (dlink != NULL) {
					dlink->name = BLI_strdup(FILENAME_PARENT);
					BLI_addhead(&dirbase, dlink);
					newnum++;
				}
			}
		}
		if (!has_current) {
			struct dirlink * const dlink = (struct dirlink *)malloc(sizeof(struct dirlink));
			if (dlink != NULL) {
				dlink->name = BLI_strdup(FILENAME_CURRENT);
				BLI_addhead(&dirbase, dlink);
				newnum++;
			}
		}

		if (newnum) {
			if (dir_ctx->files) {
				void * const tmp = MEM_reallocN(dir_ctx->files, (dir_ctx->nrfiles + newnum) * sizeof(struct direntry));
				if (tmp) {
					dir_ctx->files = (struct direntry *)tmp;
				}
				else { /* realloc fail */
					MEM_freeN(dir_ctx->files);
					dir_ctx->files = NULL;
				}
			}

			if (dir_ctx->files == NULL)
				dir_ctx->files = (struct direntry *)MEM_mallocN(newnum * sizeof(struct direntry), __func__);

			if (dir_ctx->files) {
				struct dirlink * dlink = (struct dirlink *) dirbase.first;
				struct direntry *file = &dir_ctx->files[dir_ctx->nrfiles];
				while (dlink) {
					char fullname[PATH_MAX];
					memset(file, 0, sizeof(struct direntry));
					file->relname = dlink->name;
					file->path = BLI_strdupcat(dirname, dlink->name);
					BLI_join_dirfile(fullname, sizeof(fullname), dirname, dlink->name);
					if (BLI_stat(fullname, &file->s) != -1) {
						file->type = file->s.st_mode;
					}
<<<<<<< HEAD
=======
					else if (FILENAME_IS_CURRPAR(file->relname)) {
						/* Hack around for UNC paths on windows - does not support stat on '\\SERVER\foo\..', sigh... */
						file->type |= S_IFDIR;
					}
					file->flags = 0;
>>>>>>> 8732c1a8
					dir_ctx->nrfiles++;
					file++;
					dlink = dlink->next;
				}
			}
			else {
				printf("Couldn't get memory for dir\n");
				exit(1);
			}

			BLI_freelist(&dirbase);
			if (dir_ctx->files) {
				qsort(dir_ctx->files, dir_ctx->nrfiles, sizeof(struct direntry), (int (*)(const void *, const void *))bli_compare);
			}
		}
		else {
			printf("%s empty directory\n", dirname);
		}

		closedir(dir);
	}
	else {
		printf("%s non-existent directory\n", dirname);
	}
}

/**
 * Scans the contents of the directory named *dirname, and allocates and fills in an
 * array of entries describing them in *filelist.
 *
 * \return The length of filelist array.
 */
unsigned int BLI_filelist_dir_contents(const char *dirname,  struct direntry **filelist)
{
	struct BuildDirCtx dir_ctx;

	dir_ctx.nrfiles = 0;
	dir_ctx.files = NULL;

	bli_builddir(&dir_ctx, dirname);

	if (dir_ctx.files) {
		*filelist = dir_ctx.files;
	}
	else {
		// keep blender happy. Blender stores this in a variable
		// where 0 has special meaning.....
		*filelist = MEM_mallocN(sizeof(**filelist), __func__);
	}

	return dir_ctx.nrfiles;
}

/**
 * Convert given entry's size into human-readable strings.
 *
 */
void BLI_filelist_entry_size_to_string(struct stat *st, char r_size[FILELIST_DIRENTRY_SIZE_LEN])
{
	double size;
	const char *fmt;

	/*
	 * Seems st_size is signed 32-bit value in *nix and Windows.  This
	 * will buy us some time until files get bigger than 4GB or until
	 * everyone starts using __USE_FILE_OFFSET64 or equivalent.
	 */
	size = (double)st->st_size;

	if (size > 1024.0 * 1024.0 * 1024.0) {
		size /= (1024.0 * 1024.0 * 1024.0);
		fmt = "%.2f GiB";
	}
	else if (size > 1024.0 * 1024.0) {
		size /= (1024.0 * 1024.0);
		fmt = "%.2f MiB";
	}
	else if (size > 1024.0) {
		size /= 1024.0;
		fmt = "%.2f KiB";
	}
	else {
		fmt = "%.0f B";
	}

	BLI_snprintf(r_size, sizeof(*r_size) * FILELIST_DIRENTRY_SIZE_LEN, fmt, size);
}

/**
 * Convert given entry's modes into human-readable strings.
 *
 */
void BLI_filelist_entry_mode_to_string(
        struct stat *st, char r_mode1[FILELIST_DIRENTRY_MODE_LEN],
        char r_mode2[FILELIST_DIRENTRY_MODE_LEN], char r_mode3[FILELIST_DIRENTRY_MODE_LEN])
{
	const char *types[8] = {"---", "--x", "-w-", "-wx", "r--", "r-x", "rw-", "rwx"};

#ifdef WIN32
	BLI_strncpy(r_mode1, types[0], sizeof(*r_mode1) * FILELIST_DIRENTRY_MODE_LEN);
	BLI_strncpy(r_mode2, types[0], sizeof(*r_mode2) * FILELIST_DIRENTRY_MODE_LEN);
	BLI_strncpy(r_mode3, types[0], sizeof(*r_mode3) * FILELIST_DIRENTRY_MODE_LEN);
#else
	const int mode = st->st_mode;

	BLI_strncpy(r_mode1, types[(mode & 0700) >> 6], sizeof(*r_mode1) * FILELIST_DIRENTRY_MODE_LEN);
	BLI_strncpy(r_mode2, types[(mode & 0070) >> 3], sizeof(*r_mode2) * FILELIST_DIRENTRY_MODE_LEN);
	BLI_strncpy(r_mode3, types[(mode & 0007)],      sizeof(*r_mode3) * FILELIST_DIRENTRY_MODE_LEN);

	if (((mode & S_ISGID) == S_ISGID) && (r_mode2[2] == '-')) r_mode2[2] = 'l';

	if (mode & (S_ISUID | S_ISGID)) {
		if (r_mode1[2] == 'x') r_mode1[2] = 's';
		else r_mode1[2] = 'S';

		if (r_mode2[2] == 'x') r_mode2[2] = 's';
	}

	if (mode & S_ISVTX) {
		if (r_mode3[2] == 'x') r_mode3[2] = 't';
		else r_mode3[2] = 'T';
	}
#endif
}

/**
 * Convert given entry's owner into human-readable strings.
 *
 */
void BLI_filelist_entry_owner_to_string(struct stat *st, char r_owner[FILELIST_DIRENTRY_OWNER_LEN])
{
#ifdef WIN32
	strcpy(r_owner, "unknown");
#else
	struct passwd *pwuser = getpwuid(st->st_uid);

	if (pwuser) {
		BLI_strncpy(r_owner, pwuser->pw_name, sizeof(*r_owner) * FILELIST_DIRENTRY_OWNER_LEN);
	}
	else {
		BLI_snprintf(r_owner, sizeof(*r_owner) * FILELIST_DIRENTRY_OWNER_LEN, "%u", st->st_uid);
	}
#endif
}

/**
 * Convert given entry's time into human-readable strings.
 */
void BLI_filelist_entry_datetime_to_string(
        struct stat *st, char r_time[FILELIST_DIRENTRY_TIME_LEN], char r_date[FILELIST_DIRENTRY_DATE_LEN])
{
	const struct tm *tm = localtime(&st->st_mtime);
	const time_t zero = 0;

	/* Prevent impossible dates in windows. */
	if (tm == NULL) {
		tm = localtime(&zero);
	}

	if (r_time) {
		strftime(r_time, sizeof(*r_time) * FILELIST_DIRENTRY_TIME_LEN, "%H:%M", tm);
	}
	if (r_date) {
		strftime(r_date, sizeof(*r_date) * FILELIST_DIRENTRY_DATE_LEN, "%d-%b-%y", tm);
	}
}

/**
 * Deep-duplicate of a single direntry.
 *
 * \param dup_poin If given, called for each non-NULL direntry->poin. Otherwise, pointer is always simply copied over.
 */
void BLI_filelist_entry_duplicate(struct direntry *dst, struct direntry *src)
{
	*dst = *src;
	if (dst->relname) {
		dst->relname = MEM_dupallocN(src->relname);
	}
	if (dst->path) {
		dst->path = MEM_dupallocN(src->path);
	}
}

/**
 * Deep-duplicate of an array of direntries, including the array itself.
 *
 * \param dup_poin If given, called for each non-NULL direntry->poin. Otherwise, pointer is always simply copied over.
 */
void BLI_filelist_duplicate(
        struct direntry **dest_filelist, struct direntry *src_filelist, unsigned int nrentries)
{
	unsigned int i;

	*dest_filelist = MEM_mallocN(sizeof(**dest_filelist) * (size_t)(nrentries), __func__);
	for (i = 0; i < nrentries; ++i) {
		struct direntry * const src = &src_filelist[i];
		struct direntry *dst = &(*dest_filelist)[i];
		BLI_filelist_entry_duplicate(dst, src);
	}
}

/**
 * frees storage for a single direntry, not the direntry itself.
 */
void BLI_filelist_entry_free(struct direntry *entry)
{
	if (entry->relname) {
		MEM_freeN(entry->relname);
	}
	if (entry->path) {
		MEM_freeN(entry->path);
	}
}

/**
 * frees storage for an array of direntries, including the array itself.
 */
void BLI_filelist_free(struct direntry *filelist, unsigned int nrentries)
{
	unsigned int i;
	for (i = 0; i < nrentries; ++i) {
		BLI_filelist_entry_free(&filelist[i]);
	}

	if (filelist != NULL) {
		MEM_freeN(filelist);
	}
}<|MERGE_RESOLUTION|>--- conflicted
+++ resolved
@@ -178,14 +178,10 @@
 					if (BLI_stat(fullname, &file->s) != -1) {
 						file->type = file->s.st_mode;
 					}
-<<<<<<< HEAD
-=======
 					else if (FILENAME_IS_CURRPAR(file->relname)) {
 						/* Hack around for UNC paths on windows - does not support stat on '\\SERVER\foo\..', sigh... */
 						file->type |= S_IFDIR;
 					}
-					file->flags = 0;
->>>>>>> 8732c1a8
 					dir_ctx->nrfiles++;
 					file++;
 					dlink = dlink->next;
