--- conflicted
+++ resolved
@@ -667,7 +667,6 @@
   return retval;
 }
 
-<<<<<<< HEAD
 int BLI_mempool_find_real_index(BLI_mempool *pool, void *ptr)
 {
   mempool_unpoison(pool);
@@ -764,8 +763,6 @@
  *
  * \note doesn't protect against double frees, take care!
  */
-=======
->>>>>>> 8c7d970e
 void BLI_mempool_free(BLI_mempool *pool, void *addr)
 {
   mempool_unpoison(pool);
