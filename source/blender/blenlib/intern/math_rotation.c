/**
 * $Id$
 *
 * ***** BEGIN GPL LICENSE BLOCK *****
 *
 * This program is free software; you can redistribute it and/or
 * modify it under the terms of the GNU General Public License
 * as published by the Free Software Foundation; either version 2
 * of the License, or (at your option) any later version.
 *
 * This program is distributed in the hope that it will be useful,
 * but WITHOUT ANY WARRANTY; without even the implied warranty of
 * MERCHANTABILITY or FITNESS FOR A PARTICULAR PURPOSE.  See the
 * GNU General Public License for more details.
 *
 * You should have received a copy of the GNU General Public License
 * along with this program; if not, write to the Free Software Foundation,
 * Inc., 51 Franklin Street, Fifth Floor, Boston, MA 02110-1301, USA.
 *
 * The Original Code is Copyright (C) 2001-2002 by NaN Holding BV.
 * All rights reserved.
 
 * The Original Code is: some of this file.
 *
 * ***** END GPL LICENSE BLOCK *****
 * */


#include "BLI_math.h"

/******************************** Quaternions ********************************/

/* used to test is a quat is not normalized */
#define QUAT_EPSILON 0.0001

void unit_qt(float *q)
{
	q[0]= 1.0f;
	q[1]= q[2]= q[3]= 0.0f;
}

void copy_qt_qt(float *q1, const float *q2)
{
	q1[0]= q2[0];
	q1[1]= q2[1];
	q1[2]= q2[2];
	q1[3]= q2[3];
}

int is_zero_qt(float *q)
{
	return (q[0] == 0 && q[1] == 0 && q[2] == 0 && q[3] == 0);
}

void mul_qt_qtqt(float *q, const float *q1, const float *q2)
{
	float t0,t1,t2;

	t0=   q1[0]*q2[0]-q1[1]*q2[1]-q1[2]*q2[2]-q1[3]*q2[3];
	t1=   q1[0]*q2[1]+q1[1]*q2[0]+q1[2]*q2[3]-q1[3]*q2[2];
	t2=   q1[0]*q2[2]+q1[2]*q2[0]+q1[3]*q2[1]-q1[1]*q2[3];
	q[3]= q1[0]*q2[3]+q1[3]*q2[0]+q1[1]*q2[2]-q1[2]*q2[1];
	q[0]=t0; 
	q[1]=t1; 
	q[2]=t2;
}

/* Assumes a unit quaternion */
void mul_qt_v3(const float *q, float *v)
{
	float t0, t1, t2;

	t0=  -q[1]*v[0]-q[2]*v[1]-q[3]*v[2];
	t1=   q[0]*v[0]+q[2]*v[2]-q[3]*v[1];
	t2=   q[0]*v[1]+q[3]*v[0]-q[1]*v[2];
	v[2]= q[0]*v[2]+q[1]*v[1]-q[2]*v[0];
	v[0]=t1; 
	v[1]=t2;

	t1=   t0*-q[1]+v[0]*q[0]-v[1]*q[3]+v[2]*q[2];
	t2=   t0*-q[2]+v[1]*q[0]-v[2]*q[1]+v[0]*q[3];
	v[2]= t0*-q[3]+v[2]*q[0]-v[0]*q[2]+v[1]*q[1];
	v[0]=t1; 
	v[1]=t2;
}

void conjugate_qt(float *q)
{
	q[1] = -q[1];
	q[2] = -q[2];
	q[3] = -q[3];
}

float dot_qtqt(float *q1, float *q2)
{
	return q1[0]*q2[0] + q1[1]*q2[1] + q1[2]*q2[2] + q1[3]*q2[3];
}

void invert_qt(float *q)
{
	float f = dot_qtqt(q, q);

	if (f == 0.0f)
		return;

	conjugate_qt(q);
	mul_qt_fl(q, 1.0f/f);
}

void invert_qt_qt(float *q1, const float *q2)
{
	copy_qt_qt(q1, q2);
	invert_qt(q1);
}

/* simple mult */
void mul_qt_fl(float *q, const float f)
{
	q[0] *= f;
	q[1] *= f;
	q[2] *= f;
	q[3] *= f;
}

void sub_qt_qtqt(float *q, float *q1, float *q2)
{
	q2[0]= -q2[0];
	mul_qt_qtqt(q, q1, q2);
	q2[0]= -q2[0];
}

/* angular mult factor */
void mul_fac_qt_fl(float *q, const float fac)
{
	float angle= fac*saacos(q[0]);	/* quat[0]= cos(0.5*angle), but now the 0.5 and 2.0 rule out */
	
	float co= (float)cos(angle);
	float si= (float)sin(angle);
	q[0]= co;
	normalize_v3(q+1);
	mul_v3_fl(q+1, si);
}

<<<<<<< HEAD
void quat_to_mat3(float m[][3], float *q)
=======
/* skip error check, currently only needed by mat3_to_quat_is_ok */
static void quat_to_mat3_no_error(float m[][3], const float q[4])
>>>>>>> 6d201907
{
	double q0, q1, q2, q3, qda,qdb,qdc,qaa,qab,qac,qbb,qbc,qcc;

	q0= M_SQRT2 * q[0];
	q1= M_SQRT2 * q[1];
	q2= M_SQRT2 * q[2];
	q3= M_SQRT2 * q[3];

	qda= q0*q1;
	qdb= q0*q2;
	qdc= q0*q3;
	qaa= q1*q1;
	qab= q1*q2;
	qac= q1*q3;
	qbb= q2*q2;
	qbc= q2*q3;
	qcc= q3*q3;

	m[0][0]= (float)(1.0-qbb-qcc);
	m[0][1]= (float)(qdc+qab);
	m[0][2]= (float)(-qdb+qac);

	m[1][0]= (float)(-qdc+qab);
	m[1][1]= (float)(1.0-qaa-qcc);
	m[1][2]= (float)(qda+qbc);

	m[2][0]= (float)(qdb+qac);
	m[2][1]= (float)(-qda+qbc);
	m[2][2]= (float)(1.0-qaa-qbb);
}

<<<<<<< HEAD
void quat_to_mat4(float m[][4], float *q)
=======

void quat_to_mat3(float m[][3], const float q[4])
{
#ifdef DEBUG
	float f;
	if(!((f=dot_qtqt(q, q))==0.0 || (fabs(f-1.0) < QUAT_EPSILON))) {
		fprintf(stderr, "Warning! quat_to_mat3() called with non-normalized: size %.8f *** report a bug ***\n", f);
	}
#endif

	quat_to_mat3_no_error(m, q);
}

void quat_to_mat4(float m[][4], const float q[4])
>>>>>>> 6d201907
{
	double q0, q1, q2, q3, qda,qdb,qdc,qaa,qab,qac,qbb,qbc,qcc;

#ifdef DEBUG
	if(!((q0=dot_qtqt(q, q))==0.0 || (fabs(q0-1.0) < QUAT_EPSILON))) {
		fprintf(stderr, "Warning! quat_to_mat4() called with non-normalized: size %.8f *** report a bug ***\n", (float)q0);
	}
#endif

	q0= M_SQRT2 * q[0];
	q1= M_SQRT2 * q[1];
	q2= M_SQRT2 * q[2];
	q3= M_SQRT2 * q[3];

	qda= q0*q1;
	qdb= q0*q2;
	qdc= q0*q3;
	qaa= q1*q1;
	qab= q1*q2;
	qac= q1*q3;
	qbb= q2*q2;
	qbc= q2*q3;
	qcc= q3*q3;

	m[0][0]= (float)(1.0-qbb-qcc);
	m[0][1]= (float)(qdc+qab);
	m[0][2]= (float)(-qdb+qac);
	m[0][3]= 0.0f;

	m[1][0]= (float)(-qdc+qab);
	m[1][1]= (float)(1.0-qaa-qcc);
	m[1][2]= (float)(qda+qbc);
	m[1][3]= 0.0f;

	m[2][0]= (float)(qdb+qac);
	m[2][1]= (float)(-qda+qbc);
	m[2][2]= (float)(1.0-qaa-qbb);
	m[2][3]= 0.0f;
	
	m[3][0]= m[3][1]= m[3][2]= 0.0f;
	m[3][3]= 1.0f;
}

void mat3_to_quat(float *q, float wmat[][3])
{
	double tr, s;
	float mat[3][3];

	/* work on a copy */
	copy_m3_m3(mat, wmat);
	normalize_m3(mat);			/* this is needed AND a NormalQuat in the end */
	
	tr= 0.25*(1.0+mat[0][0]+mat[1][1]+mat[2][2]);
	
	if(tr>FLT_EPSILON) {
		s= sqrt(tr);
		q[0]= (float)s;
		s= 1.0/(4.0*s);
		q[1]= (float)((mat[1][2]-mat[2][1])*s);
		q[2]= (float)((mat[2][0]-mat[0][2])*s);
		q[3]= (float)((mat[0][1]-mat[1][0])*s);
	}
	else {
		if(mat[0][0] > mat[1][1] && mat[0][0] > mat[2][2]) {
			s= 2.0*sqrtf(1.0 + mat[0][0] - mat[1][1] - mat[2][2]);
			q[1]= (float)(0.25*s);

			s= 1.0/s;
			q[0]= (float)((mat[2][1] - mat[1][2])*s);
			q[2]= (float)((mat[1][0] + mat[0][1])*s);
			q[3]= (float)((mat[2][0] + mat[0][2])*s);
		}
		else if(mat[1][1] > mat[2][2]) {
			s= 2.0*sqrtf(1.0 + mat[1][1] - mat[0][0] - mat[2][2]);
			q[2]= (float)(0.25*s);

			s= 1.0/s;
			q[0]= (float)((mat[2][0] - mat[0][2])*s);
			q[1]= (float)((mat[1][0] + mat[0][1])*s);
			q[3]= (float)((mat[2][1] + mat[1][2])*s);
		}
		else {
			s= 2.0*sqrtf(1.0 + mat[2][2] - mat[0][0] - mat[1][1]);
			q[3]= (float)(0.25*s);

			s= 1.0/s;
			q[0]= (float)((mat[1][0] - mat[0][1])*s);
			q[1]= (float)((mat[2][0] + mat[0][2])*s);
			q[2]= (float)((mat[2][1] + mat[1][2])*s);
		}
	}

	normalize_qt(q);
}

void mat4_to_quat(float *q, float m[][4])
{
	float mat[3][3];
	
	copy_m3_m4(mat, m);
	mat3_to_quat(q,mat);
}

void mat3_to_quat_is_ok(float q[4], float wmat[3][3])
{
	float mat[3][3], matr[3][3], matn[3][3], q1[4], q2[4], angle, si, co, nor[3];

	/* work on a copy */
	copy_m3_m3(mat, wmat);
	normalize_m3(mat);
	
	/* rotate z-axis of matrix to z-axis */

	nor[0] = mat[2][1];		/* cross product with (0,0,1) */
	nor[1] =  -mat[2][0];
	nor[2] = 0.0;
	normalize_v3(nor);
	
	co= mat[2][2];
	angle= 0.5f*saacos(co);
	
	co= (float)cos(angle);
	si= (float)sin(angle);
	q1[0]= co;
	q1[1]= -nor[0]*si;		/* negative here, but why? */
	q1[2]= -nor[1]*si;
	q1[3]= -nor[2]*si;

	/* rotate back x-axis from mat, using inverse q1 */
	quat_to_mat3_no_error( matr,q1);
	invert_m3_m3(matn, matr);
	mul_m3_v3(matn, mat[0]);
	
	/* and align x-axes */
	angle= (float)(0.5*atan2(mat[0][1], mat[0][0]));
	
	co= (float)cos(angle);
	si= (float)sin(angle);
	q2[0]= co;
	q2[1]= 0.0f;
	q2[2]= 0.0f;
	q2[3]= si;
	
	mul_qt_qtqt(q, q1, q2);
}


float normalize_qt(float *q)
{
	float len;
	
	len= (float)sqrt(dot_qtqt(q, q));
	if(len!=0.0) {
		mul_qt_fl(q, 1.0f/len);
	}
	else {
		q[1]= 1.0f;
		q[0]= q[2]= q[3]= 0.0f;			
	}

	return len;
}

float normalize_qt_qt(float r[4], const float q[4])
{
	copy_qt_qt(r, q);
	return normalize_qt(r);
}

/* note: expects vectors to be normalized */
void rotation_between_vecs_to_quat(float *q, const float v1[3], const float v2[3])
{
	float axis[3];
	float angle;
	
	cross_v3_v3v3(axis, v1, v2);
	
	angle = angle_normalized_v3v3(v1, v2);
	
	axis_angle_to_quat(q, axis, angle);
}

void rotation_between_quats_to_quat(float *q, const float q1[4], const float q2[4])
{
	float tquat[4];
	double dot = 0.0f;
	int x;

	copy_qt_qt(tquat, q1);
	conjugate_qt(tquat);
	dot = 1.0f / dot_qtqt(tquat, tquat);

	for(x = 0; x < 4; x++)
		tquat[x] *= dot;

	mul_qt_qtqt(q, tquat, q2);
}


void vec_to_quat(float *q,float *vec, short axis, short upflag)
{
	float q2[4], nor[3], *fp, mat[3][3], angle, si, co, x2, y2, z2, len1;
	
	/* first rotate to axis */
	if(axis>2) {	
		x2= vec[0] ; y2= vec[1] ; z2= vec[2];
		axis-= 3;
	}
	else {
		x2= -vec[0] ; y2= -vec[1] ; z2= -vec[2];
	}
	
	q[0]=1.0; 
	q[1]=q[2]=q[3]= 0.0;

	len1= (float)sqrt(x2*x2+y2*y2+z2*z2);
	if(len1 == 0.0) return;

	/* nasty! I need a good routine for this...
	 * problem is a rotation of an Y axis to the negative Y-axis for example.
	 */

	if(axis==0) {	/* x-axis */
		nor[0]= 0.0;
		nor[1]= -z2;
		nor[2]= y2;

		if(fabs(y2)+fabs(z2)<0.0001)
			nor[1]= 1.0;

		co= x2;
	}
	else if(axis==1) {	/* y-axis */
		nor[0]= z2;
		nor[1]= 0.0;
		nor[2]= -x2;
		
		if(fabs(x2)+fabs(z2)<0.0001)
			nor[2]= 1.0;
		
		co= y2;
	}
	else {			/* z-axis */
		nor[0]= -y2;
		nor[1]= x2;
		nor[2]= 0.0;

		if(fabs(x2)+fabs(y2)<0.0001)
			nor[0]= 1.0;

		co= z2;
	}
	co/= len1;

	normalize_v3(nor);
	
	angle= 0.5f*saacos(co);
	si= (float)sin(angle);
	q[0]= (float)cos(angle);
	q[1]= nor[0]*si;
	q[2]= nor[1]*si;
	q[3]= nor[2]*si;
	
	if(axis!=upflag) {
		quat_to_mat3(mat,q);

		fp= mat[2];
		if(axis==0) {
			if(upflag==1) angle= (float)(0.5*atan2(fp[2], fp[1]));
			else angle= (float)(-0.5*atan2(fp[1], fp[2]));
		}
		else if(axis==1) {
			if(upflag==0) angle= (float)(-0.5*atan2(fp[2], fp[0]));
			else angle= (float)(0.5*atan2(fp[0], fp[2]));
		}
		else {
			if(upflag==0) angle= (float)(0.5*atan2(-fp[1], -fp[0]));
			else angle= (float)(-0.5*atan2(-fp[0], -fp[1]));
		}
				
		co= (float)cos(angle);
		si= (float)(sin(angle)/len1);
		q2[0]= co;
		q2[1]= x2*si;
		q2[2]= y2*si;
		q2[3]= z2*si;
			
		mul_qt_qtqt(q,q2,q);
	}
}

#if 0
/* A & M Watt, Advanced animation and rendering techniques, 1992 ACM press */
void QuatInterpolW(float *result, float *quat1, float *quat2, float t)
{
	float omega, cosom, sinom, sc1, sc2;

	cosom = quat1[0]*quat2[0] + quat1[1]*quat2[1] + quat1[2]*quat2[2] + quat1[3]*quat2[3] ;
	
	/* rotate around shortest angle */
	if ((1.0f + cosom) > 0.0001f) {
		
		if ((1.0f - cosom) > 0.0001f) {
			omega = (float)acos(cosom);
			sinom = (float)sin(omega);
			sc1 = (float)sin((1.0 - t) * omega) / sinom;
			sc2 = (float)sin(t * omega) / sinom;
		} 
		else {
			sc1 = 1.0f - t;
			sc2 = t;
		}
		result[0] = sc1*quat1[0] + sc2*quat2[0];
		result[1] = sc1*quat1[1] + sc2*quat2[1];
		result[2] = sc1*quat1[2] + sc2*quat2[2];
		result[3] = sc1*quat1[3] + sc2*quat2[3];
	} 
	else {
		result[0] = quat2[3];
		result[1] = -quat2[2];
		result[2] = quat2[1];
		result[3] = -quat2[0];
		
		sc1 = (float)sin((1.0 - t)*M_PI_2);
		sc2 = (float)sin(t*M_PI_2);
		
		result[0] = sc1*quat1[0] + sc2*result[0];
		result[1] = sc1*quat1[1] + sc2*result[1];
		result[2] = sc1*quat1[2] + sc2*result[2];
		result[3] = sc1*quat1[3] + sc2*result[3];
	}
}
#endif

void interp_qt_qtqt(float *result, float *quat1, float *quat2, float t)
{
	float quat[4], omega, cosom, sinom, sc1, sc2;

	cosom = quat1[0]*quat2[0] + quat1[1]*quat2[1] + quat1[2]*quat2[2] + quat1[3]*quat2[3] ;
	
	/* rotate around shortest angle */
	if (cosom < 0.0f) {
		cosom = -cosom;
		quat[0]= -quat1[0];
		quat[1]= -quat1[1];
		quat[2]= -quat1[2];
		quat[3]= -quat1[3];
	} 
	else {
		quat[0]= quat1[0];
		quat[1]= quat1[1];
		quat[2]= quat1[2];
		quat[3]= quat1[3];
	}
	
	if ((1.0f - cosom) > 0.0001f) {
		omega = (float)acos(cosom);
		sinom = (float)sin(omega);
		sc1 = (float)sin((1 - t) * omega) / sinom;
		sc2 = (float)sin(t * omega) / sinom;
	} else {
		sc1= 1.0f - t;
		sc2= t;
	}
	
	result[0] = sc1 * quat[0] + sc2 * quat2[0];
	result[1] = sc1 * quat[1] + sc2 * quat2[1];
	result[2] = sc1 * quat[2] + sc2 * quat2[2];
	result[3] = sc1 * quat[3] + sc2 * quat2[3];
}

void add_qt_qtqt(float *result, float *quat1, float *quat2, float t)
{
	result[0]= quat1[0] + t*quat2[0];
	result[1]= quat1[1] + t*quat2[1];
	result[2]= quat1[2] + t*quat2[2];
	result[3]= quat1[3] + t*quat2[3];
}

void tri_to_quat(float *quat, float *v1,  float *v2,  float *v3)
{
	/* imaginary x-axis, y-axis triangle is being rotated */
	float vec[3], q1[4], q2[4], n[3], si, co, angle, mat[3][3], imat[3][3];
	
	/* move z-axis to face-normal */
	normal_tri_v3(vec,v1, v2, v3);

	n[0]= vec[1];
	n[1]= -vec[0];
	n[2]= 0.0f;
	normalize_v3(n);
	
	if(n[0]==0.0f && n[1]==0.0f) n[0]= 1.0f;
	
	angle= -0.5f*(float)saacos(vec[2]);
	co= (float)cos(angle);
	si= (float)sin(angle);
	q1[0]= co;
	q1[1]= n[0]*si;
	q1[2]= n[1]*si;
	q1[3]= 0.0f;
	
	/* rotate back line v1-v2 */
	quat_to_mat3(mat,q1);
	invert_m3_m3(imat, mat);
	sub_v3_v3v3(vec, v2, v1);
	mul_m3_v3(imat, vec);

	/* what angle has this line with x-axis? */
	vec[2]= 0.0f;
	normalize_v3(vec);

	angle= (float)(0.5*atan2(vec[1], vec[0]));
	co= (float)cos(angle);
	si= (float)sin(angle);
	q2[0]= co;
	q2[1]= 0.0f;
	q2[2]= 0.0f;
	q2[3]= si;
	
	mul_qt_qtqt(quat, q1, q2);
}

void print_qt(char *str,  float q[4])
{
	printf("%s: %.3f %.3f %.3f %.3f\n", str, q[0], q[1], q[2], q[3]);
}

/******************************** Axis Angle *********************************/

/* Axis angle to Quaternions */
void axis_angle_to_quat(float q[4], float axis[3], float angle)
{
	float nor[3];
	float si;
	
	normalize_v3_v3(nor, axis);
	
	angle /= 2;
	si = (float)sin(angle);
	q[0] = (float)cos(angle);
	q[1] = nor[0] * si;
	q[2] = nor[1] * si;
	q[3] = nor[2] * si;	
}

/* Quaternions to Axis Angle */
void quat_to_axis_angle(float axis[3], float *angle,float q[4])
{
	float ha, si;

#ifdef DEBUG
	if(!((ha=dot_qtqt(q, q))==0.0 || (fabs(ha-1.0) < QUAT_EPSILON))) {
		fprintf(stderr, "Warning! quat_to_axis_angle() called with non-normalized: size %.8f *** report a bug ***\n", ha);
	}
#endif

	/* calculate angle/2, and sin(angle/2) */
	ha= (float)acos(q[0]);
	si= (float)sin(ha);
	
	/* from half-angle to angle */
	*angle= ha * 2;
	
	/* prevent division by zero for axis conversion */
	if (fabs(si) < 0.0005)
		si= 1.0f;
	
	axis[0]= q[1] / si;
	axis[1]= q[2] / si;
	axis[2]= q[3] / si;
}

/* Axis Angle to Euler Rotation */
void axis_angle_to_eulO(float eul[3], short order,float axis[3], float angle)
{
	float q[4];
	
	/* use quaternions as intermediate representation for now... */
	axis_angle_to_quat(q, axis, angle);
	quat_to_eulO(eul, order,q);
}

/* Euler Rotation to Axis Angle */
void eulO_to_axis_angle(float axis[3], float *angle,float eul[3], short order)
{
	float q[4];
	
	/* use quaternions as intermediate representation for now... */
	eulO_to_quat(q,eul, order);
	quat_to_axis_angle(axis, angle,q);
}

/* axis angle to 3x3 matrix - safer version (normalisation of axis performed) */
void axis_angle_to_mat3(float mat[3][3],float axis[3], float angle)
{
	float nor[3], nsi[3], co, si, ico;
	
	/* normalise the axis first (to remove unwanted scaling) */
	normalize_v3_v3(nor, axis);
	
	/* now convert this to a 3x3 matrix */
	co= (float)cos(angle);		
	si= (float)sin(angle);
	
	ico= (1.0f - co);
	nsi[0]= nor[0]*si;
	nsi[1]= nor[1]*si;
	nsi[2]= nor[2]*si;
	
	mat[0][0] = ((nor[0] * nor[0]) * ico) + co;
	mat[0][1] = ((nor[0] * nor[1]) * ico) + nsi[2];
	mat[0][2] = ((nor[0] * nor[2]) * ico) - nsi[1];
	mat[1][0] = ((nor[0] * nor[1]) * ico) - nsi[2];
	mat[1][1] = ((nor[1] * nor[1]) * ico) + co;
	mat[1][2] = ((nor[1] * nor[2]) * ico) + nsi[0];
	mat[2][0] = ((nor[0] * nor[2]) * ico) + nsi[1];
	mat[2][1] = ((nor[1] * nor[2]) * ico) - nsi[0];
	mat[2][2] = ((nor[2] * nor[2]) * ico) + co;
}

/* axis angle to 4x4 matrix - safer version (normalisation of axis performed) */
void axis_angle_to_mat4(float mat[4][4],float axis[3], float angle)
{
	float tmat[3][3];
	
	axis_angle_to_mat3(tmat,axis, angle);
	unit_m4(mat);
	copy_m4_m3(mat, tmat);
}

/* 3x3 matrix to axis angle (see Mat4ToVecRot too) */
void mat3_to_axis_angle(float axis[3], float *angle,float mat[3][3])
{
	float q[4];
	
	/* use quaternions as intermediate representation */
	// TODO: it would be nicer to go straight there...
	mat3_to_quat(q,mat);
	quat_to_axis_angle(axis, angle,q);
}

/* 4x4 matrix to axis angle (see Mat4ToVecRot too) */
void mat4_to_axis_angle(float axis[3], float *angle,float mat[4][4])
{
	float q[4];
	
	/* use quaternions as intermediate representation */
	// TODO: it would be nicer to go straight there...
	mat4_to_quat(q,mat);
	quat_to_axis_angle(axis, angle,q);
}

/****************************** Vector/Rotation ******************************/
/* TODO: the following calls should probably be depreceated sometime         */

/* 3x3 matrix to axis angle */
void mat3_to_vec_rot(float axis[3], float *angle,float mat[3][3])
{
	float q[4];
	
	/* use quaternions as intermediate representation */
	// TODO: it would be nicer to go straight there...
	mat3_to_quat(q,mat);
	quat_to_axis_angle(axis, angle,q);
}

/* 4x4 matrix to axis angle */
void mat4_to_vec_rot(float axis[3], float *angle,float mat[4][4])
{
	float q[4];
	
	/* use quaternions as intermediate representation */
	// TODO: it would be nicer to go straight there...
	mat4_to_quat(q,mat);
	quat_to_axis_angle(axis, angle,q);
}

/* axis angle to 3x3 matrix */
void vec_rot_to_mat3(float mat[][3],float *vec, float phi)
{
	/* rotation of phi radials around vec */
	float vx, vx2, vy, vy2, vz, vz2, co, si;
	
	vx= vec[0];
	vy= vec[1];
	vz= vec[2];
	vx2= vx*vx;
	vy2= vy*vy;
	vz2= vz*vz;
	co= (float)cos(phi);
	si= (float)sin(phi);
	
	mat[0][0]= vx2+co*(1.0f-vx2);
	mat[0][1]= vx*vy*(1.0f-co)+vz*si;
	mat[0][2]= vz*vx*(1.0f-co)-vy*si;
	mat[1][0]= vx*vy*(1.0f-co)-vz*si;
	mat[1][1]= vy2+co*(1.0f-vy2);
	mat[1][2]= vy*vz*(1.0f-co)+vx*si;
	mat[2][0]= vz*vx*(1.0f-co)+vy*si;
	mat[2][1]= vy*vz*(1.0f-co)-vx*si;
	mat[2][2]= vz2+co*(1.0f-vz2);
}

/* axis angle to 4x4 matrix */
void vec_rot_to_mat4(float mat[][4],float *vec, float phi)
{
	float tmat[3][3];
	
	vec_rot_to_mat3(tmat,vec, phi);
	unit_m4(mat);
	copy_m4_m3(mat, tmat);
}

/* axis angle to quaternion */
void vec_rot_to_quat(float *quat,float *vec, float phi)
{
	/* rotation of phi radials around vec */
	float si;

	quat[1]= vec[0];
	quat[2]= vec[1];
	quat[3]= vec[2];
	
	if(normalize_v3(quat+1) == 0.0f) {
		unit_qt(quat);
	}
	else {
		quat[0]= (float)cos(phi/2.0);
		si= (float)sin(phi/2.0);
		quat[1] *= si;
		quat[2] *= si;
		quat[3] *= si;
	}
}

/******************************** XYZ Eulers *********************************/

/* XYZ order */
void eul_to_mat3(float mat[][3], float *eul)
{
	double ci, cj, ch, si, sj, sh, cc, cs, sc, ss;
	
	ci = cos(eul[0]); 
	cj = cos(eul[1]); 
	ch = cos(eul[2]);
	si = sin(eul[0]); 
	sj = sin(eul[1]); 
	sh = sin(eul[2]);
	cc = ci*ch; 
	cs = ci*sh; 
	sc = si*ch; 
	ss = si*sh;

	mat[0][0] = (float)(cj*ch); 
	mat[1][0] = (float)(sj*sc-cs); 
	mat[2][0] = (float)(sj*cc+ss);
	mat[0][1] = (float)(cj*sh); 
	mat[1][1] = (float)(sj*ss+cc); 
	mat[2][1] = (float)(sj*cs-sc);
	mat[0][2] = (float)-sj;	 
	mat[1][2] = (float)(cj*si);    
	mat[2][2] = (float)(cj*ci);

}

/* XYZ order */
void eul_to_mat4(float mat[][4], float *eul)
{
	double ci, cj, ch, si, sj, sh, cc, cs, sc, ss;
	
	ci = cos(eul[0]); 
	cj = cos(eul[1]); 
	ch = cos(eul[2]);
	si = sin(eul[0]); 
	sj = sin(eul[1]); 
	sh = sin(eul[2]);
	cc = ci*ch; 
	cs = ci*sh; 
	sc = si*ch; 
	ss = si*sh;

	mat[0][0] = (float)(cj*ch); 
	mat[1][0] = (float)(sj*sc-cs); 
	mat[2][0] = (float)(sj*cc+ss);
	mat[0][1] = (float)(cj*sh); 
	mat[1][1] = (float)(sj*ss+cc); 
	mat[2][1] = (float)(sj*cs-sc);
	mat[0][2] = (float)-sj;	 
	mat[1][2] = (float)(cj*si);    
	mat[2][2] = (float)(cj*ci);


	mat[3][0]= mat[3][1]= mat[3][2]= mat[0][3]= mat[1][3]= mat[2][3]= 0.0f;
	mat[3][3]= 1.0f;
}

/* returns two euler calculation methods, so we can pick the best */
/* XYZ order */
static void mat3_to_eul2(float tmat[][3], float *eul1, float *eul2)
{
	float cy, quat[4], mat[3][3];
	
	mat3_to_quat(quat,tmat);
	quat_to_mat3(mat,quat);
	copy_m3_m3(mat, tmat);
	normalize_m3(mat);
	
	cy = (float)sqrt(mat[0][0]*mat[0][0] + mat[0][1]*mat[0][1]);
	
	if (cy > 16.0*FLT_EPSILON) {
		
		eul1[0] = (float)atan2(mat[1][2], mat[2][2]);
		eul1[1] = (float)atan2(-mat[0][2], cy);
		eul1[2] = (float)atan2(mat[0][1], mat[0][0]);
		
		eul2[0] = (float)atan2(-mat[1][2], -mat[2][2]);
		eul2[1] = (float)atan2(-mat[0][2], -cy);
		eul2[2] = (float)atan2(-mat[0][1], -mat[0][0]);
		
	} else {
		eul1[0] = (float)atan2(-mat[2][1], mat[1][1]);
		eul1[1] = (float)atan2(-mat[0][2], cy);
		eul1[2] = 0.0f;
		
		copy_v3_v3(eul2, eul1);
	}
}

/* XYZ order */
void mat3_to_eul(float *eul,float tmat[][3])
{
	float eul1[3], eul2[3];
	
	mat3_to_eul2(tmat, eul1, eul2);
		
	/* return best, which is just the one with lowest values it in */
	if(fabs(eul1[0])+fabs(eul1[1])+fabs(eul1[2]) > fabs(eul2[0])+fabs(eul2[1])+fabs(eul2[2])) {
		copy_v3_v3(eul, eul2);
	}
	else {
		copy_v3_v3(eul, eul1);
	}
}

/* XYZ order */
void mat4_to_eul(float *eul,float tmat[][4])
{
	float tempMat[3][3];

	copy_m3_m4(tempMat, tmat);
	normalize_m3(tempMat);
	mat3_to_eul(eul,tempMat);
}

/* XYZ order */
void quat_to_eul(float *eul,float *quat)
{
	float mat[3][3];

	quat_to_mat3(mat,quat);
	mat3_to_eul(eul,mat);
}

/* XYZ order */
void eul_to_quat(float *quat,float *eul)
{
	float ti, tj, th, ci, cj, ch, si, sj, sh, cc, cs, sc, ss;
 
	ti = eul[0]*0.5f; tj = eul[1]*0.5f; th = eul[2]*0.5f;
	ci = (float)cos(ti);  cj = (float)cos(tj);  ch = (float)cos(th);
	si = (float)sin(ti);  sj = (float)sin(tj);  sh = (float)sin(th);
	cc = ci*ch; cs = ci*sh; sc = si*ch; ss = si*sh;
	
	quat[0] = cj*cc + sj*ss;
	quat[1] = cj*sc - sj*cs;
	quat[2] = cj*ss + sj*cc;
	quat[3] = cj*cs - sj*sc;
}

/* XYZ order */
void rotate_eul(float *beul, char axis, float ang)
{
	float eul[3], mat1[3][3], mat2[3][3], totmat[3][3];
	
	eul[0]= eul[1]= eul[2]= 0.0f;
	if(axis=='X') eul[0]= ang;
	else if(axis=='Y') eul[1]= ang;
	else eul[2]= ang;
	
	eul_to_mat3(mat1,eul);
	eul_to_mat3(mat2,beul);
	
	mul_m3_m3m3(totmat, mat2, mat1);
	
	mat3_to_eul(beul,totmat);
	
}

/* exported to transform.c */
/* order independent! */
void compatible_eul(float *eul, float *oldrot)
{
	float dx, dy, dz;
	
	/* correct differences of about 360 degrees first */
	dx= eul[0] - oldrot[0];
	dy= eul[1] - oldrot[1];
	dz= eul[2] - oldrot[2];
	
	while(fabs(dx) > 5.1) {
		if(dx > 0.0f) eul[0] -= 2.0f*(float)M_PI; else eul[0]+= 2.0f*(float)M_PI;
		dx= eul[0] - oldrot[0];
	}
	while(fabs(dy) > 5.1) {
		if(dy > 0.0f) eul[1] -= 2.0f*(float)M_PI; else eul[1]+= 2.0f*(float)M_PI;
		dy= eul[1] - oldrot[1];
	}
	while(fabs(dz) > 5.1) {
		if(dz > 0.0f) eul[2] -= 2.0f*(float)M_PI; else eul[2]+= 2.0f*(float)M_PI;
		dz= eul[2] - oldrot[2];
	}
	
	/* is 1 of the axis rotations larger than 180 degrees and the other small? NO ELSE IF!! */	
	if(fabs(dx) > 3.2 && fabs(dy)<1.6 && fabs(dz)<1.6) {
		if(dx > 0.0) eul[0] -= 2.0f*(float)M_PI; else eul[0]+= 2.0f*(float)M_PI;
	}
	if(fabs(dy) > 3.2 && fabs(dz)<1.6 && fabs(dx)<1.6) {
		if(dy > 0.0) eul[1] -= 2.0f*(float)M_PI; else eul[1]+= 2.0f*(float)M_PI;
	}
	if(fabs(dz) > 3.2 && fabs(dx)<1.6 && fabs(dy)<1.6) {
		if(dz > 0.0) eul[2] -= 2.0f*(float)M_PI; else eul[2]+= 2.0f*(float)M_PI;
	}
	
	/* the method below was there from ancient days... but why! probably because the code sucks :)
		*/
#if 0	
	/* calc again */
	dx= eul[0] - oldrot[0];
	dy= eul[1] - oldrot[1];
	dz= eul[2] - oldrot[2];
	
	/* special case, tested for x-z  */
	
	if((fabs(dx) > 3.1 && fabs(dz) > 1.5) || (fabs(dx) > 1.5 && fabs(dz) > 3.1)) {
		if(dx > 0.0) eul[0] -= M_PI; else eul[0]+= M_PI;
		if(eul[1] > 0.0) eul[1]= M_PI - eul[1]; else eul[1]= -M_PI - eul[1];
		if(dz > 0.0) eul[2] -= M_PI; else eul[2]+= M_PI;
		
	}
	else if((fabs(dx) > 3.1 && fabs(dy) > 1.5) || (fabs(dx) > 1.5 && fabs(dy) > 3.1)) {
		if(dx > 0.0) eul[0] -= M_PI; else eul[0]+= M_PI;
		if(dy > 0.0) eul[1] -= M_PI; else eul[1]+= M_PI;
		if(eul[2] > 0.0) eul[2]= M_PI - eul[2]; else eul[2]= -M_PI - eul[2];
	}
	else if((fabs(dy) > 3.1 && fabs(dz) > 1.5) || (fabs(dy) > 1.5 && fabs(dz) > 3.1)) {
		if(eul[0] > 0.0) eul[0]= M_PI - eul[0]; else eul[0]= -M_PI - eul[0];
		if(dy > 0.0) eul[1] -= M_PI; else eul[1]+= M_PI;
		if(dz > 0.0) eul[2] -= M_PI; else eul[2]+= M_PI;
	}
#endif	
}

/* uses 2 methods to retrieve eulers, and picks the closest */
/* XYZ order */
void mat3_to_compatible_eul(float *eul, float *oldrot,float mat[][3])
{
	float eul1[3], eul2[3];
	float d1, d2;
	
	mat3_to_eul2(mat, eul1, eul2);
	
	compatible_eul(eul1, oldrot);
	compatible_eul(eul2, oldrot);
	
	d1= (float)fabs(eul1[0]-oldrot[0]) + (float)fabs(eul1[1]-oldrot[1]) + (float)fabs(eul1[2]-oldrot[2]);
	d2= (float)fabs(eul2[0]-oldrot[0]) + (float)fabs(eul2[1]-oldrot[1]) + (float)fabs(eul2[2]-oldrot[2]);
	
	/* return best, which is just the one with lowest difference */
	if(d1 > d2) {
		copy_v3_v3(eul, eul2);
	}
	else {
		copy_v3_v3(eul, eul1);
	}
	
}

/************************** Arbitrary Order Eulers ***************************/

/* Euler Rotation Order Code:
 * was adapted from  
		  ANSI C code from the article
		"Euler Angle Conversion"
		by Ken Shoemake, shoemake@graphics.cis.upenn.edu
		in "Graphics Gems IV", Academic Press, 1994
 * for use in Blender
 */

/* Type for rotation order info - see wiki for derivation details */
typedef struct RotOrderInfo {
	short axis[3];
	short parity;	/* parity of axis permutation (even=0, odd=1) - 'n' in original code */
} RotOrderInfo;

/* Array of info for Rotation Order calculations 
 * WARNING: must be kept in same order as eEulerRotationOrders
 */
static RotOrderInfo rotOrders[]= {
	/* i, j, k, n */
	{{0, 1, 2}, 0}, // XYZ
	{{0, 2, 1}, 1}, // XZY
	{{1, 0, 2}, 1}, // YXZ
	{{1, 2, 0}, 0}, // YZX
	{{2, 0, 1}, 0}, // ZXY
	{{2, 1, 0}, 1}  // ZYX
};

/* Get relevant pointer to rotation order set from the array 
 * NOTE: since we start at 1 for the values, but arrays index from 0, 
 *		 there is -1 factor involved in this process...
 */
#define GET_ROTATIONORDER_INFO(order) (((order)>=1) ? &rotOrders[(order)-1] : &rotOrders[0])

/* Construct quaternion from Euler angles (in radians). */
void eulO_to_quat(float q[4],float e[3], short order)
{
	RotOrderInfo *R= GET_ROTATIONORDER_INFO(order); 
	short i=R->axis[0],  j=R->axis[1], 	k=R->axis[2];
	double ti, tj, th, ci, cj, ch, si, sj, sh, cc, cs, sc, ss;
	double a[3];
	
	ti = e[i]/2; tj = e[j]/2; th = e[k]/2;
	
	if (R->parity) e[j] = -e[j];
	
	ci = cos(ti);  cj = cos(tj);  ch = cos(th);
	si = sin(ti);  sj = sin(tj);  sh = sin(th);
	
	cc = ci*ch; cs = ci*sh; 
	sc = si*ch; ss = si*sh;
	
	a[i] = cj*sc - sj*cs;
	a[j] = cj*ss + sj*cc;
	a[k] = cj*cs - sj*sc;
	
	q[0] = cj*cc + sj*ss;
	q[1] = a[0];
	q[2] = a[1];
	q[3] = a[2];
	
	if (R->parity) q[j] = -q[j];
}

/* Convert quaternion to Euler angles (in radians). */
void quat_to_eulO(float e[3], short order,float q[4])
{
	float M[3][3];
	
	quat_to_mat3(M,q);
	mat3_to_eulO(e, order,M);
}

/* Construct 3x3 matrix from Euler angles (in radians). */
void eulO_to_mat3(float M[3][3],float e[3], short order)
{
	RotOrderInfo *R= GET_ROTATIONORDER_INFO(order); 
	short i=R->axis[0],  j=R->axis[1], 	k=R->axis[2];
	double ti, tj, th, ci, cj, ch, si, sj, sh, cc, cs, sc, ss;
	
	if (R->parity) {
		ti = -e[i];	  tj = -e[j];	th = -e[k];
	}
	else {
		ti = e[i];	  tj = e[j];	th = e[k];
	}
	
	ci = cos(ti); cj = cos(tj); ch = cos(th);
	si = sin(ti); sj = sin(tj); sh = sin(th);
	
	cc = ci*ch; cs = ci*sh; 
	sc = si*ch; ss = si*sh;
	
	M[i][i] = cj*ch; M[j][i] = sj*sc-cs; M[k][i] = sj*cc+ss;
	M[i][j] = cj*sh; M[j][j] = sj*ss+cc; M[k][j] = sj*cs-sc;
	M[i][k] = -sj;	 M[j][k] = cj*si;	 M[k][k] = cj*ci;
}

/* Construct 4x4 matrix from Euler angles (in radians). */
void eulO_to_mat4(float M[4][4],float e[3], short order)
{
	float m[3][3];
	
	/* for now, we'll just do this the slow way (i.e. copying matrices) */
	normalize_m3(m);
	eulO_to_mat3(m,e, order);
	copy_m4_m3(M, m);
}

/* Convert 3x3 matrix to Euler angles (in radians). */
void mat3_to_eulO(float e[3], short order,float M[3][3])
{
	RotOrderInfo *R= GET_ROTATIONORDER_INFO(order); 
	short i=R->axis[0],  j=R->axis[1], 	k=R->axis[2];
	double cy = sqrt(M[i][i]*M[i][i] + M[i][j]*M[i][j]);
	
	if (cy > 16*FLT_EPSILON) {
		e[i] = atan2(M[j][k], M[k][k]);
		e[j] = atan2(-M[i][k], cy);
		e[k] = atan2(M[i][j], M[i][i]);
	} 
	else {
		e[i] = atan2(-M[k][j], M[j][j]);
		e[j] = atan2(-M[i][k], cy);
		e[k] = 0;
	}
	
	if (R->parity) {
		e[0] = -e[0]; 
		e[1] = -e[1]; 
		e[2] = -e[2];
	}
}

/* Convert 4x4 matrix to Euler angles (in radians). */
void mat4_to_eulO(float e[3], short order,float M[4][4])
{
	float m[3][3];
	
	/* for now, we'll just do this the slow way (i.e. copying matrices) */
	copy_m3_m4(m, M);
	normalize_m3(m);
	mat3_to_eulO(e, order,m);
}

/* returns two euler calculation methods, so we can pick the best */
static void mat3_to_eulo2(float M[3][3], float *e1, float *e2, short order)
{
	RotOrderInfo *R= GET_ROTATIONORDER_INFO(order); 
	short i=R->axis[0],  j=R->axis[1], 	k=R->axis[2];
	float m[3][3];
	double cy;
	
	/* process the matrix first */
	copy_m3_m3(m, M);
	normalize_m3(m);
	
	cy= sqrt(m[i][i]*m[i][i] + m[i][j]*m[i][j]);
	
	if (cy > 16*FLT_EPSILON) {
		e1[i] = atan2(m[j][k], m[k][k]);
		e1[j] = atan2(-m[i][k], cy);
		e1[k] = atan2(m[i][j], m[i][i]);
		
		e2[i] = atan2(-m[j][k], -m[k][k]);
		e2[j] = atan2(-m[i][k], -cy);
		e2[k] = atan2(-m[i][j], -m[i][i]);
	} 
	else {
		e1[i] = atan2(-m[k][j], m[j][j]);
		e1[j] = atan2(-m[i][k], cy);
		e1[k] = 0;
		
		copy_v3_v3(e2, e1);
	}
	
	if (R->parity) {
		e1[0] = -e1[0]; 
		e1[1] = -e1[1]; 
		e1[2] = -e1[2];
		
		e2[0] = -e2[0]; 
		e2[1] = -e2[1]; 
		e2[2] = -e2[2];
	}
}

/* uses 2 methods to retrieve eulers, and picks the closest */
void mat3_to_compatible_eulO(float eul[3], float oldrot[3], short order,float mat[3][3])
{
	float eul1[3], eul2[3];
	float d1, d2;
	
	mat3_to_eulo2(mat, eul1, eul2, order);
	
	compatible_eul(eul1, oldrot);
	compatible_eul(eul2, oldrot);
	
	d1= (float)fabs(eul1[0]-oldrot[0]) + (float)fabs(eul1[1]-oldrot[1]) + (float)fabs(eul1[2]-oldrot[2]);
	d2= (float)fabs(eul2[0]-oldrot[0]) + (float)fabs(eul2[1]-oldrot[1]) + (float)fabs(eul2[2]-oldrot[2]);
	
	/* return best, which is just the one with lowest difference */
	if (d1 > d2)
		copy_v3_v3(eul, eul2);
	else
		copy_v3_v3(eul, eul1);
}

void mat4_to_compatible_eulO(float eul[3], float oldrot[3], short order,float M[4][4])
{
	float m[3][3];
	
	/* for now, we'll just do this the slow way (i.e. copying matrices) */
	copy_m3_m4(m, M);
	normalize_m3(m);
	mat3_to_compatible_eulO(eul, oldrot, order, m);
}
/* rotate the given euler by the given angle on the specified axis */
// NOTE: is this safe to do with different axis orders?
void rotate_eulO(float beul[3], short order, char axis, float ang)
{
	float eul[3], mat1[3][3], mat2[3][3], totmat[3][3];
	
	eul[0]= eul[1]= eul[2]= 0.0f;
	if (axis=='X') 
		eul[0]= ang;
	else if (axis=='Y')
		eul[1]= ang;
	else 
		eul[2]= ang;
	
	eulO_to_mat3(mat1,eul, order);
	eulO_to_mat3(mat2,beul, order);
	
	mul_m3_m3m3(totmat, mat2, mat1);
	
	mat3_to_eulO(beul, order,totmat);
}

/* the matrix is written to as 3 axis vectors */
void eulO_to_gimbal_axis(float gmat[][3], float *eul, short order)
{
	RotOrderInfo *R= GET_ROTATIONORDER_INFO(order);

	float mat[3][3];
	float teul[3];

	/* first axis is local */
	eulO_to_mat3(mat,eul, order);
	copy_v3_v3(gmat[R->axis[0]], mat[R->axis[0]]);
	
	/* second axis is local minus first rotation */
	copy_v3_v3(teul, eul);
	teul[R->axis[0]] = 0;
	eulO_to_mat3(mat,teul, order);
	copy_v3_v3(gmat[R->axis[1]], mat[R->axis[1]]);
	
	
	/* Last axis is global */
	gmat[R->axis[2]][0] = 0;
	gmat[R->axis[2]][1] = 0;
	gmat[R->axis[2]][2] = 0;
	gmat[R->axis[2]][R->axis[2]] = 1;
}

/******************************* Dual Quaternions ****************************/

/*
   Conversion routines between (regular quaternion, translation) and
   dual quaternion.

   Version 1.0.0, February 7th, 2007

   Copyright (C) 2006-2007 University of Dublin, Trinity College, All Rights 
   Reserved

   This software is provided 'as-is', without any express or implied
   warranty.  In no event will the author(s) be held liable for any damages
   arising from the use of this software.

   Permission is granted to anyone to use this software for any purpose,
   including commercial applications, and to alter it and redistribute it
   freely, subject to the following restrictions:

   1. The origin of this software must not be misrepresented; you must not
	  claim that you wrote the original software. If you use this software
	  in a product, an acknowledgment in the product documentation would be
	  appreciated but is not required.
   2. Altered source versions must be plainly marked as such, and must not be
	  misrepresented as being the original software.
   3. This notice may not be removed or altered from any source distribution.

   Author: Ladislav Kavan, kavanl@cs.tcd.ie

   Changes for Blender:
   - renaming, style changes and optimizations
   - added support for scaling
*/

void mat4_to_dquat(DualQuat *dq,float basemat[][4], float mat[][4])
{
	float *t, *q, dscale[3], scale[3], basequat[4];
	float baseRS[4][4], baseinv[4][4], baseR[4][4], baseRinv[4][4];
	float R[4][4], S[4][4];

	/* split scaling and rotation, there is probably a faster way to do
	   this, it's done like this now to correctly get negative scaling */
	mul_m4_m4m4(baseRS, basemat, mat);
	mat4_to_size(scale,baseRS);

	copy_v3_v3(dscale, scale);
	dscale[0] -= 1.0f; dscale[1] -= 1.0f; dscale[2] -= 1.0f;

	if((determinant_m4(mat) < 0.0f) || len_v3(dscale) > 1e-4) {
		/* extract R and S  */
		float tmp[4][4];

		 /* extra orthogonalize, to avoid flipping with stretched bones */
		copy_m4_m4(tmp, baseRS);
		orthogonalize_m4(tmp, 1);
		mat4_to_quat(basequat, tmp);

		quat_to_mat4(baseR, basequat);
		copy_v3_v3(baseR[3], baseRS[3]);

		invert_m4_m4(baseinv, basemat);
		mul_m4_m4m4(R, baseinv, baseR);

		invert_m4_m4(baseRinv, baseR);
		mul_m4_m4m4(S, baseRS, baseRinv);

		/* set scaling part */
		mul_serie_m4(dq->scale, basemat, S, baseinv, 0, 0, 0, 0, 0);
		dq->scale_weight= 1.0f;
	}
	else {
		/* matrix does not contain scaling */
		copy_m4_m4(R, mat);
		dq->scale_weight= 0.0f;
	}

	/* non-dual part */
	mat4_to_quat(dq->quat,R);

	/* dual part */
	t= R[3];
	q= dq->quat;
	dq->trans[0]= -0.5f*(t[0]*q[1] + t[1]*q[2] + t[2]*q[3]);
	dq->trans[1]=  0.5f*(t[0]*q[0] + t[1]*q[3] - t[2]*q[2]);
	dq->trans[2]=  0.5f*(-t[0]*q[3] + t[1]*q[0] + t[2]*q[1]);
	dq->trans[3]=  0.5f*(t[0]*q[2] - t[1]*q[1] + t[2]*q[0]);
}

void dquat_to_mat4(float mat[][4],DualQuat *dq)
{
	float len, *t, q0[4];
	
	/* regular quaternion */
	copy_qt_qt(q0, dq->quat);

	/* normalize */
	len= (float)sqrt(dot_qtqt(q0, q0)); 
	if(len != 0.0f)
		mul_qt_fl(q0, 1.0f/len);
	
	/* rotation */
	quat_to_mat4(mat,q0);

	/* translation */
	t= dq->trans;
	mat[3][0]= 2.0f*(-t[0]*q0[1] + t[1]*q0[0] - t[2]*q0[3] + t[3]*q0[2]);
	mat[3][1]= 2.0f*(-t[0]*q0[2] + t[1]*q0[3] + t[2]*q0[0] - t[3]*q0[1]);
	mat[3][2]= 2.0f*(-t[0]*q0[3] - t[1]*q0[2] + t[2]*q0[1] + t[3]*q0[0]);

	/* note: this does not handle scaling */
}	

void add_weighted_dq_dq(DualQuat *dqsum, DualQuat *dq, float weight)
{
	int flipped= 0;

	/* make sure we interpolate quats in the right direction */
	if (dot_qtqt(dq->quat, dqsum->quat) < 0) {
		flipped= 1;
		weight= -weight;
	}

	/* interpolate rotation and translation */
	dqsum->quat[0] += weight*dq->quat[0];
	dqsum->quat[1] += weight*dq->quat[1];
	dqsum->quat[2] += weight*dq->quat[2];
	dqsum->quat[3] += weight*dq->quat[3];

	dqsum->trans[0] += weight*dq->trans[0];
	dqsum->trans[1] += weight*dq->trans[1];
	dqsum->trans[2] += weight*dq->trans[2];
	dqsum->trans[3] += weight*dq->trans[3];

	/* interpolate scale - but only if needed */
	if (dq->scale_weight) {
		float wmat[4][4];
		
		if(flipped)	/* we don't want negative weights for scaling */
			weight= -weight;
		
		copy_m4_m4(wmat, dq->scale);
		mul_m4_fl(wmat, weight);
		add_m4_m4m4(dqsum->scale, dqsum->scale, wmat);
		dqsum->scale_weight += weight;
	}
}

void normalize_dq(DualQuat *dq, float totweight)
{
	float scale= 1.0f/totweight;

	mul_qt_fl(dq->quat, scale);
	mul_qt_fl(dq->trans, scale);
	
	if(dq->scale_weight) {
		float addweight= totweight - dq->scale_weight;
		
		if(addweight) {
			dq->scale[0][0] += addweight;
			dq->scale[1][1] += addweight;
			dq->scale[2][2] += addweight;
			dq->scale[3][3] += addweight;
		}

		mul_m4_fl(dq->scale, scale);
		dq->scale_weight= 1.0f;
	}
}

void mul_v3m3_dq(float *co, float mat[][3],DualQuat *dq)
{	
	float M[3][3], t[3], scalemat[3][3], len2;
	float w= dq->quat[0], x= dq->quat[1], y= dq->quat[2], z= dq->quat[3];
	float t0= dq->trans[0], t1= dq->trans[1], t2= dq->trans[2], t3= dq->trans[3];
	
	/* rotation matrix */
	M[0][0]= w*w + x*x - y*y - z*z;
	M[1][0]= 2*(x*y - w*z);
	M[2][0]= 2*(x*z + w*y);

	M[0][1]= 2*(x*y + w*z);
	M[1][1]= w*w + y*y - x*x - z*z;
	M[2][1]= 2*(y*z - w*x); 

	M[0][2]= 2*(x*z - w*y);
	M[1][2]= 2*(y*z + w*x);
	M[2][2]= w*w + z*z - x*x - y*y;
	
	len2= dot_qtqt(dq->quat, dq->quat);
	if(len2 > 0.0f)
		len2= 1.0f/len2;
	
	/* translation */
	t[0]= 2*(-t0*x + w*t1 - t2*z + y*t3);
	t[1]= 2*(-t0*y + t1*z - x*t3 + w*t2);
	t[2]= 2*(-t0*z + x*t2 + w*t3 - t1*y);

	/* apply scaling */
	if(dq->scale_weight)
		mul_m4_v3(dq->scale, co);
	
	/* apply rotation and translation */
	mul_m3_v3(M, co);
	co[0]= (co[0] + t[0])*len2;
	co[1]= (co[1] + t[1])*len2;
	co[2]= (co[2] + t[2])*len2;

	/* compute crazyspace correction mat */
	if(mat) {
		if(dq->scale_weight) {
			copy_m3_m4(scalemat, dq->scale);
			mul_m3_m3m3(mat, M, scalemat);
		}
		else
			copy_m3_m3(mat, M);
		mul_m3_fl(mat, len2);
	}
}

void copy_dq_dq(DualQuat *dq1, DualQuat *dq2)
{
	memcpy(dq1, dq2, sizeof(DualQuat));
}

/* axis matches eTrackToAxis_Modes */
void quat_apply_track(float quat[4], short axis, short upflag)
{	
	/* rotations are hard coded to match vec_to_quat */
	const float quat_track[][4]= {{0.70710676908493, 0.0, -0.70710676908493, 0.0},  /* pos-y90 */ 
	                              {0.5, 0.5, 0.5, 0.5},  /* Quaternion((1,0,0), radians(90)) * Quaternion((0,1,0), radians(90)) */ 
	                              {0.70710676908493, 0.0, 0.0, 0.70710676908493},  /* pos-z90 */ 
	                              {0.70710676908493, 0.0, 0.70710676908493, 0.0}, /* neg-y90 */ 
	                              {0.5, -0.5, -0.5, 0.5}, /* Quaternion((1,0,0), radians(-90)) * Quaternion((0,1,0), radians(-90)) */ 
	                              {-3.0908619663705394e-08, 0.70710676908493, 0.70710676908493, 3.0908619663705394e-08}}; /* no rotation */

	mul_qt_qtqt(quat, quat, quat_track[axis]);

	if(axis>2)
		axis= axis-3;

	/* there are 2 possible up-axis for each axis used, the 'quat_track' applies so the first
	 * up axis is used X->Y, Y->X, Z->X, if this first up axis isn used then rotate 90d
	 * the strange bit shift below just find the low axis {X:Y, Y:X, Z:X} */
	if(upflag != (2-axis)>>1) {
		float q[4]= {0.70710676908493, 0.0, 0.0, 0.0}; /* assign 90d rotation axis */
		q[axis+1] = ((axis==1)) ? 0.70710676908493 : -0.70710676908493; /* flip non Y axis */
		mul_qt_qtqt(quat, quat, q);
	}
}


void vec_apply_track(float vec[3], short axis)
{
	float tvec[3];

	copy_v3_v3(tvec, vec);

	switch(axis) {
	case 0: /* pos-x */
		/* vec[0]=  0.0; */
		vec[1]=  tvec[2];
		vec[2]=  -tvec[1];
		break;
	case 1: /* pos-y */
		/* vec[0]= tvec[0]; */
		/* vec[1]=  0.0; */
		/* vec[2]= tvec[2]; */ 
		break;
	case 2: /* pos-z */
		/* vec[0]= tvec[0]; */
		/* vec[1]= tvec[1]; */
		// vec[2]=  0.0; */
		break;
	case 3: /* neg-x */
		/* vec[0]=  0.0; */
		vec[1]=  tvec[2];
		vec[2]= -tvec[1];
		break;
	case 4: /* neg-y */
		vec[0]= -tvec[2];
		/* vec[1]=  0.0; */
		vec[2]= tvec[0];
		break;
	case 5: /* neg-z */
		vec[0]= -tvec[0];
		vec[1]= -tvec[1];
		/* vec[2]=  0.0; */
		break;
	}
}

/* lense/angle conversion (radians) */
float lens_to_angle(float lens)
{
	return 2.0f * atan(16.0f/lens);
}

float angle_to_lens(float angle)
{
	return 16.0f / tan(angle * 0.5f);
}<|MERGE_RESOLUTION|>--- conflicted
+++ resolved
@@ -141,12 +141,8 @@
 	mul_v3_fl(q+1, si);
 }
 
-<<<<<<< HEAD
-void quat_to_mat3(float m[][3], float *q)
-=======
 /* skip error check, currently only needed by mat3_to_quat_is_ok */
 static void quat_to_mat3_no_error(float m[][3], const float q[4])
->>>>>>> 6d201907
 {
 	double q0, q1, q2, q3, qda,qdb,qdc,qaa,qab,qac,qbb,qbc,qcc;
 
@@ -178,9 +174,6 @@
 	m[2][2]= (float)(1.0-qaa-qbb);
 }
 
-<<<<<<< HEAD
-void quat_to_mat4(float m[][4], float *q)
-=======
 
 void quat_to_mat3(float m[][3], const float q[4])
 {
@@ -195,7 +188,6 @@
 }
 
 void quat_to_mat4(float m[][4], const float q[4])
->>>>>>> 6d201907
 {
 	double q0, q1, q2, q3, qda,qdb,qdc,qaa,qab,qac,qbb,qbc,qcc;
 
@@ -646,7 +638,7 @@
 void quat_to_axis_angle(float axis[3], float *angle,float q[4])
 {
 	float ha, si;
-
+	
 #ifdef DEBUG
 	if(!((ha=dot_qtqt(q, q))==0.0 || (fabs(ha-1.0) < QUAT_EPSILON))) {
 		fprintf(stderr, "Warning! quat_to_axis_angle() called with non-normalized: size %.8f *** report a bug ***\n", ha);
@@ -955,7 +947,7 @@
 void quat_to_eul(float *eul,float *quat)
 {
 	float mat[3][3];
-
+	
 	quat_to_mat3(mat,quat);
 	mat3_to_eul(eul,mat);
 }
