--- conflicted
+++ resolved
@@ -105,17 +105,6 @@
 #    define ATTU
 #  endif
 #  define F2(p) p[0], p[1]
-<<<<<<< HEAD
-static void dump_se(const SymEdge *se, const char *lab);
-static void dump_v(const CDTVert *v, const char *lab);
-static void dump_se_cycle(const SymEdge *se, const char *lab, const int limit);
-static void dump_id_list(const LinkNode *id_list, const char *lab);
-static void dump_cdt(const CDT_state *cdt, const char *lab);
-static void cdt_draw(CDT_state *cdt, const char *lab);
-static void write_cdt_input_to_file(const CDT_input *inp);
-static void validate_face_centroid(SymEdge *se);
-static void validate_cdt(CDT_state *cdt, bool check_all_tris);
-=======
 #  define F3(p) p[0], p[1], p[2]
 ATTU static void dump_se(const SymEdge *se, const char *lab);
 ATTU static void dump_v(const CDTVert *v, const char *lab);
@@ -130,7 +119,6 @@
                               bool check_all_tris,
                               bool check_delaunay,
                               bool check_visibility);
->>>>>>> 1af8e0cc
 #endif
 
 static void exactinit(void);
@@ -149,13 +137,6 @@
   return se->rot->next->rot;
 }
 
-<<<<<<< HEAD
-/** return true if a -- b -- c are in that order, assuming they are on a straight line according to
- * CCW_test. */
-static bool in_line(const double a[2], const double b[2], const double c[2], double eps)
-{
-  return fabs(len_v2v2_db(a, c) - (len_v2v2_db(a, b) + len_v2v2_db(b, c))) <= eps;
-=======
 /** Return true if a -- b -- c are in that order, assuming they are on a straight line according to
  * orient2d and we know the order is either abc or bac.
  * This means ab . ac and bc . ac must both be non-negative.  */
@@ -169,7 +150,6 @@
     return false;
   }
   return dot_v2v2_db(bc, ac) >= 0.0;
->>>>>>> 1af8e0cc
 }
 
 #ifndef NDEBUG
@@ -1232,9 +1212,6 @@
       dump_se(vse1, "  se1");
       dump_se(vse2, "  se2");
     }
-    if (dbg_level > 2) {
-      dump_cdt(cdt, "before insert_segment");
-    }
   }
 #endif
   if (v1 == v2) {
@@ -1261,11 +1238,7 @@
       cdata.vert = v2;
       BLI_array_append(crossings, cdata);
 #ifdef DEBUG_CDT
-<<<<<<< HEAD
-      if (dbg_level > 1) {
-=======
       if (dbg_level > 0) {
->>>>>>> 1af8e0cc
         fprintf(stderr, "special one segment case\n");
         dump_se(t, "  ");
       }
@@ -1285,12 +1258,9 @@
        * but not including the crossing of edge t, which will either be through a vert
        * (if state_through_vert is true) or through edge t not at either end.
        * In the latter case, t->face is the face that ray v1--v2 goes through after path-so-far.
-<<<<<<< HEAD
-=======
        * Rather than continually looking for intersection of v1--v2, we keep track of
        * last vertex or intersection point in curco,because that may be slightly off the ray
        * v1--v2.
->>>>>>> 1af8e0cc
        */
 #ifdef DEBUG_CDT
       if (dbg_level > 1) {
@@ -1301,11 +1271,7 @@
       }
 #endif
       if (state_through_vert) {
-<<<<<<< HEAD
-        /* Invariant: ray v1--v2 contains t->vert. */
-=======
         /* Invariant: ray vcur--v2 contains t->vert. */
->>>>>>> 1af8e0cc
         cdata.in = (BLI_array_len(crossings) == 0) ? NULL : t;
         cdata.out = NULL; /* To be filled in if this isn't final. */
         cdata.lambda = 0.0;
@@ -1313,75 +1279,25 @@
         BLI_array_append(crossings, cdata);
         if (t->vert == v2) {
 #ifdef DEBUG_CDT
-<<<<<<< HEAD
-          if (dbg_level > 0) {
-=======
           if (dbg_level > 1) {
->>>>>>> 1af8e0cc
             fprintf(stderr, "found v2, so done\n");
           }
 #endif
           done = true;
         }
         else {
-<<<<<<< HEAD
-          /* Do ccw scan of triangles around t->vert to find exit triangle for ray v1--v2. */
-=======
           /* Do ccw scan of triangles around t->vert to find exit triangle for ray vcur--v2. */
->>>>>>> 1af8e0cc
           tstart = t;
           tout = NULL;
           do {
             va = t->next->vert;
             vb = t->next->next->vert;
-<<<<<<< HEAD
-            ccw1 = CCW_test(t->vert->co, va->co, v2->co, epsilon);
-            ccw2 = CCW_test(t->vert->co, vb->co, v2->co, epsilon);
-=======
             orient1 = orient2d(t->vert->co, va->co, v2->co);
->>>>>>> 1af8e0cc
 #ifdef DEBUG_CDT
             if (dbg_level > 1) {
               fprintf(stderr, "non-final through vert case\n");
               dump_v(va, " va");
               dump_v(vb, " vb");
-<<<<<<< HEAD
-              fprintf(stderr, "ccw1=%d, ccw2=%d\n", ccw1, ccw2);
-            }
-#endif
-            if (ccw1 == 0 && in_line(t->vert->co, va->co, v2->co, epsilon)) {
-#ifdef DEBUG_CDT
-              if (dbg_level > 0) {
-                fprintf(stderr, "ray goes through va\n");
-              }
-#endif
-              state_through_vert = true;
-              tout = t;
-              t = t->next;
-              break;
-            }
-            else if (ccw2 == 0 && in_line(t->vert->co, vb->co, v2->co, epsilon)) {
-#ifdef DEBUG_CDT
-              if (dbg_level > 0) {
-                fprintf(stderr, "ray goes through vb\n");
-              }
-#endif
-              state_through_vert = true;
-              t = t->next->next;
-              tout = sym(t);
-              break;
-            }
-            else if (ccw1 > 0 && ccw2 < 0) {
-#ifdef DEBUG_CDT
-              if (dbg_level > 0) {
-                fprintf(stderr, "segment intersects\n");
-              }
-#endif
-              state_through_vert = false;
-              tout = t;
-              t = t->next;
-              break;
-=======
               fprintf(stderr, "orient1=%g\n", orient1);
             }
 #endif
@@ -1425,7 +1341,6 @@
                 t = t->next;
                 break;
               }
->>>>>>> 1af8e0cc
             }
             t = t->rot;
 #ifdef DEBUG_CDT
@@ -1434,24 +1349,12 @@
             }
 #endif
           } while (t != tstart);
-<<<<<<< HEAD
-          BLI_assert(tout != NULL); /* TODO: something sensible for "this can't happen" */
-=======
           BLI_assert(tout != NULL);
->>>>>>> 1af8e0cc
           crossings[BLI_array_len(crossings) - 1].out = tout;
         }
       }
       else { /* State is "through edge", not "through vert" */
         /* Invariant: ray v1--v2 intersects segment t->edge, not at either end.
-<<<<<<< HEAD
-         * and t->face is the face we have just passed through. */
-        va = t->vert;
-        vb = t->next->vert;
-#ifdef DEBUG_CDT
-        if (dbg_level > 1) {
-          fprintf(stderr, "through edge case\n");
-=======
          * and t->face is the face we have just passed through.
          */
         va = t->vert;
@@ -1466,70 +1369,10 @@
 #ifdef DEBUG_CDT
         if (dbg_level > 1) {
           fprintf(stderr, "through edge case, curco=(%f,%f)\n", F2(curco));
->>>>>>> 1af8e0cc
           dump_v(va, " va");
           dump_v(vb, " vb");
         }
 #endif
-<<<<<<< HEAD
-        isect = isect_seg_seg_v2_lambda_mu_db(va->co, vb->co, v1->co, v2->co, &lambda, NULL);
-        /* TODO: something sensible for "this can't happen" */
-        BLI_assert(isect == ISECT_LINE_LINE_CROSS);
-        UNUSED_VARS_NDEBUG(isect);
-#ifdef DEBUG_CDT
-        if (dbg_level > 0) {
-          fprintf(stderr, "intersect point at %f along va--vb\n", lambda);
-          if (dbg_level == 1) {
-            dump_v(va, " va");
-            dump_v(vb, " vb");
-          }
-        }
-#endif
-        tout = sym(t)->next;
-        cdata.in = t;
-        cdata.out = tout;
-        cdata.lambda = lambda;
-        cdata.vert = NULL; /* To be filled in with edge split vertex later. */
-        BLI_array_append(crossings, cdata);
-#ifdef DEBUG_CDT
-        if (dbg_level > 0) {
-          dump_se_cycle(tout, "next search tri", 4);
-        }
-#endif
-        /* 'tout' is 'symedge' from 'vb' to third vertex, 'vc'. */
-        BLI_assert(tout->vert == va);
-        vc = tout->next->vert;
-        ccw1 = CCW_test(v1->co, v2->co, vc->co, epsilon);
-#ifdef DEBUG_CDT
-        if (dbg_level > 1) {
-          fprintf(stderr, "now searching with third vertex ");
-          dump_v(vc, "vc");
-          fprintf(stderr, "ccw(v1, v2, vc) = %d\n", ccw1);
-        }
-#endif
-        if (ccw1 == -1) {
-          /* v1--v2 should intersect vb--vc. */
-#ifdef DEBUG_CDT
-          if (dbg_level > 1) {
-            fprintf(stderr, "v1--v2 intersects vb--vc\n");
-          }
-#endif
-          t = tout->next;
-          state_through_vert = false;
-        }
-        else if (ccw1 == 1) {
-          /* v1--v2 should intersect va--vc. */
-#ifdef DEBUG_CDT
-          if (dbg_level > 1) {
-            fprintf(stderr, "v1--v2 intersects va--vc\n");
-          }
-#endif
-          t = tout;
-          state_through_vert = false;
-        }
-        else {
-          /* ccw1 == 0. */
-=======
         isect = isect_seg_seg_v2_lambda_mu_db(va->co, vb->co, curco, v2->co, &lambda, NULL);
         if (isect == ISECT_LINE_LINE_NONE || isect == ISECT_LINE_LINE_EXACT) {
           /* The orient tests say that there is an intersection between
@@ -1615,7 +1458,6 @@
           state_through_vert = false;
         }
         else if (orient1 == 0.0) {
->>>>>>> 1af8e0cc
 #ifdef DEBUG_CDT
           if (dbg_level > 1) {
             fprintf(stderr, "ccw==0 case, so going through or to vc\n");
@@ -1624,10 +1466,6 @@
           t = tout->next;
           state_through_vert = true;
         }
-<<<<<<< HEAD
-      }
-      if (++search_count > 10000) {
-=======
         else {
 #ifdef DEBUG_CDT
           fprintf(stderr, "add_edge_constraint desperation search needed\n");
@@ -1635,7 +1473,6 @@
         }
       }
       if (++search_count > 1000000) {
->>>>>>> 1af8e0cc
         fprintf(stderr, "infinite loop? bailing out\n");
         BLI_assert(0); /* Catch these while developing. */
         break;
@@ -2644,12 +2481,6 @@
     called_exactinit = true;
   }
 #ifdef DEBUG_CDT
-<<<<<<< HEAD
-  int dbg_level = -1;
-#endif
-
-#ifdef DEBUG_CDT
-=======
   if (dbg_level > 0) {
     fprintf(stderr,
             "\n\nCDT CALC, nv=%d, ne=%d, nf=%d, eps=%g\n",
@@ -2658,7 +2489,6 @@
             input->faces_len,
             input->epsilon);
   }
->>>>>>> 1af8e0cc
   if (dbg_level == -1) {
     write_cdt_input_to_file(input);
   }
@@ -2859,17 +2689,6 @@
 
 #ifdef DEBUG_CDT
 
-<<<<<<< HEAD
-static const char *vertname(const CDTVert *v)
-{
-  static char vertnamebuf[20];
-
-  if (v->index < 4) {
-    sprintf(vertnamebuf, "[%c]", "ABCD"[v->index]);
-  }
-  else {
-    sprintf(vertnamebuf, "[%d]", v->index - 4);
-=======
 ATTU static const char *vertname(const CDTVert *v)
 {
   static char vertnamebuf[20];
@@ -2904,34 +2723,9 @@
   }
   else {
     fprintf(stderr, "%s%s((%.3f,%.3f)->NULL)\n", lab, vertname(se->vert), F2(se->vert->co));
->>>>>>> 1af8e0cc
-  }
-  return vertnamebuf;
-}
-
-<<<<<<< HEAD
-static void dump_v(const CDTVert *v, const char *lab)
-{
-  fprintf(stderr, "%s%s(%.3f,%.3f)\n", lab, vertname(v), F2(v->co));
-}
-
-static void dump_se(const SymEdge *se, const char *lab)
-{
-  if (se->next) {
-    fprintf(stderr,
-            "%s%s((%.3f,%.3f)->(%.3f,%.3f))\n",
-            lab,
-            vertname(se->vert),
-            F2(se->vert->co),
-            F2(se->next->vert->co));
-  }
-  else {
-    fprintf(stderr, "%s%s((%.3f,%.3f)->NULL)\n", lab, vertname(se->vert), F2(se->vert->co));
-  }
-}
-
-=======
->>>>>>> 1af8e0cc
+  }
+}
+
 static void dump_se_cycle(const SymEdge *se, const char *lab, const int limit)
 {
   int count = 0;
@@ -2959,10 +2753,7 @@
   }
 }
 
-<<<<<<< HEAD
-=======
 /* If filter_fn != NULL, only dump vert v its edges when filter_fn(cdt, v, filter_data) is true. */
->>>>>>> 1af8e0cc
 #  define PL(p) (POINTER_AS_UINT(p) & 0xFFFF)
 static void dump_cdt_filtered(const CDT_state *cdt,
                               bool (*filter_fn)(const CDT_state *, int, void *),
@@ -3145,12 +2936,6 @@
  * Constraint edges are drawn thicker than non-constraint edges.
  * The first call creates DRAWFILE; subsequent calls append to it.
  */
-<<<<<<< HEAD
-#  define DRAWFILE "/Users/howardtrickey/debug_draw.html"
-#  define MAX_DRAW_WIDTH 1000
-#  define MAX_DRAW_HEIGHT 700
-static void cdt_draw(CDT_state *cdt, const char *lab)
-=======
 #  define DRAWFILE "/tmp/debug_draw.html"
 #  define MAX_DRAW_WIDTH 2000
 #  define MAX_DRAW_HEIGHT 1400
@@ -3162,7 +2947,6 @@
 
 static void cdt_draw_region(
     CDT_state *cdt, const char *lab, double minx, double miny, double maxx, double maxy)
->>>>>>> 1af8e0cc
 {
   static bool append = false;
   FILE *f = fopen(DRAWFILE, append ? "a" : "w");
@@ -3238,12 +3022,8 @@
     fprintf(f,
             "<circle fill=\"black\" cx=\"%f\" cy=\"%f\" r=\"%d\">\n",
             SX(v->co[0]),
-<<<<<<< HEAD
-            SY(v->co[1]));
-=======
             SY(v->co[1]),
             VERT_RADIUS);
->>>>>>> 1af8e0cc
     fprintf(f, "  <title>%s(%.3f,%.3f)</title>\n", vertname(v), v->co[0], v->co[1]);
     fprintf(f, "</circle>\n");
 #  if DRAW_VERT_LABELS
@@ -3262,8 +3042,6 @@
 #  undef SY
 }
 
-<<<<<<< HEAD
-=======
 static void cdt_draw(CDT_state *cdt, const char *lab)
 {
   double draw_margin, minx, maxx, miny, maxy;
@@ -3283,7 +3061,6 @@
   cdt_draw_region(cdt, lab, co[0] - dist, co[1] - dist, co[0] + dist, co[1] + dist);
 }
 
->>>>>>> 1af8e0cc
 #  define CDTFILE "/tmp/cdtinput.txt"
 static void write_cdt_input_to_file(const CDT_input *inp)
 {
