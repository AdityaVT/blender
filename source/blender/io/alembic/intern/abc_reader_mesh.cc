--- conflicted
+++ resolved
@@ -195,13 +195,8 @@
   const UInt32ArraySamplePtr &uvs_indices = mesh_data.uvs_indices;
 
   const bool do_uvs = (mloopuvs && uvs && uvs_indices);
-<<<<<<< HEAD
-  const bool do_uvs_per_loop = do_uvs && (uvs_indices->size() == face_indices->size());
-  const bool do_uvs_per_vertex = do_uvs && (uvs_indices->size() == positions->size());
-=======
   const bool do_uvs_per_loop = do_uvs && mesh_data.uv_scope == ABC_UV_SCOPE_LOOP;
   BLI_assert(!do_uvs || mesh_data.uv_scope != ABC_UV_SCOPE_NONE);
->>>>>>> 3385c045
   unsigned int loop_index = 0;
   unsigned int rev_loop_index = 0;
   unsigned int uv_index = 0;
@@ -378,12 +373,7 @@
 
   UInt32ArraySamplePtr uvs_indices = uvsamp.getIndices();
 
-<<<<<<< HEAD
-  if (abc_data.uvs_indices->size() == config.totloop || abc_data.uvs_indices->size() == config.totvert) {
-    std::string name = Alembic::Abc::GetSourceName(uv.getMetaData());
-=======
   const AbcUvScope uv_scope = get_uv_scope(uv.getScope(), config, uvs_indices);
->>>>>>> 3385c045
 
   if (uv_scope == ABC_UV_SCOPE_NONE) {
     return;
