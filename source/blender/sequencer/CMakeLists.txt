# ***** BEGIN GPL LICENSE BLOCK *****
#
# This program is free software; you can redistribute it and/or
# modify it under the terms of the GNU General Public License
# as published by the Free Software Foundation; either version 2
# of the License, or (at your option) any later version.
#
# This program is distributed in the hope that it will be useful,
# but WITHOUT ANY WARRANTY; without even the implied warranty of
# MERCHANTABILITY or FITNESS FOR A PARTICULAR PURPOSE.  See the
# GNU General Public License for more details.
#
# You should have received a copy of the GNU General Public License
# along with this program; if not, write to the Free Software Foundation,
# Inc., 51 Franklin Street, Fifth Floor, Boston, MA 02110-1301, USA.
#
# The Original Code is Copyright (C) 2011, Blender Foundation
# All rights reserved.
# ***** END GPL LICENSE BLOCK *****

set(INC
  .
  intern
  ../blenkernel
  ../blenlib
  ../blenloader
  ../blentranslation
  ../depsgraph
  ../imbuf
  ../makesdna
  ../makesrna
  ../render
  ../blenfont
  ../windowmanager
  ../../../intern/atomic
  ../../../intern/guardedalloc

  # dna_type_offsets.h
  ${CMAKE_CURRENT_BINARY_DIR}/../makesdna/intern
)

set(INC_SYS

)

set(SRC
  SEQ_sequencer.h

<<<<<<< HEAD
  intern/effects.c
  intern/image_cache.c
=======
  intern/clipboard.c
  intern/effects.c
  intern/effects.h
  intern/image_cache.c
  intern/image_cache.h
  intern/iterator.c
>>>>>>> 29fb12da
  intern/modifier.c
  intern/multiview.c
  intern/multiview.h
  intern/prefetch.c
  intern/prefetch.h
  intern/proxy.c
  intern/proxy.h
  intern/render.c
  intern/render.h
  intern/sequencer.c
  intern/sequencer.h
<<<<<<< HEAD
=======
  intern/sound.c
  intern/strip_add.c
  intern/strip_edit.c
  intern/strip_relations.c
  intern/strip_select.c
  intern/strip_time.c
  intern/strip_time.h
  intern/strip_transform.c
  intern/utils.c
  intern/utils.h
>>>>>>> 29fb12da
)

set(LIB
  bf_blenkernel
  bf_blenlib
)

if(WITH_AUDASPACE)
  add_definitions(-DWITH_AUDASPACE)

  list(APPEND INC_SYS
    ${AUDASPACE_C_INCLUDE_DIRS}
  )
  list(APPEND LIB
    ${AUDASPACE_C_LIBRARIES}
    ${AUDASPACE_PY_LIBRARIES}
  )
endif()

blender_add_lib(bf_sequencer "${SRC}" "${INC}" "${INC_SYS}" "${LIB}")

# Needed so we can use dna_type_offsets.h.
add_dependencies(bf_sequencer bf_dna)<|MERGE_RESOLUTION|>--- conflicted
+++ resolved
@@ -46,17 +46,12 @@
 set(SRC
   SEQ_sequencer.h
 
-<<<<<<< HEAD
-  intern/effects.c
-  intern/image_cache.c
-=======
   intern/clipboard.c
   intern/effects.c
   intern/effects.h
   intern/image_cache.c
   intern/image_cache.h
   intern/iterator.c
->>>>>>> 29fb12da
   intern/modifier.c
   intern/multiview.c
   intern/multiview.h
@@ -68,8 +63,6 @@
   intern/render.h
   intern/sequencer.c
   intern/sequencer.h
-<<<<<<< HEAD
-=======
   intern/sound.c
   intern/strip_add.c
   intern/strip_edit.c
@@ -80,7 +73,6 @@
   intern/strip_transform.c
   intern/utils.c
   intern/utils.h
->>>>>>> 29fb12da
 )
 
 set(LIB
