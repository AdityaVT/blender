/*
 * ***** BEGIN GPL LICENSE BLOCK *****
 *
 * This program is free software; you can redistribute it and/or
 * modify it under the terms of the GNU General Public License
 * as published by the Free Software Foundation; either version 2
 * of the License, or (at your option) any later version.
 *
 * This program is distributed in the hope that it will be useful,
 * but WITHOUT ANY WARRANTY; without even the implied warranty of
 * MERCHANTABILITY or FITNESS FOR A PARTICULAR PURPOSE.  See the
 * GNU General Public License for more details.
 *
 * You should have received a copy of the GNU General Public License
 * along with this program; if not, write to the Free Software Foundation,
 * Inc., 51 Franklin Street, Fifth Floor, Boston, MA 02110-1301, USA.
 *
 * The Original Code is Copyright (C) 2001-2002 by NaN Holding BV.
 * All rights reserved.
 *
 * The Original Code is: all of this file.
 *
 * Contributor(s): none yet.
 *
 * ***** END GPL LICENSE BLOCK *****
 */

/** \file DNA_world_types.h
 *  \ingroup DNA
 */

#ifndef __DNA_WORLD_TYPES_H__
#define __DNA_WORLD_TYPES_H__

#include "DNA_defs.h"
#include "DNA_ID.h"

struct AnimData;
struct bNodeTree;
struct Ipo;
struct MTex;

#ifndef MAX_MTEX
#define MAX_MTEX	18
#endif


/**
 * World defines general modeling data such as a background fill,
 * gravity, color model etc. It mixes rendering data and modeling data. */
typedef struct World {
	ID id;
<<<<<<< HEAD
	struct AnimData *adt;	/* animation data (must be immediately after id for utilities to use it) */ 

	char _pad0[4];
=======
	struct AnimData *adt;	/* animation data (must be immediately after id for utilities to use it) */

	short colormodel, totex;
>>>>>>> a24b4e60
	short texact, mistype;

	float horr, horg, horb;

	/**
	 * Exposure= mult factor. unused now, but maybe back later. Kept in to be upward compat.
	 * New is exp/range control. linfac & logfac are constants... don't belong in
	 * file, but allocating 8 bytes for temp mem isn't useful either.
	 */
	float exposure, exp, range;
	float linfac, logfac;
<<<<<<< HEAD
	
	/**
	 * Some world modes
	 * bit 0: Do mist
	 */
	short mode;												// partially moved to scene->gamedata in 2.5
	short pad2[3];

	float misi, miststa, mistdist, misthi;

	/* ambient occlusion */
	float aodist, aoenergy;
	
	/* assorted settings  */
	short flag, pad3[3];
	
=======

	/**
	 * Gravitation constant for the game world
	 */
	float gravity; // XXX moved to scene->gamedata in 2.5

	/**
	 * Radius of the activity bubble, in Manhattan length. Objects
	 * outside the box are activity-culled. */
	float activityBoxRadius; // XXX moved to scene->gamedata in 2.5

	short skytype;
	/**
	 * Some world modes
	 * bit 0: Do mist
	 * bit 1: Do stars
	 * bit 2: (reserved) depth of field
	 * bit 3: (gameengine): Activity culling is enabled.
	 * bit 4: ambient occlusion
	 * bit 5: (gameengine) : enable Bullet DBVT tree for view frustum culling
	 */
	short mode;												// partially moved to scene->gamedata in 2.5
	short occlusionRes;		/* resolution of occlusion Z buffer in pixel */	// XXX moved to scene->gamedata in 2.5
	short physicsEngine;	/* here it's aligned */					// XXX moved to scene->gamedata in 2.5
	short ticrate, maxlogicstep, physubstep, maxphystep;	// XXX moved to scene->gamedata in 2.5

	float misi, miststa, mistdist, misthi;

	float starr  DNA_DEPRECATED, starg  DNA_DEPRECATED, starb  DNA_DEPRECATED, stark  DNA_DEPRECATED; /* Deprecated */
	float starsize DNA_DEPRECATED, starmindist DNA_DEPRECATED;
	float stardist DNA_DEPRECATED, starcolnoise DNA_DEPRECATED;

	/* unused now: DOF */
	short dofsta, dofend, dofmin, dofmax;

	/* ambient occlusion */
	float aodist, aodistfac, aoenergy, aobias;
	short aomode, aosamp, aomix, aocolor;
	float ao_adapt_thresh, ao_adapt_speed_fac;
	float ao_approx_error, ao_approx_correction;
	float ao_indirect_energy, ao_env_energy, ao_pad2;
	short ao_indirect_bounces, ao_pad;
	short ao_samp_method, ao_gather_method, ao_approx_passes;

	/* assorted settings (in the middle of ambient occlusion settings for padding reasons) */
	short flag;

	/* ambient occlusion (contd...) */
	float *aosphere, *aotables;


>>>>>>> a24b4e60
	struct Ipo *ipo  DNA_DEPRECATED;  /* old animation system, deprecated for 2.5 */
	short pr_texture, use_nodes, pad;
	short update_flag;          /* XXX temporary flag waiting for depsgraph proper tagging */

	/* previews */
	struct PreviewImage *preview;

	/* nodes */
	struct bNodeTree *nodetree;

	float mistend, pad1;        /* runtime : miststa + mistdist, used for drawing camera */
	ListBase gpumaterial;		/* runtime */
} World;

/* **************** WORLD ********************* */

/* mode */
#define WO_MIST	               1
//#define WO_STARS               2 /* deprecated */
/*#define WO_DOF                 4*/
//#define WO_ACTIVITY_CULLING	   8 /* deprecated */
//#define WO_ENV_LIGHT   		  16
//#define WO_DBVT_CULLING		  32 /* deprecated */
#define WO_AMB_OCC   		  64
//#define WO_INDIRECT_LIGHT	  128

enum {
	WO_MIST_QUADRATIC          = 0,
	WO_MIST_LINEAR             = 1,
	WO_MIST_INVERSE_QUADRATIC  = 2,
};

/* flag */
#define WO_DS_EXPAND	(1<<0)
	/* NOTE: this must have the same value as MA_DS_SHOW_TEXS,
	 * otherwise anim-editors will not read correctly
	 */
#define WO_DS_SHOW_TEXS	(1<<2)

#endif
<|MERGE_RESOLUTION|>--- conflicted
+++ resolved
@@ -50,15 +50,9 @@
  * gravity, color model etc. It mixes rendering data and modeling data. */
 typedef struct World {
 	ID id;
-<<<<<<< HEAD
-	struct AnimData *adt;	/* animation data (must be immediately after id for utilities to use it) */ 
+	struct AnimData *adt;	/* animation data (must be immediately after id for utilities to use it) */
 
 	char _pad0[4];
-=======
-	struct AnimData *adt;	/* animation data (must be immediately after id for utilities to use it) */
-
-	short colormodel, totex;
->>>>>>> a24b4e60
 	short texact, mistype;
 
 	float horr, horg, horb;
@@ -70,8 +64,7 @@
 	 */
 	float exposure, exp, range;
 	float linfac, logfac;
-<<<<<<< HEAD
-	
+
 	/**
 	 * Some world modes
 	 * bit 0: Do mist
@@ -83,63 +76,10 @@
 
 	/* ambient occlusion */
 	float aodist, aoenergy;
-	
+
 	/* assorted settings  */
 	short flag, pad3[3];
-	
-=======
 
-	/**
-	 * Gravitation constant for the game world
-	 */
-	float gravity; // XXX moved to scene->gamedata in 2.5
-
-	/**
-	 * Radius of the activity bubble, in Manhattan length. Objects
-	 * outside the box are activity-culled. */
-	float activityBoxRadius; // XXX moved to scene->gamedata in 2.5
-
-	short skytype;
-	/**
-	 * Some world modes
-	 * bit 0: Do mist
-	 * bit 1: Do stars
-	 * bit 2: (reserved) depth of field
-	 * bit 3: (gameengine): Activity culling is enabled.
-	 * bit 4: ambient occlusion
-	 * bit 5: (gameengine) : enable Bullet DBVT tree for view frustum culling
-	 */
-	short mode;												// partially moved to scene->gamedata in 2.5
-	short occlusionRes;		/* resolution of occlusion Z buffer in pixel */	// XXX moved to scene->gamedata in 2.5
-	short physicsEngine;	/* here it's aligned */					// XXX moved to scene->gamedata in 2.5
-	short ticrate, maxlogicstep, physubstep, maxphystep;	// XXX moved to scene->gamedata in 2.5
-
-	float misi, miststa, mistdist, misthi;
-
-	float starr  DNA_DEPRECATED, starg  DNA_DEPRECATED, starb  DNA_DEPRECATED, stark  DNA_DEPRECATED; /* Deprecated */
-	float starsize DNA_DEPRECATED, starmindist DNA_DEPRECATED;
-	float stardist DNA_DEPRECATED, starcolnoise DNA_DEPRECATED;
-
-	/* unused now: DOF */
-	short dofsta, dofend, dofmin, dofmax;
-
-	/* ambient occlusion */
-	float aodist, aodistfac, aoenergy, aobias;
-	short aomode, aosamp, aomix, aocolor;
-	float ao_adapt_thresh, ao_adapt_speed_fac;
-	float ao_approx_error, ao_approx_correction;
-	float ao_indirect_energy, ao_env_energy, ao_pad2;
-	short ao_indirect_bounces, ao_pad;
-	short ao_samp_method, ao_gather_method, ao_approx_passes;
-
-	/* assorted settings (in the middle of ambient occlusion settings for padding reasons) */
-	short flag;
-
-	/* ambient occlusion (contd...) */
-	float *aosphere, *aotables;
-
-
->>>>>>> a24b4e60
 	struct Ipo *ipo  DNA_DEPRECATED;  /* old animation system, deprecated for 2.5 */
 	short pr_texture, use_nodes, pad;
 	short update_flag;          /* XXX temporary flag waiting for depsgraph proper tagging */
