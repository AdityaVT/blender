--- conflicted
+++ resolved
@@ -177,19 +177,11 @@
 
   /** Runtime grease pencil drawing data */
   struct GpencilBatchCache *gpencil_cache;
-<<<<<<< HEAD
-  /** Runtime grease pencil total layers used for derived data created by modifiers */
-  int tot_layers;
-  char _pad4[4];
-  /** Runtime grease pencil derived data created by modifiers */
-  struct bGPDframe *derived_frames;
-=======
   /** Runtime grease pencil total layers used for evaluated data created by modifiers */
   int gpencil_tot_layers;
   char _pad4[4];
   /** Runtime grease pencil evaluated data created by modifiers */
   struct bGPDframe *gpencil_evaluated_frames;
->>>>>>> da25aca2
 
   void *_pad2; /* Padding is here for win32s unconventional struct alignment rules. */
 } Object_Runtime;
