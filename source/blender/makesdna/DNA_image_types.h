/**
 * blenlib/DNA_image_types.h (mar-2001 nzc)
 *
 * $Id$ 
 *
 * ***** BEGIN GPL LICENSE BLOCK *****
 *
 * This program is free software; you can redistribute it and/or
 * modify it under the terms of the GNU General Public License
 * as published by the Free Software Foundation; either version 2
 * of the License, or (at your option) any later version.
 *
 * This program is distributed in the hope that it will be useful,
 * but WITHOUT ANY WARRANTY; without even the implied warranty of
 * MERCHANTABILITY or FITNESS FOR A PARTICULAR PURPOSE.  See the
 * GNU General Public License for more details.
 *
 * You should have received a copy of the GNU General Public License
 * along with this program; if not, write to the Free Software Foundation,
 * Inc., 51 Franklin Street, Fifth Floor, Boston, MA 02110-1301, USA.
 *
 * The Original Code is Copyright (C) 2001-2002 by NaN Holding BV.
 * All rights reserved.
 *
 * The Original Code is: all of this file.
 *
 * Contributor(s): none yet.
 *
 * ***** END GPL LICENSE BLOCK *****
 */
#ifndef DNA_IMAGE_TYPES_H
#define DNA_IMAGE_TYPES_H

#include "DNA_ID.h"

struct PackedFile;
struct Scene;
struct anim;
struct ImBuf;
struct RenderResult;
struct GPUTexture;


/* ImageUser is in Texture, in Nodes, Background Image, Image Window, .... */
/* should be used in conjunction with an ID * to Image. */
typedef struct ImageUser {
	struct Scene *scene;		/* to retrieve render result */

	int framenr;				/* movies, sequences: current to display */
	int frames;					/* total amount of frames to use */
	int offset, sfra;			/* offset within movie, start frame in global time */
	char fie_ima, cycl;		/* fields/image in movie, cyclic flag */
	char ok, pad;

	short multi_index, layer, pass;	 /* listbase indices, for menu browsing or retrieve buffer */
<<<<<<< HEAD
	short menunr;					/* localized menu entry, for handling browse event */
	
	struct Scene *scene;		/* to retrieve render result */
=======

	short flag;
	
	int pad2;

>>>>>>> 6d201907
} ImageUser;

/* iuser->flag */
#define	IMA_ANIM_ALWAYS		1
#define IMA_ANIM_REFRESHED	2
/* #define IMA_DO_PREMUL	4 */

typedef struct Image {
	ID id;
	
	char name[240];			/* file path */
	
	ListBase ibufs;					/* not written in file */
	struct GPUTexture *gputexture;	/* not written in file */
	
	/* sources from: */
	struct anim *anim;
	struct RenderResult *rr;

	struct RenderResult *renders[8]; /* IMA_MAX_RENDER_SLOT */
	short render_slot, last_render_slot;
	
	short ok, flag;
	short source, type;
	int lastframe;

	/* texture page */
	short tpageflag, totbind;
	short xrep, yrep;
	short twsta, twend;
	unsigned int bindcode;	/* only for current image... */
	unsigned int *repbind;	/* for repeat of parts of images */
	
	struct PackedFile * packedfile;
	struct PreviewImage * preview;

	/* game engine tile animation */
	float lastupdate;
	int lastused;
	short animspeed;
	
	/* for generated images */
	short gen_x, gen_y, gen_type;
	
	/* display aspect - for UV editing images resized for faster openGL display */
	float aspx, aspy;
} Image;


/* **************** IMAGE ********************* */

/* Image.flag */
#define IMA_FIELDS		1
#define IMA_STD_FIELD	2
#define IMA_DO_PREMUL	4

#define	IMA_REFLECT		16
#define IMA_NOCOLLECT   32
#define IMA_DEPRECATED	64
#define IMA_OLD_PREMUL	128

/* Image.tpageflag */
#define IMA_TILES			1
#define IMA_TWINANIM		2
#define IMA_COLCYCLE		4	/* Depreciated */
#define IMA_MIPMAP_COMPLETE 8   /* all mipmap levels in OpenGL texture set? */
#define IMA_CLAMP_U			16 
#define IMA_CLAMP_V			32
#define IMA_TPAGE_REFRESH	64

/* ima->type and ima->source moved to BKE_image.h, for API */

/* render */
#define IMA_MAX_RENDER_TEXT		512
#define IMA_MAX_RENDER_SLOT		8

#endif
<|MERGE_RESOLUTION|>--- conflicted
+++ resolved
@@ -51,19 +51,13 @@
 	int offset, sfra;			/* offset within movie, start frame in global time */
 	char fie_ima, cycl;		/* fields/image in movie, cyclic flag */
 	char ok, pad;
-
+	
 	short multi_index, layer, pass;	 /* listbase indices, for menu browsing or retrieve buffer */
-<<<<<<< HEAD
-	short menunr;					/* localized menu entry, for handling browse event */
 	
-	struct Scene *scene;		/* to retrieve render result */
-=======
-
 	short flag;
 	
 	int pad2;
 
->>>>>>> 6d201907
 } ImageUser;
 
 /* iuser->flag */
