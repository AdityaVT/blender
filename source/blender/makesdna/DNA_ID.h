--- conflicted
+++ resolved
@@ -233,11 +233,6 @@
   IDOverrideLibraryRuntime *runtime;
 } IDOverrideLibrary;
 
-<<<<<<< HEAD
-enum eOverrideLibrary_Flag {
-  OVERRIDE_LIBRARY_AUTO = 1 << 0, /* Allow automatic generation of overriding rules. */
-};
-
 /**
  * About Unique identifier.
  *
@@ -293,8 +288,6 @@
       1 << 9, /* Set by the asset engine to indicate that this asset has no preview. */
 };
 
-=======
->>>>>>> 23d0361b
 /* watch it: Sequence has identical beginning. */
 /**
  * ID is the first thing included in all serializable types. It
