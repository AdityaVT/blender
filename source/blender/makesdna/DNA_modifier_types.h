/*
 * This program is free software; you can redistribute it and/or
 * modify it under the terms of the GNU General Public License
 * as published by the Free Software Foundation; either version 2
 * of the License, or (at your option) any later version.
 *
 * This program is distributed in the hope that it will be useful,
 * but WITHOUT ANY WARRANTY; without even the implied warranty of
 * MERCHANTABILITY or FITNESS FOR A PARTICULAR PURPOSE.  See the
 * GNU General Public License for more details.
 *
 * You should have received a copy of the GNU General Public License
 * along with this program; if not, write to the Free Software Foundation,
 * Inc., 51 Franklin Street, Fifth Floor, Boston, MA 02110-1301, USA.
 */

/** \file
 * \ingroup DNA
 */

#pragma once

#include "DNA_defs.h"
#include "DNA_listBase.h"
#include "DNA_session_uuid_types.h"

#ifdef __cplusplus
extern "C" {
#endif

/* WARNING ALERT! TYPEDEF VALUES ARE WRITTEN IN FILES! SO DO NOT CHANGE!
 * (ONLY ADD NEW ITEMS AT THE END)
 */

struct Mesh;

typedef enum ModifierType {
  eModifierType_None = 0,
  eModifierType_Subsurf = 1,
  eModifierType_Lattice = 2,
  eModifierType_Curve = 3,
  eModifierType_Build = 4,
  eModifierType_Mirror = 5,
  eModifierType_Decimate = 6,
  eModifierType_Wave = 7,
  eModifierType_Armature = 8,
  eModifierType_Hook = 9,
  eModifierType_Softbody = 10,
  eModifierType_Boolean = 11,
  eModifierType_Array = 12,
  eModifierType_EdgeSplit = 13,
  eModifierType_Displace = 14,
  eModifierType_UVProject = 15,
  eModifierType_Smooth = 16,
  eModifierType_Cast = 17,
  eModifierType_MeshDeform = 18,
  eModifierType_ParticleSystem = 19,
  eModifierType_ParticleInstance = 20,
  eModifierType_Explode = 21,
  eModifierType_Cloth = 22,
  eModifierType_Collision = 23,
  eModifierType_Bevel = 24,
  eModifierType_Shrinkwrap = 25,
  eModifierType_Fluidsim = 26,
  eModifierType_Mask = 27,
  eModifierType_SimpleDeform = 28,
  eModifierType_Multires = 29,
  eModifierType_Surface = 30,
#ifdef DNA_DEPRECATED_ALLOW
  eModifierType_Smoke = 31,
#endif
  eModifierType_ShapeKey = 32,
  eModifierType_Solidify = 33,
  eModifierType_Screw = 34,
  eModifierType_Warp = 35,
  eModifierType_WeightVGEdit = 36,
  eModifierType_WeightVGMix = 37,
  eModifierType_WeightVGProximity = 38,
  eModifierType_Ocean = 39,
  eModifierType_DynamicPaint = 40,
  eModifierType_Remesh = 41,
  eModifierType_Skin = 42,
  eModifierType_LaplacianSmooth = 43,
  eModifierType_Triangulate = 44,
  eModifierType_UVWarp = 45,
  eModifierType_MeshCache = 46,
  eModifierType_LaplacianDeform = 47,
  eModifierType_Wireframe = 48,
  eModifierType_DataTransfer = 49,
  eModifierType_NormalEdit = 50,
  eModifierType_CorrectiveSmooth = 51,
  eModifierType_MeshSequenceCache = 52,
  eModifierType_SurfaceDeform = 53,
  eModifierType_WeightedNormal = 54,
  eModifierType_Weld = 55,
  eModifierType_Fluid = 56,
  eModifierType_Nodes = 57,
  eModifierType_MeshToVolume = 58,
  eModifierType_VolumeDisplace = 59,
  eModifierType_VolumeToMesh = 60,
  NUM_MODIFIER_TYPES,
} ModifierType;

typedef enum ModifierMode {
  eModifierMode_Realtime = (1 << 0),
  eModifierMode_Render = (1 << 1),
  eModifierMode_Editmode = (1 << 2),
  eModifierMode_OnCage = (1 << 3),
#ifdef DNA_DEPRECATED_ALLOW
  /** Old modifier box expansion, just for versioning. */
  eModifierMode_Expanded_DEPRECATED = (1 << 4),
#endif
  eModifierMode_Virtual = (1 << 5),
  eModifierMode_ApplyOnSpline = (1 << 6),
  eModifierMode_DisableTemporary = (1u << 31),
} ModifierMode;

typedef struct ModifierData {
  struct ModifierData *next, *prev;

  int type, mode;
  char _pad0[4];
  short flag;
  /* An "expand" bit for each of the modifier's (sub)panels (uiPanelDataExpansion). */
  short ui_expand_flag;
  /** MAX_NAME. */
  char name[64];

  char *error;

  /* Pointer to a ModifierData in the original domain. */
  struct ModifierData *orig_modifier_data;

  /* Runtime field which contains unique identifier of the modifier. */
  SessionUUID session_uuid;

  /* Runtime field which contains runtime data which is specific to a modifier type. */
  void *runtime;
  void *_pad1;
} ModifierData;

typedef enum {
  /* This modifier has been inserted in local override, and hence can be fully edited. */
  eModifierFlag_OverrideLibrary_Local = (1 << 0),
  /* This modifier does not own its caches, but instead shares them with another modifier. */
  eModifierFlag_SharedCaches = (1 << 1),
  /**
   * This modifier is the object's active modifier. Used for context in the node editor.
   * Only one modifier on an object should have this flag set.
   */
  eModifierFlag_Active = (1 << 2),
} ModifierFlag;

/* not a real modifier */
typedef struct MappingInfoModifierData {
  ModifierData modifier;

  struct Tex *texture;
  struct Object *map_object;
  char map_bone[64];
  /** MAX_CUSTOMDATA_LAYER_NAME. */
  char uvlayer_name[64];
  int uvlayer_tmp;
  int texmapping;
} MappingInfoModifierData;

typedef enum {
  eSubsurfModifierFlag_Incremental = (1 << 0),
  eSubsurfModifierFlag_DebugIncr = (1 << 1),
  eSubsurfModifierFlag_ControlEdges = (1 << 2),
  /* DEPRECATED, ONLY USED FOR DO-VERSIONS */
  eSubsurfModifierFlag_SubsurfUv_DEPRECATED = (1 << 3),
  eSubsurfModifierFlag_UseCrease = (1 << 4),
  eSubsurfModifierFlag_UseCustomNormals = (1 << 5),
  eSubsurfModifierFlag_UseRecursiveSubdivision = (1 << 6),
} SubsurfModifierFlag;

typedef enum {
  SUBSURF_TYPE_CATMULL_CLARK = 0,
  SUBSURF_TYPE_SIMPLE = 1,
} eSubsurfModifierType;

typedef enum {
  SUBSURF_UV_SMOOTH_NONE = 0,
  SUBSURF_UV_SMOOTH_PRESERVE_CORNERS = 1,
  SUBSURF_UV_SMOOTH_PRESERVE_CORNERS_AND_JUNCTIONS = 2,
  SUBSURF_UV_SMOOTH_PRESERVE_CORNERS_JUNCTIONS_AND_CONCAVE = 3,
  SUBSURF_UV_SMOOTH_PRESERVE_BOUNDARIES = 4,
  SUBSURF_UV_SMOOTH_ALL = 5,
} eSubsurfUVSmooth;

typedef enum {
  SUBSURF_BOUNDARY_SMOOTH_ALL = 0,
  SUBSURF_BOUNDARY_SMOOTH_PRESERVE_CORNERS = 1,
} eSubsurfBoundarySmooth;

typedef struct SubsurfModifierData {
  ModifierData modifier;

  short subdivType, levels, renderLevels, flags;
  short uv_smooth;
  short quality;
  short boundary_smooth;
  char _pad[2];

  /* TODO(sergey): Get rid of those with the old CCG subdivision code. */
  void *emCache, *mCache;
} SubsurfModifierData;

typedef struct LatticeModifierData {
  ModifierData modifier;

  struct Object *object;
  /** Optional vertexgroup name, MAX_VGROUP_NAME. */
  char name[64];
  float strength;
  short flag;
  char _pad[2];
  void *_pad1;
} LatticeModifierData;

/* Lattice modifier flags. */
enum {
  MOD_LATTICE_INVERT_VGROUP = (1 << 0),
};

typedef struct CurveModifierData {
  ModifierData modifier;

  struct Object *object;
  /** Optional vertexgroup name, MAX_VGROUP_NAME. */
  char name[64];
  /** Axis along which curve deforms. */
  short defaxis;
  short flag;
  char _pad[4];
  void *_pad1;
} CurveModifierData;

/* Curve modifier flags */
enum {
  MOD_CURVE_INVERT_VGROUP = (1 << 0),
};

/* CurveModifierData->defaxis */
enum {
  MOD_CURVE_POSX = 1,
  MOD_CURVE_POSY = 2,
  MOD_CURVE_POSZ = 3,
  MOD_CURVE_NEGX = 4,
  MOD_CURVE_NEGY = 5,
  MOD_CURVE_NEGZ = 6,
};

typedef struct BuildModifierData {
  ModifierData modifier;

  float start, length;
  short flag;

  /** (bool) whether order of vertices is randomized - legacy files (for readfile conversion). */
  short randomize;
  /** (int) random seed. */
  int seed;
} BuildModifierData;

/* Build Modifier -> flag */
enum {
  /** order of vertices is randomized */
  MOD_BUILD_FLAG_RANDOMIZE = (1 << 0),
  /** frame range is reversed, resulting in a deconstruction effect */
  MOD_BUILD_FLAG_REVERSE = (1 << 1),
};

/* Mask Modifier */
typedef struct MaskModifierData {
  ModifierData modifier;

  /** Armature to use to in place of hardcoded vgroup. */
  struct Object *ob_arm;
  /** Name of vertex group to use to mask, MAX_VGROUP_NAME. */
  char vgroup[64];

  /** Using armature or hardcoded vgroup. */
  short mode;
  /** Flags for various things. */
  short flag;
  float threshold;
  void *_pad1;
} MaskModifierData;

/* Mask Modifier -> mode */
enum {
  MOD_MASK_MODE_VGROUP = 0,
  MOD_MASK_MODE_ARM = 1,
};

/* Mask Modifier -> flag */
enum {
  MOD_MASK_INV = (1 << 0),
};

typedef struct ArrayModifierData {
  ModifierData modifier;

  /* the object with which to cap the start of the array. */
  struct Object *start_cap;
  /* the object with which to cap the end of the array. */
  struct Object *end_cap;
  /* the curve object to use for MOD_ARR_FITCURVE. */
  struct Object *curve_ob;
  /* the object to use for object offset. */
  struct Object *offset_ob;
  /* a constant duplicate offset;
   * 1 means the duplicates are 1 unit apart
   */
  float offset[3];
  /* a scaled factor for duplicate offsets;
   * 1 means the duplicates are 1 object-width apart
   */
  float scale[3];
  /* the length over which to distribute the duplicates */
  float length;
  /* the limit below which to merge vertices in adjacent duplicates */
  float merge_dist;
  /* determines how duplicate count is calculated; one of:
   * - MOD_ARR_FIXEDCOUNT -> fixed
   * - MOD_ARR_FITLENGTH  -> calculated to fit a set length
   * - MOD_ARR_FITCURVE   -> calculated to fit the length of a Curve object
   */
  int fit_type;
  /* flags specifying how total offset is calculated; binary OR of:
   * - MOD_ARR_OFF_CONST    -> total offset += offset
   * - MOD_ARR_OFF_RELATIVE -> total offset += relative * object width
   * - MOD_ARR_OFF_OBJ      -> total offset += offset_ob's matrix
   * total offset is the sum of the individual enabled offsets
   */
  int offset_type;
  /* general flags:
   * MOD_ARR_MERGE -> merge vertices in adjacent duplicates
   */
  int flags;
  /* the number of duplicates to generate for MOD_ARR_FIXEDCOUNT */
  int count;
  float uv_offset[2];
} ArrayModifierData;

/* ArrayModifierData->fit_type */
enum {
  MOD_ARR_FIXEDCOUNT = 0,
  MOD_ARR_FITLENGTH = 1,
  MOD_ARR_FITCURVE = 2,
};

/* ArrayModifierData->offset_type */
enum {
  MOD_ARR_OFF_CONST = (1 << 0),
  MOD_ARR_OFF_RELATIVE = (1 << 1),
  MOD_ARR_OFF_OBJ = (1 << 2),
};

/* ArrayModifierData->flags */
enum {
  MOD_ARR_MERGE = (1 << 0),
  MOD_ARR_MERGEFINAL = (1 << 1),
};

typedef struct MirrorModifierData {
  ModifierData modifier;

  /** Deprecated, use flag instead. */
  short axis DNA_DEPRECATED;
  short flag;
  float tolerance;
  float bisect_threshold;
  char _pad[4];
  float uv_offset[2];
  float uv_offset_copy[2];
  struct Object *mirror_ob;
  void *_pad1;
} MirrorModifierData;

/* MirrorModifierData->flag */
enum {
  MOD_MIR_CLIPPING = (1 << 0),
  MOD_MIR_MIRROR_U = (1 << 1),
  MOD_MIR_MIRROR_V = (1 << 2),
  MOD_MIR_AXIS_X = (1 << 3),
  MOD_MIR_AXIS_Y = (1 << 4),
  MOD_MIR_AXIS_Z = (1 << 5),
  MOD_MIR_VGROUP = (1 << 6),
  MOD_MIR_NO_MERGE = (1 << 7),
  MOD_MIR_BISECT_AXIS_X = (1 << 8),
  MOD_MIR_BISECT_AXIS_Y = (1 << 9),
  MOD_MIR_BISECT_AXIS_Z = (1 << 10),
  MOD_MIR_BISECT_FLIP_AXIS_X = (1 << 11),
  MOD_MIR_BISECT_FLIP_AXIS_Y = (1 << 12),
  MOD_MIR_BISECT_FLIP_AXIS_Z = (1 << 13),
  MOD_MIR_MIRROR_UDIM = (1 << 14),
};

typedef struct EdgeSplitModifierData {
  ModifierData modifier;

  /** Angle above which edges should be split. */
  float split_angle;
  int flags;
} EdgeSplitModifierData;

/* EdgeSplitModifierData->flags */
enum {
  MOD_EDGESPLIT_FROMANGLE = (1 << 1),
  MOD_EDGESPLIT_FROMFLAG = (1 << 2),
};

typedef struct BevelModifierData {
  ModifierData modifier;

  /** The "raw" bevel value (distance/amount to bevel). */
  float value;
  /** The resolution (as originally coded, it is the number of recursive bevels). */
  int res;
  /** General option flags. */
  short flags;
  /** Used to interpret the bevel value. */
  short val_flags;
  /** For the type and how we build the bevel's profile. */
  short profile_type;
  /** Flags to tell the tool how to limit the bevel. */
  short lim_flags;
  /** Flags to direct how edge weights are applied to verts. */
  short e_flags;
  /** Material index if >= 0, else material inherited from surrounding faces. */
  short mat;
  short edge_flags;
  short face_str_mode;
  /** Patterns to use for mitering non-reflex and reflex miter edges */
  short miter_inner;
  short miter_outer;
  /** The method to use for creating >2-way intersections */
  short vmesh_method;
  /** Whether to affect vertices or edges. */
  char affect_type;
  char _pad;
  /** Controls profile shape (0->1, .5 is round). */
  float profile;
  /** if the MOD_BEVEL_ANGLE is set,
   * this will be how "sharp" an edge must be before it gets beveled */
  float bevel_angle;
  float spread;
  /** if the MOD_BEVEL_VWEIGHT option is set,
   * this will be the name of the vert group, MAX_VGROUP_NAME */
  char defgrp_name[64];

  char _pad1[4];
  /** Curve info for the custom profile */
  struct CurveProfile *custom_profile;

  void *_pad2;
} BevelModifierData;

/* BevelModifierData->flags and BevelModifierData->lim_flags */
enum {
#ifdef DNA_DEPRECATED_ALLOW
  MOD_BEVEL_VERT_DEPRECATED = (1 << 1),
#endif
  MOD_BEVEL_INVERT_VGROUP = (1 << 2),
  MOD_BEVEL_ANGLE = (1 << 3),
  MOD_BEVEL_WEIGHT = (1 << 4),
  MOD_BEVEL_VGROUP = (1 << 5),
/* unused                  = (1 << 6), */
#ifdef DNA_DEPRECATED_ALLOW
  MOD_BEVEL_CUSTOM_PROFILE_DEPRECATED = (1 << 7),
#endif
  /* unused                  = (1 << 8), */
  /* unused                  = (1 << 9), */
  /* unused                  = (1 << 10), */
  /* unused                  = (1 << 11), */
  /* unused                  = (1 << 12), */
  MOD_BEVEL_OVERLAP_OK = (1 << 13),
  MOD_BEVEL_EVEN_WIDTHS = (1 << 14),
  MOD_BEVEL_HARDEN_NORMALS = (1 << 15),
};

/* BevelModifierData->val_flags (not used as flags any more) */
enum {
  MOD_BEVEL_AMT_OFFSET = 0,
  MOD_BEVEL_AMT_WIDTH = 1,
  MOD_BEVEL_AMT_DEPTH = 2,
  MOD_BEVEL_AMT_PERCENT = 3,
  MOD_BEVEL_AMT_ABSOLUTE = 4,
};

/* BevelModifierData->profile_type */
enum {
  MOD_BEVEL_PROFILE_SUPERELLIPSE = 0,
  MOD_BEVEL_PROFILE_CUSTOM = 1,
};

/* BevelModifierData->edge_flags */
enum {
  MOD_BEVEL_MARK_SEAM = (1 << 0),
  MOD_BEVEL_MARK_SHARP = (1 << 1),
};

/* BevelModifierData->face_str_mode */
enum {
  MOD_BEVEL_FACE_STRENGTH_NONE = 0,
  MOD_BEVEL_FACE_STRENGTH_NEW = 1,
  MOD_BEVEL_FACE_STRENGTH_AFFECTED = 2,
  MOD_BEVEL_FACE_STRENGTH_ALL = 3,
};

/* BevelModifier->miter_inner and ->miter_outer */
enum {
  MOD_BEVEL_MITER_SHARP = 0,
  MOD_BEVEL_MITER_PATCH = 1,
  MOD_BEVEL_MITER_ARC = 2,
};

/* BevelModifier->vmesh_method */
enum {
  MOD_BEVEL_VMESH_ADJ = 0,
  MOD_BEVEL_VMESH_CUTOFF = 1,
};

/* BevelModifier->affect_type */
enum {
  MOD_BEVEL_AFFECT_VERTICES = 0,
  MOD_BEVEL_AFFECT_EDGES = 1,
};

typedef struct FluidModifierData {
  ModifierData modifier;

  struct FluidDomainSettings *domain;
  /** Inflow, outflow, smoke objects. */
  struct FluidFlowSettings *flow;
  /** Effector objects (collision, guiding). */
  struct FluidEffectorSettings *effector;
  float time;
  /** Domain, inflow, outflow, .... */
  int type;
  void *_pad1;
} FluidModifierData;

/* Fluid modifier flags */
enum {
  MOD_FLUID_TYPE_DOMAIN = (1 << 0),
  MOD_FLUID_TYPE_FLOW = (1 << 1),
  MOD_FLUID_TYPE_EFFEC = (1 << 2),
};

typedef struct DisplaceModifierData {
  ModifierData modifier;

  /* keep in sync with MappingInfoModifierData */
  struct Tex *texture;
  struct Object *map_object;
  char map_bone[64];
  /** MAX_CUSTOMDATA_LAYER_NAME. */
  char uvlayer_name[64];
  int uvlayer_tmp;
  int texmapping;
  /* end MappingInfoModifierData */

  float strength;
  int direction;
  /** MAX_VGROUP_NAME. */
  char defgrp_name[64];
  float midlevel;
  int space;
  short flag;
  char _pad[6];
} DisplaceModifierData;

/* DisplaceModifierData->flag */
enum {
  MOD_DISP_INVERT_VGROUP = (1 << 0),
};

/* DisplaceModifierData->direction */
enum {
  MOD_DISP_DIR_X = 0,
  MOD_DISP_DIR_Y = 1,
  MOD_DISP_DIR_Z = 2,
  MOD_DISP_DIR_NOR = 3,
  MOD_DISP_DIR_RGB_XYZ = 4,
  MOD_DISP_DIR_CLNOR = 5,
};

/* DisplaceModifierData->texmapping */
enum {
  MOD_DISP_MAP_LOCAL = 0,
  MOD_DISP_MAP_GLOBAL = 1,
  MOD_DISP_MAP_OBJECT = 2,
  MOD_DISP_MAP_UV = 3,
};

/* DisplaceModifierData->space */
enum {
  MOD_DISP_SPACE_LOCAL = 0,
  MOD_DISP_SPACE_GLOBAL = 1,
};

typedef struct UVProjectModifierData {
  ModifierData modifier;

  /* the objects which do the projecting */
  /** MOD_UVPROJECT_MAXPROJECTORS. */
  struct Object *projectors[10];
  char _pad2[4];
  int num_projectors;
  float aspectx, aspecty;
  float scalex, scaley;
  /** MAX_CUSTOMDATA_LAYER_NAME. */
  char uvlayer_name[64];
  int uvlayer_tmp;
  char _pad[4];
} UVProjectModifierData;

#define MOD_UVPROJECT_MAXPROJECTORS 10

typedef struct DecimateModifierData {
  ModifierData modifier;

  /** (mode == MOD_DECIM_MODE_COLLAPSE). */
  float percent;
  /** (mode == MOD_DECIM_MODE_UNSUBDIV). */
  short iter;
  /** (mode == MOD_DECIM_MODE_DISSOLVE). */
  char delimit;
  /** (mode == MOD_DECIM_MODE_COLLAPSE). */
  char symmetry_axis;
  /** (mode == MOD_DECIM_MODE_DISSOLVE). */
  float angle;

  /** MAX_VGROUP_NAME. */
  char defgrp_name[64];
  float defgrp_factor;
  short flag, mode;

  /* runtime only */
  int face_count;
} DecimateModifierData;

enum {
  MOD_DECIM_FLAG_INVERT_VGROUP = (1 << 0),
  /** For collapse only. don't convert triangle pairs back to quads. */
  MOD_DECIM_FLAG_TRIANGULATE = (1 << 1),
  /** for dissolve only. collapse all verts between 2 faces */
  MOD_DECIM_FLAG_ALL_BOUNDARY_VERTS = (1 << 2),
  MOD_DECIM_FLAG_SYMMETRY = (1 << 3),
};

enum {
  MOD_DECIM_MODE_COLLAPSE = 0,
  MOD_DECIM_MODE_UNSUBDIV = 1,
  /** called planar in the UI */
  MOD_DECIM_MODE_DISSOLVE = 2,
};

typedef struct SmoothModifierData {
  ModifierData modifier;
  float fac;
  /** MAX_VGROUP_NAME. */
  char defgrp_name[64];
  short flag, repeat;

} SmoothModifierData;

/* Smooth modifier flags */
enum {
  MOD_SMOOTH_INVERT_VGROUP = (1 << 0),
  MOD_SMOOTH_X = (1 << 1),
  MOD_SMOOTH_Y = (1 << 2),
  MOD_SMOOTH_Z = (1 << 3),
};

typedef struct CastModifierData {
  ModifierData modifier;

  struct Object *object;
  float fac;
  float radius;
  float size;
  /** MAX_VGROUP_NAME. */
  char defgrp_name[64];
  short flag, type;
  void *_pad1;
} CastModifierData;

/* Cast modifier flags */
enum {
  /* And what bout (1 << 0) flag? ;) */
  MOD_CAST_INVERT_VGROUP = (1 << 0),
  MOD_CAST_X = (1 << 1),
  MOD_CAST_Y = (1 << 2),
  MOD_CAST_Z = (1 << 3),
  MOD_CAST_USE_OB_TRANSFORM = (1 << 4),
  MOD_CAST_SIZE_FROM_RADIUS = (1 << 5),
};

/* Cast modifier projection types */
enum {
  MOD_CAST_TYPE_SPHERE = 0,
  MOD_CAST_TYPE_CYLINDER = 1,
  MOD_CAST_TYPE_CUBOID = 2,
};

typedef struct WaveModifierData {
  ModifierData modifier;

  /* keep in sync with MappingInfoModifierData */
  struct Tex *texture;
  struct Object *map_object;
  char map_bone[64];
  /** MAX_CUSTOMDATA_LAYER_NAME. */
  char uvlayer_name[64];
  int uvlayer_tmp;
  int texmapping;
  /* end MappingInfoModifierData */

  struct Object *objectcenter;
  /** MAX_VGROUP_NAME. */
  char defgrp_name[64];

  short flag;
  char _pad[2];

  float startx, starty, height, width;
  float narrow, speed, damp, falloff;

  float timeoffs, lifetime;
  char _pad1[4];
  void *_pad2;
} WaveModifierData;

/* WaveModifierData.flag */
enum {
  MOD_WAVE_INVERT_VGROUP = (1 << 0),
  MOD_WAVE_X = (1 << 1),
  MOD_WAVE_Y = (1 << 2),
  MOD_WAVE_CYCL = (1 << 3),
  MOD_WAVE_NORM = (1 << 4),
  MOD_WAVE_NORM_X = (1 << 5),
  MOD_WAVE_NORM_Y = (1 << 6),
  MOD_WAVE_NORM_Z = (1 << 7),
};

typedef struct ArmatureModifierData {
  ModifierData modifier;

  /** #eArmature_DeformFlag use instead of #bArmature.deformflag. */
  short deformflag, multi;
  char _pad2[4];
  struct Object *object;
  /** Stored input of previous modifier, for vertex-group blending. */
  float (*vert_coords_prev)[3];
  /** MAX_VGROUP_NAME. */
  char defgrp_name[64];
} ArmatureModifierData;

enum {
  MOD_HOOK_UNIFORM_SPACE = (1 << 0),
  MOD_HOOK_INVERT_VGROUP = (1 << 1),
};

/* same as WarpModifierFalloff */
typedef enum {
  eHook_Falloff_None = 0,
  eHook_Falloff_Curve = 1,
  eHook_Falloff_Sharp = 2,     /* PROP_SHARP */
  eHook_Falloff_Smooth = 3,    /* PROP_SMOOTH */
  eHook_Falloff_Root = 4,      /* PROP_ROOT */
  eHook_Falloff_Linear = 5,    /* PROP_LIN */
  eHook_Falloff_Const = 6,     /* PROP_CONST */
  eHook_Falloff_Sphere = 7,    /* PROP_SPHERE */
  eHook_Falloff_InvSquare = 8, /* PROP_INVSQUARE */
  /* PROP_RANDOM not used */
} HookModifierFalloff;

typedef struct HookModifierData {
  ModifierData modifier;

  struct Object *object;
  /** Optional name of bone target, MAX_ID_NAME-2. */
  char subtarget[64];

  char flag;
  /** Use enums from WarpModifier (exact same functionality). */
  char falloff_type;
  char _pad[6];
  /** Matrix making current transform unmodified. */
  float parentinv[4][4];
  /** Visualization of hook. */
  float cent[3];
  /** If not zero, falloff is distance where influence zero. */
  float falloff;

  struct CurveMapping *curfalloff;

  /** If NULL, it's using vertexgroup. */
  int *indexar;
  int totindex;
  float force;
  /** Optional vertexgroup name, MAX_VGROUP_NAME. */
  char name[64];
  void *_pad1;
} HookModifierData;

typedef struct SoftbodyModifierData {
  ModifierData modifier;
} SoftbodyModifierData;

typedef struct ClothModifierData {
  ModifierData modifier;

  /** The internal data structure for cloth. */
  struct Cloth *clothObject;
  /** Definition is in DNA_cloth_types.h. */
  struct ClothSimSettings *sim_parms;
  /** Definition is in DNA_cloth_types.h. */
  struct ClothCollSettings *coll_parms;

  /* PointCache can be shared with other instances of ClothModifierData.
   * Inspect (modifier.flag & eModifierFlag_SharedCaches) to find out. */
  /** Definition is in DNA_object_force_types.h. */
  struct PointCache *point_cache;
  struct ListBase ptcaches;

  /* XXX nasty hack, remove once hair can be separated from cloth modifier data */
  struct ClothHairData *hairdata;
  /* grid geometry values of hair continuum */
  float hair_grid_min[3];
  float hair_grid_max[3];
  int hair_grid_res[3];
  float hair_grid_cellsize;

  struct ClothSolverResult *solver_result;
} ClothModifierData;

typedef struct CollisionModifierData {
  ModifierData modifier;

  /** Position at the beginning of the frame. */
  struct MVert *x;
  /** Position at the end of the frame. */
  struct MVert *xnew;
  /** Unused atm, but was discussed during sprint. */
  struct MVert *xold;
  /** New position at the actual inter-frame step. */
  struct MVert *current_xnew;
  /** Position at the actual inter-frame step. */
  struct MVert *current_x;
  /** (xnew - x) at the actual inter-frame step. */
  struct MVert *current_v;

  struct MVertTri *tri;

  unsigned int mvert_num;
  unsigned int tri_num;
  /** Cfra time of modifier. */
  float time_x, time_xnew;
  /** Collider doesn't move this frame, i.e. x[].co==xnew[].co. */
  char is_static;
  char _pad[7];

  /** Bounding volume hierarchy for this cloth object. */
  struct BVHTree *bvhtree;
} CollisionModifierData;

typedef struct SurfaceModifierData {
  ModifierData modifier;

  /** Old position. */
  struct MVert *x;
  /** Velocity. */
  struct MVert *v;

  struct Mesh *mesh;

  /** Bounding volume hierarchy of the mesh faces. */
  struct BVHTreeFromMesh *bvhtree;

  int cfra, numverts;
} SurfaceModifierData;

typedef struct BooleanModifierData {
  ModifierData modifier;

  struct Object *object;
  struct Collection *collection;
  float double_threshold;
  char operation;
  char solver;
  char flag;
  char bm_flag;
} BooleanModifierData;

/* BooleanModifierData->operation */
typedef enum {
  eBooleanModifierOp_Intersect = 0,
  eBooleanModifierOp_Union = 1,
  eBooleanModifierOp_Difference = 2,
} BooleanModifierOp;

/* BooleanModifierData->solver */
typedef enum {
  eBooleanModifierSolver_Fast = 0,
  eBooleanModifierSolver_Exact = 1,
} BooleanModifierSolver;

/* BooleanModifierData->flag */
enum {
  eBooleanModifierFlag_Self = (1 << 0),
  eBooleanModifierFlag_Object = (1 << 1),
  eBooleanModifierFlag_Collection = (1 << 2),
  eBooleanModifierFlag_HoleTolerant = (1 << 3),
};

/* bm_flag only used when G_DEBUG. */
enum {
  eBooleanModifierBMeshFlag_BMesh_Separate = (1 << 0),
  eBooleanModifierBMeshFlag_BMesh_NoDissolve = (1 << 1),
  eBooleanModifierBMeshFlag_BMesh_NoConnectRegions = (1 << 2),
};

typedef struct MDefInfluence {
  int vertex;
  float weight;
} MDefInfluence;

typedef struct MDefCell {
  int offset;
  int totinfluence;
} MDefCell;

typedef struct MeshDeformModifierData {
  ModifierData modifier;

  /** Mesh object. */
  struct Object *object;
  /** Optional vertexgroup name, MAX_VGROUP_NAME. */
  char defgrp_name[64];

  short gridsize, flag;
  char _pad[4];

  /* result of static binding */
  /** Influences. */
  MDefInfluence *bindinfluences;
  /** Offsets into influences array. */
  int *bindoffsets;
  /** Coordinates that cage was bound with. */
  float *bindcagecos;
  /** Total vertices in mesh and cage. */
  int totvert, totcagevert;

  /* result of dynamic binding */
  /** Grid with dynamic binding cell points. */
  MDefCell *dyngrid;
  /** Dynamic binding vertex influences. */
  MDefInfluence *dyninfluences;
  /** Is this vertex bound or not? */
  int *dynverts;
  /** Size of the dynamic bind grid. */
  int dyngridsize;
  /** Total number of vertex influences. */
  int totinfluence;
  /** Offset of the dynamic bind grid. */
  float dyncellmin[3];
  /** Width of dynamic bind cell. */
  float dyncellwidth;
  /** Matrix of cage at binding time. */
  float bindmat[4][4];

  /* deprecated storage */
  /** Deprecated inefficient storage. */
  float *bindweights;
  /** Deprecated storage of cage coords. */
  float *bindcos;

  /* runtime */
  void (*bindfunc)(struct MeshDeformModifierData *mmd,
                   struct Mesh *cagemesh,
                   float *vertexcos,
                   int totvert,
                   float cagemat[4][4]);
} MeshDeformModifierData;

enum {
  MOD_MDEF_INVERT_VGROUP = (1 << 0),
  MOD_MDEF_DYNAMIC_BIND = (1 << 1),
};

typedef struct ParticleSystemModifierData {
  ModifierData modifier;

  /**
   * \note Storing the particle system pointer here is very weak, as it prevents modifiers' data
   * copying to be self-sufficient (extra external code needs to ensure the pointer remains valid
   * when the modifier data is copied from one object to another). See e.g.
   * `BKE_object_copy_particlesystems` or `BKE_object_copy_modifier`.
   */
  struct ParticleSystem *psys;
  /** Final Mesh - its topology may differ from orig mesh. */
  struct Mesh *mesh_final;
  /** Original mesh that particles are attached to. */
  struct Mesh *mesh_original;
  int totdmvert, totdmedge, totdmface;
  short flag;
  char _pad[2];
  void *_pad1;
} ParticleSystemModifierData;

typedef enum {
  eParticleSystemFlag_Pars = (1 << 0),
  eParticleSystemFlag_psys_updated = (1 << 1),
  eParticleSystemFlag_file_loaded = (1 << 2),
} ParticleSystemModifierFlag;

typedef enum {
  eParticleInstanceFlag_Parents = (1 << 0),
  eParticleInstanceFlag_Children = (1 << 1),
  eParticleInstanceFlag_Path = (1 << 2),
  eParticleInstanceFlag_Unborn = (1 << 3),
  eParticleInstanceFlag_Alive = (1 << 4),
  eParticleInstanceFlag_Dead = (1 << 5),
  eParticleInstanceFlag_KeepShape = (1 << 6),
  eParticleInstanceFlag_UseSize = (1 << 7),
} ParticleInstanceModifierFlag;

typedef enum {
  eParticleInstanceSpace_World = 0,
  eParticleInstanceSpace_Local = 1,
} ParticleInstanceModifierSpace;

typedef struct ParticleInstanceModifierData {
  ModifierData modifier;

  struct Object *ob;
  short psys, flag, axis, space;
  float position, random_position;
  float rotation, random_rotation;
  float particle_amount, particle_offset;
  /** MAX_CUSTOMDATA_LAYER_NAME. */
  char index_layer_name[64];
  /** MAX_CUSTOMDATA_LAYER_NAME. */
  char value_layer_name[64];
  void *_pad1;
} ParticleInstanceModifierData;

typedef enum {
  eExplodeFlag_CalcFaces = (1 << 0),
  eExplodeFlag_PaSize = (1 << 1),
  eExplodeFlag_EdgeCut = (1 << 2),
  eExplodeFlag_Unborn = (1 << 3),
  eExplodeFlag_Alive = (1 << 4),
  eExplodeFlag_Dead = (1 << 5),
  eExplodeFlag_INVERT_VGROUP = (1 << 6),
} ExplodeModifierFlag;

typedef struct ExplodeModifierData {
  ModifierData modifier;

  int *facepa;
  short flag, vgroup;
  float protect;
  /** MAX_CUSTOMDATA_LAYER_NAME. */
  char uvname[64];
  void *_pad1;
} ExplodeModifierData;

typedef struct MultiresModifierData {
  ModifierData modifier;

  char lvl, sculptlvl, renderlvl, totlvl;
  char simple DNA_DEPRECATED;
  char flags, _pad[2];
  short quality;
  short uv_smooth;
  short boundary_smooth;
  char _pad2[2];
} MultiresModifierData;

typedef enum {
  eMultiresModifierFlag_ControlEdges = (1 << 0),
  /* DEPRECATED, only used for versioning. */
  eMultiresModifierFlag_PlainUv_DEPRECATED = (1 << 1),
  eMultiresModifierFlag_UseCrease = (1 << 2),
  eMultiresModifierFlag_UseCustomNormals = (1 << 3),
  eMultiresModifierFlag_UseSculptBaseMesh = (1 << 4),
} MultiresModifierFlag;

/* DEPRECATED, only used for versioning. */
typedef struct FluidsimModifierData {
  ModifierData modifier;

  /** Definition is in DNA_object_fluidsim_types.h. */
  struct FluidsimSettings *fss;
  void *_pad1;
} FluidsimModifierData;

/* DEPRECATED, only used for versioning. */
typedef struct SmokeModifierData {
  ModifierData modifier;

  /** Domain, inflow, outflow, .... */
  int type;
  int _pad;
} SmokeModifierData;

typedef struct ShrinkwrapModifierData {
  ModifierData modifier;

  /** Shrink target. */
  struct Object *target;
  /** Additional shrink target. */
  struct Object *auxTarget;
  /** Optional vertexgroup name, MAX_VGROUP_NAME. */
  char vgroup_name[64];
  /** Distance offset to keep from mesh/projection point. */
  float keepDist;
  /** Shrink type projection. */
  short shrinkType;
  /** Shrink options. */
  char shrinkOpts;
  /** Shrink to surface mode. */
  char shrinkMode;
  /** Limit the projection ray cast. */
  float projLimit;
  /** Axis to project over. */
  char projAxis;

  /** If using projection over vertex normal this controls the level of subsurface that must be
   * done before getting the vertex coordinates and normal
   */
  char subsurfLevels;

  char _pad[2];
} ShrinkwrapModifierData;

/* Shrinkwrap->shrinkType */
enum {
  MOD_SHRINKWRAP_NEAREST_SURFACE = 0,
  MOD_SHRINKWRAP_PROJECT = 1,
  MOD_SHRINKWRAP_NEAREST_VERTEX = 2,
  MOD_SHRINKWRAP_TARGET_PROJECT = 3,
};

/* Shrinkwrap->shrinkMode */
enum {
  /** Move vertex to the surface of the target object (keepDist towards original position) */
  MOD_SHRINKWRAP_ON_SURFACE = 0,
  /** Move the vertex inside the target object; don't change if already inside */
  MOD_SHRINKWRAP_INSIDE = 1,
  /** Move the vertex outside the target object; don't change if already outside */
  MOD_SHRINKWRAP_OUTSIDE = 2,
  /** Move vertex to the surface of the target object, with keepDist towards the outside */
  MOD_SHRINKWRAP_OUTSIDE_SURFACE = 3,
  /** Move vertex to the surface of the target object, with keepDist along the normal */
  MOD_SHRINKWRAP_ABOVE_SURFACE = 4,
};

/* Shrinkwrap->shrinkOpts */
enum {
  /** allow shrinkwrap to move the vertex in the positive direction of axis */
  MOD_SHRINKWRAP_PROJECT_ALLOW_POS_DIR = (1 << 0),
  /** allow shrinkwrap to move the vertex in the negative direction of axis */
  MOD_SHRINKWRAP_PROJECT_ALLOW_NEG_DIR = (1 << 1),

  /** ignore vertex moves if a vertex ends projected on a front face of the target */
  MOD_SHRINKWRAP_CULL_TARGET_FRONTFACE = (1 << 3),
  /** ignore vertex moves if a vertex ends projected on a back face of the target */
  MOD_SHRINKWRAP_CULL_TARGET_BACKFACE = (1 << 4),

#ifdef DNA_DEPRECATED_ALLOW
  /** distance is measure to the front face of the target */
  MOD_SHRINKWRAP_KEEP_ABOVE_SURFACE = (1 << 5),
#endif

  MOD_SHRINKWRAP_INVERT_VGROUP = (1 << 6),
  MOD_SHRINKWRAP_INVERT_CULL_TARGET = (1 << 7),
};

#define MOD_SHRINKWRAP_CULL_TARGET_MASK \
  (MOD_SHRINKWRAP_CULL_TARGET_FRONTFACE | MOD_SHRINKWRAP_CULL_TARGET_BACKFACE)

/* Shrinkwrap->projAxis */
enum {
  /** projection over normal is used if no axis is selected */
  MOD_SHRINKWRAP_PROJECT_OVER_NORMAL = 0,
  MOD_SHRINKWRAP_PROJECT_OVER_X_AXIS = (1 << 0),
  MOD_SHRINKWRAP_PROJECT_OVER_Y_AXIS = (1 << 1),
  MOD_SHRINKWRAP_PROJECT_OVER_Z_AXIS = (1 << 2),
};

typedef struct SimpleDeformModifierData {
  ModifierData modifier;

  /** Object to control the origin of modifier space coordinates. */
  struct Object *origin;
  /** Optional vertexgroup name, MAX_VGROUP_NAME. */
  char vgroup_name[64];
  /** Factors to control simple deforms. */
  float factor;
  /** Lower and upper limit. */
  float limit[2];

  /** Deform function. */
  char mode;
  /** Lock axis (for taper and stretch). */
  char axis;
  /** Axis to perform the deform on (default is X, but can be overridden by origin. */
  char deform_axis;
  char flag;

  void *_pad1;
} SimpleDeformModifierData;

/* SimpleDeform->flag */
enum {
  MOD_SIMPLEDEFORM_FLAG_INVERT_VGROUP = (1 << 0),
};

enum {
  MOD_SIMPLEDEFORM_MODE_TWIST = 1,
  MOD_SIMPLEDEFORM_MODE_BEND = 2,
  MOD_SIMPLEDEFORM_MODE_TAPER = 3,
  MOD_SIMPLEDEFORM_MODE_STRETCH = 4,
};

enum {
  MOD_SIMPLEDEFORM_LOCK_AXIS_X = (1 << 0),
  MOD_SIMPLEDEFORM_LOCK_AXIS_Y = (1 << 1),
  MOD_SIMPLEDEFORM_LOCK_AXIS_Z = (1 << 2),
};

typedef struct ShapeKeyModifierData {
  ModifierData modifier;
} ShapeKeyModifierData;

typedef struct SolidifyModifierData {
  ModifierData modifier;

  /** Name of vertex group to use, MAX_VGROUP_NAME. */
  char defgrp_name[64];
  char shell_defgrp_name[64];
  char rim_defgrp_name[64];
  /** New surface offset level. */
  float offset;
  /** Midpoint of the offset. */
  float offset_fac;
  /**
   * Factor for the minimum weight to use when vertex-groups are used,
   * avoids 0.0 weights giving duplicate geometry.
   */
  float offset_fac_vg;
  /** Clamp offset based on surrounding geometry. */
  float offset_clamp;
  char mode;

  /** Variables for #MOD_SOLIDIFY_MODE_NONMANIFOLD. */
  char nonmanifold_offset_mode;
  char nonmanifold_boundary_mode;

  char _pad;
  float crease_inner;
  float crease_outer;
  float crease_rim;
  int flag;
  short mat_ofs;
  short mat_ofs_rim;

  float merge_tolerance;
  float bevel_convex;
} SolidifyModifierData;

/** #SolidifyModifierData.flag */
enum {
  MOD_SOLIDIFY_RIM = (1 << 0),
  MOD_SOLIDIFY_EVEN = (1 << 1),
  MOD_SOLIDIFY_NORMAL_CALC = (1 << 2),
  MOD_SOLIDIFY_VGROUP_INV = (1 << 3),
#ifdef DNA_DEPRECATED_ALLOW
  MOD_SOLIDIFY_RIM_MATERIAL = (1 << 4), /* deprecated, used in do_versions */
#endif
  MOD_SOLIDIFY_FLIP = (1 << 5),
  MOD_SOLIDIFY_NOSHELL = (1 << 6),
  MOD_SOLIDIFY_OFFSET_ANGLE_CLAMP = (1 << 7),
  MOD_SOLIDIFY_NONMANIFOLD_FLAT_FACES = (1 << 8),
};

/** #SolidifyModifierData.mode */
enum {
  MOD_SOLIDIFY_MODE_EXTRUDE = 0,
  MOD_SOLIDIFY_MODE_NONMANIFOLD = 1,
};

/** #SolidifyModifierData.nonmanifold_offset_mode */
enum {
  MOD_SOLIDIFY_NONMANIFOLD_OFFSET_MODE_FIXED = 0,
  MOD_SOLIDIFY_NONMANIFOLD_OFFSET_MODE_EVEN = 1,
  MOD_SOLIDIFY_NONMANIFOLD_OFFSET_MODE_CONSTRAINTS = 2,
};

/** #SolidifyModifierData.nonmanifold_boundary_mode */
enum {
  MOD_SOLIDIFY_NONMANIFOLD_BOUNDARY_MODE_NONE = 0,
  MOD_SOLIDIFY_NONMANIFOLD_BOUNDARY_MODE_ROUND = 1,
  MOD_SOLIDIFY_NONMANIFOLD_BOUNDARY_MODE_FLAT = 2,
};

typedef struct ScrewModifierData {
  ModifierData modifier;

  struct Object *ob_axis;
  unsigned int steps;
  unsigned int render_steps;
  unsigned int iter;
  float screw_ofs;
  float angle;
  float merge_dist;
  short flag;
  char axis;
  char _pad[5];
  void *_pad1;
} ScrewModifierData;

enum {
  MOD_SCREW_NORMAL_FLIP = (1 << 0),
  MOD_SCREW_NORMAL_CALC = (1 << 1),
  MOD_SCREW_OBJECT_OFFSET = (1 << 2),
  /*  MOD_SCREW_OBJECT_ANGLE   = (1 << 4), */
  MOD_SCREW_SMOOTH_SHADING = (1 << 5),
  MOD_SCREW_UV_STRETCH_U = (1 << 6),
  MOD_SCREW_UV_STRETCH_V = (1 << 7),
  MOD_SCREW_MERGE = (1 << 8),
};

typedef struct OceanModifierData {
  ModifierData modifier;

  struct Ocean *ocean;
  struct OceanCache *oceancache;

  /** Render resolution. */
  int resolution;
  /** Viewport resolution for the non-render case. */
  int viewport_resolution;

  int spatial_size;

  float wind_velocity;

  float damp;
  float smallest_wave;
  float depth;

  float wave_alignment;
  float wave_direction;
  float wave_scale;

  float chop_amount;
  float foam_coverage;
  float time;

  /* Spectrum being used. */
  int spectrum;

  /* Common JONSWAP parameters. */
  /**
   * This is the distance from a lee shore, called the fetch, or the distance
   * over which the wind blows with constant velocity.
   */
  float fetch_jonswap;
  float sharpen_peak_jonswap;

  int bakestart;
  int bakeend;

  /** FILE_MAX. */
  char cachepath[1024];
  /** MAX_CUSTOMDATA_LAYER_NAME. */
  char foamlayername[64];
  char spraylayername[64];
  char cached;
  char geometry_mode;

  char flag;
  char _pad2;

  short repeat_x;
  short repeat_y;

  int seed;

  float size;

  float foam_fade;

  char _pad[4];
} OceanModifierData;

enum {
  MOD_OCEAN_GEOM_GENERATE = 0,
  MOD_OCEAN_GEOM_DISPLACE = 1,
  MOD_OCEAN_GEOM_SIM_ONLY = 2,
};

enum {
  MOD_OCEAN_SPECTRUM_PHILLIPS = 0,
  MOD_OCEAN_SPECTRUM_PIERSON_MOSKOWITZ = 1,
  MOD_OCEAN_SPECTRUM_JONSWAP = 2,
  MOD_OCEAN_SPECTRUM_TEXEL_MARSEN_ARSLOE = 3,
};

enum {
  MOD_OCEAN_GENERATE_FOAM = (1 << 0),
  MOD_OCEAN_GENERATE_NORMALS = (1 << 1),
  MOD_OCEAN_GENERATE_SPRAY = (1 << 2),
  MOD_OCEAN_INVERT_SPRAY = (1 << 3),
};

typedef struct WarpModifierData {
  ModifierData modifier;
  /* keep in sync with MappingInfoModifierData */
  struct Tex *texture;
  struct Object *map_object;
  char map_bone[64];
  /** MAX_CUSTOMDATA_LAYER_NAME. */
  char uvlayer_name[64];
  int uvlayer_tmp;
  int texmapping;
  /* end MappingInfoModifierData */

  struct Object *object_from;
  struct Object *object_to;
  /** Optional name of bone target, MAX_ID_NAME-2. */
  char bone_from[64];
  /** Optional name of bone target, MAX_ID_NAME-2. */
  char bone_to[64];

  struct CurveMapping *curfalloff;
  /** Optional vertexgroup name, MAX_VGROUP_NAME. */
  char defgrp_name[64];
  float strength;
  float falloff_radius;
  char flag;
  char falloff_type;
  char _pad[6];
  void *_pad1;
} WarpModifierData;

/* WarpModifierData->flag */
enum {
  MOD_WARP_VOLUME_PRESERVE = (1 << 0),
  MOD_WARP_INVERT_VGROUP = (1 << 1),
};

typedef enum {
  eWarp_Falloff_None = 0,
  eWarp_Falloff_Curve = 1,
  eWarp_Falloff_Sharp = 2,     /* PROP_SHARP */
  eWarp_Falloff_Smooth = 3,    /* PROP_SMOOTH */
  eWarp_Falloff_Root = 4,      /* PROP_ROOT */
  eWarp_Falloff_Linear = 5,    /* PROP_LIN */
  eWarp_Falloff_Const = 6,     /* PROP_CONST */
  eWarp_Falloff_Sphere = 7,    /* PROP_SPHERE */
  eWarp_Falloff_InvSquare = 8, /* PROP_INVSQUARE */
  /* PROP_RANDOM not used */
} WarpModifierFalloff;

typedef struct WeightVGEditModifierData {
  ModifierData modifier;

  /** Name of vertex group to edit. MAX_VGROUP_NAME. */
  char defgrp_name[64];

  /** Using MOD_WVG_EDIT_* flags. */
  short edit_flags;
  /** Using MOD_WVG_MAPPING_* defines. */
  short falloff_type;
  /** Weight for vertices not in vgroup. */
  float default_weight;

  /* Mapping stuff. */
  /** The custom mapping curve. */
  struct CurveMapping *cmap_curve;

  /* The add/remove vertices weight thresholds. */
  float add_threshold, rem_threshold;

  /* Masking options. */
  /** The global "influence", if no vgroup nor tex is used as mask. */
  float mask_constant;
  /** Name of mask vertex group from which to get weight factors. MAX_VGROUP_NAME. */
  char mask_defgrp_name[64];

  /* Texture masking. */
  /** Which channel to use as weightf. */
  int mask_tex_use_channel;
  /** The texture. */
  struct Tex *mask_texture;
  /** Name of the map object. */
  struct Object *mask_tex_map_obj;
  /** Name of the map bone. */
  char mask_tex_map_bone[64];
  /** How to map the texture (using MOD_DISP_MAP_* enums). */
  int mask_tex_mapping;
  /** Name of the UV map. MAX_CUSTOMDATA_LAYER_NAME. */
  char mask_tex_uvlayer_name[64];

  /* Padding... */
  char _pad0[4];
  void *_pad1;
} WeightVGEditModifierData;

/* WeightVGEdit flags. */
enum {
  MOD_WVG_EDIT_WEIGHTS_NORMALIZE = (1 << 0),
  MOD_WVG_INVERT_FALLOFF = (1 << 1),
  MOD_WVG_EDIT_INVERT_VGROUP_MASK = (1 << 2),
  /** Add vertices with higher weight than threshold to vgroup. */
  MOD_WVG_EDIT_ADD2VG = (1 << 3),
  /** Remove vertices with lower weight than threshold from vgroup. */
  MOD_WVG_EDIT_REMFVG = (1 << 4),
};

typedef struct WeightVGMixModifierData {
  ModifierData modifier;

  /** Name of vertex group to modify/weight. MAX_VGROUP_NAME. */
  char defgrp_name_a[64];
  /** Name of other vertex group to mix in. MAX_VGROUP_NAME. */
  char defgrp_name_b[64];
  /** Default weight value for first vgroup. */
  float default_weight_a;
  /** Default weight value to mix in. */
  float default_weight_b;
  /** How second vgroups weights affect first ones. */
  char mix_mode;
  /** What vertices to affect. */
  char mix_set;

  char _pad0[6];

  /* Masking options. */
  /** The global "influence", if no vgroup nor tex is used as mask. */
  float mask_constant;
  /** Name of mask vertex group from which to get weight factors. MAX_VGROUP_NAME. */
  char mask_defgrp_name[64];

  /* Texture masking. */
  /** Which channel to use as weightf. */
  int mask_tex_use_channel;
  /** The texture. */
  struct Tex *mask_texture;
  /** Name of the map object. */
  struct Object *mask_tex_map_obj;
  /** Name of the map bone. */
  char mask_tex_map_bone[64];
  /** How to map the texture. */
  int mask_tex_mapping;
  /** Name of the UV map. MAX_CUSTOMDATA_LAYER_NAME. */
  char mask_tex_uvlayer_name[64];

  char flag;

  /* Padding... */
  char _pad1[3];
} WeightVGMixModifierData;

/* How second vgroup's weights affect first ones. */
enum {
  /** Second weights replace weights. */
  MOD_WVG_MIX_SET = 1,
  /** Second weights are added to weights. */
  MOD_WVG_MIX_ADD = 2,
  /** Second weights are subtracted from weights. */
  MOD_WVG_MIX_SUB = 3,
  /** Second weights are multiplied with weights. */
  MOD_WVG_MIX_MUL = 4,
  /** Second weights divide weights. */
  MOD_WVG_MIX_DIV = 5,
  /** Difference between second weights and weights. */
  MOD_WVG_MIX_DIF = 6,
  /** Average of both weights. */
  MOD_WVG_MIX_AVG = 7,
};

/* What vertices to affect. */
enum {
  /** Affect all vertices. */
  MOD_WVG_SET_ALL = 1,
  /** Affect only vertices in first vgroup. */
  MOD_WVG_SET_A = 2,
  /** Affect only vertices in second vgroup. */
  MOD_WVG_SET_B = 3,
  /** Affect only vertices in one vgroup or the other. */
  MOD_WVG_SET_OR = 4,
  /** Affect only vertices in both vgroups. */
  MOD_WVG_SET_AND = 5,
};

/* WeightVGMix->flag */
enum {
  MOD_WVG_MIX_INVERT_VGROUP_MASK = (1 << 0),
  MOD_WVG_MIX_WEIGHTS_NORMALIZE = (1 << 1),
  MOD_WVG_MIX_INVERT_VGROUP_A = (1 << 2),
  MOD_WVG_MIX_INVERT_VGROUP_B = (1 << 3),
};

typedef struct WeightVGProximityModifierData {
  ModifierData modifier;

  /** Name of vertex group to modify/weight. MAX_VGROUP_NAME. */
  char defgrp_name[64];

  /* Mapping stuff. */
  /** The custom mapping curve. */
  struct CurveMapping *cmap_curve;

  /* Proximity modes. */
  int proximity_mode;
  int proximity_flags;

  /* Target object from which to calculate vertices distances. */
  struct Object *proximity_ob_target;

  /* Masking options. */
  /** The global "influence", if no vgroup nor tex is used as mask. */
  float mask_constant;
  /** Name of mask vertex group from which to get weight factors. MAX_VGROUP_NAME. */
  char mask_defgrp_name[64];

  /* Texture masking. */
  /** Which channel to use as weightf. */
  int mask_tex_use_channel;
  /** The texture. */
  struct Tex *mask_texture;
  /** Name of the map object. */
  struct Object *mask_tex_map_obj;
  /** Name of the map bone. */
  char mask_tex_map_bone[64];
  /** How to map the texture. */
  int mask_tex_mapping;
  /** Name of the UV Map. MAX_CUSTOMDATA_LAYER_NAME. */
  char mask_tex_uvlayer_name[64];

  /** Distances mapping to 0.0/1.0 weights. */
  float min_dist, max_dist;

  /* Put here to avoid breaking existing struct... */
  /** Using MOD_WVG_MAPPING_* enums. */
  short falloff_type;

  /* Padding... */
  char _pad0[2];
} WeightVGProximityModifierData;

/* Modes of proximity weighting. */
enum {
  MOD_WVG_PROXIMITY_OBJECT = 1,   /* source vertex to other location */
  MOD_WVG_PROXIMITY_GEOMETRY = 2, /* source vertex to other geometry */
};

/* Flags options for proximity weighting. */
enum {
  /* Use nearest vertices of target obj, in MOD_WVG_PROXIMITY_GEOMETRY mode. */
  MOD_WVG_PROXIMITY_GEOM_VERTS = (1 << 0),
  /* Use nearest edges of target obj, in MOD_WVG_PROXIMITY_GEOMETRY mode. */
  MOD_WVG_PROXIMITY_GEOM_EDGES = (1 << 1),
  /* Use nearest faces of target obj, in MOD_WVG_PROXIMITY_GEOMETRY mode. */
  MOD_WVG_PROXIMITY_GEOM_FACES = (1 << 2),
  MOD_WVG_PROXIMITY_INVERT_VGROUP_MASK = (1 << 3),
  MOD_WVG_PROXIMITY_INVERT_FALLOFF = (1 << 4),
  MOD_WVG_PROXIMITY_WEIGHTS_NORMALIZE = (1 << 3),
};

/* Defines common to all WeightVG modifiers. */
/* Mapping modes. */
enum {
  MOD_WVG_MAPPING_NONE = 0,
  MOD_WVG_MAPPING_CURVE = 1,
  MOD_WVG_MAPPING_SHARP = 2,  /* PROP_SHARP */
  MOD_WVG_MAPPING_SMOOTH = 3, /* PROP_SMOOTH */
  MOD_WVG_MAPPING_ROOT = 4,   /* PROP_ROOT */
  /* PROP_LIN not used (same as NONE, here...). */
  /* PROP_CONST not used. */
  MOD_WVG_MAPPING_SPHERE = 7, /* PROP_SPHERE */
  MOD_WVG_MAPPING_RANDOM = 8, /* PROP_RANDOM */
  MOD_WVG_MAPPING_STEP = 9,   /* Median Step. */
};

/* Tex channel to be used as mask. */
enum {
  MOD_WVG_MASK_TEX_USE_INT = 1,
  MOD_WVG_MASK_TEX_USE_RED = 2,
  MOD_WVG_MASK_TEX_USE_GREEN = 3,
  MOD_WVG_MASK_TEX_USE_BLUE = 4,
  MOD_WVG_MASK_TEX_USE_HUE = 5,
  MOD_WVG_MASK_TEX_USE_SAT = 6,
  MOD_WVG_MASK_TEX_USE_VAL = 7,
  MOD_WVG_MASK_TEX_USE_ALPHA = 8,
};

typedef struct DynamicPaintModifierData {
  ModifierData modifier;

  struct DynamicPaintCanvasSettings *canvas;
  struct DynamicPaintBrushSettings *brush;
  /** UI display: canvas / brush. */
  int type;
  char _pad[4];
} DynamicPaintModifierData;

/* Dynamic paint modifier flags */
enum {
  MOD_DYNAMICPAINT_TYPE_CANVAS = (1 << 0),
  MOD_DYNAMICPAINT_TYPE_BRUSH = (1 << 1),
};

/* Remesh modifier */
typedef enum eRemeshModifierFlags {
  MOD_REMESH_FLOOD_FILL = (1 << 0),
  MOD_REMESH_SMOOTH_SHADING = (1 << 1),
} RemeshModifierFlags;

typedef enum eRemeshModifierMode {
  /* blocky */
  MOD_REMESH_CENTROID = 0,
  /* smooth */
  MOD_REMESH_MASS_POINT = 1,
  /* keeps sharp edges */
  MOD_REMESH_SHARP_FEATURES = 2,
  /* Voxel remesh */
  MOD_REMESH_VOXEL = 3,
} eRemeshModifierMode;

typedef struct RemeshModifierData {
  ModifierData modifier;

  /** Flood-fill option, controls how small components can be before they are removed. */
  float threshold;

  /* ratio between size of model and grid */
  float scale;

  float hermite_num;

  /* octree depth */
  char depth;
  char flag;
  char mode;
  char _pad;

  /* OpenVDB Voxel remesh properties. */
  float voxel_size;
  float adaptivity;
} RemeshModifierData;

/* Skin modifier */
typedef struct SkinModifierData {
  ModifierData modifier;

  float branch_smoothing;

  char flag;

  char symmetry_axes;

  char _pad[2];
} SkinModifierData;

/* SkinModifierData.symmetry_axes */
enum {
  MOD_SKIN_SYMM_X = (1 << 0),
  MOD_SKIN_SYMM_Y = (1 << 1),
  MOD_SKIN_SYMM_Z = (1 << 2),
};

/* SkinModifierData.flag */
enum {
  MOD_SKIN_SMOOTH_SHADING = 1,
};

/* Triangulate modifier */
typedef struct TriangulateModifierData {
  ModifierData modifier;

  int flag;
  int quad_method;
  int ngon_method;
  int min_vertices;
} TriangulateModifierData;

/* TriangulateModifierData.flag */
enum {
#ifdef DNA_DEPRECATED_ALLOW
  MOD_TRIANGULATE_BEAUTY = (1 << 0), /* deprecated */
#endif
  MOD_TRIANGULATE_KEEP_CUSTOMLOOP_NORMALS = 1 << 1,
};

/* Triangulate methods - NGons */
enum {
  MOD_TRIANGULATE_NGON_BEAUTY = 0,
  MOD_TRIANGULATE_NGON_EARCLIP = 1,
};

/* Triangulate methods - Quads */
enum {
  MOD_TRIANGULATE_QUAD_BEAUTY = 0,
  MOD_TRIANGULATE_QUAD_FIXED = 1,
  MOD_TRIANGULATE_QUAD_ALTERNATE = 2,
  MOD_TRIANGULATE_QUAD_SHORTEDGE = 3,
};

typedef struct LaplacianSmoothModifierData {
  ModifierData modifier;

  float lambda, lambda_border;
  char _pad1[4];
  /** MAX_VGROUP_NAME. */
  char defgrp_name[64];
  short flag, repeat;
} LaplacianSmoothModifierData;

/* Smooth modifier flags */
enum {
  MOD_LAPLACIANSMOOTH_X = (1 << 1),
  MOD_LAPLACIANSMOOTH_Y = (1 << 2),
  MOD_LAPLACIANSMOOTH_Z = (1 << 3),
  MOD_LAPLACIANSMOOTH_PRESERVE_VOLUME = (1 << 4),
  MOD_LAPLACIANSMOOTH_NORMALIZED = (1 << 5),
  MOD_LAPLACIANSMOOTH_INVERT_VGROUP = (1 << 6),
};

typedef struct CorrectiveSmoothDeltaCache {
  /* delta's between the original positions and the smoothed positions */
  float (*deltas)[3];
  unsigned int totverts;

  /* Value of settings when creating the cache.
   * These are used to check if the cache should be recomputed. */
  float lambda, scale;
  short repeat, flag;
  char smooth_type, rest_source;
  char _pad[6];
} CorrectiveSmoothDeltaCache;

typedef struct CorrectiveSmoothModifierData {
  ModifierData modifier;

  /* positions set during 'bind' operator
   * use for MOD_CORRECTIVESMOOTH_RESTSOURCE_BIND */
  float (*bind_coords)[3];

  /* NOTE: -1 is used to bind. */
  unsigned int bind_coords_num;

  float lambda, scale;
  short repeat, flag;
  char smooth_type, rest_source;
  char _pad[6];

  /** MAX_VGROUP_NAME. */
  char defgrp_name[64];

  /* runtime-only cache */
  CorrectiveSmoothDeltaCache delta_cache;
} CorrectiveSmoothModifierData;

enum {
  MOD_CORRECTIVESMOOTH_SMOOTH_SIMPLE = 0,
  MOD_CORRECTIVESMOOTH_SMOOTH_LENGTH_WEIGHT = 1,
};

enum {
  MOD_CORRECTIVESMOOTH_RESTSOURCE_ORCO = 0,
  MOD_CORRECTIVESMOOTH_RESTSOURCE_BIND = 1,
};

/* Corrective Smooth modifier flags */
enum {
  MOD_CORRECTIVESMOOTH_INVERT_VGROUP = (1 << 0),
  MOD_CORRECTIVESMOOTH_ONLY_SMOOTH = (1 << 1),
  MOD_CORRECTIVESMOOTH_PIN_BOUNDARY = (1 << 2),
};

typedef struct UVWarpModifierData {
  ModifierData modifier;

  char axis_u, axis_v;
  short flag;
  /** Used for rotate/scale. */
  float center[2];

  float offset[2];
  float scale[2];
  float rotation;

  /** Source. */
  struct Object *object_src;
  /** Optional name of bone target, MAX_ID_NAME-2. */
  char bone_src[64];
  /** Target. */
  struct Object *object_dst;
  /** Optional name of bone target, MAX_ID_NAME-2. */
  char bone_dst[64];

  /** Optional vertexgroup name, MAX_VGROUP_NAME. */
  char vgroup_name[64];
  /** MAX_CUSTOMDATA_LAYER_NAME. */
  char uvlayer_name[64];
} UVWarpModifierData;

/* UVWarp modifier flags */
enum {
  MOD_UVWARP_INVERT_VGROUP = 1 << 0,
};

/* cache modifier */
typedef struct MeshCacheModifierData {
  ModifierData modifier;

  char flag;
  /** File format. */
  char type;
  char time_mode;
  char play_mode;

  /* axis conversion */
  char forward_axis;
  char up_axis;
  char flip_axis;

  char interp;

  float factor;
  char deform_mode;
  char _pad[7];

  /* play_mode == MOD_MESHCACHE_PLAY_CFEA */
  float frame_start;
  float frame_scale;

  /* play_mode == MOD_MESHCACHE_PLAY_EVAL */
  /* we could use one float for all these but their purpose is very different */
  float eval_frame;
  float eval_time;
  float eval_factor;

  /** FILE_MAX. */
  char filepath[1024];
} MeshCacheModifierData;

enum {
  MOD_MESHCACHE_TYPE_MDD = 1,
  MOD_MESHCACHE_TYPE_PC2 = 2,
};

enum {
  MOD_MESHCACHE_DEFORM_OVERWRITE = 0,
  MOD_MESHCACHE_DEFORM_INTEGRATE = 1,
};

enum {
  MOD_MESHCACHE_INTERP_NONE = 0,
  MOD_MESHCACHE_INTERP_LINEAR = 1,
  /*  MOD_MESHCACHE_INTERP_CARDINAL  = 2, */
};

enum {
  MOD_MESHCACHE_TIME_FRAME = 0,
  MOD_MESHCACHE_TIME_SECONDS = 1,
  MOD_MESHCACHE_TIME_FACTOR = 2,
};

enum {
  MOD_MESHCACHE_PLAY_CFEA = 0,
  MOD_MESHCACHE_PLAY_EVAL = 1,
};

typedef struct LaplacianDeformModifierData {
  ModifierData modifier;
  /** MAX_VGROUP_NAME. */
  char anchor_grp_name[64];
  int total_verts, repeat;
  float *vertexco;
  /** Runtime only. */
  void *cache_system;
  short flag;
  char _pad[6];

} LaplacianDeformModifierData;

/* Laplacian Deform modifier flags */
enum {
  MOD_LAPLACIANDEFORM_BIND = 1 << 0,
  MOD_LAPLACIANDEFORM_INVERT_VGROUP = 1 << 1,
};

/* many of these options match 'solidify' */
typedef struct WireframeModifierData {
  ModifierData modifier;
  /** MAX_VGROUP_NAME. */
  char defgrp_name[64];
  float offset;
  float offset_fac;
  float offset_fac_vg;
  float crease_weight;
  short flag, mat_ofs;
  char _pad[4];
} WireframeModifierData;

enum {
  MOD_WIREFRAME_INVERT_VGROUP = (1 << 0),
  MOD_WIREFRAME_REPLACE = (1 << 1),
  MOD_WIREFRAME_BOUNDARY = (1 << 2),
  MOD_WIREFRAME_OFS_EVEN = (1 << 3),
  MOD_WIREFRAME_OFS_RELATIVE = (1 << 4),
  MOD_WIREFRAME_CREASE = (1 << 5),
};

typedef struct WeldModifierData {
  ModifierData modifier;

  /* The limit below which to merge vertices. */
  float merge_dist;
  /* Name of vertex group to use to mask, MAX_VGROUP_NAME. */
  char defgrp_name[64];

  char mode;
  char flag;
  char _pad[2];
} WeldModifierData;

/* WeldModifierData->flag */
enum {
  MOD_WELD_INVERT_VGROUP = (1 << 0),
  MOD_WELD_LOOSE_EDGES = (1 << 1),
};

/* #WeldModifierData.mode */
enum {
  MOD_WELD_MODE_ALL = 0,
  MOD_WELD_MODE_CONNECTED = 1,
};

typedef struct DataTransferModifierData {
  ModifierData modifier;

  struct Object *ob_source;

  /** See DT_TYPE_ enum in ED_object.h. */
  int data_types;

  /* See MREMAP_MODE_ enum in BKE_mesh_mapping.h */
  int vmap_mode;
  int emap_mode;
  int lmap_mode;
  int pmap_mode;

  float map_max_distance;
  float map_ray_radius;
  float islands_precision;

  char _pad1[4];

  /** DT_MULTILAYER_INDEX_MAX; See DT_FROMLAYERS_ enum in ED_object.h. */
  int layers_select_src[4];
  /** DT_MULTILAYER_INDEX_MAX; See DT_TOLAYERS_ enum in ED_object.h. */
  int layers_select_dst[4];

  /** See CDT_MIX_ enum in BKE_customdata.h. */
  int mix_mode;
  float mix_factor;
  /** MAX_VGROUP_NAME. */
  char defgrp_name[64];

  int flags;
  void *_pad2;
} DataTransferModifierData;

/* DataTransferModifierData.flags */
enum {
  MOD_DATATRANSFER_OBSRC_TRANSFORM = 1 << 0,
  MOD_DATATRANSFER_MAP_MAXDIST = 1 << 1,
  MOD_DATATRANSFER_INVERT_VGROUP = 1 << 2,

  /* Only for UI really. */
  MOD_DATATRANSFER_USE_VERT = 1 << 28,
  MOD_DATATRANSFER_USE_EDGE = 1 << 29,
  MOD_DATATRANSFER_USE_LOOP = 1 << 30,
  MOD_DATATRANSFER_USE_POLY = 1u << 31,
};

/* Set Split Normals modifier */
typedef struct NormalEditModifierData {
  ModifierData modifier;
  /** MAX_VGROUP_NAME. */
  char defgrp_name[64];
  /** Source of normals, or center of ellipsoid. */
  struct Object *target;
  short mode;
  short flag;
  short mix_mode;
  char _pad[2];
  float mix_factor;
  float mix_limit;
  float offset[3];
  char _pad0[4];
  void *_pad1;
} NormalEditModifierData;

/* NormalEditModifierData.mode */
enum {
  MOD_NORMALEDIT_MODE_RADIAL = 0,
  MOD_NORMALEDIT_MODE_DIRECTIONAL = 1,
};

/* NormalEditModifierData.flags */
enum {
  MOD_NORMALEDIT_INVERT_VGROUP = (1 << 0),
  MOD_NORMALEDIT_USE_DIRECTION_PARALLEL = (1 << 1),
  MOD_NORMALEDIT_NO_POLYNORS_FIX = (1 << 2),
};

/* NormalEditModifierData.mix_mode */
enum {
  MOD_NORMALEDIT_MIX_COPY = 0,
  MOD_NORMALEDIT_MIX_ADD = 1,
  MOD_NORMALEDIT_MIX_SUB = 2,
  MOD_NORMALEDIT_MIX_MUL = 3,
};

typedef struct MeshCacheVertexVelocity {
  float vel[3];
} MeshCacheVertexVelocity;

typedef struct MeshSeqCacheModifierData {
  ModifierData modifier;

  struct CacheFile *cache_file;
  /** 1024 = FILE_MAX. */
  char object_path[1024];

  char read_flag;
  char _pad[3];

  float velocity_scale;

  /* Runtime. */
  struct CacheReader *reader;
  char reader_object_path[1024];

  /* Vertex velocities read from the cache. The velocities are not automatically read during
   * modifier execution, and therefore have to manually be read when needed. This is only used
   * through the RNA for now. */
  struct MeshCacheVertexVelocity *vertex_velocities;

  /* The number of vertices of the Alembic mesh, set when the modifier is executed. */
  int num_vertices;

  /* Time (in frames or seconds) between two velocity samples. Automatically computed to
   * scale the velocity vectors at render time for generating proper motion blur data. */
  float velocity_delta;

  /* Caches the scene time (in seconds) used to lookup data in the Alembic archive when the
   * modifier was last executed. Used to access Alembic samples through the RNA. */
  float last_lookup_time;

<<<<<<< HEAD
  /* Factors the radius for curves and points. */
  float radius_scale;
=======
  int _pad1;
  void *_pad2;
>>>>>>> f8dd0080
} MeshSeqCacheModifierData;

/* MeshSeqCacheModifierData.read_flag */
enum {
  MOD_MESHSEQ_READ_VERT = (1 << 0),
  MOD_MESHSEQ_READ_POLY = (1 << 1),
  MOD_MESHSEQ_READ_UV = (1 << 2),
  MOD_MESHSEQ_READ_COLOR = (1 << 3),

  /* Allow interpolation of mesh vertex positions. There is a heuristic to avoid interpolation when
   * the mesh topology changes, but this heuristic sometimes fails. In these cases, users can
   * disable interpolation with this flag. */
  MOD_MESHSEQ_INTERPOLATE_VERTICES = (1 << 4),
};

typedef struct SDefBind {
  unsigned int *vert_inds;
  unsigned int numverts;
  int mode;
  float *vert_weights;
  float normal_dist;
  float influence;
} SDefBind;

typedef struct SDefVert {
  SDefBind *binds;
  unsigned int numbinds;
  unsigned int vertex_idx;
} SDefVert;

typedef struct SurfaceDeformModifierData {
  ModifierData modifier;

  struct Depsgraph *depsgraph;
  /** Bind target object. */
  struct Object *target;
  /** Vertex bind data. */
  SDefVert *verts;
  float falloff;
  unsigned int num_mesh_verts, num_bind_verts, numpoly;
  int flags;
  float mat[4][4];
  float strength;
  char defgrp_name[64];
  void *_pad1;
} SurfaceDeformModifierData;

/* Surface Deform modifier flags */
enum {
  /* This indicates "do bind on next modifier evaluation" as well as "is bound". */
  MOD_SDEF_BIND = (1 << 0),
  MOD_SDEF_INVERT_VGROUP = (1 << 1),
  /* Only store bind data for nonzero vgroup weights at the time of bind. */
  MOD_SDEF_SPARSE_BIND = (1 << 2),
};

/* Surface Deform vertex bind modes */
enum {
  MOD_SDEF_MODE_LOOPTRI = 0,
  MOD_SDEF_MODE_NGON = 1,
  MOD_SDEF_MODE_CENTROID = 2,
};

typedef struct WeightedNormalModifierData {
  ModifierData modifier;

  /** MAX_VGROUP_NAME. */
  char defgrp_name[64];
  char mode, flag;
  short weight;
  float thresh;
} WeightedNormalModifierData;

/* Name/id of the generic PROP_INT cdlayer storing face weights. */
#define MOD_WEIGHTEDNORMALS_FACEWEIGHT_CDLAYER_ID "__mod_weightednormals_faceweight"

/* WeightedNormalModifierData.mode */
enum {
  MOD_WEIGHTEDNORMAL_MODE_FACE = 0,
  MOD_WEIGHTEDNORMAL_MODE_ANGLE = 1,
  MOD_WEIGHTEDNORMAL_MODE_FACE_ANGLE = 2,
};

/* WeightedNormalModifierData.flag */
enum {
  MOD_WEIGHTEDNORMAL_KEEP_SHARP = (1 << 0),
  MOD_WEIGHTEDNORMAL_INVERT_VGROUP = (1 << 1),
  MOD_WEIGHTEDNORMAL_FACE_INFLUENCE = (1 << 2),
};

#define MOD_MESHSEQ_READ_ALL \
  (MOD_MESHSEQ_READ_VERT | MOD_MESHSEQ_READ_POLY | MOD_MESHSEQ_READ_UV | MOD_MESHSEQ_READ_COLOR)

typedef struct NodesModifierSettings {
  /* This stores data that is passed into the node group. */
  struct IDProperty *properties;
} NodesModifierSettings;

typedef struct NodesModifierData {
  ModifierData modifier;
  struct bNodeTree *node_group;
  struct NodesModifierSettings settings;

  /* Contains logged information from the last evaluation. This can be used to help the user to
   * debug a node tree. */
  void *runtime_eval_log;
  void *_pad1;
} NodesModifierData;

typedef struct MeshToVolumeModifierData {
  ModifierData modifier;

  /** This is the object that is supposed to be converted to a volume. */
  struct Object *object;

  /** MeshToVolumeModifierResolutionMode */
  int resolution_mode;
  /** Size of a voxel in object space. */
  float voxel_size;
  /** The desired amount of voxels along one axis. The actual amount of voxels might be slightly
   * different. */
  int voxel_amount;

  /** If true, every cell in the enclosed volume gets a density. Otherwise, the interior_band_width
   * is used. */
  char fill_volume;
  char _pad1[3];

  /** Band widths are in object space. */
  float interior_band_width;
  float exterior_band_width;

  float density;
  char _pad2[4];
  void *_pad3;
} MeshToVolumeModifierData;

/* MeshToVolumeModifierData->resolution_mode */
typedef enum MeshToVolumeModifierResolutionMode {
  MESH_TO_VOLUME_RESOLUTION_MODE_VOXEL_AMOUNT = 0,
  MESH_TO_VOLUME_RESOLUTION_MODE_VOXEL_SIZE = 1,
} MeshToVolumeModifierResolutionMode;

typedef struct VolumeDisplaceModifierData {
  ModifierData modifier;

  struct Tex *texture;
  struct Object *texture_map_object;
  int texture_map_mode;

  float strength;
  float texture_mid_level[3];
  float texture_sample_radius;
} VolumeDisplaceModifierData;

/* VolumeDisplaceModifierData->texture_map_mode */
enum {
  MOD_VOLUME_DISPLACE_MAP_LOCAL = 0,
  MOD_VOLUME_DISPLACE_MAP_GLOBAL = 1,
  MOD_VOLUME_DISPLACE_MAP_OBJECT = 2,
};

typedef struct VolumeToMeshModifierData {
  ModifierData modifier;

  /** This is the volume object that is supposed to be converted to a mesh. */
  struct Object *object;

  float threshold;
  float adaptivity;

  /** VolumeToMeshFlag */
  uint32_t flag;

  /** VolumeToMeshResolutionMode */
  int resolution_mode;
  float voxel_size;
  int voxel_amount;

  /** MAX_NAME */
  char grid_name[64];
  void *_pad1;
} VolumeToMeshModifierData;

/** VolumeToMeshModifierData->resolution_mode */
typedef enum VolumeToMeshResolutionMode {
  VOLUME_TO_MESH_RESOLUTION_MODE_GRID = 0,
  VOLUME_TO_MESH_RESOLUTION_MODE_VOXEL_AMOUNT = 1,
  VOLUME_TO_MESH_RESOLUTION_MODE_VOXEL_SIZE = 2,
} VolumeToMeshResolutionMode;

/** VolumeToMeshModifierData->flag */
typedef enum VolumeToMeshFlag {
  VOLUME_TO_MESH_USE_SMOOTH_SHADE = 1 << 0,
} VolumeToMeshFlag;

#ifdef __cplusplus
}
#endif<|MERGE_RESOLUTION|>--- conflicted
+++ resolved
@@ -2173,13 +2173,10 @@
    * modifier was last executed. Used to access Alembic samples through the RNA. */
   float last_lookup_time;
 
-<<<<<<< HEAD
   /* Factors the radius for curves and points. */
   float radius_scale;
-=======
-  int _pad1;
+
   void *_pad2;
->>>>>>> f8dd0080
 } MeshSeqCacheModifierData;
 
 /* MeshSeqCacheModifierData.read_flag */
