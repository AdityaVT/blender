--- conflicted
+++ resolved
@@ -419,7 +419,6 @@
   char mask_tool;
   /** Active grease pencil tool. */
   char gpencil_tool;
-<<<<<<< HEAD
   /** Active grease pencil vertex tool. */
   char gpencil_vertex_tool;
   /** Active grease pencil sculpt tool. */
@@ -427,9 +426,6 @@
   /** Active grease pencil weight tool. */
   char gpencil_weight_tool;
   char _pad1_[6];
-=======
-  char _pad1[5];
->>>>>>> 6fa4581d
 
   float autosmooth_factor;
 
