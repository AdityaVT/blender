/*
 * This program is free software; you can redistribute it and/or
 * modify it under the terms of the GNU General Public License
 * as published by the Free Software Foundation; either version 2
 * of the License, or (at your option) any later version.
 *
 * This program is distributed in the hope that it will be useful,
 * but WITHOUT ANY WARRANTY; without even the implied warranty of
 * MERCHANTABILITY or FITNESS FOR A PARTICULAR PURPOSE.  See the
 * GNU General Public License for more details.
 *
 * You should have received a copy of the GNU General Public License
 * along with this program; if not, write to the Free Software Foundation,
 * Inc., 51 Franklin Street, Fifth Floor, Boston, MA 02110-1301, USA.
 */

#pragma once

/** \file
 * \ingroup bmesh
 */

#include "bmesh_class.h"

struct BMAllocTemplate;
struct BMLoopNorEditDataArray;
struct MLoopNorSpaceArray;
struct BMPartialUpdate;

void BM_mesh_elem_toolflags_ensure(BMesh *bm);
void BM_mesh_elem_toolflags_clear(BMesh *bm);

struct BMeshCreateParams {
  uint use_toolflags : 1;
};

BMesh *BM_mesh_create(const struct BMAllocTemplate *allocsize,
                      const struct BMeshCreateParams *params);

void BM_mesh_free(BMesh *bm);
void BM_mesh_data_free(BMesh *bm);
void BM_mesh_clear(BMesh *bm);

<<<<<<< HEAD
void BM_mesh_normals_update(BMesh *bm);
void BM_mesh_normals_update_with_partial(BMesh *bm, const struct BMPartialUpdate *bmpinfo);

void BM_verts_calc_normal_vcos(BMesh *bm,
                               const float (*fnos)[3],
                               const float (*vcos)[3],
                               float (*vnos)[3]);
void BM_loops_calc_normal_vcos(BMesh *bm,
                               const float (*vcos)[3],
                               const float (*vnos)[3],
                               const float (*fnos)[3],
                               const bool use_split_normals,
                               const float split_angle,
                               float (*r_lnos)[3],
                               struct MLoopNorSpaceArray *r_lnors_spacearr,
                               short (*clnors_data)[2],
                               const int cd_loop_clnors_offset,
                               const bool do_rebuild);

bool BM_loop_check_cyclic_smooth_fan(BMLoop *l_curr);
void BM_lnorspacearr_store(BMesh *bm, float (*r_lnors)[3]);
void BM_lnorspace_invalidate(BMesh *bm, const bool do_invalidate_all);
void BM_lnorspace_rebuild(BMesh *bm, bool preserve_clnor);
void BM_lnorspace_update(BMesh *bm);
void BM_normals_loops_edges_tag(BMesh *bm, const bool do_edges);
#ifndef NDEBUG
void BM_lnorspace_err(BMesh *bm);
#endif

/* Loop Generics */
struct BMLoopNorEditDataArray *BM_loop_normal_editdata_array_init(BMesh *bm,
                                                                  const bool do_all_loops_of_vert);
void BM_loop_normal_editdata_array_free(struct BMLoopNorEditDataArray *lnors_ed_arr);

bool BM_custom_loop_normals_to_vector_layer(struct BMesh *bm);
void BM_custom_loop_normals_from_vector_layer(struct BMesh *bm, bool add_sharp_edges);

void BM_edges_sharp_from_angle_set(BMesh *bm, const float split_angle);

=======
>>>>>>> 08b0de45
void bmesh_edit_begin(BMesh *bm, const BMOpTypeFlag type_flag);
void bmesh_edit_end(BMesh *bm, const BMOpTypeFlag type_flag);

void BM_mesh_elem_index_ensure_ex(BMesh *bm, const char htype, int elem_offset[4]);
void BM_mesh_elem_index_ensure(BMesh *bm, const char htype);
void BM_mesh_elem_index_validate(
    BMesh *bm, const char *location, const char *func, const char *msg_a, const char *msg_b);

void BM_mesh_toolflags_set(BMesh *bm, bool use_toolflags);

#ifndef NDEBUG
bool BM_mesh_elem_table_check(BMesh *bm);
#endif

void BM_mesh_elem_table_ensure(BMesh *bm, const char htype);
void BM_mesh_elem_table_init(BMesh *bm, const char htype);
void BM_mesh_elem_table_free(BMesh *bm, const char htype);

BLI_INLINE BMVert *BM_vert_at_index(BMesh *bm, const int index)
{
  BLI_assert((index >= 0) && (index < bm->totvert));
  BLI_assert((bm->elem_table_dirty & BM_VERT) == 0);
  return bm->vtable[index];
}
BLI_INLINE BMEdge *BM_edge_at_index(BMesh *bm, const int index)
{
  BLI_assert((index >= 0) && (index < bm->totedge));
  BLI_assert((bm->elem_table_dirty & BM_EDGE) == 0);
  return bm->etable[index];
}
BLI_INLINE BMFace *BM_face_at_index(BMesh *bm, const int index)
{
  BLI_assert((index >= 0) && (index < bm->totface));
  BLI_assert((bm->elem_table_dirty & BM_FACE) == 0);
  return bm->ftable[index];
}

BMVert *BM_vert_at_index_find(BMesh *bm, const int index);
BMEdge *BM_edge_at_index_find(BMesh *bm, const int index);
BMFace *BM_face_at_index_find(BMesh *bm, const int index);
BMLoop *BM_loop_at_index_find(BMesh *bm, const int index);

BMVert *BM_vert_at_index_find_or_table(BMesh *bm, const int index);
BMEdge *BM_edge_at_index_find_or_table(BMesh *bm, const int index);
BMFace *BM_face_at_index_find_or_table(BMesh *bm, const int index);

// XXX

int BM_mesh_elem_count(BMesh *bm, const char htype);

void BM_mesh_remap(BMesh *bm, const uint *vert_idx, const uint *edge_idx, const uint *face_idx);

void BM_mesh_rebuild(BMesh *bm,
                     const struct BMeshCreateParams *params,
                     struct BLI_mempool *vpool,
                     struct BLI_mempool *epool,
                     struct BLI_mempool *lpool,
                     struct BLI_mempool *fpool);

typedef struct BMAllocTemplate {
  int totvert, totedge, totloop, totface;
} BMAllocTemplate;

extern const BMAllocTemplate bm_mesh_allocsize_default;
extern const BMAllocTemplate bm_mesh_chunksize_default;

#define BMALLOC_TEMPLATE_FROM_BM(bm) \
  { \
    (CHECK_TYPE_INLINE(bm, BMesh *), (bm)->totvert), (bm)->totedge, (bm)->totloop, (bm)->totface \
  }

#define _VA_BMALLOC_TEMPLATE_FROM_ME_1(me) \
  { \
    (CHECK_TYPE_INLINE(me, Mesh *), (me)->totvert), (me)->totedge, (me)->totloop, (me)->totpoly, \
  }
#define _VA_BMALLOC_TEMPLATE_FROM_ME_2(me_a, me_b) \
  { \
    (CHECK_TYPE_INLINE(me_a, Mesh *), \
     CHECK_TYPE_INLINE(me_b, Mesh *), \
     (me_a)->totvert + (me_b)->totvert), \
        (me_a)->totedge + (me_b)->totedge, (me_a)->totloop + (me_b)->totloop, \
        (me_a)->totpoly + (me_b)->totpoly, \
  }
#define BMALLOC_TEMPLATE_FROM_ME(...) \
  VA_NARGS_CALL_OVERLOAD(_VA_BMALLOC_TEMPLATE_FROM_ME_, __VA_ARGS__)

/* Vertex coords access. */
void BM_mesh_vert_coords_get(BMesh *bm, float (*vert_coords)[3]);
float (*BM_mesh_vert_coords_alloc(BMesh *bm, int *r_vert_len))[3];
void BM_mesh_vert_coords_apply(BMesh *bm, const float (*vert_coords)[3]);
void BM_mesh_vert_coords_apply_with_mat4(BMesh *bm,
                                         const float (*vert_coords)[3],
                                         const float mat[4][4]);<|MERGE_RESOLUTION|>--- conflicted
+++ resolved
@@ -41,48 +41,6 @@
 void BM_mesh_data_free(BMesh *bm);
 void BM_mesh_clear(BMesh *bm);
 
-<<<<<<< HEAD
-void BM_mesh_normals_update(BMesh *bm);
-void BM_mesh_normals_update_with_partial(BMesh *bm, const struct BMPartialUpdate *bmpinfo);
-
-void BM_verts_calc_normal_vcos(BMesh *bm,
-                               const float (*fnos)[3],
-                               const float (*vcos)[3],
-                               float (*vnos)[3]);
-void BM_loops_calc_normal_vcos(BMesh *bm,
-                               const float (*vcos)[3],
-                               const float (*vnos)[3],
-                               const float (*fnos)[3],
-                               const bool use_split_normals,
-                               const float split_angle,
-                               float (*r_lnos)[3],
-                               struct MLoopNorSpaceArray *r_lnors_spacearr,
-                               short (*clnors_data)[2],
-                               const int cd_loop_clnors_offset,
-                               const bool do_rebuild);
-
-bool BM_loop_check_cyclic_smooth_fan(BMLoop *l_curr);
-void BM_lnorspacearr_store(BMesh *bm, float (*r_lnors)[3]);
-void BM_lnorspace_invalidate(BMesh *bm, const bool do_invalidate_all);
-void BM_lnorspace_rebuild(BMesh *bm, bool preserve_clnor);
-void BM_lnorspace_update(BMesh *bm);
-void BM_normals_loops_edges_tag(BMesh *bm, const bool do_edges);
-#ifndef NDEBUG
-void BM_lnorspace_err(BMesh *bm);
-#endif
-
-/* Loop Generics */
-struct BMLoopNorEditDataArray *BM_loop_normal_editdata_array_init(BMesh *bm,
-                                                                  const bool do_all_loops_of_vert);
-void BM_loop_normal_editdata_array_free(struct BMLoopNorEditDataArray *lnors_ed_arr);
-
-bool BM_custom_loop_normals_to_vector_layer(struct BMesh *bm);
-void BM_custom_loop_normals_from_vector_layer(struct BMesh *bm, bool add_sharp_edges);
-
-void BM_edges_sharp_from_angle_set(BMesh *bm, const float split_angle);
-
-=======
->>>>>>> 08b0de45
 void bmesh_edit_begin(BMesh *bm, const BMOpTypeFlag type_flag);
 void bmesh_edit_end(BMesh *bm, const BMOpTypeFlag type_flag);
 
