/*
 * ***** BEGIN GPL LICENSE BLOCK *****
 *
 * This program is free software; you can redistribute it and/or
 * modify it under the terms of the GNU General Public License
 * as published by the Free Software Foundation; either version 2
 * of the License, or (at your option) any later version.
 *
 * This program is distributed in the hope that it will be useful,
 * but WITHOUT ANY WARRANTY; without even the implied warranty of
 * MERCHANTABILITY or FITNESS FOR A PARTICULAR PURPOSE.  See the
 * GNU General Public License for more details.
 *
 * You should have received a copy of the GNU General Public License
 * along with this program; if not, write to the Free Software Foundation,
 * Inc., 51 Franklin Street, Fifth Floor, Boston, MA 02110-1301, USA.
 *
 * Contributor(s): Lukas Toenne.
 *
 * ***** END GPL LICENSE BLOCK *****
 */

/** \file blender/bmesh/intern/bmesh_strands_conv.c
 *  \ingroup bmesh
 *
 * BM mesh conversion functions.
 */

#include "DNA_cache_library_types.h"
#include "DNA_meshdata_types.h"
#include "DNA_object_types.h"
#include "DNA_particle_types.h"
#include "DNA_key_types.h"
#include "DNA_strands_types.h"

#include "MEM_guardedalloc.h"

#include "BLI_listbase.h"
#include "BLI_math.h"

#include "BKE_cache_library.h"
#include "BKE_customdata.h"
#include "BKE_key.h"
#include "BKE_main.h"
#include "BKE_mesh_sample.h"
#include "BKE_strands.h"
#include "BKE_particle.h"

#include "bmesh.h"
#include "intern/bmesh_private.h" /* for element checking */

const char *CD_HAIR_SEGMENT_LENGTH = "HAIR_SEGMENT_LENGTH";
const char *CD_HAIR_MASS = "HAIR_MASS";
const char *CD_HAIR_WEIGHT = "HAIR_WEIGHT";
const char *CD_HAIR_ROOT_LOCATION = "HAIR_ROOT_LOCATION";

/* ------------------------------------------------------------------------- */

/**
 * Currently this is only used for Python scripts
 * which may fail to keep matching UV/TexFace layers.
 *
 * \note This should only perform any changes in exceptional cases,
 * if we need this to be faster we could inline #BM_data_layer_add and only
 * call #update_data_blocks once at the end.
 */
void BM_strands_cd_validate(BMesh *UNUSED(bm))
{
}

void BM_strands_cd_flag_ensure(BMesh *bm, const char cd_flag)
{
	const char cd_flag_all = BM_strands_cd_flag_from_bmesh(bm) | cd_flag;
	BM_strands_cd_flag_apply(bm, cd_flag_all);
}

void BM_strands_cd_flag_apply(BMesh *bm, const char UNUSED(cd_flag))
{
	/* CustomData_bmesh_init_pool() must run first */
	BLI_assert(bm->vdata.totlayer == 0 || bm->vdata.pool != NULL);
	BLI_assert(bm->edata.totlayer == 0 || bm->edata.pool != NULL);
	
	if (CustomData_get_named_layer_index(&bm->vdata, CD_PROP_FLT, CD_HAIR_MASS) < 0) {
		BM_data_layer_add_named(bm, &bm->vdata, CD_PROP_FLT, CD_HAIR_MASS);
	}
	if (CustomData_get_named_layer_index(&bm->vdata, CD_PROP_FLT, CD_HAIR_WEIGHT) < 0) {
		BM_data_layer_add_named(bm, &bm->vdata, CD_PROP_FLT, CD_HAIR_WEIGHT);
	}
	if (CustomData_get_named_layer_index(&bm->vdata, CD_MSURFACE_SAMPLE, CD_HAIR_ROOT_LOCATION) < 0) {
		BM_data_layer_add_named(bm, &bm->vdata, CD_MSURFACE_SAMPLE, CD_HAIR_ROOT_LOCATION);
	}
	if (CustomData_get_named_layer_index(&bm->vdata, CD_PROP_FLT, CD_HAIR_SEGMENT_LENGTH) < 0) {
		BM_data_layer_add_named(bm, &bm->vdata, CD_PROP_FLT, CD_HAIR_SEGMENT_LENGTH);
	}
}

char BM_strands_cd_flag_from_bmesh(BMesh *UNUSED(bm))
{
	char cd_flag = 0;
	return cd_flag;
}

/* ------------------------------------------------------------------------- */
/* CacheLibrary */

static KeyBlock *bm_set_shapekey_from_strands_key(BMesh *bm, Strands *strands, Key *key, int act_key_nr)
{
	int totvert = strands->totverts;
	KeyBlock *actkey, *block;
	int i, j;
	
	if (!key) {
		return NULL;
	}
	
	if (act_key_nr != 0)
		actkey = BLI_findlink(&key->block, act_key_nr - 1);
	else
		actkey = NULL;
	
	CustomData_add_layer(&bm->vdata, CD_SHAPE_KEYINDEX, CD_ASSIGN, NULL, 0);
	
	if (actkey && actkey->totelem == totvert) {
		bm->shapenr = act_key_nr;
	}
	
	for (i = 0, block = key->block.first; block; block = block->next, i++) {
		CustomData_add_layer_named(&bm->vdata, CD_SHAPEKEY,
		                           CD_ASSIGN, NULL, 0, block->name);
		
		j = CustomData_get_layer_index_n(&bm->vdata, CD_SHAPEKEY, i);
		bm->vdata.layers[j].uid = block->uid;
	}
	
	return actkey;
}

/* create vertex and edge data for BMesh based on strand data */
static void bm_make_strands(BMesh *bm, Strands *strands, Key *key, struct DerivedMesh *UNUSED(emitter_dm), float mat[4][4], float (*keyco)[3], int cd_shape_keyindex_offset)
{
	KeyBlock *block;
	StrandIterator it_strand;
	
	int vindex, eindex;
	BMVert *v = NULL, *v_prev;
	BMEdge *e;
	
	vindex = 0;
	eindex = 0;
	for (BKE_strand_iter_init(&it_strand, strands); BKE_strand_iter_valid(&it_strand); BKE_strand_iter_next(&it_strand)) {
		StrandVertexIterator it_vert;
		
		for (BKE_strand_vertex_iter_init(&it_vert, &it_strand); BKE_strand_vertex_iter_valid(&it_vert); BKE_strand_vertex_iter_next(&it_vert)) {
			float co[3];
			
			copy_v3_v3(co, keyco ? keyco[vindex] : it_vert.vertex->co);
			/* transform to duplicator local space */
			mul_m4_v3(mat, co);
			
			v_prev = v;
			v = BM_vert_create(bm, co, NULL, BM_CREATE_SKIP_CD);
			BM_elem_index_set(v, vindex); /* set_ok */
			
			/* transfer flag */
//			v->head.hflag = BM_vert_flag_from_mflag(mvert->flag & ~SELECT);
			
			/* this is necessary for selection counts to work properly */
//			if (hkey->editflag & SELECT) {
//				BM_vert_select_set(bm, v, true);
//			}
			
//			normal_short_to_float_v3(v->no, mvert->no);
			
			/* Copy Custom Data */
//			CustomData_to_bmesh_block(&me->vdata, &bm->vdata, vindex, &v->head.data, true);
			CustomData_bmesh_set_default(&bm->vdata, &v->head.data);
			
//			BM_elem_float_data_named_set(&bm->vdata, v, CD_PROP_FLT, CD_HAIR_MASS, mass);
			BM_elem_float_data_named_set(&bm->vdata, v, CD_PROP_FLT, CD_HAIR_WEIGHT, it_vert.vertex->weight);
			
			/* root */
			BM_elem_meshsample_data_named_set(&bm->vdata, v, CD_MSURFACE_SAMPLE, CD_HAIR_ROOT_LOCATION, &it_strand.curve->msurf);
			
			/* set shapekey data */
			if (key) {
				int k;
				
				/* set shape key original index */
				if (cd_shape_keyindex_offset != -1)
					BM_ELEM_CD_SET_INT(v, cd_shape_keyindex_offset, vindex);
				
				for (block = key->block.first, k = 0; block; block = block->next, k++) {
					float *co = CustomData_bmesh_get_n(&bm->vdata, v->head.data, CD_SHAPEKEY, k);
					
					if (co) {
						mul_v3_m4v3(co, mat, ((float *)block->data) + 3 * vindex);
					}
				}
			}
			
			vindex += 1;
			
			if (it_vert.index > 0) {
				e = BM_edge_create(bm, v_prev, v, NULL, BM_CREATE_SKIP_CD);
				BM_elem_index_set(e, eindex); /* set_ok; one less edge than vertices for each particle */
				
				/* transfer flags */
//				e->head.hflag = BM_edge_flag_from_mflag(medge->flag & ~SELECT);
				
				/* this is necessary for selection counts to work properly */
//				if (medge->flag & SELECT) {
//					BM_edge_select_set(bm, e, true);
//				}
				
				/* Copy Custom Data */
//				CustomData_to_bmesh_block(&me->edata, &bm->edata, eindex, &e->head.data, true);
				CustomData_bmesh_set_default(&bm->edata, &e->head.data);
				
				eindex += 1;
			}
		}
		
	}
	
	bm->elem_index_dirty &= ~(BM_VERT | BM_EDGE); /* added in order, clear dirty flag */
}

/**
 * \brief ParticleSystem -> BMesh
 */
void BM_strands_bm_from_strands(BMesh *bm, Strands *strands, float mat[4][4], Key *key, struct DerivedMesh *emitter_dm,
                            const bool set_key, int act_key_nr)
{
	KeyBlock *actkey;
	float (*keyco)[3] = NULL;
	int totvert, totedge;
	
	int cd_shape_keyindex_offset;
	
	/* free custom data */
	/* this isnt needed in most cases but do just incase */
	CustomData_free(&bm->vdata, bm->totvert);
	CustomData_free(&bm->edata, bm->totedge);
	CustomData_free(&bm->ldata, bm->totloop);
	CustomData_free(&bm->pdata, bm->totface);
	
	totvert = strands->totverts;
	totedge = strands->totverts - strands->totcurves;
	
	if (!strands || !totvert || !totedge) {
		if (strands) { /*no verts? still copy customdata layout*/
			CustomData_bmesh_init_pool(&bm->vdata, totvert, BM_VERT);
			CustomData_bmesh_init_pool(&bm->edata, totedge, BM_EDGE);
			CustomData_bmesh_init_pool(&bm->ldata, 0, BM_LOOP);
			CustomData_bmesh_init_pool(&bm->pdata, 0, BM_FACE);
		}
		return; /* sanity check */
	}

	actkey = bm_set_shapekey_from_strands_key(bm, strands, key, act_key_nr);
	if (actkey)
		keyco = actkey->data;

	CustomData_bmesh_init_pool(&bm->vdata, totvert, BM_VERT);
	CustomData_bmesh_init_pool(&bm->edata, totedge, BM_EDGE);

	BM_strands_cd_flag_apply(bm, 0);

	cd_shape_keyindex_offset = key ? CustomData_get_offset(&bm->vdata, CD_SHAPE_KEYINDEX) : -1;

	bm_make_strands(bm, strands, key, emitter_dm, mat, set_key ? keyco : NULL, cd_shape_keyindex_offset);

#if 0 /* TODO */
	if (me->mselect && me->totselect != 0) {

		BMVert **vert_array = MEM_mallocN(sizeof(BMVert *) * bm->totvert, "VSelConv");
		BMEdge **edge_array = MEM_mallocN(sizeof(BMEdge *) * bm->totedge, "ESelConv");
		BMFace **face_array = MEM_mallocN(sizeof(BMFace *) * bm->totface, "FSelConv");
		MSelect *msel;

#pragma omp parallel sections if (bm->totvert + bm->totedge + bm->totface >= BM_OMP_LIMIT)
		{
#pragma omp section
			{ BM_iter_as_array(bm, BM_VERTS_OF_MESH, NULL, (void **)vert_array, bm->totvert); }
#pragma omp section
			{ BM_iter_as_array(bm, BM_EDGES_OF_MESH, NULL, (void **)edge_array, bm->totedge); }
#pragma omp section
			{ BM_iter_as_array(bm, BM_FACES_OF_MESH, NULL, (void **)face_array, bm->totface); }
		}

		for (i = 0, msel = me->mselect; i < me->totselect; i++, msel++) {
			switch (msel->type) {
				case ME_VSEL:
					BM_select_history_store(bm, (BMElem *)vert_array[msel->index]);
					break;
				case ME_ESEL:
					BM_select_history_store(bm, (BMElem *)edge_array[msel->index]);
					break;
				case ME_FSEL:
					BM_select_history_store(bm, (BMElem *)face_array[msel->index]);
					break;
			}
		}

		MEM_freeN(vert_array);
		MEM_freeN(edge_array);
		MEM_freeN(face_array);
	}
	else {
		me->totselect = 0;
		if (me->mselect) {
			MEM_freeN(me->mselect);
			me->mselect = NULL;
		}
	}
#endif
}

/* ------------------------------------------------------------------------- */

#if 0
/**
 * \brief BMesh -> Mesh
 */
static BMVert **bm_to_mesh_vertex_map(BMesh *bm, int ototvert)
{
	const int cd_shape_keyindex_offset = CustomData_get_offset(&bm->vdata, CD_SHAPE_KEYINDEX);
	BMVert **vertMap = NULL;
	BMVert *eve;
	int i = 0;
	BMIter iter;

	/* caller needs to ensure this */
	BLI_assert(ototvert > 0);

	vertMap = MEM_callocN(sizeof(*vertMap) * ototvert, "vertMap");
	if (cd_shape_keyindex_offset != -1) {
		BM_ITER_MESH_INDEX (eve, &iter, bm, BM_VERTS_OF_MESH, i) {
			const int keyi = BM_ELEM_CD_GET_INT(eve, cd_shape_keyindex_offset);
			if ((keyi != ORIGINDEX_NONE) && (keyi < ototvert)) {
				vertMap[keyi] = eve;
			}
		}
	}
	else {
		BM_ITER_MESH_INDEX (eve, &iter, bm, BM_VERTS_OF_MESH, i) {
			if (i < ototvert) {
				vertMap[i] = eve;
			}
			else {
				break;
			}
		}
	}

	return vertMap;
}

BLI_INLINE void bmesh_quick_edgedraw_flag(MEdge *med, BMEdge *e)
{
	/* this is a cheap way to set the edge draw, its not precise and will
	 * pick the first 2 faces an edge uses.
	 * The dot comparison is a little arbitrary, but set so that a 5 subd
	 * IcoSphere won't vanish but subd 6 will (as with pre-bmesh blender) */


	if ( /* (med->flag & ME_EDGEDRAW) && */ /* assume to be true */
	     (e->l && (e->l != e->l->radial_next)) &&
	     (dot_v3v3(e->l->f->no, e->l->radial_next->f->no) > 0.9995f))
	{
		med->flag &= ~ME_EDGEDRAW;
	}
	else {
		med->flag |= ME_EDGEDRAW;
	}
}
#endif

static void bm_strands_make_strand(BMesh *bm, BMVert *root, Strands *UNUSED(strands), float imat[4][4], Key *UNUSED(key),
                                   struct DerivedMesh *emitter_dm, struct BVHTreeFromMesh *UNUSED(emitter_bvhtree),
                                   StrandIterator *it_strand)
{
	int numverts = BM_strands_keys_count(root);
	
	BMVert *v;
	BMIter iter;
	StrandVertexIterator it_vert;
	
	it_strand->curve->numverts = numverts;
	/* init root matrix, fully constructed below for non-degenerate strands */
	unit_m3(it_strand->curve->root_matrix);
	
	BKE_strand_vertex_iter_init(&it_vert, it_strand);
	BM_ITER_STRANDS_ELEM(v, &iter, root, BM_VERTS_OF_STRAND) {
		BLI_assert(BKE_strand_vertex_iter_valid(&it_vert));
		
		/* root */
		if (it_vert.index == 0) {
			float loc[3], nor[3], tang[3];
			BM_elem_meshsample_data_named_get(&bm->vdata, v, CD_MSURFACE_SAMPLE, CD_HAIR_ROOT_LOCATION, &it_strand->curve->msurf);
			BKE_mesh_sample_eval(emitter_dm, &it_strand->curve->msurf, loc, nor, tang);
			
			/* construct root matrix */
			copy_v3_v3(it_strand->curve->root_matrix[2], nor);
			copy_v3_v3(it_strand->curve->root_matrix[0], tang);
			cross_v3_v3v3(it_strand->curve->root_matrix[1], it_strand->curve->root_matrix[2], it_strand->curve->root_matrix[0]);
			
			/* transform from edit space (duplicator local space) back to the original object space */
			mul_mat3_m4_v3(imat, it_strand->curve->root_matrix[0]);
			mul_mat3_m4_v3(imat, it_strand->curve->root_matrix[1]);
			mul_mat3_m4_v3(imat, it_strand->curve->root_matrix[2]);
		}
		
		/* transform from edit space (duplicator local space) back to the original object space */
		mul_v3_m4v3(it_vert.vertex->co, imat, v->co);
		it_vert.vertex->time = numverts > 0 ? (float)it_vert.index / (float)(numverts - 1) : 0.0f;
		
		if (it_vert.index == 0) {
			/* weight 1.0 is used for pinning hair roots in particles */
			it_vert.vertex->weight = 1.0f;
		}
		else {
			it_vert.vertex->weight = BM_elem_float_data_named_get(&bm->vdata, v, CD_PROP_FLT, CD_HAIR_WEIGHT);
		}
		
		BKE_strand_vertex_iter_next(&it_vert);
		
		BM_CHECK_ELEMENT(v);
	}
}

/**
 * returns customdata shapekey index from a keyblock or -1
 * \note could split this out into a more generic function */
static int bm_shape_layer_index_from_kb(BMesh *bm, KeyBlock *currkey)
{
	int i;
	int j = 0;

	for (i = 0; i < bm->vdata.totlayer; i++) {
		if (bm->vdata.layers[i].type == CD_SHAPEKEY) {
			if (currkey->uid == bm->vdata.layers[i].uid) {
				return j;
			}
			j++;
		}
	}
	return -1;
}

/* go through and find any shapekey customdata layers
 * that might not have corresponding KeyBlocks, and add them if
 * necessary */
static void bm_strands_add_missing_shapekeys(BMesh *bm, Key *key)
{
	KeyBlock *currkey;
	int i;
	
	for (i = 0; i < bm->vdata.totlayer; i++) {
		const CustomDataLayer *layer = &bm->vdata.layers[i];
		if (layer->type != CD_SHAPEKEY)
			continue;
		
		for (currkey = key->block.first; currkey; currkey = currkey->next) {
			if (currkey->uid == layer->uid)
				break;
		}
		
		if (!currkey) {
			currkey = BKE_keyblock_add(key, layer->name);
			currkey->uid = layer->uid;
		}
	}
}

/* returns offset of the edit against the active shape, so other shapes can compensate accordingly to avoid deformation */
static void bm_strands_get_basiskey_offset(BMesh *bm, Strands *strands, Key *key, int cd_shape_keyindex_offset, float (**r_offset)[3])
{
	*r_offset = NULL;
	
	/* only need offsets for relative shape keys */
	if (key->type == KEY_RELATIVE) {
		
		KeyBlock *actkey = BLI_findlink(&key->block, bm->shapenr - 1);
		/* unlikely, but the active key may not be valid if the bmesh and the mesh are out of sync */
		if (!actkey)
			return;
		
		/* only if active key is a base */
		if (BKE_keyblock_is_basis(key, bm->shapenr - 1) && cd_shape_keyindex_offset >= 0) {
			float (*fp)[3] = actkey->data;
			float (*ofs)[3] = MEM_callocN(sizeof(float) * 3 * bm->totvert,  "currkey->data");
			BMIter iter;
			BMVert *eve;
			StrandsVertex *svert;
			int i;
			
			svert = strands->verts;
			BM_ITER_MESH_INDEX (eve, &iter, bm, BM_VERTS_OF_MESH, i) {
				const int keyi = BM_ELEM_CD_GET_INT(eve, cd_shape_keyindex_offset);
				
				if (keyi != ORIGINDEX_NONE) {
					sub_v3_v3v3(ofs[i], svert->co, fp[keyi]);
				}
				else {
					/* if there are new vertices in the mesh, we can't propagate the offset
					 * because it will only work for the existing vertices and not the new
					 * ones, creating a mess when doing e.g. subdivide + translate */
					MEM_freeN(ofs);
					ofs = NULL;
					break;
				}
				
				svert++;
			}
			
			*r_offset = ofs;
		}
	}
}

static float *bm_strands_apply_keyblock(BMesh *bm, Strands *strands, StrandsVertex *oldverts, float imat[4][4], Key *key, int cd_shape_keyindex_offset,
                                        KeyBlock *kb, KeyBlock *actkb, float (*oldkey)[3], float (*offset)[3])
{
	const bool apply_offset = (offset && (kb != actkb) && (bm->shapenr - 1 == kb->relative));
	const int shape_layer_index = bm_shape_layer_index_from_kb(bm, kb);
	const int cd_shape_offset = CustomData_get_n_offset(&bm->vdata, CD_SHAPEKEY, shape_layer_index);
	
	float *newkey, *fp;
	BMIter iter;
	BMVert *eve;
	StrandsVertex *svert;
	int keyi;
	float (*ofs_pt)[3] = offset;
	
	fp = newkey = MEM_callocN(key->elemsize * bm->totvert,  "currkey->data");
	
	svert = strands->verts;
	BM_ITER_MESH (eve, &iter, bm, BM_VERTS_OF_MESH) {
		
		if (kb == actkb) {
			copy_v3_v3(fp, eve->co);
			
			if (actkb != key->refkey) { /* important see bug [#30771] */
				if (cd_shape_keyindex_offset != -1) {
					if (oldverts) {
						keyi = BM_ELEM_CD_GET_INT(eve, cd_shape_keyindex_offset);
						if (keyi != ORIGINDEX_NONE && keyi < kb->totelem) { /* valid old vertex */
							copy_v3_v3(svert->co, oldverts[keyi].co);
						}
					}
				}
			}
		}
		else if (shape_layer_index != -1) {
			/* in most cases this runs */
			copy_v3_v3(fp, BM_ELEM_CD_GET_VOID_P(eve, cd_shape_offset));
		}
		else if ((oldkey != NULL) &&
		         (cd_shape_keyindex_offset != -1) &&
		         ((keyi = BM_ELEM_CD_GET_INT(eve, cd_shape_keyindex_offset)) != ORIGINDEX_NONE) &&
		         (keyi < kb->totelem))
		{
			/* old method of reconstructing keys via vertice's original key indices,
			 * currently used if the new method above fails (which is theoretically
			 * possible in certain cases of undo) */
			copy_v3_v3(fp, oldkey[keyi]);
		}
		else {
			/* fail! fill in with dummy value */
			copy_v3_v3(fp, svert->co);
		}
		
		/* propagate edited basis offsets to other shapes */
		if (apply_offset) {
			add_v3_v3(fp, *ofs_pt++);
		}
		
		/* transform from edit space (duplicator local space) back to the original object space */
		mul_m4_v3(imat, fp);
		
		fp += 3;
		svert++;
	}
	
	return newkey;
}

static void bm_strands_apply_shapekeys(BMesh *bm, Strands *strands, StrandsVertex *oldverts, float imat[4][4], Key *key)
{
	const int cd_shape_keyindex_offset = CustomData_get_offset(&bm->vdata, CD_SHAPE_KEYINDEX);
	KeyBlock *actkb = BLI_findlink(&key->block, bm->shapenr - 1);
	KeyBlock *kb;
	float (*offset)[3] = NULL;

	bm_strands_add_missing_shapekeys(bm, key);

	if (oldverts)
		bm_strands_get_basiskey_offset(bm, strands, key, cd_shape_keyindex_offset, &offset);
	
	for (kb = key->block.first; kb; kb = kb->next) {
		float *newkey;
		
		newkey = bm_strands_apply_keyblock(bm, strands, oldverts, imat, key, cd_shape_keyindex_offset, kb, actkb, kb->data, offset);
		
		kb->totelem = bm->totvert;
		if (kb->data) {
			MEM_freeN(kb->data);
		}
		kb->data = newkey;
	}
	
	if (offset)
		MEM_freeN(offset);
}

Strands *BM_strands_bm_to_strands(BMesh *bm, Strands *strands, float mat[4][4], Key *key, struct DerivedMesh *emitter_dm, struct BVHTreeFromMesh *emitter_bvhtree)
{
	Strands *oldstrands;
	int ntotcurves;
	float imat[4][4];
	
	BMVert *root;
	BMIter iter;
	StrandIterator it_strand;
	
	ntotcurves = BM_strands_count(bm);
	
	/* lets save the old strands just in case we are actually working on
	 * a key ... we now do processing of the keys at the end */
	oldstrands = strands;
	
	invert_m4_m4(imat, mat);
	
	strands = BKE_strands_new(ntotcurves, bm->totvert);
	
//	strands->cd_flag = BM_strands_cd_flag_from_bmesh(bm);
	
	BKE_strand_iter_init(&it_strand, strands);
	BM_ITER_STRANDS(root, &iter, bm, BM_STRANDS_OF_MESH) {
		BLI_assert(BKE_strand_iter_valid(&it_strand));
		
		bm_strands_make_strand(bm, root, strands, imat, key, emitter_dm, emitter_bvhtree, &it_strand);
		
		BKE_strand_iter_next(&it_strand);
	}
	bm->elem_index_dirty &= ~BM_VERT;
	
	BKE_strands_ensure_normals(strands);


#if 0 // TODO
	{
		BMEditSelection *selected;
		me->totselect = BLI_listbase_count(&(bm->selected));

		if (me->mselect) MEM_freeN(me->mselect);

		me->mselect = MEM_callocN(sizeof(MSelect) * me->totselect, "Mesh selection history");


		for (i = 0, selected = bm->selected.first; selected; i++, selected = selected->next) {
			if (selected->htype == BM_VERT) {
				me->mselect[i].type = ME_VSEL;

			}
			else if (selected->htype == BM_EDGE) {
				me->mselect[i].type = ME_ESEL;

			}
			else if (selected->htype == BM_FACE) {
				me->mselect[i].type = ME_FSEL;
			}

			me->mselect[i].index = BM_elem_index_get(selected->ele);
		}
	}
#endif

	if (key) {
		bm_strands_apply_shapekeys(bm, strands, oldstrands ? oldstrands->verts : NULL, imat, key);
	}

	if (oldstrands) {
		BKE_strands_free(oldstrands);
	}
	
	return strands;
}

/* ------------------------------------------------------------------------- */
/* ParticleSystem */

int BM_strands_count_psys_keys(ParticleSystem *psys)
{
	ParticleData *pa;
	int p;
	int totkeys = 0;
	
	for (p = 0, pa = psys->particles; p < psys->totpart; ++p, ++pa)
		totkeys += pa->totkey;
	
	return totkeys;
}

#if 0
static KeyBlock *bm_set_shapekey_from_psys(BMesh *bm, ParticleSystem *psys, int totvert, int act_key_nr)
{
	KeyBlock *actkey, *block;
	int i, j;
	
	if (!psys->key) {
		return NULL;
	}
	
	if (act_key_nr != 0)
		actkey = BLI_findlink(&psys->key->block, act_key_nr - 1);
	else
		actkey = NULL;
	
	CustomData_add_layer(&bm->vdata, CD_SHAPE_KEYINDEX, CD_ASSIGN, NULL, 0);
	
	/* check if we need to generate unique ids for the shapekeys.
		 * this also exists in the file reading code, but is here for
		 * a sanity check */
	if (!psys->key->uidgen) {
		fprintf(stderr,
		        "%s had to generate shape key uid's in a situation we shouldn't need to! "
		        "(bmesh internal error)\n",
		        __func__);
		
		psys->key->uidgen = 1;
		for (block = psys->key->block.first; block; block = block->next) {
			block->uid = psys->key->uidgen++;
		}
	}
	
	if (actkey && actkey->totelem == totvert) {
		bm->shapenr = act_key_nr;
	}
	
	for (i = 0, block = psys->key->block.first; block; block = block->next, i++) {
		CustomData_add_layer_named(&bm->vdata, CD_SHAPEKEY,
		                           CD_ASSIGN, NULL, 0, block->name);
		
		j = CustomData_get_layer_index_n(&bm->vdata, CD_SHAPEKEY, i);
		bm->vdata.layers[j].uid = block->uid;
	}
	
	return actkey;
}
#endif

/* create vertex and edge data for BMesh based on particle hair keys */
static void bm_make_particles(BMesh *bm, Object *ob, ParticleSystem *psys, struct DerivedMesh *emitter_dm, float (*keyco)[3], int cd_shape_keyindex_offset)
{
//	KeyBlock *block;
	ParticleData *pa;
	HairKey *hkey;
	int p, k;
	
	int vindex, eindex;
	BMVert *v = NULL, *v_prev;
	BMEdge *e;
	
	float hairmat[4][4];
	
	/* XXX currently all particles and keys have the same mass, this may change */
	float mass = psys->part->mass;
	
	vindex = 0;
	eindex = 0;
	for (p = 0, pa = psys->particles; p < psys->totpart; ++p, ++pa) {
		
		/* hair keys are in a local "hair space", but edit data should be in object space */
		psys_mat_hair_to_object(ob, emitter_dm, psys->part->from, pa, hairmat);
		
		for (k = 0, hkey = pa->hair; k < pa->totkey; ++k, ++hkey) {
			float co[3];
			
			copy_v3_v3(co, keyco ? keyco[vindex] : hkey->co);
			mul_m4_v3(hairmat, co);
			
			v_prev = v;
			v = BM_vert_create(bm, co, NULL, BM_CREATE_SKIP_CD);
			BM_elem_index_set(v, vindex); /* set_ok */
			
			/* transfer flag */
//			v->head.hflag = BM_vert_flag_from_mflag(mvert->flag & ~SELECT);
			
			/* this is necessary for selection counts to work properly */
//			if (hkey->editflag & SELECT) {
//				BM_vert_select_set(bm, v, true);
//			}
			
//			normal_short_to_float_v3(v->no, mvert->no);
			
			/* Copy Custom Data */
//			CustomData_to_bmesh_block(&me->vdata, &bm->vdata, vindex, &v->head.data, true);
			CustomData_bmesh_set_default(&bm->vdata, &v->head.data);
			
			BM_elem_float_data_named_set(&bm->vdata, v, CD_PROP_FLT, CD_HAIR_MASS, mass);
			BM_elem_float_data_named_set(&bm->vdata, v, CD_PROP_FLT, CD_HAIR_WEIGHT, hkey->weight);
			
			/* root */
			if (k == 0) {
				MSurfaceSample root_loc;
				if (BKE_mesh_sample_from_particle(&root_loc, psys, emitter_dm, pa)) {
					BM_elem_meshsample_data_named_set(&bm->vdata, v, CD_MSURFACE_SAMPLE, CD_HAIR_ROOT_LOCATION, &root_loc);
				}
			}
			
#if 0
			/* set shapekey data */
			if (psys->key) {
				/* set shape key original index */
				if (cd_shape_keyindex_offset != -1) BM_ELEM_CD_SET_INT(v, cd_shape_keyindex_offset, vindex);
				
				for (block = psys->key->block.first, j = 0; block; block = block->next, j++) {
					float *co = CustomData_bmesh_get_n(&bm->vdata, v->head.data, CD_SHAPEKEY, j);
					
					if (co) {
						copy_v3_v3(co, ((float *)block->data) + 3 * vindex);
					}
				}
			}
#else
			(void)cd_shape_keyindex_offset;
#endif
			
			vindex += 1;
			
			if (k > 0) {
				e = BM_edge_create(bm, v_prev, v, NULL, BM_CREATE_SKIP_CD);
				BM_elem_index_set(e, eindex); /* set_ok; one less edge than vertices for each particle */
				
				/* transfer flags */
//				e->head.hflag = BM_edge_flag_from_mflag(medge->flag & ~SELECT);
				
				/* this is necessary for selection counts to work properly */
//				if (medge->flag & SELECT) {
//					BM_edge_select_set(bm, e, true);
//				}
				
				/* Copy Custom Data */
//				CustomData_to_bmesh_block(&me->edata, &bm->edata, eindex, &e->head.data, true);
				CustomData_bmesh_set_default(&bm->edata, &e->head.data);
				
				eindex += 1;
			}
			
		} /* hair keys */
	
	} /* particles */
	
	bm->elem_index_dirty &= ~(BM_VERT | BM_EDGE); /* added in order, clear dirty flag */
}

/**
 * \brief ParticleSystem -> BMesh
 */
void BM_strands_bm_from_psys(BMesh *bm, Object *ob, ParticleSystem *psys, struct DerivedMesh *emitter_dm,
                             const bool set_key, int act_key_nr)
{
	// KeyBlock *actkey;
	float (*keyco)[3] = NULL;
	int totvert, totedge;
	
	int cd_shape_keyindex_offset;
	
	/* free custom data */
	/* this isnt needed in most cases but do just incase */
	CustomData_free(&bm->vdata, bm->totvert);
	CustomData_free(&bm->edata, bm->totedge);
	CustomData_free(&bm->ldata, bm->totloop);
	CustomData_free(&bm->pdata, bm->totface);
	
	totvert = BM_strands_count_psys_keys(psys);
	totedge = totvert - psys->totpart;
	
	if (!psys || !totvert || !totedge) {
		if (psys) { /*no verts? still copy customdata layout*/
			CustomData_bmesh_init_pool(&bm->vdata, totvert, BM_VERT);
			CustomData_bmesh_init_pool(&bm->edata, totedge, BM_EDGE);
			CustomData_bmesh_init_pool(&bm->ldata, 0, BM_LOOP);
			CustomData_bmesh_init_pool(&bm->pdata, 0, BM_FACE);
		}
		return; /* sanity check */
	}

#if 0
	actkey = bm_set_shapekey_from_psys(bm, psys, totvert, act_key_nr);
	if (actkey)
		keyco = actkey->data;
#else
	(void)act_key_nr;
#endif

	CustomData_bmesh_init_pool(&bm->vdata, totvert, BM_VERT);
	CustomData_bmesh_init_pool(&bm->edata, totedge, BM_EDGE);

	BM_strands_cd_flag_apply(bm, /*psys->cd_flag*/0);

	cd_shape_keyindex_offset = /*psys->key ? CustomData_get_offset(&bm->vdata, CD_SHAPE_KEYINDEX) :*/ -1;

	bm_make_particles(bm, ob, psys, emitter_dm, set_key ? keyco : NULL, cd_shape_keyindex_offset);


#if 0 /* TODO */
	if (me->mselect && me->totselect != 0) {

		BMVert **vert_array = MEM_mallocN(sizeof(BMVert *) * bm->totvert, "VSelConv");
		BMEdge **edge_array = MEM_mallocN(sizeof(BMEdge *) * bm->totedge, "ESelConv");
		BMFace **face_array = MEM_mallocN(sizeof(BMFace *) * bm->totface, "FSelConv");
		MSelect *msel;

#pragma omp parallel sections if (bm->totvert + bm->totedge + bm->totface >= BM_OMP_LIMIT)
		{
#pragma omp section
			{ BM_iter_as_array(bm, BM_VERTS_OF_MESH, NULL, (void **)vert_array, bm->totvert); }
#pragma omp section
			{ BM_iter_as_array(bm, BM_EDGES_OF_MESH, NULL, (void **)edge_array, bm->totedge); }
#pragma omp section
			{ BM_iter_as_array(bm, BM_FACES_OF_MESH, NULL, (void **)face_array, bm->totface); }
		}

		for (i = 0, msel = me->mselect; i < me->totselect; i++, msel++) {
			switch (msel->type) {
				case ME_VSEL:
					BM_select_history_store(bm, (BMElem *)vert_array[msel->index]);
					break;
				case ME_ESEL:
					BM_select_history_store(bm, (BMElem *)edge_array[msel->index]);
					break;
				case ME_FSEL:
					BM_select_history_store(bm, (BMElem *)face_array[msel->index]);
					break;
			}
		}

		MEM_freeN(vert_array);
		MEM_freeN(edge_array);
		MEM_freeN(face_array);
	}
	else {
		me->totselect = 0;
		if (me->mselect) {
			MEM_freeN(me->mselect);
			me->mselect = NULL;
		}
	}
#endif
}

#if 0
/**
 * \brief BMesh -> Mesh
 */
static BMVert **bm_to_mesh_vertex_map(BMesh *bm, int ototvert)
{
	const int cd_shape_keyindex_offset = CustomData_get_offset(&bm->vdata, CD_SHAPE_KEYINDEX);
	BMVert **vertMap = NULL;
	BMVert *eve;
	int i = 0;
	BMIter iter;

	/* caller needs to ensure this */
	BLI_assert(ototvert > 0);

	vertMap = MEM_callocN(sizeof(*vertMap) * ototvert, "vertMap");
	if (cd_shape_keyindex_offset != -1) {
		BM_ITER_MESH_INDEX (eve, &iter, bm, BM_VERTS_OF_MESH, i) {
			const int keyi = BM_ELEM_CD_GET_INT(eve, cd_shape_keyindex_offset);
			if ((keyi != ORIGINDEX_NONE) && (keyi < ototvert)) {
				vertMap[keyi] = eve;
			}
		}
	}
	else {
		BM_ITER_MESH_INDEX (eve, &iter, bm, BM_VERTS_OF_MESH, i) {
			if (i < ototvert) {
				vertMap[i] = eve;
			}
			else {
				break;
			}
		}
	}

	return vertMap;
}

/**
 * returns customdata shapekey index from a keyblock or -1
 * \note could split this out into a more generic function */
static int bm_to_mesh_shape_layer_index_from_kb(BMesh *bm, KeyBlock *currkey)
{
	int i;
	int j = 0;

	for (i = 0; i < bm->vdata.totlayer; i++) {
		if (bm->vdata.layers[i].type == CD_SHAPEKEY) {
			if (currkey->uid == bm->vdata.layers[i].uid) {
				return j;
			}
			j++;
		}
	}
	return -1;
}

BLI_INLINE void bmesh_quick_edgedraw_flag(MEdge *med, BMEdge *e)
{
	/* this is a cheap way to set the edge draw, its not precise and will
	 * pick the first 2 faces an edge uses.
	 * The dot comparison is a little arbitrary, but set so that a 5 subd
	 * IcoSphere won't vanish but subd 6 will (as with pre-bmesh blender) */


	if ( /* (med->flag & ME_EDGEDRAW) && */ /* assume to be true */
	     (e->l && (e->l != e->l->radial_next)) &&
	     (dot_v3v3(e->l->f->no, e->l->radial_next->f->no) > 0.9995f))
	{
		med->flag &= ~ME_EDGEDRAW;
	}
	else {
		med->flag |= ME_EDGEDRAW;
	}
}
#endif

static void make_particle_hair(BMesh *bm, BMVert *root, Object *ob, ParticleSystem *psys, struct DerivedMesh *emitter_dm, struct BVHTreeFromMesh *emitter_bvhtree, struct ParticleData *pa)
{
	int totkey = BM_strands_keys_count(root);
	HairKey *hair;
	
	BMVert *v;
	BMIter iter;
	HairKey *hkey;
	int k;
	
	float inv_hairmat[4][4];
	
	pa->alive = PARS_ALIVE;
	pa->flag = 0;
	
	pa->time = 0.0f;
	pa->lifetime = 100.0f;
	pa->dietime = 100.0f;
	
	pa->size = psys->part->size;
	
	// TODO define other particle stuff ...
	
	hair = MEM_callocN(totkey * sizeof(HairKey), "hair keys");
	
	hkey = hair;
	k = 0;
	BM_ITER_STRANDS_ELEM(v, &iter, root, BM_VERTS_OF_STRAND) {
		/* root */
		if (k == 0) {
			MSurfaceSample root_loc;
			BM_elem_meshsample_data_named_get(&bm->vdata, v, CD_MSURFACE_SAMPLE, CD_HAIR_ROOT_LOCATION, &root_loc);
			if (!BKE_mesh_sample_to_particle(&root_loc, psys, emitter_dm, emitter_bvhtree, pa)) {
				pa->num = 0;
				pa->num_dmcache = DMCACHE_NOTFOUND;
				zero_v4(pa->fuv);
				pa->foffset = 0.0f;
			}
			
			/* edit data is in object space, hair keys must be converted back into "hair space" */
			psys_mat_hair_to_object(ob, emitter_dm, psys->part->from, pa, inv_hairmat);
			invert_m4(inv_hairmat);
		}
		
		mul_v3_m4v3(hkey->co, inv_hairmat, v->co);
		mul_v3_m4v3(hkey->world_co, ob->obmat, v->co);
		
		hkey->time = totkey > 0 ? (float)k / (float)(totkey - 1) : 0.0f;
		if (k == 0) {
			/* weight 1.0 is used for pinning hair roots in particles */
			hkey->weight = 1.0f;
		}
		else {
			hkey->weight = BM_elem_float_data_named_get(&bm->vdata, v, CD_PROP_FLT, CD_HAIR_WEIGHT);
		}
		
		++hkey;
		++k;
		
		BM_CHECK_ELEMENT(v);
	}
	
	if (pa->hair)
		MEM_freeN(pa->hair);
	
	pa->hair = hair;
	pa->totkey = totkey;
}

void BM_strands_bm_to_psys(BMesh *bm, Object *ob, ParticleSystem *psys, struct DerivedMesh *emitter_dm, struct BVHTreeFromMesh *emitter_bvhtree)
{
	ParticleData *particles, *oldparticles;
<<<<<<< HEAD
	int ototpart /*, ototkey*/, ntotpart;
=======
	int ototpart, ntotpart;
>>>>>>> 466d17cf
	
	BMVert *root;
	BMIter iter;
	ParticleData *pa;
	int p;
	
	ototpart = psys->totpart;
<<<<<<< HEAD
	// ototkey = BM_strands_count_psys_keys(psys);
=======
>>>>>>> 466d17cf
	
	ntotpart = BM_strands_count(bm);
	
	/* new particles block */
	if (bm->totvert == 0) particles = NULL;
	else particles = MEM_callocN(ntotpart * sizeof(ParticleData), "particles");
	
	/* lets save the old particles just in case we are actually working on
	 * a key ... we now do processing of the keys at the end */
	oldparticles = psys->particles;
	
	psys->totpart = ntotpart;
	
//	psys->cd_flag = BM_strands_cd_flag_from_bmesh(bm);
	
	pa = particles;
	p = 0;
	BM_ITER_STRANDS(root, &iter, bm, BM_STRANDS_OF_MESH) {
		
		make_particle_hair(bm, root, ob, psys, emitter_dm, emitter_bvhtree, pa);
		
		++pa;
		++p;
	}
	bm->elem_index_dirty &= ~BM_VERT;


#if 0 // TODO
	{
		BMEditSelection *selected;
		me->totselect = BLI_listbase_count(&(bm->selected));

		if (me->mselect) MEM_freeN(me->mselect);

		me->mselect = MEM_callocN(sizeof(MSelect) * me->totselect, "Mesh selection history");


		for (i = 0, selected = bm->selected.first; selected; i++, selected = selected->next) {
			if (selected->htype == BM_VERT) {
				me->mselect[i].type = ME_VSEL;

			}
			else if (selected->htype == BM_EDGE) {
				me->mselect[i].type = ME_ESEL;

			}
			else if (selected->htype == BM_FACE) {
				me->mselect[i].type = ME_FSEL;
			}

			me->mselect[i].index = BM_elem_index_get(selected->ele);
		}
	}
#endif

#if 0 // TODO
	/* see comment below, this logic is in twice */

	if (me->key) {
		const int cd_shape_keyindex_offset = CustomData_get_offset(&bm->vdata, CD_SHAPE_KEYINDEX);

		KeyBlock *currkey;
		KeyBlock *actkey = BLI_findlink(&me->key->block, bm->shapenr - 1);

		float (*ofs)[3] = NULL;

		/* go through and find any shapekey customdata layers
		 * that might not have corresponding KeyBlocks, and add them if
		 * necessary */
		j = 0;
		for (i = 0; i < bm->vdata.totlayer; i++) {
			if (bm->vdata.layers[i].type != CD_SHAPEKEY)
				continue;

			for (currkey = me->key->block.first; currkey; currkey = currkey->next) {
				if (currkey->uid == bm->vdata.layers[i].uid)
					break;
			}

			if (!currkey) {
				currkey = BKE_keyblock_add(me->key, bm->vdata.layers[i].name);
				currkey->uid = bm->vdata.layers[i].uid;
			}

			j++;
		}


		/* editing the base key should update others */
		if ((me->key->type == KEY_RELATIVE) && /* only need offsets for relative shape keys */
		    (actkey != NULL) &&                /* unlikely, but the active key may not be valid if the
		                                        * bmesh and the mesh are out of sync */
		    (oldverts != NULL))                /* not used here, but 'oldverts' is used later for applying 'ofs' */
		{
			const bool act_is_basis = BKE_keyblock_is_basis(me->key, bm->shapenr - 1);

			/* active key is a base */
			if (act_is_basis && (cd_shape_keyindex_offset != -1)) {
				float (*fp)[3] = actkey->data;

				ofs = MEM_callocN(sizeof(float) * 3 * bm->totvert,  "currkey->data");
				mvert = me->mvert;
				BM_ITER_MESH_INDEX (eve, &iter, bm, BM_VERTS_OF_MESH, i) {
					const int keyi = BM_ELEM_CD_GET_INT(eve, cd_shape_keyindex_offset);

					if (keyi != ORIGINDEX_NONE) {
						sub_v3_v3v3(ofs[i], mvert->co, fp[keyi]);
					}
					else {
						/* if there are new vertices in the mesh, we can't propagate the offset
						 * because it will only work for the existing vertices and not the new
						 * ones, creating a mess when doing e.g. subdivide + translate */
						MEM_freeN(ofs);
						ofs = NULL;
						break;
					}

					mvert++;
				}
			}
		}

		for (currkey = me->key->block.first; currkey; currkey = currkey->next) {
			const bool apply_offset = (ofs && (currkey != actkey) && (bm->shapenr - 1 == currkey->relative));
			int cd_shape_offset;
			int keyi;
			float (*ofs_pt)[3] = ofs;
			float *newkey, (*oldkey)[3], *fp;

			j = bm_to_mesh_shape_layer_index_from_kb(bm, currkey);
			cd_shape_offset = CustomData_get_n_offset(&bm->vdata, CD_SHAPEKEY, j);


			fp = newkey = MEM_callocN(me->key->elemsize * bm->totvert,  "currkey->data");
			oldkey = currkey->data;

			mvert = me->mvert;
			BM_ITER_MESH (eve, &iter, bm, BM_VERTS_OF_MESH) {

				if (currkey == actkey) {
					copy_v3_v3(fp, eve->co);

					if (actkey != me->key->refkey) { /* important see bug [#30771] */
						if (cd_shape_keyindex_offset != -1) {
							if (oldverts) {
								keyi = BM_ELEM_CD_GET_INT(eve, cd_shape_keyindex_offset);
								if (keyi != ORIGINDEX_NONE && keyi < currkey->totelem) { /* valid old vertex */
									copy_v3_v3(mvert->co, oldverts[keyi].co);
								}
							}
						}
					}
				}
				else if (j != -1) {
					/* in most cases this runs */
					copy_v3_v3(fp, BM_ELEM_CD_GET_VOID_P(eve, cd_shape_offset));
				}
				else if ((oldkey != NULL) &&
				         (cd_shape_keyindex_offset != -1) &&
				         ((keyi = BM_ELEM_CD_GET_INT(eve, cd_shape_keyindex_offset)) != ORIGINDEX_NONE) &&
				         (keyi < currkey->totelem))
				{
					/* old method of reconstructing keys via vertice's original key indices,
					 * currently used if the new method above fails (which is theoretically
					 * possible in certain cases of undo) */
					copy_v3_v3(fp, oldkey[keyi]);
				}
				else {
					/* fail! fill in with dummy value */
					copy_v3_v3(fp, mvert->co);
				}

				/* propagate edited basis offsets to other shapes */
				if (apply_offset) {
					add_v3_v3(fp, *ofs_pt++);
				}

				fp += 3;
				mvert++;
			}

			currkey->totelem = bm->totvert;
			if (currkey->data) {
				MEM_freeN(currkey->data);
			}
			currkey->data = newkey;
		}

		if (ofs) MEM_freeN(ofs);
	}
#else
	psys->particles = particles;
#endif

	if (oldparticles) {
		ParticleData *pa;
		int p;
		for (p = 0, pa = oldparticles; p < ototpart; ++p, ++pa)
			if (pa->hair)
				MEM_freeN(pa->hair);
		MEM_freeN(oldparticles);
	}
}<|MERGE_RESOLUTION|>--- conflicted
+++ resolved
@@ -1101,11 +1101,7 @@
 void BM_strands_bm_to_psys(BMesh *bm, Object *ob, ParticleSystem *psys, struct DerivedMesh *emitter_dm, struct BVHTreeFromMesh *emitter_bvhtree)
 {
 	ParticleData *particles, *oldparticles;
-<<<<<<< HEAD
-	int ototpart /*, ototkey*/, ntotpart;
-=======
 	int ototpart, ntotpart;
->>>>>>> 466d17cf
 	
 	BMVert *root;
 	BMIter iter;
@@ -1113,10 +1109,6 @@
 	int p;
 	
 	ototpart = psys->totpart;
-<<<<<<< HEAD
-	// ototkey = BM_strands_count_psys_keys(psys);
-=======
->>>>>>> 466d17cf
 	
 	ntotpart = BM_strands_count(bm);
 	
