--- conflicted
+++ resolved
@@ -736,12 +736,8 @@
   }
 }
 
-<<<<<<< HEAD
 // smooth with weight falloff towards center of grids
 static void bm_multires_smooth(BMesh *bm, BMFace *f, bool no_boundary)
-=======
-void BM_face_multires_bounds_smooth(BMesh *bm, BMFace *f)
->>>>>>> 5ef5a9fc
 {
   const int cd_loop_mdisp_offset = CustomData_get_offset(&bm->ldata, CD_MDISPS);
   float(*orig)[3] = NULL;
