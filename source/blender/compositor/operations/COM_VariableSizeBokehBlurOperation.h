--- conflicted
+++ resolved
@@ -25,10 +25,7 @@
 #include "COM_NodeOperation.h"
 #include "COM_QualityStepHelper.h"
 
-<<<<<<< HEAD
-=======
 //#define COM_DEFOCUS_SEARCH
->>>>>>> 9b515033
 
 class VariableSizeBokehBlurOperation : public NodeOperation, public QualityStepHelper {
 private:
@@ -38,11 +35,7 @@
 	SocketReader *m_inputBokehProgram;
 	SocketReader *m_inputSizeProgram;
 #ifdef COM_DEFOCUS_SEARCH
-<<<<<<< HEAD
-	SocketReader *inputSearchProgram;
-=======
 	SocketReader *m_inputSearchProgram;
->>>>>>> 9b515033
 #endif
 
 public:
@@ -79,45 +72,12 @@
 #ifdef COM_DEFOCUS_SEARCH
 class InverseSearchRadiusOperation : public NodeOperation {
 private:
-<<<<<<< HEAD
-	int maxBlur;
-	float threshold;
-	SocketReader *inputDepth;
-	SocketReader *inputRadius;
-=======
 	int m_maxBlur;
 	SocketReader *m_inputRadius;
->>>>>>> 9b515033
 public:
 	static const int DIVIDER = 4;
 	
 	InverseSearchRadiusOperation();
-<<<<<<< HEAD
-
-	/**
-	 * the inner loop of this program
-	 */
-	void executePixel(float *color, int x, int y, MemoryBuffer * inputBuffers[], void *data);
-	
-	/**
-	 * Initialize the execution
-	 */
-	void initExecution();
-	void* initializeTileData(rcti *rect, MemoryBuffer **memoryBuffers);
-	void deinitializeTileData(rcti *rect, MemoryBuffer **memoryBuffers, void *data);
-	
-	/**
-	 * Deinitialize the execution
-	 */
-	void deinitExecution();
-	
-	bool determineDependingAreaOfInterest(rcti *input, ReadBufferOperation *readOperation, rcti *output);
-	void determineResolution(unsigned int resolution[], unsigned int preferredResolution[]);
-	
-	void setMaxBlur(int maxRadius) { this->maxBlur = maxRadius; }
-
-	void setThreshold(float threshold) { this->threshold = threshold; }
-=======
 
 	/**
 	 * the inner loop of this program
@@ -140,7 +100,6 @@
 	void determineResolution(unsigned int resolution[], unsigned int preferredResolution[]);
 	
 	void setMaxBlur(int maxRadius) { this->m_maxBlur = maxRadius; }
->>>>>>> 9b515033
 };
 #endif
 #endif