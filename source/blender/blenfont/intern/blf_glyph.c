--- conflicted
+++ resolved
@@ -57,16 +57,11 @@
 #include "blf_internal_types.h"
 #include "blf_internal.h"
 
-<<<<<<< HEAD
+#include "BLI_strict_flags.h"
+
 #include "GPU_state_latch.h"
 #include "GPU_immediate.h"
 
-#ifdef __GNUC__
-#  pragma GCC diagnostic error "-Wsign-conversion"
-#endif
-=======
-#include "BLI_strict_flags.h"
->>>>>>> 42946c37
 
 
 GlyphCacheBLF *blf_glyph_cache_find(FontBLF *font, unsigned int size, unsigned int dpi)
@@ -184,18 +179,12 @@
 	glTexParameteri(GL_TEXTURE_2D, GL_TEXTURE_MAG_FILTER, GL_NEAREST);
 	glTexParameteri(GL_TEXTURE_2D, GL_TEXTURE_MIN_FILTER, GL_NEAREST);
 
-<<<<<<< HEAD
 #if defined(WITH_GL_PROFILE_CORE)
 	glTexImage2D(GL_TEXTURE_2D, 0, GL_R8, gc->p2_width, gc->p2_height, 0, GL_RED, GL_UNSIGNED_BYTE, buf);
 #elif defined(WITH_GL_PROFILE_COMPAT) || defined(WITH_GL_PROFILE_ES20)
 	glTexImage2D(GL_TEXTURE_2D, 0, GL_ALPHA, gc->p2_width, gc->p2_height, 0, GL_ALPHA, GL_UNSIGNED_BYTE, buf);
 #endif
-
 GPU_CHECK_NO_ERROR();
-	MEM_freeN((void *)buf);
-=======
-	glTexImage2D(GL_TEXTURE_2D, 0, GL_ALPHA, gc->p2_width, gc->p2_height, 0, GL_ALPHA, GL_UNSIGNED_BYTE, NULL);
->>>>>>> 42946c37
 }
 
 GlyphBLF *blf_glyph_search(GlyphCacheBLF *gc, unsigned int c)
@@ -512,14 +501,9 @@
 
 	if (font->flags & BLF_SHADOW) {
 		rctf rect_ofs;
-<<<<<<< HEAD
-		blf_glyph_calc_rect(&rect_ofs, g, x + font->shadow_x, y + font->shadow_y);
-=======
 		blf_glyph_calc_rect(&rect_ofs, g,
 		                    x + (float)font->shadow_x,
 		                    y + (float)font->shadow_y);
-
->>>>>>> 42946c37
 		switch (font->shadow) {
 			case 3:
 				blf_texture3_draw(font->shadow_col, g->uv, rect_ofs.xmin, rect_ofs.ymin, rect_ofs.xmax, rect_ofs.ymax);
