/*
 * ***** BEGIN GPL LICENSE BLOCK *****
 *
 * This program is free software; you can redistribute it and/or
 * modify it under the terms of the GNU General Public License
 * as published by the Free Software Foundation; either version 2
 * of the License, or (at your option) any later version.
 *
 * This program is distributed in the hope that it will be useful,
 * but WITHOUT ANY WARRANTY; without even the implied warranty of
 * MERCHANTABILITY or FITNESS FOR A PARTICULAR PURPOSE.  See the
 * GNU General Public License for more details.
 *
 * You should have received a copy of the GNU General Public License
 * along with this program; if not, write to the Free Software Foundation,
 * Inc., 51 Franklin Street, Fifth Floor, Boston, MA 02110-1301, USA.
 *
 * Contributor(s): Esteban Tovagliari, Cedric Paille, Kevin Dietrich
 *
 * ***** END GPL LICENSE BLOCK *****
 */

#include "abc_util.h"

#include "abc_camera.h"
#include "abc_curves.h"
#include "abc_mesh.h"
#include "abc_nurbs.h"
#include "abc_points.h"
#include "abc_transform.h"

#include <Alembic/AbcMaterial/IMaterial.h>

#include <algorithm>

extern "C" {
#include "DNA_object_types.h"
#include "DNA_layer_types.h"

#include "BLI_math.h"

#include "PIL_time.h"
}

std::string get_id_name(const Object * const ob)
{
	if (!ob) {
		return "";
	}

	return get_id_name(&ob->id);
}

std::string get_id_name(const ID * const id)
{
	std::string name(id->name + 2);
	std::replace(name.begin(), name.end(), ' ', '_');
	std::replace(name.begin(), name.end(), '.', '_');
	std::replace(name.begin(), name.end(), ':', '_');

	return name;
}

<<<<<<< HEAD

/**
 * @brief get_object_dag_path_name returns the name under which the object
 *  will be exported in the Alembic file. It is of the form
 *  "[../grandparent/]parent/object" if dupli_parent is NULL, or
 *  "dupli_parent/[../grandparent/]parent/object" otherwise.
 * @param ob
 * @param dupli_parent
 * @return
 */
std::string get_object_dag_path_name(Object *ob, Object *dupli_parent)
=======
std::string get_object_dag_path_name(const Object * const ob, Object *dupli_parent)
>>>>>>> 43a910ab
{
	std::string name = get_id_name(ob);

	Object *p = ob->parent;

	while (p) {
		name = get_id_name(p) + "/" + name;
		p = p->parent;
	}

	if (dupli_parent && (ob != dupli_parent)) {
		name = get_id_name(dupli_parent) + "/" + name;
	}

	return name;
}

bool object_selected(const Base * const ob_base)
{
	return ob_base->flag & SELECT;
}

Imath::M44d convert_matrix(float mat[4][4])
{
	Imath::M44d m;

	for (int i = 0; i < 4; ++i) {
		for (int j = 0; j < 4; ++j) {
			m[i][j] = mat[i][j];
		}
	}

	return m;
}

void split(const std::string &s, const char delim, std::vector<std::string> &tokens)
{
	tokens.clear();

	std::stringstream ss(s);
	std::string item;

	while (std::getline(ss, item, delim)) {
		if (!item.empty()) {
			tokens.push_back(item);
		}
	}
}

void create_swapped_rotation_matrix(
        float rot_x_mat[3][3], float rot_y_mat[3][3],
        float rot_z_mat[3][3], const float euler[3],
        AbcAxisSwapMode mode)
{
	const float rx = euler[0];
	float ry;
	float rz;

	/* Apply transformation */
	switch(mode) {
		case ABC_ZUP_FROM_YUP:
			ry = -euler[2];
			rz = euler[1];
			break;
		case ABC_YUP_FROM_ZUP:
			ry = euler[2];
			rz = -euler[1];
			break;
		default:
			BLI_assert(false);
	}

	unit_m3(rot_x_mat);
	unit_m3(rot_y_mat);
	unit_m3(rot_z_mat);

	rot_x_mat[1][1] = cos(rx);
	rot_x_mat[2][1] = -sin(rx);
	rot_x_mat[1][2] = sin(rx);
	rot_x_mat[2][2] = cos(rx);

	rot_y_mat[2][2] = cos(ry);
	rot_y_mat[0][2] = -sin(ry);
	rot_y_mat[2][0] = sin(ry);
	rot_y_mat[0][0] = cos(ry);

	rot_z_mat[0][0] = cos(rz);
	rot_z_mat[1][0] = -sin(rz);
	rot_z_mat[0][1] = sin(rz);
	rot_z_mat[1][1] = cos(rz);
}

/* Convert matrix from Z=up to Y=up or vice versa. Use yup_mat = zup_mat for in-place conversion. */
void copy_m44_axis_swap(float dst_mat[4][4], float src_mat[4][4], AbcAxisSwapMode mode)
{
	float dst_rot[3][3], src_rot[3][3], dst_scale_mat[4][4];
	float rot_x_mat[3][3], rot_y_mat[3][3], rot_z_mat[3][3];
	float src_trans[3], dst_scale[3], src_scale[3], euler[3];

	zero_v3(src_trans);
	zero_v3(dst_scale);
	zero_v3(src_scale);
	zero_v3(euler);
	unit_m3(src_rot);
	unit_m3(dst_rot);
	unit_m4(dst_scale_mat);

	/* We assume there is no sheer component and no homogeneous scaling component. */
	BLI_assert(fabs(src_mat[0][3]) < 2 * FLT_EPSILON);
	BLI_assert(fabs(src_mat[1][3]) < 2 * FLT_EPSILON);
	BLI_assert(fabs(src_mat[2][3]) < 2 * FLT_EPSILON);
	BLI_assert(fabs(src_mat[3][3] - 1.0f) < 2 * FLT_EPSILON);

	/* Extract translation, rotation, and scale form matrix. */
	mat4_to_loc_rot_size(src_trans, src_rot, src_scale, src_mat);

	/* Get euler angles from rotation matrix. */
	mat3_to_eulO(euler, ROT_MODE_XZY, src_rot);

	/* Create X, Y, Z rotation matrices from euler angles. */
	create_swapped_rotation_matrix(rot_x_mat, rot_y_mat, rot_z_mat, euler, mode);

	/* Concatenate rotation matrices. */
	mul_m3_m3m3(dst_rot, dst_rot, rot_z_mat);
	mul_m3_m3m3(dst_rot, dst_rot, rot_y_mat);
	mul_m3_m3m3(dst_rot, dst_rot, rot_x_mat);

	mat3_to_eulO(euler, ROT_MODE_XZY, dst_rot);

	/* Start construction of dst_mat from rotation matrix */
	unit_m4(dst_mat);
	copy_m4_m3(dst_mat, dst_rot);

	/* Apply translation */
	switch(mode) {
		case ABC_ZUP_FROM_YUP:
			copy_zup_from_yup(dst_mat[3], src_trans);
			break;
		case ABC_YUP_FROM_ZUP:
			copy_yup_from_zup(dst_mat[3], src_trans);
			break;
		default:
			BLI_assert(false);
	}

	/* Apply scale matrix. Swaps y and z, but does not
	 * negate like translation does. */
	dst_scale[0] = src_scale[0];
	dst_scale[1] = src_scale[2];
	dst_scale[2] = src_scale[1];

	size_to_mat4(dst_scale_mat, dst_scale);
	mul_m4_m4m4(dst_mat, dst_mat, dst_scale_mat);
}

void convert_matrix(const Imath::M44d &xform, Object *ob, float r_mat[4][4])
{
	for (int i = 0; i < 4; ++i) {
		for (int j = 0; j < 4; ++j) {
			r_mat[i][j] = static_cast<float>(xform[i][j]);
		}
	}

	if (ob->type == OB_CAMERA) {
		float cam_to_yup[4][4];
		axis_angle_to_mat4_single(cam_to_yup, 'X', M_PI_2);
		mul_m4_m4m4(r_mat, r_mat, cam_to_yup);
	}

	copy_m44_axis_swap(r_mat, r_mat, ABC_ZUP_FROM_YUP);
}

/* Recompute transform matrix of object in new coordinate system
 * (from Z-Up to Y-Up). */
void create_transform_matrix(Object *obj, float r_yup_mat[4][4])
{
	float zup_mat[4][4];

	/* get local matrix. */
	/* TODO Sybren: when we're exporting as "flat", i.e. non-hierarchial,
	 * we should export the world matrix even when the object has a parent
	 * Blender Object. */
	if (obj->parent) {
		/* Note that this produces another matrix than the local matrix, due to
		 * constraints and modifiers as well as the obj->parentinv matrix. */
		invert_m4_m4(obj->parent->imat, obj->parent->obmat);
		mul_m4_m4m4(zup_mat, obj->parent->imat, obj->obmat);
		copy_m44_axis_swap(r_yup_mat, zup_mat, ABC_YUP_FROM_ZUP);
	}
	else {
		copy_m44_axis_swap(r_yup_mat, obj->obmat, ABC_YUP_FROM_ZUP);
	}
}

bool has_property(const Alembic::Abc::ICompoundProperty &prop, const std::string &name)
{
	if (!prop.valid()) {
		return false;
	}

	return prop.getPropertyHeader(name) != NULL;
}

typedef std::pair<Alembic::AbcCoreAbstract::index_t, float> index_time_pair_t;

float get_weight_and_index(float time,
                           const Alembic::AbcCoreAbstract::TimeSamplingPtr &time_sampling,
                           int samples_number,
                           Alembic::AbcGeom::index_t &i0,
                           Alembic::AbcGeom::index_t &i1)
{
	samples_number = std::max(samples_number, 1);

	index_time_pair_t t0 = time_sampling->getFloorIndex(time, samples_number);
	i0 = i1 = t0.first;

	if (samples_number == 1 || (fabs(time - t0.second) < 0.0001f)) {
		return 0.0f;
	}

	index_time_pair_t t1 = time_sampling->getCeilIndex(time, samples_number);
	i1 = t1.first;

	if (i0 == i1) {
		return 0.0f;
	}

	const float bias = (time - t0.second) / (t1.second - t0.second);

	if (fabs(1.0f - bias) < 0.0001f) {
		i0 = i1;
		return 0.0f;
	}

	return bias;
}

//#define USE_NURBS

AbcObjectReader *create_reader(const Alembic::AbcGeom::IObject &object, ImportSettings &settings)
{
	AbcObjectReader *reader = NULL;

	const Alembic::AbcGeom::MetaData &md = object.getMetaData();

	if (Alembic::AbcGeom::IXform::matches(md)) {
		reader = new AbcEmptyReader(object, settings);
	}
	else if (Alembic::AbcGeom::IPolyMesh::matches(md)) {
		reader = new AbcMeshReader(object, settings);
	}
	else if (Alembic::AbcGeom::ISubD::matches(md)) {
		reader = new AbcSubDReader(object, settings);
	}
	else if (Alembic::AbcGeom::INuPatch::matches(md)) {
#ifdef USE_NURBS
		/* TODO(kevin): importing cyclic NURBS from other software crashes
		 * at the moment. This is due to the fact that NURBS in other
		 * software have duplicated points which causes buffer overflows in
		 * Blender. Need to figure out exactly how these points are
		 * duplicated, in all cases (cyclic U, cyclic V, and cyclic UV).
		 * Until this is fixed, disabling NURBS reading. */
		reader = new AbcNurbsReader(child, settings);
#endif
	}
	else if (Alembic::AbcGeom::ICamera::matches(md)) {
		reader = new AbcCameraReader(object, settings);
	}
	else if (Alembic::AbcGeom::IPoints::matches(md)) {
		reader = new AbcPointsReader(object, settings);
	}
	else if (Alembic::AbcMaterial::IMaterial::matches(md)) {
		/* Pass for now. */
	}
	else if (Alembic::AbcGeom::ILight::matches(md)) {
		/* Pass for now. */
	}
	else if (Alembic::AbcGeom::IFaceSet::matches(md)) {
		/* Pass, those are handled in the mesh reader. */
	}
	else if (Alembic::AbcGeom::ICurves::matches(md)) {
		reader = new AbcCurveReader(object, settings);
	}
	else {
		std::cerr << "Alembic: unknown how to handle objects of schema "
		          << md.get("schemaObjTitle")
		          << ", skipping object "
		          << object.getFullName() << std::endl;
	}

	return reader;
}

/* ********************** */

ScopeTimer::ScopeTimer(const char *message)
	: m_message(message)
	, m_start(PIL_check_seconds_timer())
{}

ScopeTimer::~ScopeTimer()
{
	fprintf(stderr, "%s: %fs\n", m_message, PIL_check_seconds_timer() - m_start);
}

/* ********************** */

bool SimpleLogger::empty()
{
	return ((size_t)m_stream.tellp()) == 0ul;
}

std::string SimpleLogger::str() const
{
	return m_stream.str();
}

void SimpleLogger::clear()
{
	m_stream.clear();
	m_stream.str("");
}

std::ostringstream &SimpleLogger::stream()
{
	return m_stream;
}

std::ostream &operator<<(std::ostream &os, const SimpleLogger &logger)
{
	os << logger.str();
	return os;
}<|MERGE_RESOLUTION|>--- conflicted
+++ resolved
@@ -61,8 +61,6 @@
 	return name;
 }
 
-<<<<<<< HEAD
-
 /**
  * @brief get_object_dag_path_name returns the name under which the object
  *  will be exported in the Alembic file. It is of the form
@@ -72,10 +70,7 @@
  * @param dupli_parent
  * @return
  */
-std::string get_object_dag_path_name(Object *ob, Object *dupli_parent)
-=======
 std::string get_object_dag_path_name(const Object * const ob, Object *dupli_parent)
->>>>>>> 43a910ab
 {
 	std::string name = get_id_name(ob);
 
