--- conflicted
+++ resolved
@@ -716,13 +716,8 @@
 		float phi = panorama_pixel_rot(re);
 
 		R.panodxp = (re->winx - (best->disprect.xmin + best->disprect.xmax) ) / 2;
-<<<<<<< HEAD
-		R.panodxv = ((viewplane->xmax - viewplane->xmin) * R.panodxp) / (float)(re->winx);
-		
-=======
 		R.panodxv = (BLI_RCT_SIZE_X(viewplane) * R.panodxp) / (float)(re->winx);
-
->>>>>>> 8321acaf
+		
 		/* shift viewplane */
 		R.viewplane.xmin = viewplane->xmin + R.panodxv;
 		R.viewplane.xmax = viewplane->xmax + R.panodxv;
