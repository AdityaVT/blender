/*
 * ***** BEGIN GPL LICENSE BLOCK *****
 *
 * This program is free software; you can redistribute it and/or
 * modify it under the terms of the GNU General Public License
 * as published by the Free Software Foundation; either version 2
 * of the License, or (at your option) any later version.
 *
 * This program is distributed in the hope that it will be useful,
 * but WITHOUT ANY WARRANTY; without even the implied warranty of
 * MERCHANTABILITY or FITNESS FOR A PARTICULAR PURPOSE.  See the
 * GNU General Public License for more details.
 *
 * You should have received a copy of the GNU General Public License
 * along with this program; if not, write to the Free Software Foundation,
 * Inc., 51 Franklin Street, Fifth Floor, Boston, MA 02110-1301, USA.
 *
 * The Original Code is Copyright (C) 2001-2002 by NaN Holding BV.
 * All rights reserved.
 *
 * Contributors: 2004/2005/2006 Blender Foundation, full recode
 *
 * ***** END GPL LICENSE BLOCK *****
 */

/** \file blender/render/intern/source/convertblender.c
 *  \ingroup render
 */


#include <math.h>
#include <stdlib.h>
#include <stdio.h>
#include <string.h>
#include <limits.h>

#include "MEM_guardedalloc.h"

#include "BLI_math.h"
#include "BLI_blenlib.h"
#include "BLI_utildefines.h"
#include "BLI_rand.h"
#include "BLI_memarena.h"
#include "BLI_ghash.h"
#include "BLI_edgehash.h"

#include "DNA_armature_types.h"
#include "DNA_camera_types.h"
#include "DNA_material_types.h"
#include "DNA_curve_types.h"
#include "DNA_effect_types.h"
#include "DNA_group_types.h"
#include "DNA_lamp_types.h"
#include "DNA_image_types.h"
#include "DNA_lattice_types.h"
#include "DNA_mesh_types.h"
#include "DNA_meshdata_types.h"
#include "DNA_meta_types.h"
#include "DNA_modifier_types.h"
#include "DNA_node_types.h"
#include "DNA_object_types.h"
#include "DNA_object_force.h"
#include "DNA_object_fluidsim.h"
#include "DNA_particle_types.h"
#include "DNA_scene_types.h"
#include "DNA_texture_types.h"
#include "DNA_view3d_types.h"

#include "BKE_anim.h"
#include "BKE_armature.h"
#include "BKE_action.h"
#include "BKE_curve.h"
#include "BKE_customdata.h"
#include "BKE_colortools.h"
#include "BKE_constraint.h"
#include "BKE_displist.h"
#include "BKE_deform.h"
#include "BKE_DerivedMesh.h"
#include "BKE_effect.h"
#include "BKE_global.h"
#include "BKE_group.h"
#include "BKE_key.h"
#include "BKE_ipo.h"
#include "BKE_image.h"
#include "BKE_lattice.h"
#include "BKE_library.h"
#include "BKE_material.h"
#include "BKE_main.h"
#include "BKE_mball.h"
#include "BKE_mesh.h"
#include "BKE_modifier.h"
#include "BKE_node.h"
#include "BKE_object.h"
#include "BKE_particle.h"
#include "BKE_scene.h"
#include "BKE_subsurf.h"
#include "BKE_texture.h"

#include "BKE_world.h"

#include "PIL_time.h"
#include "IMB_imbuf_types.h"

#include "envmap.h"
#include "occlusion.h"
#include "pointdensity.h"
#include "voxeldata.h"
#include "render_types.h"
#include "rendercore.h"
#include "renderdatabase.h"
#include "renderpipeline.h"
#include "shadbuf.h"
#include "shading.h"
#include "strand.h"
#include "texture.h"
#include "volume_precache.h"
#include "sss.h"
#include "strand.h"
#include "zbuf.h"
#include "sunsky.h"


/* 10 times larger than normal epsilon, test it on default nurbs sphere with ray_transp (for quad detection) */
/* or for checking vertex normal flips */
#define FLT_EPSILON10 1.19209290e-06F

/* ------------------------------------------------------------------------- */

/* Stuff for stars. This sits here because it uses gl-things. Part of
this code may move down to the converter.  */
/* ------------------------------------------------------------------------- */
/* this is a bad beast, since it is misused by the 3d view drawing as well. */

static HaloRen *initstar(Render *re, ObjectRen *obr, float *vec, float hasize)
{
	HaloRen *har;
	float hoco[4];
	
	projectverto(vec, re->winmat, hoco);
	
	har= RE_findOrAddHalo(obr, obr->tothalo++);
	
	/* projectvert is done in function zbufvlaggen again, because of parts */
	copy_v3_v3(har->co, vec);
	har->hasize= hasize;
	
	har->zd= 0.0;
	
	return har;
}

/* there must be a 'fixed' amount of stars generated between
*         near and far
* all stars must by preference lie on the far and solely
*        differ in clarity/color
*/

void RE_make_stars(Render *re, Scene *scenev3d, void (*initfunc)(void),
				   void (*vertexfunc)(float*),  void (*termfunc)(void))
{
	extern unsigned char hash[512];
	ObjectRen *obr= NULL;
	World *wrld= NULL;
	HaloRen *har;
	Scene *scene;
	Object *camera;
	Camera *cam;
	double dblrand, hlfrand;
	float vec[4], fx, fy, fz;
	float fac, starmindist, clipend;
	float mat[4][4], stargrid, maxrand, maxjit, force, alpha;
	int x, y, z, sx, sy, sz, ex, ey, ez, done = 0;
	unsigned int totstar= 0;
	
	if(initfunc) {
		scene= scenev3d;
		wrld= scene->world;
	}
	else {
		scene= re->scene;
		wrld= &(re->wrld);
	}

	stargrid = wrld->stardist;			/* distance between stars */
	maxrand = 2.0;						/* amount a star can be shifted (in grid units) */
	maxjit = (wrld->starcolnoise);		/* amount a color is being shifted */
	
	/* size of stars */
	force = ( wrld->starsize );
	
	/* minimal free space (starting at camera) */
	starmindist= wrld->starmindist;
	
	if (stargrid <= 0.10f) return;
	
	if (re) re->flag |= R_HALO;
	else stargrid *= 1.0f;				/* then it draws fewer */
	
	if(re) invert_m4_m4(mat, re->viewmat);
	else unit_m4(mat);
	
	/* BOUNDING BOX CALCULATION
		* bbox goes from z = loc_near_var | loc_far_var,
		* x = -z | +z,
		* y = -z | +z
		*/

	camera= re ? RE_GetCamera(re) : scene->camera;

	if(camera==NULL || camera->type != OB_CAMERA)
		return;

	cam = camera->data;
	clipend = cam->clipend;
	
	/* convert to grid coordinates */
	
	sx = ((mat[3][0] - clipend) / stargrid) - maxrand;
	sy = ((mat[3][1] - clipend) / stargrid) - maxrand;
	sz = ((mat[3][2] - clipend) / stargrid) - maxrand;
	
	ex = ((mat[3][0] + clipend) / stargrid) + maxrand;
	ey = ((mat[3][1] + clipend) / stargrid) + maxrand;
	ez = ((mat[3][2] + clipend) / stargrid) + maxrand;
	
	dblrand = maxrand * stargrid;
	hlfrand = 2.0 * dblrand;
	
	if (initfunc) {
		initfunc();	
	}

	if(re) /* add render object for stars */
		obr= RE_addRenderObject(re, NULL, NULL, 0, 0, 0);
	
	for (x = sx, fx = sx * stargrid; x <= ex; x++, fx += stargrid) {
		for (y = sy, fy = sy * stargrid; y <= ey ; y++, fy += stargrid) {
			for (z = sz, fz = sz * stargrid; z <= ez; z++, fz += stargrid) {

				BLI_srand((hash[z & 0xff] << 24) + (hash[y & 0xff] << 16) + (hash[x & 0xff] << 8));
				vec[0] = fx + (hlfrand * BLI_drand()) - dblrand;
				vec[1] = fy + (hlfrand * BLI_drand()) - dblrand;
				vec[2] = fz + (hlfrand * BLI_drand()) - dblrand;
				vec[3] = 1.0;
				
				if (vertexfunc) {
					if(done & 1) vertexfunc(vec);
					done++;
				}
				else {
					mul_m4_v3(re->viewmat, vec);
					
					/* in vec are global coordinates
					* calculate distance to camera
					* and using that, define the alpha
					*/
					
					{
						float tx, ty, tz;
						
						tx = vec[0];
						ty = vec[1];
						tz = vec[2];
						
						alpha = sqrt(tx * tx + ty * ty + tz * tz);
						
						if (alpha >= clipend) alpha = 0.0;
						else if (alpha <= starmindist) alpha = 0.0;
						else if (alpha <= 2.0f * starmindist) {
							alpha = (alpha - starmindist) / starmindist;
						} else {
							alpha -= 2.0f * starmindist;
							alpha /= (clipend - 2.0f * starmindist);
							alpha = 1.0f - alpha;
						}
					}
					
					
					if (alpha != 0.0f) {
						fac = force * BLI_drand();
						
						har = initstar(re, obr, vec, fac);
						
						if (har) {
							har->alfa = sqrt(sqrt(alpha));
							har->add= 255;
							har->r = har->g = har->b = 1.0;
							if (maxjit) {
								har->r += ((maxjit * BLI_drand()) ) - maxjit;
								har->g += ((maxjit * BLI_drand()) ) - maxjit;
								har->b += ((maxjit * BLI_drand()) ) - maxjit;
							}
							har->hard = 32;
							har->lay= -1;
							har->type |= HA_ONLYSKY;
							done++;
						}
					}
				}

				/* break out of the loop if generating stars takes too long */
				if(re && !(totstar % 1000000)) {
					if(re->test_break(re->tbh)) {
						x= ex + 1;
						y= ey + 1;
						z= ez + 1;
					}
				}
				
				totstar++;
			}
			/* do not call blender_test_break() here, since it is used in UI as well, confusing the callback system */
			/* main cause is G.afbreek of course, a global again... (ton) */
		}
	}
	if (termfunc) termfunc();

	if(obr)
		re->tothalo += obr->tothalo;
}


/* ------------------------------------------------------------------------- */
/* tool functions/defines for ad hoc simplification and possible future 
   cleanup      */
/* ------------------------------------------------------------------------- */

#define UVTOINDEX(u,v) (startvlak + (u) * sizev + (v))
/*

NOTE THAT U/V COORDINATES ARE SOMETIMES SWAPPED !!
	
^	()----p4----p3----()
|	|     |     |     |
u	|     |  F1 |  F2 |
	|     |     |     |
	()----p1----p2----()
		   v ->
*/

/* ------------------------------------------------------------------------- */

static void split_v_renderfaces(ObjectRen *obr, int startvlak, int UNUSED(startvert), int UNUSED(usize), int vsize, int uIndex, int UNUSED(cyclu), int cyclv)
{
	int vLen = vsize-1+(!!cyclv);
	int v;

	for (v=0; v<vLen; v++) {
		VlakRen *vlr = RE_findOrAddVlak(obr, startvlak + vLen*uIndex + v);
		VertRen *vert = RE_vertren_copy(obr, vlr->v2);

		if (cyclv) {
			vlr->v2 = vert;

			if (v==vLen-1) {
				VlakRen *vlr = RE_findOrAddVlak(obr, startvlak + vLen*uIndex + 0);
				vlr->v1 = vert;
			} else {
				VlakRen *vlr = RE_findOrAddVlak(obr, startvlak + vLen*uIndex + v+1);
				vlr->v1 = vert;
			}
		} else {
			vlr->v2 = vert;

			if (v<vLen-1) {
				VlakRen *vlr = RE_findOrAddVlak(obr, startvlak + vLen*uIndex + v+1);
				vlr->v1 = vert;
			}

			if (v==0) {
				vlr->v1 = RE_vertren_copy(obr, vlr->v1);
			} 
		}
	}
}

/* ------------------------------------------------------------------------- */
/* Stress, tangents and normals                                              */
/* ------------------------------------------------------------------------- */

static void calc_edge_stress_add(float *accum, VertRen *v1, VertRen *v2)
{
	float len= len_v3v3(v1->co, v2->co)/len_v3v3(v1->orco, v2->orco);
	float *acc;
	
	acc= accum + 2*v1->index;
	acc[0]+= len;
	acc[1]+= 1.0f;
	
	acc= accum + 2*v2->index;
	acc[0]+= len;
	acc[1]+= 1.0f;
}

static void calc_edge_stress(Render *UNUSED(re), ObjectRen *obr, Mesh *me)
{
	float loc[3], size[3], *accum, *acc, *accumoffs, *stress;
	int a;
	
	if(obr->totvert==0) return;
	
	mesh_get_texspace(me, loc, NULL, size);
	
	accum= MEM_callocN(2*sizeof(float)*obr->totvert, "temp accum for stress");
	
	/* de-normalize orco */
	for(a=0; a<obr->totvert; a++) {
		VertRen *ver= RE_findOrAddVert(obr, a);
		if(ver->orco) {
			ver->orco[0]= ver->orco[0]*size[0] +loc[0];
			ver->orco[1]= ver->orco[1]*size[1] +loc[1];
			ver->orco[2]= ver->orco[2]*size[2] +loc[2];
		}
	}
	
	/* add stress values */
	accumoffs= accum;	/* so we can use vertex index */
	for(a=0; a<obr->totvlak; a++) {
		VlakRen *vlr= RE_findOrAddVlak(obr, a);

		if(vlr->v1->orco && vlr->v4) {
			calc_edge_stress_add(accumoffs, vlr->v1, vlr->v2);
			calc_edge_stress_add(accumoffs, vlr->v2, vlr->v3);
			calc_edge_stress_add(accumoffs, vlr->v3, vlr->v1);
			if(vlr->v4) {
				calc_edge_stress_add(accumoffs, vlr->v3, vlr->v4);
				calc_edge_stress_add(accumoffs, vlr->v4, vlr->v1);
				calc_edge_stress_add(accumoffs, vlr->v2, vlr->v4);
			}
		}
	}
	
	for(a=0; a<obr->totvert; a++) {
		VertRen *ver= RE_findOrAddVert(obr, a);
		if(ver->orco) {
			/* find stress value */
			acc= accumoffs + 2*ver->index;
			if(acc[1]!=0.0f)
				acc[0]/= acc[1];
			stress= RE_vertren_get_stress(obr, ver, 1);
			*stress= *acc;
			
			/* restore orcos */
			ver->orco[0] = (ver->orco[0]-loc[0])/size[0];
			ver->orco[1] = (ver->orco[1]-loc[1])/size[1];
			ver->orco[2] = (ver->orco[2]-loc[2])/size[2];
		}
	}
	
	MEM_freeN(accum);
}

/* gets tangent from tface or orco */
static void calc_tangent_vector(ObjectRen *obr, VertexTangent **vtangents, MemArena *arena, VlakRen *vlr, int do_nmap_tangent, int do_tangent)
{
	MTFace *tface= RE_vlakren_get_tface(obr, vlr, obr->actmtface, NULL, 0);
	VertRen *v1=vlr->v1, *v2=vlr->v2, *v3=vlr->v3, *v4=vlr->v4;
	float tang[3], *tav;
	float *uv1, *uv2, *uv3, *uv4;
	float uv[4][2];
	
	if(tface) {
		uv1= tface->uv[0];
		uv2= tface->uv[1];
		uv3= tface->uv[2];
		uv4= tface->uv[3];
	}
	else if(v1->orco) {
		uv1= uv[0]; uv2= uv[1]; uv3= uv[2]; uv4= uv[3];
		map_to_sphere( &uv[0][0], &uv[0][1],v1->orco[0], v1->orco[1], v1->orco[2]);
		map_to_sphere( &uv[1][0], &uv[1][1],v2->orco[0], v2->orco[1], v2->orco[2]);
		map_to_sphere( &uv[2][0], &uv[2][1],v3->orco[0], v3->orco[1], v3->orco[2]);
		if(v4)
			map_to_sphere( &uv[3][0], &uv[3][1],v4->orco[0], v4->orco[1], v4->orco[2]);
	}
	else return;

	tangent_from_uv(uv1, uv2, uv3, v1->co, v2->co, v3->co, vlr->n, tang);
	
	if(do_tangent) {
		tav= RE_vertren_get_tangent(obr, v1, 1);
		VECADD(tav, tav, tang);
		tav= RE_vertren_get_tangent(obr, v2, 1);
		VECADD(tav, tav, tang);
		tav= RE_vertren_get_tangent(obr, v3, 1);
		VECADD(tav, tav, tang);
	}
	
	if(do_nmap_tangent) {
		sum_or_add_vertex_tangent(arena, &vtangents[v1->index], tang, uv1);
		sum_or_add_vertex_tangent(arena, &vtangents[v2->index], tang, uv2);
		sum_or_add_vertex_tangent(arena, &vtangents[v3->index], tang, uv3);
	}

	if(v4) {
		tangent_from_uv(uv1, uv3, uv4, v1->co, v3->co, v4->co, vlr->n, tang);
		
		if(do_tangent) {
			tav= RE_vertren_get_tangent(obr, v1, 1);
			VECADD(tav, tav, tang);
			tav= RE_vertren_get_tangent(obr, v3, 1);
			VECADD(tav, tav, tang);
			tav= RE_vertren_get_tangent(obr, v4, 1);
			VECADD(tav, tav, tang);
		}

		if(do_nmap_tangent) {
			sum_or_add_vertex_tangent(arena, &vtangents[v1->index], tang, uv1);
			sum_or_add_vertex_tangent(arena, &vtangents[v3->index], tang, uv3);
			sum_or_add_vertex_tangent(arena, &vtangents[v4->index], tang, uv4);
		}
	}
}



/****************************************************************
************ tangent space generation interface *****************
****************************************************************/

typedef struct
{
	ObjectRen *obr;

} SRenderMeshToTangent;

// interface
#include "mikktspace.h"

static int GetNumFaces(const SMikkTSpaceContext * pContext)
{
	SRenderMeshToTangent * pMesh = (SRenderMeshToTangent *) pContext->m_pUserData;
	return pMesh->obr->totvlak;
}

static int GetNumVertsOfFace(const SMikkTSpaceContext * pContext, const int face_num)
{
	SRenderMeshToTangent * pMesh = (SRenderMeshToTangent *) pContext->m_pUserData;
	VlakRen *vlr= RE_findOrAddVlak(pMesh->obr, face_num);
	return vlr->v4!=NULL ? 4 : 3;
}

static void GetPosition(const SMikkTSpaceContext * pContext, float fPos[], const int face_num, const int vert_index)
{
	//assert(vert_index>=0 && vert_index<4);
	SRenderMeshToTangent * pMesh = (SRenderMeshToTangent *) pContext->m_pUserData;
	VlakRen *vlr= RE_findOrAddVlak(pMesh->obr, face_num);
	const float *co= (&vlr->v1)[vert_index]->co;
	copy_v3_v3(fPos, co);
}

static void GetTextureCoordinate(const SMikkTSpaceContext * pContext, float fUV[], const int face_num, const int vert_index)
{
	//assert(vert_index>=0 && vert_index<4);
	SRenderMeshToTangent * pMesh = (SRenderMeshToTangent *) pContext->m_pUserData;
	VlakRen *vlr= RE_findOrAddVlak(pMesh->obr, face_num);
	MTFace *tface= RE_vlakren_get_tface(pMesh->obr, vlr, pMesh->obr->actmtface, NULL, 0);
	const float *coord;
	
	if(tface != NULL)	{
		coord= tface->uv[vert_index];
		fUV[0]= coord[0]; fUV[1]= coord[1];
	}
	else if((coord= (&vlr->v1)[vert_index]->orco)) {
		map_to_sphere(&fUV[0], &fUV[1], coord[0], coord[1], coord[2]);
	}
	else { /* else we get un-initialized value, 0.0 ok default? */
		fUV[0]= fUV[1]= 0.0f;
	}
}

static void GetNormal(const SMikkTSpaceContext * pContext, float fNorm[], const int face_num, const int vert_index)
{
	//assert(vert_index>=0 && vert_index<4);
	SRenderMeshToTangent * pMesh = (SRenderMeshToTangent *) pContext->m_pUserData;
	VlakRen *vlr= RE_findOrAddVlak(pMesh->obr, face_num);
	const float *n= (&vlr->v1)[vert_index]->n;
	copy_v3_v3(fNorm, n);
}
static void SetTSpace(const SMikkTSpaceContext * pContext, const float fvTangent[], const float fSign, const int face_num, const int iVert)
{
	//assert(vert_index>=0 && vert_index<4);
	SRenderMeshToTangent * pMesh = (SRenderMeshToTangent *) pContext->m_pUserData;
	VlakRen *vlr= RE_findOrAddVlak(pMesh->obr, face_num);
	float * ftang= RE_vlakren_get_nmap_tangent(pMesh->obr, vlr, 1);
	if(ftang!=NULL)	{
		copy_v3_v3(&ftang[iVert*4+0], fvTangent);
		ftang[iVert*4+3]=fSign;
	}
}

static void calc_vertexnormals(Render *UNUSED(re), ObjectRen *obr, int do_tangent, int do_nmap_tangent)
{
	MemArena *arena= NULL;
	VertexTangent **vtangents= NULL;
	int a, iCalcNewMethod;

	if(do_nmap_tangent) {
		arena= BLI_memarena_new(BLI_MEMARENA_STD_BUFSIZE, "nmap tangent arena");
		BLI_memarena_use_calloc(arena);

		vtangents= MEM_callocN(sizeof(VertexTangent*)*obr->totvert, "VertexTangent");
	}

		/* clear all vertex normals */
	for(a=0; a<obr->totvert; a++) {
		VertRen *ver= RE_findOrAddVert(obr, a);
		ver->n[0]=ver->n[1]=ver->n[2]= 0.0f;
	}

		/* calculate cos of angles and point-masses, use as weight factor to
		   add face normal to vertex */
	for(a=0; a<obr->totvlak; a++) {
		VlakRen *vlr= RE_findOrAddVlak(obr, a);
		if(vlr->flag & ME_SMOOTH) {
			float *n4= (vlr->v4)? vlr->v4->n: NULL;
			float *c4= (vlr->v4)? vlr->v4->co: NULL;

			accumulate_vertex_normals(vlr->v1->n, vlr->v2->n, vlr->v3->n, n4,
				vlr->n, vlr->v1->co, vlr->v2->co, vlr->v3->co, c4);
		}
		if(do_nmap_tangent || do_tangent) {
			/* tangents still need to be calculated for flat faces too */
			/* weighting removed, they are not vertexnormals */
			calc_tangent_vector(obr, vtangents, arena, vlr, do_nmap_tangent, do_tangent);
		}
	}

		/* do solid faces */
	for(a=0; a<obr->totvlak; a++) {
		VlakRen *vlr= RE_findOrAddVlak(obr, a);

		if((vlr->flag & ME_SMOOTH)==0) {
			if(is_zero_v3(vlr->v1->n)) copy_v3_v3(vlr->v1->n, vlr->n);
			if(is_zero_v3(vlr->v2->n)) copy_v3_v3(vlr->v2->n, vlr->n);
			if(is_zero_v3(vlr->v3->n)) copy_v3_v3(vlr->v3->n, vlr->n);
			if(vlr->v4 && is_zero_v3(vlr->v4->n)) copy_v3_v3(vlr->v4->n, vlr->n);
		}

		if(do_nmap_tangent) {
			VertRen *v1=vlr->v1, *v2=vlr->v2, *v3=vlr->v3, *v4=vlr->v4;
			MTFace *tface= RE_vlakren_get_tface(obr, vlr, obr->actmtface, NULL, 0);

			if(tface) {
				int k=0;
				float *vtang, *ftang= RE_vlakren_get_nmap_tangent(obr, vlr, 1);

				vtang= find_vertex_tangent(vtangents[v1->index], tface->uv[0]);
				copy_v3_v3(ftang, vtang);
				normalize_v3(ftang);
				vtang= find_vertex_tangent(vtangents[v2->index], tface->uv[1]);
				copy_v3_v3(ftang+4, vtang);
				normalize_v3(ftang+4);
				vtang= find_vertex_tangent(vtangents[v3->index], tface->uv[2]);
				copy_v3_v3(ftang+8, vtang);
				normalize_v3(ftang+8);
				if(v4) {
					vtang= find_vertex_tangent(vtangents[v4->index], tface->uv[3]);
					copy_v3_v3(ftang+12, vtang);
					normalize_v3(ftang+12);
				}
				for(k=0; k<4; k++) ftang[4*k+3]=1;
			}
		}
	}
	
		/* normalize vertex normals */
	for(a=0; a<obr->totvert; a++) {
		VertRen *ver= RE_findOrAddVert(obr, a);
		normalize_v3(ver->n);
		if(do_tangent) {
			float *tav= RE_vertren_get_tangent(obr, ver, 0);
			if (tav) {
				/* orthonorm. */
				float tdn = tav[0]*ver->n[0] + tav[1]*ver->n[1] + tav[2]*ver->n[2];
				tav[0] -= ver->n[0]*tdn;
				tav[1] -= ver->n[1]*tdn;
				tav[2] -= ver->n[2]*tdn;
				normalize_v3(tav);
			}
		}
	}

	iCalcNewMethod = 1;
	if(iCalcNewMethod!=0 && do_nmap_tangent!=0)
	{
		SRenderMeshToTangent mesh2tangent;
		SMikkTSpaceContext sContext;
		SMikkTSpaceInterface sInterface;
		memset(&mesh2tangent, 0, sizeof(SRenderMeshToTangent));
		memset(&sContext, 0, sizeof(SMikkTSpaceContext));
		memset(&sInterface, 0, sizeof(SMikkTSpaceInterface));

		mesh2tangent.obr = obr;

		sContext.m_pUserData = &mesh2tangent;
		sContext.m_pInterface = &sInterface;
		sInterface.m_getNumFaces = GetNumFaces;
		sInterface.m_getNumVerticesOfFace = GetNumVertsOfFace;
		sInterface.m_getPosition = GetPosition;
		sInterface.m_getTexCoord = GetTextureCoordinate;
		sInterface.m_getNormal = GetNormal;
		sInterface.m_setTSpaceBasic = SetTSpace;

		// 0 if failed
		iCalcNewMethod = genTangSpaceDefault(&sContext);
	}


	if(arena)
		BLI_memarena_free(arena);
	if(vtangents)
		MEM_freeN(vtangents);
}

/* ------------------------------------------------------------------------- */
/* Autosmoothing:                                                            */
/* ------------------------------------------------------------------------- */

typedef struct ASvert {
	int totface;
	ListBase faces;
} ASvert;

typedef struct ASface {
	struct ASface *next, *prev;
	VlakRen *vlr[4];
	VertRen *nver[4];
} ASface;

static void as_addvert(ASvert *asv, VertRen *v1, VlakRen *vlr)
{
	ASface *asf;
	int a;
	
	if(v1 == NULL) return;
	
	if(asv->faces.first==NULL) {
		asf= MEM_callocN(sizeof(ASface), "asface");
		BLI_addtail(&asv->faces, asf);
	}
	
	asf= asv->faces.last;
	for(a=0; a<4; a++) {
		if(asf->vlr[a]==NULL) {
			asf->vlr[a]= vlr;
			asv->totface++;
			break;
		}
	}
	
	/* new face struct */
	if(a==4) {
		asf= MEM_callocN(sizeof(ASface), "asface");
		BLI_addtail(&asv->faces, asf);
		asf->vlr[0]= vlr;
		asv->totface++;
	}
}

static int as_testvertex(VlakRen *vlr, VertRen *UNUSED(ver), ASvert *asv, float thresh)
{
	/* return 1: vertex needs a copy */
	ASface *asf;
	float inp;
	int a;
	
	if(vlr==0) return 0;
	
	asf= asv->faces.first;
	while(asf) {
		for(a=0; a<4; a++) {
			if(asf->vlr[a] && asf->vlr[a]!=vlr) {
				inp= fabs( vlr->n[0]*asf->vlr[a]->n[0] + vlr->n[1]*asf->vlr[a]->n[1] + vlr->n[2]*asf->vlr[a]->n[2] );
				if(inp < thresh) return 1;
			}
		}
		asf= asf->next;
	}
	
	return 0;
}

static VertRen *as_findvertex(VlakRen *vlr, VertRen *UNUSED(ver), ASvert *asv, float thresh)
{
	/* return when new vertex already was made */
	ASface *asf;
	float inp;
	int a;
	
	asf= asv->faces.first;
	while(asf) {
		for(a=0; a<4; a++) {
			if(asf->vlr[a] && asf->vlr[a]!=vlr) {
				/* this face already made a copy for this vertex! */
				if(asf->nver[a]) {
					inp= fabs( vlr->n[0]*asf->vlr[a]->n[0] + vlr->n[1]*asf->vlr[a]->n[1] + vlr->n[2]*asf->vlr[a]->n[2] );
					if(inp >= thresh) {
						return asf->nver[a];
					}
				}
			}
		}
		asf= asf->next;
	}
	
	return NULL;
}

/* note; autosmooth happens in object space still, after applying autosmooth we rotate */
/* note2; actually, when original mesh and displist are equal sized, face normals are from original mesh */
static void autosmooth(Render *UNUSED(re), ObjectRen *obr, float mat[][4], int degr)
{
	ASvert *asv, *asverts;
	ASface *asf;
	VertRen *ver, *v1;
	VlakRen *vlr;
	float thresh;
	int a, b, totvert;
	
	if(obr->totvert==0) return;
	asverts= MEM_callocN(sizeof(ASvert)*obr->totvert, "all smooth verts");
	
	thresh= cosf(DEG2RADF((0.5f + (float)degr)));
	
	/* step zero: give faces normals of original mesh, if this is provided */
	
	
	/* step one: construct listbase of all vertices and pointers to faces */
	for(a=0; a<obr->totvlak; a++) {
		vlr= RE_findOrAddVlak(obr, a);
		/* skip wire faces */
		if(vlr->v2 != vlr->v3) {
			as_addvert(asverts+vlr->v1->index, vlr->v1, vlr);
			as_addvert(asverts+vlr->v2->index, vlr->v2, vlr);
			as_addvert(asverts+vlr->v3->index, vlr->v3, vlr);
			if(vlr->v4) 
				as_addvert(asverts+vlr->v4->index, vlr->v4, vlr);
		}
	}
	
	totvert= obr->totvert;
	/* we now test all vertices, when faces have a normal too much different: they get a new vertex */
	for(a=0, asv=asverts; a<totvert; a++, asv++) {
		if(asv && asv->totface>1) {
			ver= RE_findOrAddVert(obr, a);

			asf= asv->faces.first;
			while(asf) {
				for(b=0; b<4; b++) {
				
					/* is there a reason to make a new vertex? */
					vlr= asf->vlr[b];
					if( as_testvertex(vlr, ver, asv, thresh) ) {
						
						/* already made a new vertex within threshold? */
						v1= as_findvertex(vlr, ver, asv, thresh);
						if(v1==NULL) {
							/* make a new vertex */
							v1= RE_vertren_copy(obr, ver);
						}
						asf->nver[b]= v1;
						if(vlr->v1==ver) vlr->v1= v1;
						if(vlr->v2==ver) vlr->v2= v1;
						if(vlr->v3==ver) vlr->v3= v1;
						if(vlr->v4==ver) vlr->v4= v1;
					}
				}
				asf= asf->next;
			}
		}
	}
	
	/* free */
	for(a=0; a<totvert; a++) {
		BLI_freelistN(&asverts[a].faces);
	}
	MEM_freeN(asverts);
	
	/* rotate vertices and calculate normal of faces */
	for(a=0; a<obr->totvert; a++) {
		ver= RE_findOrAddVert(obr, a);
		mul_m4_v3(mat, ver->co);
	}
	for(a=0; a<obr->totvlak; a++) {
		vlr= RE_findOrAddVlak(obr, a);
		
		/* skip wire faces */
		if(vlr->v2 != vlr->v3) {
			if(vlr->v4) 
				normal_quad_v3( vlr->n,vlr->v4->co, vlr->v3->co, vlr->v2->co, vlr->v1->co);
			else 
				normal_tri_v3( vlr->n,vlr->v3->co, vlr->v2->co, vlr->v1->co);
		}
	}		
}

/* ------------------------------------------------------------------------- */
/* Orco hash and Materials                                                   */
/* ------------------------------------------------------------------------- */

static float *get_object_orco(Render *re, Object *ob)
{
	float *orco;

	if (!re->orco_hash)
		re->orco_hash = BLI_ghash_new(BLI_ghashutil_ptrhash, BLI_ghashutil_ptrcmp, "get_object_orco gh");

	orco = BLI_ghash_lookup(re->orco_hash, ob);

	if (!orco) {
		if (ELEM(ob->type, OB_CURVE, OB_FONT)) {
			orco = make_orco_curve(re->scene, ob);
		} else if (ob->type==OB_SURF) {
			orco = make_orco_surf(ob);
		}

		if (orco)
			BLI_ghash_insert(re->orco_hash, ob, orco);
	}

	return orco;
}

static void set_object_orco(Render *re, void *ob, float *orco)
{
	if (!re->orco_hash)
		re->orco_hash = BLI_ghash_new(BLI_ghashutil_ptrhash, BLI_ghashutil_ptrcmp, "set_object_orco gh");
	
	BLI_ghash_insert(re->orco_hash, ob, orco);
}

static void free_mesh_orco_hash(Render *re) 
{
	if (re->orco_hash) {
		BLI_ghash_free(re->orco_hash, NULL, (GHashValFreeFP)MEM_freeN);
		re->orco_hash = NULL;
	}
}

static void check_material_mapto(Material *ma)
{
	int a;
	ma->mapto_textured = 0;
	
	/* cache which inputs are actually textured.
	 * this can avoid a bit of time spent iterating through all the texture slots, map inputs and map tos
	 * every time a property which may or may not be textured is accessed */
	
	for(a=0; a<MAX_MTEX; a++) {
		if(ma->mtex[a] && ma->mtex[a]->tex) {
			/* currently used only in volume render, so we'll check for those flags */
			if(ma->mtex[a]->mapto & MAP_DENSITY) ma->mapto_textured |= MAP_DENSITY;
			if(ma->mtex[a]->mapto & MAP_EMISSION) ma->mapto_textured |= MAP_EMISSION;
			if(ma->mtex[a]->mapto & MAP_EMISSION_COL) ma->mapto_textured |= MAP_EMISSION_COL;
			if(ma->mtex[a]->mapto & MAP_SCATTERING) ma->mapto_textured |= MAP_SCATTERING;
			if(ma->mtex[a]->mapto & MAP_TRANSMISSION_COL) ma->mapto_textured |= MAP_TRANSMISSION_COL;
			if(ma->mtex[a]->mapto & MAP_REFLECTION) ma->mapto_textured |= MAP_REFLECTION;
			if(ma->mtex[a]->mapto & MAP_REFLECTION_COL) ma->mapto_textured |= MAP_REFLECTION_COL;
		}
	}
}
static void flag_render_node_material(Render *re, bNodeTree *ntree)
{
	bNode *node;

	for(node=ntree->nodes.first; node; node= node->next) {
		if(node->id) {
			if(GS(node->id->name)==ID_MA) {
				Material *ma= (Material *)node->id;

				if((ma->mode & MA_TRANSP) && (ma->mode & MA_ZTRANSP))
					re->flag |= R_ZTRA;

				ma->flag |= MA_IS_USED;
			}
			else if(node->type==NODE_GROUP)
				flag_render_node_material(re, (bNodeTree *)node->id);
		}
	}
}

static Material *give_render_material(Render *re, Object *ob, short nr)
{
	extern Material defmaterial;	/* material.c */
	Material *ma;
	
	ma= give_current_material(ob, nr);
	if(ma==NULL) 
		ma= &defmaterial;
	
	if(re->r.mode & R_SPEED) ma->texco |= NEED_UV;
	
	if(ma->material_type == MA_TYPE_VOLUME) {
		ma->mode |= MA_TRANSP;
		ma->mode &= ~MA_SHADBUF;
	}
	if((ma->mode & MA_TRANSP) && (ma->mode & MA_ZTRANSP))
		re->flag |= R_ZTRA;
	
	/* for light groups and SSS */
	ma->flag |= MA_IS_USED;

	if(ma->nodetree && ma->use_nodes)
		flag_render_node_material(re, ma->nodetree);
	
	check_material_mapto(ma);
	
	return ma;
}

/* ------------------------------------------------------------------------- */
/* Particles                                                                 */
/* ------------------------------------------------------------------------- */
typedef struct ParticleStrandData
{
	struct MCol *mcol;
	float *orco, *uvco, *surfnor;
	float time, adapt_angle, adapt_pix, size;
	int totuv, totcol;
	int first, line, adapt, override_uv;
}
ParticleStrandData;
/* future thread problem... */
static void static_particle_strand(Render *re, ObjectRen *obr, Material *ma, ParticleStrandData *sd, const float vec[3], const float vec1[3])
{
	static VertRen *v1= NULL, *v2= NULL;
	VlakRen *vlr= NULL;
	float nor[3], cross[3], crosslen, w, dx, dy, width;
	static float anor[3], avec[3];
	int flag, i;
	static int second=0;
	
	sub_v3_v3v3(nor, vec, vec1);
	normalize_v3(nor);		// nor needed as tangent 
	cross_v3_v3v3(cross, vec, nor);

	/* turn cross in pixelsize */
	w= vec[2]*re->winmat[2][3] + re->winmat[3][3];
	dx= re->winx*cross[0]*re->winmat[0][0];
	dy= re->winy*cross[1]*re->winmat[1][1];
	w= sqrt(dx*dx + dy*dy)/w;
	
	if(w!=0.0f) {
		float fac;
		if(ma->strand_ease!=0.0f) {
			if(ma->strand_ease<0.0f)
				fac= pow(sd->time, 1.0f+ma->strand_ease);
			else
				fac= pow(sd->time, 1.0f/(1.0f-ma->strand_ease));
		}
		else fac= sd->time;

		width= ((1.0f-fac)*ma->strand_sta + (fac)*ma->strand_end);

		/* use actual Blender units for strand width and fall back to minimum width */
		if(ma->mode & MA_STR_B_UNITS){
			crosslen= len_v3(cross);
			w= 2.0f*crosslen*ma->strand_min/w;

			if(width < w)
				width= w;

			/*cross is the radius of the strand so we want it to be half of full width */
			mul_v3_fl(cross,0.5f/crosslen);
		}
		else
			width/=w;

		mul_v3_fl(cross, width);
	}
	else width= 1.0f;
	
	if(ma->mode & MA_TANGENT_STR)
		flag= R_SMOOTH|R_TANGENT;
	else
		flag= R_SMOOTH;
	
	/* only 1 pixel wide strands filled in as quads now, otherwise zbuf errors */
	if(ma->strand_sta==1.0f)
		flag |= R_STRAND;
	
	/* single face line */
	if(sd->line) {
		vlr= RE_findOrAddVlak(obr, obr->totvlak++);
		vlr->flag= flag;
		vlr->v1= RE_findOrAddVert(obr, obr->totvert++);
		vlr->v2= RE_findOrAddVert(obr, obr->totvert++);
		vlr->v3= RE_findOrAddVert(obr, obr->totvert++);
		vlr->v4= RE_findOrAddVert(obr, obr->totvert++);
		
		copy_v3_v3(vlr->v1->co, vec);
		add_v3_v3(vlr->v1->co, cross);
		copy_v3_v3(vlr->v1->n, nor);
		vlr->v1->orco= sd->orco;
		vlr->v1->accum= -1.0f;	// accum abuse for strand texco
		
		copy_v3_v3(vlr->v2->co, vec);
		sub_v3_v3v3(vlr->v2->co, vlr->v2->co, cross);
		copy_v3_v3(vlr->v2->n, nor);
		vlr->v2->orco= sd->orco;
		vlr->v2->accum= vlr->v1->accum;

		copy_v3_v3(vlr->v4->co, vec1);
		add_v3_v3(vlr->v4->co, cross);
		copy_v3_v3(vlr->v4->n, nor);
		vlr->v4->orco= sd->orco;
		vlr->v4->accum= 1.0f;	// accum abuse for strand texco
		
		copy_v3_v3(vlr->v3->co, vec1);
		sub_v3_v3v3(vlr->v3->co, vlr->v3->co, cross);
		copy_v3_v3(vlr->v3->n, nor);
		vlr->v3->orco= sd->orco;
		vlr->v3->accum= vlr->v4->accum;

		normal_quad_v3( vlr->n,vlr->v4->co, vlr->v3->co, vlr->v2->co, vlr->v1->co);
		
		vlr->mat= ma;
		vlr->ec= ME_V2V3;

		if(sd->surfnor) {
			float *snor= RE_vlakren_get_surfnor(obr, vlr, 1);
			copy_v3_v3(snor, sd->surfnor);
		}

		if(sd->uvco){
			for(i=0; i<sd->totuv; i++){
				MTFace *mtf;
				mtf=RE_vlakren_get_tface(obr,vlr,i,NULL,1);
				mtf->uv[0][0]=mtf->uv[1][0]=
				mtf->uv[2][0]=mtf->uv[3][0]=(sd->uvco+2*i)[0];
				mtf->uv[0][1]=mtf->uv[1][1]=
				mtf->uv[2][1]=mtf->uv[3][1]=(sd->uvco+2*i)[1];
			}
			if(sd->override_uv>=0){
				MTFace *mtf;
				mtf=RE_vlakren_get_tface(obr,vlr,sd->override_uv,NULL,0);
				
				mtf->uv[0][0]=mtf->uv[3][0]=0.0f;
				mtf->uv[1][0]=mtf->uv[2][0]=1.0f;

				mtf->uv[0][1]=mtf->uv[1][1]=0.0f;
				mtf->uv[2][1]=mtf->uv[3][1]=1.0f;
			}
		}
		if(sd->mcol){
			for(i=0; i<sd->totcol; i++){
				MCol *mc;
				mc=RE_vlakren_get_mcol(obr,vlr,i,NULL,1);
				mc[0]=mc[1]=mc[2]=mc[3]=sd->mcol[i];
				mc[0]=mc[1]=mc[2]=mc[3]=sd->mcol[i];
			}
		}
	}
	/* first two vertices of a strand */
	else if(sd->first) {
		if(sd->adapt){
			copy_v3_v3(anor, nor);
			copy_v3_v3(avec, vec);
			second=1;
		}

		v1= RE_findOrAddVert(obr, obr->totvert++);
		v2= RE_findOrAddVert(obr, obr->totvert++);
		
		copy_v3_v3(v1->co, vec);
		add_v3_v3(v1->co, cross);
		copy_v3_v3(v1->n, nor);
		v1->orco= sd->orco;
		v1->accum= -1.0f;	// accum abuse for strand texco
		
		copy_v3_v3(v2->co, vec);
		sub_v3_v3v3(v2->co, v2->co, cross);
		copy_v3_v3(v2->n, nor);
		v2->orco= sd->orco;
		v2->accum= v1->accum;
	}
	/* more vertices & faces to strand */
	else {
		if(sd->adapt==0 || second){
			vlr= RE_findOrAddVlak(obr, obr->totvlak++);
			vlr->flag= flag;
			vlr->v1= v1;
			vlr->v2= v2;
			vlr->v3= RE_findOrAddVert(obr, obr->totvert++);
			vlr->v4= RE_findOrAddVert(obr, obr->totvert++);
			
			v1= vlr->v4; // cycle
			v2= vlr->v3; // cycle

			
			if(sd->adapt){
				second=0;
				copy_v3_v3(anor,nor);
				copy_v3_v3(avec,vec);
			}

		}
		else if(sd->adapt){
			float dvec[3],pvec[3];
			sub_v3_v3v3(dvec,avec,vec);
			project_v3_v3v3(pvec,dvec,vec);
			sub_v3_v3v3(dvec,dvec,pvec);

			w= vec[2]*re->winmat[2][3] + re->winmat[3][3];
			dx= re->winx*dvec[0]*re->winmat[0][0]/w;
			dy= re->winy*dvec[1]*re->winmat[1][1]/w;
			w= sqrt(dx*dx + dy*dy);
			if(dot_v3v3(anor,nor)<sd->adapt_angle && w>sd->adapt_pix){
				vlr= RE_findOrAddVlak(obr, obr->totvlak++);
				vlr->flag= flag;
				vlr->v1= v1;
				vlr->v2= v2;
				vlr->v3= RE_findOrAddVert(obr, obr->totvert++);
				vlr->v4= RE_findOrAddVert(obr, obr->totvert++);
				
				v1= vlr->v4; // cycle
				v2= vlr->v3; // cycle

				copy_v3_v3(anor,nor);
				copy_v3_v3(avec,vec);
			}
			else{
				vlr= RE_findOrAddVlak(obr, obr->totvlak-1);
			}
		}
	
		copy_v3_v3(vlr->v4->co, vec);
		add_v3_v3(vlr->v4->co, cross);
		copy_v3_v3(vlr->v4->n, nor);
		vlr->v4->orco= sd->orco;
		vlr->v4->accum= -1.0f + 2.0f*sd->time;	// accum abuse for strand texco
		
		copy_v3_v3(vlr->v3->co, vec);
		sub_v3_v3v3(vlr->v3->co, vlr->v3->co, cross);
		copy_v3_v3(vlr->v3->n, nor);
		vlr->v3->orco= sd->orco;
		vlr->v3->accum= vlr->v4->accum;
		
		normal_quad_v3( vlr->n,vlr->v4->co, vlr->v3->co, vlr->v2->co, vlr->v1->co);
		
		vlr->mat= ma;
		vlr->ec= ME_V2V3;

		if(sd->surfnor) {
			float *snor= RE_vlakren_get_surfnor(obr, vlr, 1);
			copy_v3_v3(snor, sd->surfnor);
		}

		if(sd->uvco){
			for(i=0; i<sd->totuv; i++){
				MTFace *mtf;
				mtf=RE_vlakren_get_tface(obr,vlr,i,NULL,1);
				mtf->uv[0][0]=mtf->uv[1][0]=
				mtf->uv[2][0]=mtf->uv[3][0]=(sd->uvco+2*i)[0];
				mtf->uv[0][1]=mtf->uv[1][1]=
				mtf->uv[2][1]=mtf->uv[3][1]=(sd->uvco+2*i)[1];
			}
			if(sd->override_uv>=0){
				MTFace *mtf;
				mtf=RE_vlakren_get_tface(obr,vlr,sd->override_uv,NULL,0);
				
				mtf->uv[0][0]=mtf->uv[3][0]=0.0f;
				mtf->uv[1][0]=mtf->uv[2][0]=1.0f;

				mtf->uv[0][1]=mtf->uv[1][1]=(vlr->v1->accum+1.0f)/2.0f;
				mtf->uv[2][1]=mtf->uv[3][1]=(vlr->v3->accum+1.0f)/2.0f;
			}
		}
		if(sd->mcol){
			for(i=0; i<sd->totcol; i++){
				MCol *mc;
				mc=RE_vlakren_get_mcol(obr,vlr,i,NULL,1);
				mc[0]=mc[1]=mc[2]=mc[3]=sd->mcol[i];
				mc[0]=mc[1]=mc[2]=mc[3]=sd->mcol[i];
			}
		}
	}
}

static void static_particle_wire(ObjectRen *obr, Material *ma, const float vec[3], const float vec1[3], int first, int line)
{
	VlakRen *vlr;
	static VertRen *v1;

	if(line) {
		vlr= RE_findOrAddVlak(obr, obr->totvlak++);
		vlr->v1= RE_findOrAddVert(obr, obr->totvert++);
		vlr->v2= RE_findOrAddVert(obr, obr->totvert++);
		vlr->v3= vlr->v2;
		vlr->v4= NULL;
		
		copy_v3_v3(vlr->v1->co, vec);
		copy_v3_v3(vlr->v2->co, vec1);
		
		sub_v3_v3v3(vlr->n, vec, vec1);
		normalize_v3(vlr->n);
		copy_v3_v3(vlr->v1->n, vlr->n);
		copy_v3_v3(vlr->v2->n, vlr->n);
		
		vlr->mat= ma;
		vlr->ec= ME_V1V2;

	}
	else if(first) {
		v1= RE_findOrAddVert(obr, obr->totvert++);
		copy_v3_v3(v1->co, vec);
	}
	else {
		vlr= RE_findOrAddVlak(obr, obr->totvlak++);
		vlr->v1= v1;
		vlr->v2= RE_findOrAddVert(obr, obr->totvert++);
		vlr->v3= vlr->v2;
		vlr->v4= NULL;
		
		v1= vlr->v2; // cycle
		copy_v3_v3(v1->co, vec);
		
		sub_v3_v3v3(vlr->n, vec, vec1);
		normalize_v3(vlr->n);
		copy_v3_v3(v1->n, vlr->n);
		
		vlr->mat= ma;
		vlr->ec= ME_V1V2;
	}

}

static void particle_curve(Render *re, ObjectRen *obr, DerivedMesh *dm, Material *ma, ParticleStrandData *sd, float *loc, float *loc1,	int seed, float *pa_co)
{
	HaloRen *har=0;

	if(ma->material_type == MA_TYPE_WIRE)
		static_particle_wire(obr, ma, loc, loc1, sd->first, sd->line);
	else if(ma->material_type == MA_TYPE_HALO) {
		har= RE_inithalo_particle(re, obr, dm, ma, loc, loc1, sd->orco, sd->uvco, sd->size, 1.0, seed, pa_co);
		if(har) har->lay= obr->ob->lay;
	}
	else
		static_particle_strand(re, obr, ma, sd, loc, loc1);
}
static void particle_billboard(Render *re, ObjectRen *obr, Material *ma, ParticleBillboardData *bb)
{
	VlakRen *vlr;
	MTFace *mtf;
	float xvec[3], yvec[3], zvec[3], bb_center[3];
	/* Number of tiles */
	int totsplit = bb->uv_split * bb->uv_split;
	int tile, x, y;
	/* Tile offsets */
	float uvx = 0.0f, uvy = 0.0f, uvdx = 1.0f, uvdy = 1.0f, time = 0.0f;

	vlr= RE_findOrAddVlak(obr, obr->totvlak++);
	vlr->v1= RE_findOrAddVert(obr, obr->totvert++);
	vlr->v2= RE_findOrAddVert(obr, obr->totvert++);
	vlr->v3= RE_findOrAddVert(obr, obr->totvert++);
	vlr->v4= RE_findOrAddVert(obr, obr->totvert++);

	psys_make_billboard(bb, xvec, yvec, zvec, bb_center);

	VECADD(vlr->v1->co, bb_center, xvec);
	VECADD(vlr->v1->co, vlr->v1->co, yvec);
	mul_m4_v3(re->viewmat, vlr->v1->co);

	VECSUB(vlr->v2->co, bb_center, xvec);
	VECADD(vlr->v2->co, vlr->v2->co, yvec);
	mul_m4_v3(re->viewmat, vlr->v2->co);

	VECSUB(vlr->v3->co, bb_center, xvec);
	VECSUB(vlr->v3->co, vlr->v3->co, yvec);
	mul_m4_v3(re->viewmat, vlr->v3->co);

	VECADD(vlr->v4->co, bb_center, xvec);
	VECSUB(vlr->v4->co, vlr->v4->co, yvec);
	mul_m4_v3(re->viewmat, vlr->v4->co);

	normal_quad_v3( vlr->n,vlr->v4->co, vlr->v3->co, vlr->v2->co, vlr->v1->co);
	copy_v3_v3(vlr->v1->n,vlr->n);
	copy_v3_v3(vlr->v2->n,vlr->n);
	copy_v3_v3(vlr->v3->n,vlr->n);
	copy_v3_v3(vlr->v4->n,vlr->n);
	
	vlr->mat= ma;
	vlr->ec= ME_V2V3;

	if(bb->uv_split > 1){
		uvdx = uvdy = 1.0f / (float)bb->uv_split;

		if(ELEM(bb->anim, PART_BB_ANIM_AGE, PART_BB_ANIM_FRAME)) {
			if(bb->anim == PART_BB_ANIM_FRAME)
				time = ((int)(bb->time * bb->lifetime) % totsplit)/(float)totsplit;
			else
				time = bb->time;
		}
		else if(bb->anim == PART_BB_ANIM_ANGLE) {
			if(bb->align == PART_BB_VIEW) {
				time = (float)fmod((bb->tilt + 1.0f) / 2.0f, 1.0);
			}
			else {
				float axis1[3] = {0.0f,0.0f,0.0f};
				float axis2[3] = {0.0f,0.0f,0.0f};

				axis1[(bb->align + 1) % 3] = 1.0f;
				axis2[(bb->align + 2) % 3] = 1.0f;

				if(bb->lock == 0) {
					zvec[bb->align] = 0.0f;
					normalize_v3(zvec);
				}
				
				time = saacos(dot_v3v3(zvec, axis1)) / (float)M_PI;
				
				if(dot_v3v3(zvec, axis2) < 0.0f)
					time = 1.0f - time / 2.0f;
				else
					time /= 2.0f;
			}
		}

		if(bb->split_offset == PART_BB_OFF_LINEAR)
			time = (float)fmod(time + (float)bb->num / (float)totsplit, 1.0f);
		else if(bb->split_offset==PART_BB_OFF_RANDOM)
			time = (float)fmod(time + bb->random, 1.0f);

		/* Find the coordinates in tile space (integer), then convert to UV
		 * space (float). Note that Y is flipped. */
		tile = (int)((time + FLT_EPSILON10) * totsplit);
		x = tile % bb->uv_split;
		y = tile / bb->uv_split;
		y = (bb->uv_split - 1) - y;
		uvx = uvdx * x;
		uvy = uvdy * y;
	}

	/* normal UVs */
	if(bb->uv[0] >= 0){
		mtf = RE_vlakren_get_tface(obr, vlr, bb->uv[0], NULL, 1);
		mtf->uv[0][0] = 1.0f;
		mtf->uv[0][1] = 1.0f;
		mtf->uv[1][0] = 0.0f;
		mtf->uv[1][1] = 1.0f;
		mtf->uv[2][0] = 0.0f;
		mtf->uv[2][1] = 0.0f;
		mtf->uv[3][0] = 1.0f;
		mtf->uv[3][1] = 0.0f;
	}

	/* time-index UVs */
	if(bb->uv[1] >= 0){
		mtf = RE_vlakren_get_tface(obr, vlr, bb->uv[1], NULL, 1);
		mtf->uv[0][0] = mtf->uv[1][0] = mtf->uv[2][0] = mtf->uv[3][0] = bb->time;
		mtf->uv[0][1] = mtf->uv[1][1] = mtf->uv[2][1] = mtf->uv[3][1] = (float)bb->num/(float)bb->totnum;
	}

	/* split UVs */
	if(bb->uv_split > 1 && bb->uv[2] >= 0){
		mtf = RE_vlakren_get_tface(obr, vlr, bb->uv[2], NULL, 1);
		mtf->uv[0][0] = uvx + uvdx;
		mtf->uv[0][1] = uvy + uvdy;
		mtf->uv[1][0] = uvx;
		mtf->uv[1][1] = uvy + uvdy;
		mtf->uv[2][0] = uvx;
		mtf->uv[2][1] = uvy;
		mtf->uv[3][0] = uvx + uvdx;
		mtf->uv[3][1] = uvy;
	}
}
static void particle_normal_ren(short ren_as, ParticleSettings *part, Render *re, ObjectRen *obr, DerivedMesh *dm, Material *ma, ParticleStrandData *sd, ParticleBillboardData *bb, ParticleKey *state, int seed, float hasize, float *pa_co)
{
	float loc[3], loc0[3], loc1[3], vel[3];
	
	copy_v3_v3(loc, state->co);

	if(ren_as != PART_DRAW_BB)
		mul_m4_v3(re->viewmat, loc);

	switch(ren_as) {
		case PART_DRAW_LINE:
			sd->line = 1;
			sd->time = 0.0f;
			sd->size = hasize;

			copy_v3_v3(vel, state->vel);
			mul_mat3_m4_v3(re->viewmat, vel);
			normalize_v3(vel);

			if(part->draw & PART_DRAW_VEL_LENGTH)
				mul_v3_fl(vel, len_v3(state->vel));

			madd_v3_v3v3fl(loc0, loc, vel, -part->draw_line[0]);
			madd_v3_v3v3fl(loc1, loc, vel, part->draw_line[1]);

			particle_curve(re, obr, dm, ma, sd, loc0, loc1, seed, pa_co);

			break;

		case PART_DRAW_BB:

			copy_v3_v3(bb->vec, loc);
			copy_v3_v3(bb->vel, state->vel);

			particle_billboard(re, obr, ma, bb);

			break;

		default:
		{
			HaloRen *har=0;

			har = RE_inithalo_particle(re, obr, dm, ma, loc, NULL, sd->orco, sd->uvco, hasize, 0.0, seed, pa_co);
			
			if(har) har->lay= obr->ob->lay;

			break;
		}
	}
}
static void get_particle_uvco_mcol(short from, DerivedMesh *dm, float *fuv, int num, ParticleStrandData *sd)
{
	int i;

	/* get uvco */
	if(sd->uvco && ELEM(from,PART_FROM_FACE,PART_FROM_VOLUME)) {
		for(i=0; i<sd->totuv; i++) {
			if(num != DMCACHE_NOTFOUND) {
				MFace *mface = dm->getFaceData(dm, num, CD_MFACE);
				MTFace *mtface = (MTFace*)CustomData_get_layer_n(&dm->faceData, CD_MTFACE, i);
				mtface += num;
				
				psys_interpolate_uvs(mtface, mface->v4, fuv, sd->uvco + 2 * i);
			}
			else {
				sd->uvco[2*i] = 0.0f;
				sd->uvco[2*i + 1] = 0.0f;
			}
		}
	}

	/* get mcol */
	if(sd->mcol && ELEM(from,PART_FROM_FACE,PART_FROM_VOLUME)) {
		for(i=0; i<sd->totcol; i++) {
			if(num != DMCACHE_NOTFOUND) {
				MFace *mface = dm->getFaceData(dm, num, CD_MFACE);
				MCol *mc = (MCol*)CustomData_get_layer_n(&dm->faceData, CD_MCOL, i);
				mc += num * 4;

				psys_interpolate_mcol(mc, mface->v4, fuv, sd->mcol + i);
			}
			else
				memset(&sd->mcol[i], 0, sizeof(MCol));
		}
	}
}
static int render_new_particle_system(Render *re, ObjectRen *obr, ParticleSystem *psys, int timeoffset)
{
	Object *ob= obr->ob;
//	Object *tob=0;
	Material *ma=0;
	ParticleSystemModifierData *psmd;
	ParticleSystem *tpsys=0;
	ParticleSettings *part, *tpart=0;
	ParticleData *pars, *pa=0,*tpa=0;
	ParticleKey *states=0;
	ParticleKey state;
	ParticleCacheKey *cache=0;
	ParticleBillboardData bb;
	ParticleSimulationData sim = {0};
	ParticleStrandData sd;
	StrandBuffer *strandbuf=0;
	StrandVert *svert=0;
	StrandBound *sbound= 0;
	StrandRen *strand=0;
	RNG *rng= 0;
	float loc[3],loc1[3],loc0[3],mat[4][4],nmat[3][3],co[3],nor[3],duplimat[4][4];
	float strandlen=0.0f, curlen=0.0f;
	float hasize, pa_size, r_tilt, r_length;
	float pa_time, pa_birthtime, pa_dietime;
	float random, simplify[2], pa_co[3];
	const float cfra= BKE_curframe(re->scene);
	int i, a, k, max_k=0, totpart, dosimplify = 0, dosurfacecache = 0, use_duplimat = 0;
	int totchild=0;
	int seed, path_nbr=0, orco1=0, num;
	int totface, *origindex = 0;
	char **uv_name=0;

/* 1. check that everything is ok & updated */
	if(psys==NULL)
		return 0;

	part=psys->part;
	pars=psys->particles;

	if(part==NULL || pars==NULL || !psys_check_enabled(ob, psys))
		return 0;
	
	if(part->ren_as==PART_DRAW_OB || part->ren_as==PART_DRAW_GR || part->ren_as==PART_DRAW_NOT)
		return 1;

/* 2. start initialising things */

	/* last possibility to bail out! */
	psmd = psys_get_modifier(ob,psys);
	if(!(psmd->modifier.mode & eModifierMode_Render))
		return 0;

	sim.scene= re->scene;
	sim.ob= ob;
	sim.psys= psys;
	sim.psmd= psmd;

	if(part->phystype==PART_PHYS_KEYED)
		psys_count_keyed_targets(&sim);

	totchild=psys->totchild;

	/* can happen for disconnected/global hair */
	if(part->type==PART_HAIR && !psys->childcache)
		totchild= 0;

	if(G.rendering == 0) { /* preview render */
		totchild = (int)((float)totchild * (float)part->disp / 100.0f);
	}

	psys->flag |= PSYS_DRAWING;

	rng= rng_new(psys->seed);

	totpart=psys->totpart;

	memset(&sd, 0, sizeof(ParticleStrandData));
	sd.override_uv = -1;

/* 2.1 setup material stff */
	ma= give_render_material(re, ob, part->omat);
	
#if 0 // XXX old animation system
	if(ma->ipo){
		calc_ipo(ma->ipo, cfra);
		execute_ipo((ID *)ma, ma->ipo);
	}
#endif // XXX old animation system

	hasize = ma->hasize;
	seed = ma->seed1;

	re->flag |= R_HALO;

	RE_set_customdata_names(obr, &psmd->dm->faceData);
	sd.totuv = CustomData_number_of_layers(&psmd->dm->faceData, CD_MTFACE);
	sd.totcol = CustomData_number_of_layers(&psmd->dm->faceData, CD_MCOL);

	if(ma->texco & TEXCO_UV && sd.totuv) {
		sd.uvco = MEM_callocN(sd.totuv * 2 * sizeof(float), "particle_uvs");

		if(ma->strand_uvname[0]) {
			sd.override_uv = CustomData_get_named_layer_index(&psmd->dm->faceData, CD_MTFACE, ma->strand_uvname);
			sd.override_uv -= CustomData_get_layer_index(&psmd->dm->faceData, CD_MTFACE);
		}
	}
	else
		sd.uvco = NULL;

	if(sd.totcol)
		sd.mcol = MEM_callocN(sd.totcol * sizeof(MCol), "particle_mcols");

/* 2.2 setup billboards */
	if(part->ren_as == PART_DRAW_BB) {
		int first_uv = CustomData_get_layer_index(&psmd->dm->faceData, CD_MTFACE);

		bb.uv[0] = CustomData_get_named_layer_index(&psmd->dm->faceData, CD_MTFACE, psys->bb_uvname[0]);
		if(bb.uv[0] < 0)
			bb.uv[0] = CustomData_get_active_layer_index(&psmd->dm->faceData, CD_MTFACE);

		bb.uv[1] = CustomData_get_named_layer_index(&psmd->dm->faceData, CD_MTFACE, psys->bb_uvname[1]);

		bb.uv[2] = CustomData_get_named_layer_index(&psmd->dm->faceData, CD_MTFACE, psys->bb_uvname[2]);

		if(first_uv >= 0) {
			bb.uv[0] -= first_uv;
			bb.uv[1] -= first_uv;
			bb.uv[2] -= first_uv;
		}

		bb.align = part->bb_align;
		bb.anim = part->bb_anim;
		bb.lock = part->draw & PART_DRAW_BB_LOCK;
		bb.ob = (part->bb_ob ? part->bb_ob : RE_GetCamera(re));
		bb.split_offset = part->bb_split_offset;
		bb.totnum = totpart+totchild;
		bb.uv_split = part->bb_uv_split;
	}
	
/* 2.5 setup matrices */
	mul_m4_m4m4(mat, ob->obmat, re->viewmat);
	invert_m4_m4(ob->imat, mat);	/* need to be that way, for imat texture */
	copy_m3_m4(nmat, ob->imat);
	transpose_m3(nmat);

	if(psys->flag & PSYS_USE_IMAT) {
		/* psys->imat is the original emitter's inverse matrix, ob->obmat is the duplicated object's matrix */
		mul_m4_m4m4(duplimat, psys->imat, ob->obmat);
		use_duplimat = 1;
	}

/* 2.6 setup strand rendering */
	if(part->ren_as == PART_DRAW_PATH && psys->pathcache){
		path_nbr=(int)pow(2.0,(double) part->ren_step);

		if(path_nbr) {
			if(!ELEM(ma->material_type, MA_TYPE_HALO, MA_TYPE_WIRE)) {
				sd.orco = MEM_mallocN(3*sizeof(float)*(totpart+totchild), "particle orcos");
				set_object_orco(re, psys, sd.orco);
			}
		}

		if(part->draw & PART_DRAW_REN_ADAPT) {
			sd.adapt = 1;
			sd.adapt_pix = (float)part->adapt_pix;
			sd.adapt_angle = cosf(DEG2RADF((float)part->adapt_angle));
		}

		if(re->r.renderer==R_INTERN && part->draw&PART_DRAW_REN_STRAND) {
			strandbuf= RE_addStrandBuffer(obr, (totpart+totchild)*(path_nbr+1));
			strandbuf->ma= ma;
			strandbuf->lay= ob->lay;
			copy_m4_m4(strandbuf->winmat, re->winmat);
			strandbuf->winx= re->winx;
			strandbuf->winy= re->winy;
			strandbuf->maxdepth= 2;
			strandbuf->adaptcos= cosf(DEG2RADF((float)part->adapt_angle));
			strandbuf->overrideuv= sd.override_uv;
			strandbuf->minwidth= ma->strand_min;

			if(ma->strand_widthfade == 0.0f)
				strandbuf->widthfade= 0.0f;
			else if(ma->strand_widthfade >= 1.0f)
				strandbuf->widthfade= 2.0f - ma->strand_widthfade;
			else
				strandbuf->widthfade= 1.0f/MAX2(ma->strand_widthfade, 1e-5f);

			if(part->flag & PART_HAIR_BSPLINE)
				strandbuf->flag |= R_STRAND_BSPLINE;
			if(ma->mode & MA_STR_B_UNITS)
				strandbuf->flag |= R_STRAND_B_UNITS;

			svert= strandbuf->vert;

			if(re->r.mode & R_SPEED)
				dosurfacecache= 1;
			else if((re->wrld.mode & (WO_AMB_OCC|WO_ENV_LIGHT|WO_INDIRECT_LIGHT)) && (re->wrld.ao_gather_method == WO_AOGATHER_APPROX))
				if(ma->amb != 0.0f)
					dosurfacecache= 1;

			totface= psmd->dm->getNumFaces(psmd->dm);
			origindex= psmd->dm->getFaceDataArray(psmd->dm, CD_ORIGINDEX);
			for(a=0; a<totface; a++)
				strandbuf->totbound= MAX2(strandbuf->totbound, (origindex)? origindex[a]: a);

			strandbuf->totbound++;
			strandbuf->bound= MEM_callocN(sizeof(StrandBound)*strandbuf->totbound, "StrandBound");
			sbound= strandbuf->bound;
			sbound->start= sbound->end= 0;
		}
	}

	if(sd.orco == 0) {
		sd.orco = MEM_mallocN(3 * sizeof(float), "particle orco");
		orco1 = 1;
	}

	if(path_nbr == 0)
		psys->lattice = psys_get_lattice(&sim);

/* 3. start creating renderable things */
	for(a=0,pa=pars; a<totpart+totchild; a++, pa++, seed++) {
		random = rng_getFloat(rng);
		/* setup per particle individual stuff */
		if(a<totpart){
			if(pa->flag & PARS_UNEXIST) continue;

			pa_time=(cfra-pa->time)/pa->lifetime;
			pa_birthtime = pa->time;
			pa_dietime = pa->dietime;

			hasize = ma->hasize;

			/* get orco */
			if(tpsys && part->phystype==PART_PHYS_NO){
				tpa=tpsys->particles+pa->num;
				psys_particle_on_emitter(psmd,tpart->from,tpa->num,pa->num_dmcache,tpa->fuv,tpa->foffset,co,nor,0,0,sd.orco,0);
			}
			else
				psys_particle_on_emitter(psmd,part->from,pa->num,pa->num_dmcache,pa->fuv,pa->foffset,co,nor,0,0,sd.orco,0);

			/* get uvco & mcol */
			num= pa->num_dmcache;

			if(num == DMCACHE_NOTFOUND)
				if(pa->num < psmd->dm->getNumFaces(psmd->dm))
					num= pa->num;

			get_particle_uvco_mcol(part->from, psmd->dm, pa->fuv, num, &sd);

			pa_size = pa->size;

			r_tilt = 2.0f*(PSYS_FRAND(a) - 0.5f);
			r_length = PSYS_FRAND(a+1);

			if(path_nbr) {
				cache = psys->pathcache[a];
				max_k = (int)cache->steps;
			}

			if(totchild && (part->draw&PART_DRAW_PARENT)==0) continue;
		}
		else {
			ChildParticle *cpa= psys->child+a-totpart;

			if(path_nbr) {
				cache = psys->childcache[a-totpart];

				if(cache->steps < 0)
					continue;

				max_k = (int)cache->steps;
			}
			
			pa_time = psys_get_child_time(psys, cpa, cfra, &pa_birthtime, &pa_dietime);
			pa_size = psys_get_child_size(psys, cpa, cfra, &pa_time);

			r_tilt = 2.0f*(PSYS_FRAND(a + 21) - 0.5f);
			r_length = PSYS_FRAND(a + 22);

			num = cpa->num;

			/* get orco */
			if(part->childtype == PART_CHILD_FACES) {
				psys_particle_on_emitter(psmd,
					PART_FROM_FACE, cpa->num,DMCACHE_ISCHILD,
					cpa->fuv,cpa->foffset,co,nor,0,0,sd.orco,0);
			}
			else {
				ParticleData *par = psys->particles + cpa->parent;
				psys_particle_on_emitter(psmd, part->from,
					par->num,DMCACHE_ISCHILD,par->fuv,
					par->foffset,co,nor,0,0,sd.orco,0);
			}

			/* get uvco & mcol */
			if(part->childtype==PART_CHILD_FACES) {
				get_particle_uvco_mcol(PART_FROM_FACE, psmd->dm, cpa->fuv, cpa->num, &sd);
			}
			else {
				ParticleData *parent = psys->particles + cpa->parent;
				num = parent->num_dmcache;

				if(num == DMCACHE_NOTFOUND)
					if(parent->num < psmd->dm->getNumFaces(psmd->dm))
						num = parent->num;

				get_particle_uvco_mcol(part->from, psmd->dm, parent->fuv, num, &sd);
			}

			dosimplify = psys_render_simplify_params(psys, cpa, simplify);

			if(strandbuf) {
				int orignum= (origindex)? origindex[cpa->num]: cpa->num;

				if(orignum > sbound - strandbuf->bound) {
					sbound= strandbuf->bound + orignum;
					sbound->start= sbound->end= obr->totstrand;
				}
			}
		}

		/* TEXCO_PARTICLE */
		pa_co[0] = pa_time;
		pa_co[1] = 0.f;
		pa_co[2] = 0.f;

		/* surface normal shading setup */
		if(ma->mode_l & MA_STR_SURFDIFF) {
			mul_m3_v3(nmat, nor);
			sd.surfnor= nor;
		}
		else
			sd.surfnor= NULL;

		/* strand render setup */
		if(strandbuf) {
			strand= RE_findOrAddStrand(obr, obr->totstrand++);
			strand->buffer= strandbuf;
			strand->vert= svert;
			copy_v3_v3(strand->orco, sd.orco);

			if(dosimplify) {
				float *ssimplify= RE_strandren_get_simplify(obr, strand, 1);
				ssimplify[0]= simplify[0];
				ssimplify[1]= simplify[1];
			}

			if(sd.surfnor) {
				float *snor= RE_strandren_get_surfnor(obr, strand, 1);
				copy_v3_v3(snor, sd.surfnor);
			}

			if(dosurfacecache && num >= 0) {
				int *facenum= RE_strandren_get_face(obr, strand, 1);
				*facenum= num;
			}

			if(sd.uvco) {
				for(i=0; i<sd.totuv; i++) {
					if(i != sd.override_uv) {
						float *uv= RE_strandren_get_uv(obr, strand, i, NULL, 1);

						uv[0]= sd.uvco[2*i];
						uv[1]= sd.uvco[2*i+1];
					}
				}
			}
			if(sd.mcol) {
				for(i=0; i<sd.totcol; i++) {
					MCol *mc= RE_strandren_get_mcol(obr, strand, i, NULL, 1);
					*mc = sd.mcol[i];
				}
			}

			sbound->end++;
		}

		/* strandco computation setup */
		if(path_nbr) {
			strandlen= 0.0f;
			curlen= 0.0f;
			for(k=1; k<=path_nbr; k++)
				if(k<=max_k)
					strandlen += len_v3v3((cache+k-1)->co, (cache+k)->co);
		}

		if(path_nbr) {
			/* render strands */
			for(k=0; k<=path_nbr; k++){
				float time;

				if(k<=max_k){
					copy_v3_v3(state.co,(cache+k)->co);
					copy_v3_v3(state.vel,(cache+k)->vel);
				}
				else
					continue;	

				if(k > 0)
					curlen += len_v3v3((cache+k-1)->co, (cache+k)->co);
				time= curlen/strandlen;

				copy_v3_v3(loc,state.co);
				mul_m4_v3(re->viewmat,loc);

				if(strandbuf) {
					copy_v3_v3(svert->co, loc);
					svert->strandco= -1.0f + 2.0f*time;
					svert++;
					strand->totvert++;
				}
				else{
					sd.size = hasize;

					if(k==1){
						sd.first = 1;
						sd.time = 0.0f;
						VECSUB(loc0,loc1,loc);
						VECADD(loc0,loc1,loc0);

						particle_curve(re, obr, psmd->dm, ma, &sd, loc1, loc0, seed, pa_co);
					}

					sd.first = 0;
					sd.time = time;

					if(k)
						particle_curve(re, obr, psmd->dm, ma, &sd, loc, loc1, seed, pa_co);

					copy_v3_v3(loc1,loc);
				}
			}

		}
		else {
			/* render normal particles */
			if(part->trail_count > 1) {
				float length = part->path_end * (1.0f - part->randlength * r_length);
				int trail_count = part->trail_count * (1.0f - part->randlength * r_length);
				float ct = (part->draw & PART_ABS_PATH_TIME) ? cfra : pa_time;
				float dt = length / (trail_count ? (float)trail_count : 1.0f);

				/* make sure we have pointcache in memory before getting particle on path */
				psys_make_temp_pointcache(ob, psys);

				for(i=0; i < trail_count; i++, ct -= dt) {
					if(part->draw & PART_ABS_PATH_TIME) {
						if(ct < pa_birthtime || ct > pa_dietime)
							continue;
					}
					else if(ct < 0.0f || ct > 1.0f)
						continue;

					state.time = (part->draw & PART_ABS_PATH_TIME) ? -ct : ct;
					psys_get_particle_on_path(&sim,a,&state,1);

					if(psys->parent)
						mul_m4_v3(psys->parent->obmat, state.co);

					if(use_duplimat)
						mul_m4_v4(duplimat, state.co);

					if(part->ren_as == PART_DRAW_BB) {
						bb.random = random;
						bb.offset[0] = part->bb_offset[0];
						bb.offset[1] = part->bb_offset[1];
						bb.size[0] = part->bb_size[0] * pa_size;
						if (part->bb_align==PART_BB_VEL) {
							float pa_vel = len_v3(state.vel);
							float head = part->bb_vel_head*pa_vel;
							float tail = part->bb_vel_tail*pa_vel;
							bb.size[1] = part->bb_size[1]*pa_size + head + tail;
							/* use offset to adjust the particle center. this is relative to size, so need to divide! */
							if (bb.size[1] > 0.0f)
								bb.offset[1] += (head-tail) / bb.size[1];
						}
						else
							bb.size[1] = part->bb_size[1] * pa_size;
						bb.tilt = part->bb_tilt * (1.0f - part->bb_rand_tilt * r_tilt);
						bb.time = ct;
						bb.num = a;
					}

					pa_co[0] = (part->draw & PART_ABS_PATH_TIME) ? (ct-pa_birthtime)/(pa_dietime-pa_birthtime) : ct;
					pa_co[1] = (float)i/(float)(trail_count-1);

					particle_normal_ren(part->ren_as, part, re, obr, psmd->dm, ma, &sd, &bb, &state, seed, hasize, pa_co);
				}
			}
			else {
				state.time=cfra;
				if(psys_get_particle_state(&sim,a,&state,0)==0)
					continue;

				if(psys->parent)
					mul_m4_v3(psys->parent->obmat, state.co);

				if(use_duplimat)
					mul_m4_v3(duplimat, state.co);

				if(part->ren_as == PART_DRAW_BB) {
					bb.random = random;
					bb.offset[0] = part->bb_offset[0];
					bb.offset[1] = part->bb_offset[1];
					bb.size[0] = part->bb_size[0] * pa_size;
					if (part->bb_align==PART_BB_VEL) {
						float pa_vel = len_v3(state.vel);
						float head = part->bb_vel_head*pa_vel;
						float tail = part->bb_vel_tail*pa_vel;
						bb.size[1] = part->bb_size[1]*pa_size + head + tail;
						/* use offset to adjust the particle center. this is relative to size, so need to divide! */
						if (bb.size[1] > 0.0f)
							bb.offset[1] += (head-tail) / bb.size[1];
					}
					else
						bb.size[1] = part->bb_size[1] * pa_size;
					bb.tilt = part->bb_tilt * (1.0f - part->bb_rand_tilt * r_tilt);
					bb.time = pa_time;
					bb.num = a;
					bb.lifetime = pa_dietime-pa_birthtime;
				}

				particle_normal_ren(part->ren_as, part, re, obr, psmd->dm, ma, &sd, &bb, &state, seed, hasize, pa_co);
			}
		}

		if(orco1==0)
			sd.orco+=3;

		if(re->test_break(re->tbh))
			break;
	}

	if(dosurfacecache)
		strandbuf->surface= cache_strand_surface(re, obr, psmd->dm, mat, timeoffset);

/* 4. clean up */
#if 0 // XXX old animation system
	if(ma) do_mat_ipo(re->scene, ma);
#endif // XXX old animation system
	
	if(orco1)
		MEM_freeN(sd.orco);

	if(sd.uvco)
		MEM_freeN(sd.uvco);
	
	if(sd.mcol)
		MEM_freeN(sd.mcol);

	if(uv_name)
		MEM_freeN(uv_name);

	if(states)
		MEM_freeN(states);
	
	rng_free(rng);

	psys->flag &= ~PSYS_DRAWING;

	if(psys->lattice){
		end_latt_deform(psys->lattice);
		psys->lattice= NULL;
	}

	if(path_nbr && (ma->mode_l & MA_TANGENT_STR)==0)
		calc_vertexnormals(re, obr, 0, 0);

	return 1;
}

/* ------------------------------------------------------------------------- */
/* Halo's   																 */
/* ------------------------------------------------------------------------- */

static void make_render_halos(Render *re, ObjectRen *obr, Mesh *UNUSED(me), int totvert, MVert *mvert, Material *ma, float *orco)
{
	Object *ob= obr->ob;
	HaloRen *har;
	float xn, yn, zn, nor[3], view[3];
	float vec[3], hasize, mat[4][4], imat[3][3];
	int a, ok, seed= ma->seed1;

	mul_m4_m4m4(mat, ob->obmat, re->viewmat);
	copy_m3_m4(imat, ob->imat);

	re->flag |= R_HALO;

	for(a=0; a<totvert; a++, mvert++) {
		ok= 1;

		if(ok) {
			hasize= ma->hasize;

			copy_v3_v3(vec, mvert->co);
			mul_m4_v3(mat, vec);

			if(ma->mode & MA_HALOPUNO) {
				xn= mvert->no[0];
				yn= mvert->no[1];
				zn= mvert->no[2];

				/* transpose ! */
				nor[0]= imat[0][0]*xn+imat[0][1]*yn+imat[0][2]*zn;
				nor[1]= imat[1][0]*xn+imat[1][1]*yn+imat[1][2]*zn;
				nor[2]= imat[2][0]*xn+imat[2][1]*yn+imat[2][2]*zn;
				normalize_v3(nor);

				copy_v3_v3(view, vec);
				normalize_v3(view);

				zn= nor[0]*view[0]+nor[1]*view[1]+nor[2]*view[2];
				if(zn>=0.0f) hasize= 0.0f;
				else hasize*= zn*zn*zn*zn;
			}

			if(orco) har= RE_inithalo(re, obr, ma, vec, NULL, orco, hasize, 0.0, seed);
			else har= RE_inithalo(re, obr, ma, vec, NULL, mvert->co, hasize, 0.0, seed);
			if(har) har->lay= ob->lay;
		}
		if(orco) orco+= 3;
		seed++;
	}
}

static int verghalo(const void *a1, const void *a2)
{
	const HaloRen *har1= *(const HaloRen**)a1;
	const HaloRen *har2= *(const HaloRen**)a2;
	
	if(har1->zs < har2->zs) return 1;
	else if(har1->zs > har2->zs) return -1;
	return 0;
}

static void sort_halos(Render *re, int totsort)
{
	ObjectRen *obr;
	HaloRen *har= NULL, **haso;
	int a;

	if(re->tothalo==0) return;

	re->sortedhalos= MEM_callocN(sizeof(HaloRen*)*re->tothalo, "sorthalos");
	haso= re->sortedhalos;

	for(obr=re->objecttable.first; obr; obr=obr->next) {
		for(a=0; a<obr->tothalo; a++) {
			if((a & 255)==0) har= obr->bloha[a>>8];
			else har++;

			*(haso++)= har;
		}
	}

	qsort(re->sortedhalos, totsort, sizeof(HaloRen*), verghalo);
}

/* ------------------------------------------------------------------------- */
/* Displacement Mapping														 */
/* ------------------------------------------------------------------------- */

static short test_for_displace(Render *re, Object *ob)
{
	/* return 1 when this object uses displacement textures. */
	Material *ma;
	int i;
	
	for (i=1; i<=ob->totcol; i++) {
		ma=give_render_material(re, ob, i);
		/* ma->mapto is ORed total of all mapto channels */
		if(ma && (ma->mapto & MAP_DISPLACE)) return 1;
	}
	return 0;
}

static void displace_render_vert(Render *re, ObjectRen *obr, ShadeInput *shi, VertRen *vr, int vindex, float *scale, float mat[][4], float imat[][3])
{
	MTFace *tface;
	short texco= shi->mat->texco;
	float sample=0, displace[3];
	char *name;
	int i;

	/* shi->co is current render coord, just make sure at least some vector is here */
	copy_v3_v3(shi->co, vr->co);
	/* vertex normal is used for textures type 'col' and 'var' */
	copy_v3_v3(shi->vn, vr->n);

	if(mat)
		mul_m4_v3(mat, shi->co);

	if(imat) {
		shi->vn[0]= imat[0][0]*vr->n[0]+imat[0][1]*vr->n[1]+imat[0][2]*vr->n[2];
		shi->vn[1]= imat[1][0]*vr->n[0]+imat[1][1]*vr->n[1]+imat[1][2]*vr->n[2];
		shi->vn[2]= imat[2][0]*vr->n[0]+imat[2][1]*vr->n[1]+imat[2][2]*vr->n[2];
	}

	if (texco & TEXCO_UV) {
		shi->totuv= 0;
		shi->actuv= obr->actmtface;

		for (i=0; (tface=RE_vlakren_get_tface(obr, shi->vlr, i, &name, 0)); i++) {
			ShadeInputUV *suv= &shi->uv[i];

			/* shi.uv needs scale correction from tface uv */
			suv->uv[0]= 2*tface->uv[vindex][0]-1.0f;
			suv->uv[1]= 2*tface->uv[vindex][1]-1.0f;
			suv->uv[2]= 0.0f;
			suv->name= name;
			shi->totuv++;
		}
	}

	/* set all rendercoords, 'texco' is an ORed value for all textures needed */
	if ((texco & TEXCO_ORCO) && (vr->orco)) {
		copy_v3_v3(shi->lo, vr->orco);
	}
	if (texco & TEXCO_STICKY) {
		float *sticky= RE_vertren_get_sticky(obr, vr, 0);
		if(sticky) {
			shi->sticky[0]= sticky[0];
			shi->sticky[1]= sticky[1];
			shi->sticky[2]= 0.0f;
		}
	}
	if (texco & TEXCO_GLOB) {
		copy_v3_v3(shi->gl, shi->co);
		mul_m4_v3(re->viewinv, shi->gl);
	}
	if (texco & TEXCO_NORM) {
		copy_v3_v3(shi->orn, shi->vn);
	}
	if(texco & TEXCO_REFL) {
		/* not (yet?) */
	}
	
	shi->displace[0]= shi->displace[1]= shi->displace[2]= 0.0;
	
	do_material_tex(shi);
	
	//printf("no=%f, %f, %f\nbefore co=%f, %f, %f\n", vr->n[0], vr->n[1], vr->n[2], 
	//vr->co[0], vr->co[1], vr->co[2]);

	displace[0]= shi->displace[0] * scale[0];
	displace[1]= shi->displace[1] * scale[1];
	displace[2]= shi->displace[2] * scale[2];
	
	if(mat)
		mul_m3_v3(imat, displace);

	/* 0.5 could become button once?  */
	vr->co[0] += displace[0]; 
	vr->co[1] += displace[1];
	vr->co[2] += displace[2];
	
	//printf("after co=%f, %f, %f\n", vr->co[0], vr->co[1], vr->co[2]); 
	
	/* we just don't do this vertex again, bad luck for other face using same vertex with
		different material... */
	vr->flag |= 1;
	
	/* Pass sample back so displace_face can decide which way to split the quad */
	sample  = shi->displace[0]*shi->displace[0];
	sample += shi->displace[1]*shi->displace[1];
	sample += shi->displace[2]*shi->displace[2];
	
	vr->accum=sample; 
	/* Should be sqrt(sample), but I'm only looking for "bigger".  Save the cycles. */
	return;
}

static void displace_render_face(Render *re, ObjectRen *obr, VlakRen *vlr, float *scale, float mat[][4], float imat[][3])
{
	ShadeInput shi;

	/* Warning, This is not that nice, and possibly a bit slow,
	however some variables were not initialized properly in, unless using shade_input_initialize(...), we need to do a memset */
	memset(&shi, 0, sizeof(ShadeInput)); 
	/* end warning! - Campbell */
	
	/* set up shadeinput struct for multitex() */
	
	/* memset above means we dont need this */
	/*shi.osatex= 0;*/		/* signal not to use dx[] and dy[] texture AA vectors */

	shi.obr= obr;
	shi.vlr= vlr;		/* current render face */
	shi.mat= vlr->mat;		/* current input material */
	shi.thread= 0;
	
	/* TODO, assign these, displacement with new bumpmap is skipped without - campbell */
#if 0
	/* order is not known ? */
	shi.v1= vlr->v1;
	shi.v2= vlr->v2;
	shi.v3= vlr->v3;
#endif

	/* Displace the verts, flag is set when done */
	if (!vlr->v1->flag)
		displace_render_vert(re, obr, &shi, vlr->v1,0,  scale, mat, imat);
	
	if (!vlr->v2->flag)
		displace_render_vert(re, obr, &shi, vlr->v2, 1, scale, mat, imat);

	if (!vlr->v3->flag)
		displace_render_vert(re, obr, &shi, vlr->v3, 2, scale, mat, imat);

	if (vlr->v4) {
		if (!vlr->v4->flag)
			displace_render_vert(re, obr, &shi, vlr->v4, 3, scale, mat, imat);

		/*	closest in displace value.  This will help smooth edges.   */ 
		if ( fabs(vlr->v1->accum - vlr->v3->accum) > fabs(vlr->v2->accum - vlr->v4->accum)) 
			vlr->flag |= R_DIVIDE_24;
		else vlr->flag &= ~R_DIVIDE_24;
	}
	
	/* Recalculate the face normal  - if flipped before, flip now */
	if(vlr->v4) {
		normal_quad_v3( vlr->n,vlr->v4->co, vlr->v3->co, vlr->v2->co, vlr->v1->co);
	}	
	else {
		normal_tri_v3( vlr->n,vlr->v3->co, vlr->v2->co, vlr->v1->co);
	}
}

static void do_displacement(Render *re, ObjectRen *obr, float mat[][4], float imat[][3])
{
	VertRen *vr;
	VlakRen *vlr;
//	float min[3]={1e30, 1e30, 1e30}, max[3]={-1e30, -1e30, -1e30};
	float scale[3]={1.0f, 1.0f, 1.0f}, temp[3];//, xn
	int i; //, texflag=0;
	Object *obt;
		
	/* Object Size with parenting */
	obt=obr->ob;
	while(obt){
		add_v3_v3v3(temp, obt->size, obt->dsize);
		scale[0]*=temp[0]; scale[1]*=temp[1]; scale[2]*=temp[2];
		obt=obt->parent;
	}
	
	/* Clear all flags */
	for(i=0; i<obr->totvert; i++){ 
		vr= RE_findOrAddVert(obr, i);
		vr->flag= 0;
	}

	for(i=0; i<obr->totvlak; i++){
		vlr=RE_findOrAddVlak(obr, i);
		displace_render_face(re, obr, vlr, scale, mat, imat);
	}
	
	/* Recalc vertex normals */
	calc_vertexnormals(re, obr, 0, 0);
}

/* ------------------------------------------------------------------------- */
/* Metaball   																 */
/* ------------------------------------------------------------------------- */

static void init_render_mball(Render *re, ObjectRen *obr)
{
	Object *ob= obr->ob;
	DispList *dl;
	VertRen *ver;
	VlakRen *vlr, *vlr1;
	Material *ma;
	float *data, *nors, *orco=NULL, mat[4][4], imat[3][3], xn, yn, zn;
	int a, need_orco, vlakindex, *index;
	ListBase dispbase= {NULL, NULL};

	if (ob!=find_basis_mball(re->scene, ob))
		return;

	mul_m4_m4m4(mat, ob->obmat, re->viewmat);
	invert_m4_m4(ob->imat, mat);
	copy_m3_m4(imat, ob->imat);

	ma= give_render_material(re, ob, 1);

	need_orco= 0;
	if(ma->texco & TEXCO_ORCO) {
		need_orco= 1;
	}

	makeDispListMBall_forRender(re->scene, ob, &dispbase);
	dl= dispbase.first;
	if(dl==0) return;

	data= dl->verts;
	nors= dl->nors;
	if(need_orco) {
		orco= get_object_orco(re, ob);

		if (!orco) {
			/* orco hasn't been found in cache - create new one and add to cache */
			orco= make_orco_mball(ob, &dispbase);
			set_object_orco(re, ob, orco);
		}
	}

	for(a=0; a<dl->nr; a++, data+=3, nors+=3) {

		ver= RE_findOrAddVert(obr, obr->totvert++);
		copy_v3_v3(ver->co, data);
		mul_m4_v3(mat, ver->co);

		/* render normals are inverted */
		xn= -nors[0];
		yn= -nors[1];
		zn= -nors[2];

		/* transpose ! */
		ver->n[0]= imat[0][0]*xn+imat[0][1]*yn+imat[0][2]*zn;
		ver->n[1]= imat[1][0]*xn+imat[1][1]*yn+imat[1][2]*zn;
		ver->n[2]= imat[2][0]*xn+imat[2][1]*yn+imat[2][2]*zn;
		normalize_v3(ver->n);
		//if(ob->transflag & OB_NEG_SCALE) negate_v3(ver->n);
		
		if(need_orco) {
			ver->orco= orco;
			orco+=3;
		}
	}

	index= dl->index;
	for(a=0; a<dl->parts; a++, index+=4) {

		vlr= RE_findOrAddVlak(obr, obr->totvlak++);
		vlr->v1= RE_findOrAddVert(obr, index[0]);
		vlr->v2= RE_findOrAddVert(obr, index[1]);
		vlr->v3= RE_findOrAddVert(obr, index[2]);
		vlr->v4= 0;

		if(ob->transflag & OB_NEG_SCALE) 
			normal_tri_v3( vlr->n,vlr->v1->co, vlr->v2->co, vlr->v3->co);
		else
			normal_tri_v3( vlr->n,vlr->v3->co, vlr->v2->co, vlr->v1->co);

		vlr->mat= ma;
		vlr->flag= ME_SMOOTH;
		vlr->ec= 0;

		/* mball -too bad- always has triangles, because quads can be non-planar */
		if(index[3] && index[3]!=index[2]) {
			vlr1= RE_findOrAddVlak(obr, obr->totvlak++);
			vlakindex= vlr1->index;
			*vlr1= *vlr;
			vlr1->index= vlakindex;
			vlr1->v2= vlr1->v3;
			vlr1->v3= RE_findOrAddVert(obr, index[3]);
			if(ob->transflag & OB_NEG_SCALE) 
				normal_tri_v3( vlr1->n,vlr1->v1->co, vlr1->v2->co, vlr1->v3->co);
			else
				normal_tri_v3( vlr1->n,vlr1->v3->co, vlr1->v2->co, vlr1->v1->co);
		}
	}

	/* enforce display lists remade */
	freedisplist(&dispbase);
}

/* ------------------------------------------------------------------------- */
/* Surfaces and Curves														 */
/* ------------------------------------------------------------------------- */

/* returns amount of vertices added for orco */
static int dl_surf_to_renderdata(ObjectRen *obr, DispList *dl, Material **matar, float *orco, float mat[4][4])
{
	VertRen *v1, *v2, *v3, *v4, *ver;
	VlakRen *vlr, *vlr1, *vlr2, *vlr3;
	float *data, n1[3];
	int u, v, orcoret= 0;
	int p1, p2, p3, p4, a;
	int sizeu, nsizeu, sizev, nsizev;
	int startvert, startvlak;
	
	startvert= obr->totvert;
	nsizeu = sizeu = dl->parts; nsizev = sizev = dl->nr; 
	
	data= dl->verts;
	for (u = 0; u < sizeu; u++) {
		v1 = RE_findOrAddVert(obr, obr->totvert++); /* save this for possible V wrapping */
		copy_v3_v3(v1->co, data); data += 3;
		if(orco) {
			v1->orco= orco; orco+= 3; orcoret++;
		}	
		mul_m4_v3(mat, v1->co);
		
		for (v = 1; v < sizev; v++) {
			ver= RE_findOrAddVert(obr, obr->totvert++);
			copy_v3_v3(ver->co, data); data += 3;
			if(orco) {
				ver->orco= orco; orco+= 3; orcoret++;
			}	
			mul_m4_v3(mat, ver->co);
		}
		/* if V-cyclic, add extra vertices at end of the row */
		if (dl->flag & DL_CYCL_U) {
			ver= RE_findOrAddVert(obr, obr->totvert++);
			copy_v3_v3(ver->co, v1->co);
			if(orco) {
				ver->orco= orco; orco+=3; orcoret++; //orcobase + 3*(u*sizev + 0);
			}
		}	
	}	
	
	/* Done before next loop to get corner vert */
	if (dl->flag & DL_CYCL_U) nsizev++;
	if (dl->flag & DL_CYCL_V) nsizeu++;
	
	/* if U cyclic, add extra row at end of column */
	if (dl->flag & DL_CYCL_V) {
		for (v = 0; v < nsizev; v++) {
			v1= RE_findOrAddVert(obr, startvert + v);
			ver= RE_findOrAddVert(obr, obr->totvert++);
			copy_v3_v3(ver->co, v1->co);
			if(orco) {
				ver->orco= orco; orco+=3; orcoret++; //ver->orco= orcobase + 3*(0*sizev + v);
			}
		}
	}
	
	sizeu = nsizeu;
	sizev = nsizev;
	
	startvlak= obr->totvlak;
	
	for(u = 0; u < sizeu - 1; u++) {
		p1 = startvert + u * sizev; /* walk through face list */
		p2 = p1 + 1;
		p3 = p2 + sizev;
		p4 = p3 - 1;
		
		for(v = 0; v < sizev - 1; v++) {
			v1= RE_findOrAddVert(obr, p1);
			v2= RE_findOrAddVert(obr, p2);
			v3= RE_findOrAddVert(obr, p3);
			v4= RE_findOrAddVert(obr, p4);
			
			vlr= RE_findOrAddVlak(obr, obr->totvlak++);
			vlr->v1= v1; vlr->v2= v2; vlr->v3= v3; vlr->v4= v4;
			
			normal_quad_v3( n1,vlr->v4->co, vlr->v3->co, vlr->v2->co, vlr->v1->co);
			
			copy_v3_v3(vlr->n, n1);
			
			vlr->mat= matar[ dl->col];
			vlr->ec= ME_V1V2+ME_V2V3;
			vlr->flag= dl->rt;
			
			add_v3_v3(v1->n, n1);
			add_v3_v3(v2->n, n1);
			add_v3_v3(v3->n, n1);
			add_v3_v3(v4->n, n1);
			
			p1++; p2++; p3++; p4++;
		}
	}	
	/* fix normals for U resp. V cyclic faces */
	sizeu--; sizev--;  /* dec size for face array */
	if (dl->flag & DL_CYCL_V) {
		
		for (v = 0; v < sizev; v++)
		{
			/* optimize! :*/
			vlr= RE_findOrAddVlak(obr, UVTOINDEX(sizeu - 1, v));
			vlr1= RE_findOrAddVlak(obr, UVTOINDEX(0, v));
			add_v3_v3(vlr1->v1->n, vlr->n);
			add_v3_v3(vlr1->v2->n, vlr->n);
			add_v3_v3(vlr->v3->n, vlr1->n);
			add_v3_v3(vlr->v4->n, vlr1->n);
		}
	}
	if (dl->flag & DL_CYCL_U) {
		
		for (u = 0; u < sizeu; u++)
		{
			/* optimize! :*/
			vlr= RE_findOrAddVlak(obr, UVTOINDEX(u, 0));
			vlr1= RE_findOrAddVlak(obr, UVTOINDEX(u, sizev-1));
			add_v3_v3(vlr1->v2->n, vlr->n);
			add_v3_v3(vlr1->v3->n, vlr->n);
			add_v3_v3(vlr->v1->n, vlr1->n);
			add_v3_v3(vlr->v4->n, vlr1->n);
		}
	}
	/* last vertex is an extra case: 
		
		^	()----()----()----()
		|	|     |     ||     |
		u	|     |(0,n)||(0,0)|
		|     |     ||     |
		()====()====[]====()
		|     |     ||     |
		|     |(m,n)||(m,0)|
		|     |     ||     |
		()----()----()----()
		v ->
		
		vertex [] is no longer shared, therefore distribute
		normals of the surrounding faces to all of the duplicates of []
		*/
	
	if ((dl->flag & DL_CYCL_V) && (dl->flag & DL_CYCL_U))
	{
		vlr= RE_findOrAddVlak(obr, UVTOINDEX(sizeu - 1, sizev - 1)); /* (m,n) */
		vlr1= RE_findOrAddVlak(obr, UVTOINDEX(0,0));  /* (0,0) */
		add_v3_v3v3(n1, vlr->n, vlr1->n);
		vlr2= RE_findOrAddVlak(obr, UVTOINDEX(0, sizev-1)); /* (0,n) */
		add_v3_v3(n1, vlr2->n);
		vlr3= RE_findOrAddVlak(obr, UVTOINDEX(sizeu-1, 0)); /* (m,0) */
		add_v3_v3(n1, vlr3->n);
		copy_v3_v3(vlr->v3->n, n1);
		copy_v3_v3(vlr1->v1->n, n1);
		copy_v3_v3(vlr2->v2->n, n1);
		copy_v3_v3(vlr3->v4->n, n1);
	}
	for(a = startvert; a < obr->totvert; a++) {
		ver= RE_findOrAddVert(obr, a);
		normalize_v3(ver->n);
	}
	
	
	return orcoret;
}

static void init_render_dm(DerivedMesh *dm, Render *re, ObjectRen *obr,
	int timeoffset, float *orco, float mat[4][4])
{
	Object *ob= obr->ob;
	int a, end, totvert, vertofs;
	short mat_iter;
	VertRen *ver;
	VlakRen *vlr;
	MVert *mvert = NULL;
	MFace *mface;
	Material *ma;
	/* Curve *cu= ELEM(ob->type, OB_FONT, OB_CURVE) ? ob->data : NULL; */

	mvert= dm->getVertArray(dm);
	totvert= dm->getNumVerts(dm);

	for(a=0; a<totvert; a++, mvert++) {
		ver= RE_findOrAddVert(obr, obr->totvert++);
		copy_v3_v3(ver->co, mvert->co);
		mul_m4_v3(mat, ver->co);

		if(orco) {
			ver->orco= orco;
			orco+=3;
		}
	}

	if(!timeoffset) {
		/* store customdata names, because DerivedMesh is freed */
		RE_set_customdata_names(obr, &dm->faceData);

		/* still to do for keys: the correct local texture coordinate */

		/* faces in order of color blocks */
		vertofs= obr->totvert - totvert;
		for(mat_iter= 0; (mat_iter < ob->totcol || (mat_iter==0 && ob->totcol==0)); mat_iter++) {

			ma= give_render_material(re, ob, mat_iter+1);
			end= dm->getNumFaces(dm);
			mface= dm->getFaceArray(dm);

			for(a=0; a<end; a++, mface++) {
				int v1, v2, v3, v4, flag;

				if(mface->mat_nr == mat_iter) {
					float len;

					v1= mface->v1;
					v2= mface->v2;
					v3= mface->v3;
					v4= mface->v4;
					flag= mface->flag & (ME_SMOOTH | ME_FREESTYLE_FACE);

					vlr= RE_findOrAddVlak(obr, obr->totvlak++);
					vlr->v1= RE_findOrAddVert(obr, vertofs+v1);
					vlr->v2= RE_findOrAddVert(obr, vertofs+v2);
					vlr->v3= RE_findOrAddVert(obr, vertofs+v3);
					if(v4) vlr->v4= RE_findOrAddVert(obr, vertofs+v4);
					else vlr->v4= 0;

					/* render normals are inverted in render */
					if(vlr->v4)
						len= normal_quad_v3( vlr->n,vlr->v4->co, vlr->v3->co, vlr->v2->co, vlr->v1->co);
					else
						len= normal_tri_v3( vlr->n,vlr->v3->co, vlr->v2->co, vlr->v1->co);

					vlr->mat= ma;
					vlr->flag= flag;
					vlr->ec= 0; /* mesh edges rendered separately */

					if(len==0) obr->totvlak--;
					else {
						CustomDataLayer *layer;
						MTFace *mtface, *mtf;
						MCol *mcol, *mc;
						int index, mtfn= 0, mcn= 0;
						char *name;

						for(index=0; index<dm->faceData.totlayer; index++) {
							layer= &dm->faceData.layers[index];
							name= layer->name;

							if(layer->type == CD_MTFACE && mtfn < MAX_MTFACE) {
								mtf= RE_vlakren_get_tface(obr, vlr, mtfn++, &name, 1);
								mtface= (MTFace*)layer->data;
								*mtf= mtface[a];
							}
							else if(layer->type == CD_MCOL && mcn < MAX_MCOL) {
								mc= RE_vlakren_get_mcol(obr, vlr, mcn++, &name, 1);
								mcol= (MCol*)layer->data;
								memcpy(mc, &mcol[a*4], sizeof(MCol)*4);
							}
						}
					}
				}
			}
		}

		/* Normals */
		calc_vertexnormals(re, obr, 0, 0);
	}

}

static void init_render_surf(Render *re, ObjectRen *obr, int timeoffset)
{
	Object *ob= obr->ob;
	Nurb *nu=0;
	Curve *cu;
	ListBase displist= {NULL, NULL};
	DispList *dl;
	Material **matar;
	float *orco=NULL, mat[4][4];
	int a, totmat, need_orco=0;
	DerivedMesh *dm= NULL;

	cu= ob->data;
	nu= cu->nurb.first;
	if(nu==0) return;

	mul_m4_m4m4(mat, ob->obmat, re->viewmat);
	invert_m4_m4(ob->imat, mat);

	/* material array */
	totmat= ob->totcol+1;
	matar= MEM_callocN(sizeof(Material*)*totmat, "init_render_surf matar");

	for(a=0; a<totmat; a++) {
		matar[a]= give_render_material(re, ob, a+1);

		if(matar[a] && matar[a]->texco & TEXCO_ORCO)
			need_orco= 1;
	}

	if(ob->parent && (ob->parent->type==OB_LATTICE)) need_orco= 1;

	makeDispListSurf(re->scene, ob, &displist, &dm, 1, 0);

	if (dm) {
		if(need_orco) {
			orco= makeOrcoDispList(re->scene, ob, dm, 1);
			if(orco) {
				set_object_orco(re, ob, orco);
			}
		}

		init_render_dm(dm, re, obr, timeoffset, orco, mat);
		dm->release(dm);
	} else {
		if(need_orco) {
			orco= get_object_orco(re, ob);
		}

		/* walk along displaylist and create rendervertices/-faces */
		for(dl=displist.first; dl; dl=dl->next) {
			/* watch out: u ^= y, v ^= x !! */
			if(dl->type==DL_SURF)
				orco+= 3*dl_surf_to_renderdata(obr, dl, matar, orco, mat);
		}
	}

	freedisplist(&displist);

	MEM_freeN(matar);
}

static void init_render_curve(Render *re, ObjectRen *obr, int timeoffset)
{
	Object *ob= obr->ob;
	Curve *cu;
	VertRen *ver;
	VlakRen *vlr;
	DispList *dl;
	DerivedMesh *dm = NULL;
	ListBase disp={NULL, NULL};
	Material **matar;
	float *data, *fp, *orco=NULL;
	float n[3], mat[4][4];
	int nr, startvert, a, b;
	int need_orco=0, totmat;

	cu= ob->data;
	if(ob->type==OB_FONT && cu->str==NULL) return;
	else if(ob->type==OB_CURVE && cu->nurb.first==NULL) return;

	makeDispListCurveTypes_forRender(re->scene, ob, &disp, &dm, 0);
	dl= disp.first;
	if(dl==NULL) return;
	
	mul_m4_m4m4(mat, ob->obmat, re->viewmat);
	invert_m4_m4(ob->imat, mat);

	/* material array */
	totmat= ob->totcol+1;
	matar= MEM_callocN(sizeof(Material*)*totmat, "init_render_surf matar");

	for(a=0; a<totmat; a++) {
		matar[a]= give_render_material(re, ob, a+1);

		if(matar[a] && matar[a]->texco & TEXCO_ORCO)
			need_orco= 1;
	}

	if (dm) {
		if(need_orco) {
			orco= makeOrcoDispList(re->scene, ob, dm, 1);
			if(orco) {
				set_object_orco(re, ob, orco);
			}
		}

		init_render_dm(dm, re, obr, timeoffset, orco, mat);
		dm->release(dm);
	} else {
		if(need_orco) {
		  orco= get_object_orco(re, ob);
		}

		while(dl) {
			if(dl->col > ob->totcol) {
				/* pass */
			}
			else if(dl->type==DL_INDEX3) {
				int *index;

				startvert= obr->totvert;
				data= dl->verts;

				for(a=0; a<dl->nr; a++, data+=3) {
					ver= RE_findOrAddVert(obr, obr->totvert++);
					copy_v3_v3(ver->co, data);

					mul_m4_v3(mat, ver->co);

					if (orco) {
						ver->orco = orco;
						orco += 3;
					}
				}

				if(timeoffset==0) {
					float tmp[3];
					const int startvlak= obr->totvlak;

					zero_v3(n);
					index= dl->index;
					for(a=0; a<dl->parts; a++, index+=3) {
						vlr= RE_findOrAddVlak(obr, obr->totvlak++);
						vlr->v1= RE_findOrAddVert(obr, startvert+index[0]);
						vlr->v2= RE_findOrAddVert(obr, startvert+index[1]);
						vlr->v3= RE_findOrAddVert(obr, startvert+index[2]);
						vlr->v4= NULL;

						if(area_tri_v3(vlr->v3->co, vlr->v2->co, vlr->v1->co)>FLT_EPSILON) {
							normal_tri_v3(tmp, vlr->v3->co, vlr->v2->co, vlr->v1->co);
							add_v3_v3(n, tmp);
						}

						vlr->mat= matar[ dl->col ];
						vlr->flag= 0;
						vlr->ec= 0;
					}

					normalize_v3(n);

					/* vertex normals */
					for(a= startvlak; a<obr->totvlak; a++) {
						vlr= RE_findOrAddVlak(obr, a);

						copy_v3_v3(vlr->n, n);
						add_v3_v3(vlr->v1->n, vlr->n);
						add_v3_v3(vlr->v3->n, vlr->n);
						add_v3_v3(vlr->v2->n, vlr->n);
					}
					for(a=startvert; a<obr->totvert; a++) {
						ver= RE_findOrAddVert(obr, a);
						normalize_v3(ver->n);
					}
				}
			}
			else if (dl->type==DL_SURF) {

				/* cyclic U means an extruded full circular curve, we skip bevel splitting then */
				if (dl->flag & DL_CYCL_U) {
					orco+= 3*dl_surf_to_renderdata(obr, dl, matar, orco, mat);
				}
				else {
					int p1,p2,p3,p4;

					fp= dl->verts;
					startvert= obr->totvert;
					nr= dl->nr*dl->parts;

					while(nr--) {
						ver= RE_findOrAddVert(obr, obr->totvert++);

						copy_v3_v3(ver->co, fp);
						mul_m4_v3(mat, ver->co);
						fp+= 3;

						if (orco) {
							ver->orco = orco;
							orco += 3;
						}
					}

					if(dl->bevelSplitFlag || timeoffset==0) {
						const int startvlak= obr->totvlak;

						for(a=0; a<dl->parts; a++) {

							if (surfindex_displist(dl, a, &b, &p1, &p2, &p3, &p4)==0)
								break;

							p1+= startvert;
							p2+= startvert;
							p3+= startvert;
							p4+= startvert;

							for(; b<dl->nr; b++) {
								vlr= RE_findOrAddVlak(obr, obr->totvlak++);
								/* important 1 offset in order is kept [#24913] */
								vlr->v1= RE_findOrAddVert(obr, p2);
								vlr->v2= RE_findOrAddVert(obr, p1);
								vlr->v3= RE_findOrAddVert(obr, p3);
								vlr->v4= RE_findOrAddVert(obr, p4);
								vlr->ec= ME_V2V3+ME_V3V4;
								if(a==0) vlr->ec+= ME_V1V2;

								vlr->flag= dl->rt;

								normal_quad_v3(vlr->n, vlr->v4->co, vlr->v3->co, vlr->v2->co, vlr->v1->co);
								vlr->mat= matar[ dl->col ];

								p4= p3;
								p3++;
								p2= p1;
								p1++;
							}
						}

						if (dl->bevelSplitFlag) {
							for(a=0; a<dl->parts-1+!!(dl->flag&DL_CYCL_V); a++)
								if(dl->bevelSplitFlag[a>>5]&(1<<(a&0x1F)))
									split_v_renderfaces(obr, startvlak, startvert, dl->parts, dl->nr, a, dl->flag&DL_CYCL_V, dl->flag&DL_CYCL_U);
						}

						/* vertex normals */
						for(a= startvlak; a<obr->totvlak; a++) {
							vlr= RE_findOrAddVlak(obr, a);

							add_v3_v3(vlr->v1->n, vlr->n);
							add_v3_v3(vlr->v3->n, vlr->n);
							add_v3_v3(vlr->v2->n, vlr->n);
							add_v3_v3(vlr->v4->n, vlr->n);
						}
						for(a=startvert; a<obr->totvert; a++) {
							ver= RE_findOrAddVert(obr, a);
							normalize_v3(ver->n);
						}
					}
				}
			}

			dl= dl->next;
		}
	}

	freedisplist(&disp);

	MEM_freeN(matar);
}

/* ------------------------------------------------------------------------- */
/* Mesh     																 */
/* ------------------------------------------------------------------------- */

struct edgesort {
	int v1, v2;
	int f;
	int i1, i2;
};

/* edges have to be added with lowest index first for sorting */
static void to_edgesort(struct edgesort *ed, int i1, int i2, int v1, int v2, int f)
{
	if(v1>v2) {
		SWAP(int, v1, v2);
		SWAP(int, i1, i2);
	}

	ed->v1= v1;
	ed->v2= v2;
	ed->i1= i1;
	ed->i2= i2;
	ed->f = f;
}

static int vergedgesort(const void *v1, const void *v2)
{
	const struct edgesort *x1=v1, *x2=v2;

	if( x1->v1 > x2->v1) return 1;
	else if( x1->v1 < x2->v1) return -1;
	else if( x1->v2 > x2->v2) return 1;
	else if( x1->v2 < x2->v2) return -1;

	return 0;
}

static struct edgesort *make_mesh_edge_lookup(DerivedMesh *dm, int *totedgesort)
{
	MFace *mf, *mface;
	MTFace *tface=NULL;
	struct edgesort *edsort, *ed;
	unsigned int *mcol=NULL;
	int a, totedge=0, totface;

	mface= dm->getFaceArray(dm);
	totface= dm->getNumFaces(dm);
	tface= dm->getFaceDataArray(dm, CD_MTFACE);
	mcol= dm->getFaceDataArray(dm, CD_MCOL);

	if(mcol==NULL && tface==NULL) return NULL;

	/* make sorted table with edges and face indices in it */
	for(a= totface, mf= mface; a>0; a--, mf++) {
		if(mf->v4) totedge+=4;
		else if(mf->v3) totedge+=3;
	}

	if(totedge==0)
		return NULL;

	ed= edsort= MEM_callocN(totedge*sizeof(struct edgesort), "edgesort");

	for(a=0, mf=mface; a<totface; a++, mf++) {
		to_edgesort(ed++, 0, 1, mf->v1, mf->v2, a);
		to_edgesort(ed++, 1, 2, mf->v2, mf->v3, a);
		if(mf->v4) {
			to_edgesort(ed++, 2, 3, mf->v3, mf->v4, a);
			to_edgesort(ed++, 3, 0, mf->v4, mf->v1, a);
		}
		else if(mf->v3)
			to_edgesort(ed++, 2, 3, mf->v3, mf->v1, a);
	}

	qsort(edsort, totedge, sizeof(struct edgesort), vergedgesort);

	*totedgesort= totedge;

	return edsort;
}

static void use_mesh_edge_lookup(ObjectRen *obr, DerivedMesh *dm, MEdge *medge, VlakRen *vlr, struct edgesort *edgetable, int totedge)
{
	struct edgesort ed, *edp;
	CustomDataLayer *layer;
	MTFace *mtface, *mtf;
	MCol *mcol, *mc;
	int index, mtfn, mcn;
	char *name;

	if(medge->v1 < medge->v2) {
		ed.v1= medge->v1;
		ed.v2= medge->v2;
	}
	else {
		ed.v1= medge->v2;
		ed.v2= medge->v1;
	}

	edp= bsearch(&ed, edgetable, totedge, sizeof(struct edgesort), vergedgesort);

	/* since edges have different index ordering, we have to duplicate mcol and tface */
	if(edp) {
		mtfn= mcn= 0;

		for(index=0; index<dm->faceData.totlayer; index++) {
			layer= &dm->faceData.layers[index];
			name= layer->name;

			if(layer->type == CD_MTFACE && mtfn < MAX_MTFACE) {
				mtface= &((MTFace*)layer->data)[edp->f];
				mtf= RE_vlakren_get_tface(obr, vlr, mtfn++, &name, 1);

				*mtf= *mtface;

				memcpy(mtf->uv[0], mtface->uv[edp->i1], sizeof(float)*2);
				memcpy(mtf->uv[1], mtface->uv[edp->i2], sizeof(float)*2);
				memcpy(mtf->uv[2], mtface->uv[1], sizeof(float)*2);
				memcpy(mtf->uv[3], mtface->uv[1], sizeof(float)*2);
			}
			else if(layer->type == CD_MCOL && mcn < MAX_MCOL) {
				mcol= &((MCol*)layer->data)[edp->f*4];
				mc= RE_vlakren_get_mcol(obr, vlr, mcn++, &name, 1);

				mc[0]= mcol[edp->i1];
				mc[1]= mc[2]= mc[3]= mcol[edp->i2];
			}
		}
	}
}

static void free_camera_inside_volumes(Render *re)
{
	BLI_freelistN(&re->render_volumes_inside);
}

static void init_camera_inside_volumes(Render *re)
{
	ObjectInstanceRen *obi;
	VolumeOb *vo;
	float co[3] = {0.f, 0.f, 0.f};

	for(vo= re->volumes.first; vo; vo= vo->next) {
		for(obi= re->instancetable.first; obi; obi= obi->next) {
			if (obi->obr == vo->obr) {
				if (point_inside_volume_objectinstance(re, obi, co)) {
					MatInside *mi;

					mi = MEM_mallocN(sizeof(MatInside), "camera inside material");
					mi->ma = vo->ma;
					mi->obi = obi;

					BLI_addtail(&(re->render_volumes_inside), mi);
				}
			}
		}
	}

	/* debug {
	MatInside *m;
	for (m=re->render_volumes_inside.first; m; m=m->next) {
		printf("matinside: ma: %s \n", m->ma->id.name+2);
	}
	}*/
}

static void add_volume(Render *re, ObjectRen *obr, Material *ma)
{
	struct VolumeOb *vo;

	vo = MEM_mallocN(sizeof(VolumeOb), "volume object");

	vo->ma = ma;
	vo->obr = obr;

	BLI_addtail(&re->volumes, vo);
}

static EdgeHash *make_freestyle_edge_mark_hash(MEdge *medge, int totedge)
{
	EdgeHash *edge_hash= BLI_edgehash_new();
	int a;

	for(a=0; a<totedge; a++) {
		if(medge[a].flag & ME_FREESTYLE_EDGE)
			BLI_edgehash_insert(edge_hash, medge[a].v1, medge[a].v2, medge+a);
	}
	return edge_hash;
}

static int has_freestyle_edge_mark(EdgeHash *edge_hash, int v1, int v2)
{
	MEdge *medge= BLI_edgehash_lookup(edge_hash, v1, v2);
	return (!medge) ? 0 : 1;
}

static void init_render_mesh(Render *re, ObjectRen *obr, int timeoffset)
{
	Object *ob= obr->ob;
	Mesh *me;
	MVert *mvert = NULL;
	MFace *mface;
	VlakRen *vlr; //, *vlr1;
	VertRen *ver;
	Material *ma;
	MSticky *ms = NULL;
	DerivedMesh *dm;
	CustomDataMask mask;
	float xn, yn, zn,  imat[3][3], mat[4][4];  //nor[3],
	float *orco=0;
	int need_orco=0, need_stress=0, need_nmap_tangent=0, need_tangent=0;
	int a, a1, ok, vertofs;
	int end, do_autosmooth=0, totvert = 0;
	int use_original_normals= 0;
	int recalc_normals = 0;	// false by default
	int negative_scale;

	me= ob->data;

	mul_m4_m4m4(mat, ob->obmat, re->viewmat);
	invert_m4_m4(ob->imat, mat);
	copy_m3_m4(imat, ob->imat);
	negative_scale= is_negative_m4(mat);

	if(me->totvert==0)
		return;
	
	need_orco= 0;
	for(a=1; a<=ob->totcol; a++) {
		ma= give_render_material(re, ob, a);
		if(ma) {
			if(ma->texco & (TEXCO_ORCO|TEXCO_STRESS))
				need_orco= 1;
			if(ma->texco & TEXCO_STRESS)
				need_stress= 1;
			/* normalmaps, test if tangents needed, separated from shading */
			if(ma->mode_l & MA_TANGENT_V) {
				need_tangent= 1;
				if(me->mtface==NULL)
					need_orco= 1;
			}
			if(ma->mode_l & MA_NORMAP_TANG) {
				if(me->mtface==NULL) {
					need_orco= 1;
					need_tangent= 1;
				}
				need_nmap_tangent= 1;
			}
		}
	}

	if(re->flag & R_NEED_TANGENT) {
		/* exception for tangent space baking */
		if(me->mtface==NULL) {
			need_orco= 1;
			need_tangent= 1;
		}
		need_nmap_tangent= 1;
	}
	
	/* check autosmooth and displacement, we then have to skip only-verts optimize */
	do_autosmooth |= (me->flag & ME_AUTOSMOOTH);
	if(do_autosmooth)
		timeoffset= 0;
	if(test_for_displace(re, ob ) )
		timeoffset= 0;
	
	mask= CD_MASK_BAREMESH|CD_MASK_MTFACE|CD_MASK_MCOL;
	if(!timeoffset)
		if(need_orco)
			mask |= CD_MASK_ORCO;

	dm= mesh_create_derived_render(re->scene, ob, mask);
	if(dm==NULL) return;	/* in case duplicated object fails? */

	if(mask & CD_MASK_ORCO) {
		orco= dm->getVertDataArray(dm, CD_ORCO);
		if(orco) {
			orco= MEM_dupallocN(orco);
			set_object_orco(re, ob, orco);
		}
	}

	mvert= dm->getVertArray(dm);
	totvert= dm->getNumVerts(dm);

	/* attempt to autsmooth on original mesh, only without subsurf */
	if(do_autosmooth && me->totvert==totvert && me->totface==dm->getNumFaces(dm))
		use_original_normals= 1;
	
	ms = (totvert==me->totvert)?me->msticky:NULL;
	
	ma= give_render_material(re, ob, 1);


	if(ma->material_type == MA_TYPE_HALO) {
		make_render_halos(re, obr, me, totvert, mvert, ma, orco);
	}
	else {

		for(a=0; a<totvert; a++, mvert++) {
			ver= RE_findOrAddVert(obr, obr->totvert++);
			copy_v3_v3(ver->co, mvert->co);
			if(do_autosmooth==0) {	/* autosmooth on original unrotated data to prevent differences between frames */
				normal_short_to_float_v3(ver->n, mvert->no);
				mul_m4_v3(mat, ver->co);
				mul_transposed_m3_v3(imat, ver->n);
				normalize_v3(ver->n);
				negate_v3(ver->n);
			}
  
			if(orco) {
				ver->orco= orco;
				orco+=3;
			}
			if(ms) {
				float *sticky= RE_vertren_get_sticky(obr, ver, 1);
				sticky[0]= ms->co[0];
				sticky[1]= ms->co[1];
				ms++;
			}
		}
		
		if(!timeoffset) {
			EdgeHash *edge_hash;
			MEdge *medge;
			int totedge;

			/* create a hash table of Freestyle edge marks */
			medge= dm->getEdgeArray(dm);
			totedge= dm->getNumEdges(dm);
			edge_hash= make_freestyle_edge_mark_hash(medge, totedge);

			/* store customdata names, because DerivedMesh is freed */
			RE_set_customdata_names(obr, &dm->faceData);

			/* add tangent layer if we need one */
			if(need_nmap_tangent!=0 && CustomData_get_layer_index(&dm->faceData, CD_TANGENT) == -1)
				DM_add_tangent_layer(dm);
			
			/* still to do for keys: the correct local texture coordinate */

			/* faces in order of color blocks */
			vertofs= obr->totvert - totvert;
			for(a1=0; (a1<ob->totcol || (a1==0 && ob->totcol==0)); a1++) {

				ma= give_render_material(re, ob, a1+1);
				
				/* test for 100% transparant */
				ok= 1;
				if(ma->alpha==0.0f && ma->spectra==0.0f && ma->filter==0.0f && (ma->mode & MA_TRANSP) && (ma->mode & MA_RAYMIRROR)==0) { 
					ok= 0;
					/* texture on transparency? */
					for(a=0; a<MAX_MTEX; a++) {
						if(ma->mtex[a] && ma->mtex[a]->tex) {
							if(ma->mtex[a]->mapto & MAP_ALPHA) ok= 1;
						}
					}
				}
				
				/* if wire material, and we got edges, don't do the faces */
				if(ma->material_type == MA_TYPE_WIRE) {
					end= dm->getNumEdges(dm);
					if(end) ok= 0;
				}

				if(ok) {
					end= dm->getNumFaces(dm);
					mface= dm->getFaceArray(dm);
					
					for(a=0; a<end; a++, mface++) {
						int v1, v2, v3, v4, flag;
						
						if( mface->mat_nr==a1 ) {
							float len;
<<<<<<< HEAD
							int edge_mark= 0;
								
							v1= mface->v1;
=======
							int reverse_verts = negative_scale!=0 && do_autosmooth==0;
							int rev_tab[] = {reverse_verts==0 ? 0 : 2, 1, reverse_verts==0 ? 2 : 0, 3};
							v1= reverse_verts==0 ? mface->v1 : mface->v3;
>>>>>>> 15bd96ef
							v2= mface->v2;
							v3= reverse_verts==0 ? mface->v3 : mface->v1;
							v4= mface->v4;
							flag= mface->flag & (ME_SMOOTH | ME_FREESTYLE_FACE);

							vlr= RE_findOrAddVlak(obr, obr->totvlak++);
							vlr->v1= RE_findOrAddVert(obr, vertofs+v1);
							vlr->v2= RE_findOrAddVert(obr, vertofs+v2);
							vlr->v3= RE_findOrAddVert(obr, vertofs+v3);
							if(v4) vlr->v4= RE_findOrAddVert(obr, vertofs+v4);
							else vlr->v4= 0;

							/* Freestyle edge marks */
							if(has_freestyle_edge_mark(edge_hash, v1, v2)) edge_mark |= R_EDGE_V1V2;
							if(has_freestyle_edge_mark(edge_hash, v2, v3)) edge_mark |= R_EDGE_V2V3;
							if (!v4) {
								if(has_freestyle_edge_mark(edge_hash, v3, v1)) edge_mark |= R_EDGE_V3V1;
							} else {
								if(has_freestyle_edge_mark(edge_hash, v3, v4)) edge_mark |= R_EDGE_V3V4;
								if(has_freestyle_edge_mark(edge_hash, v4, v1)) edge_mark |= R_EDGE_V4V1;
							}
							vlr->freestyle_edge_mark= edge_mark;

							/* render normals are inverted in render */
							if(use_original_normals) {
								MFace *mf= me->mface+a;
								MVert *mv= me->mvert;
								
								if(vlr->v4) 
									len= normal_quad_v3( vlr->n, mv[mf->v4].co, mv[mf->v3].co, mv[mf->v2].co, mv[mf->v1].co);
								else 
									len= normal_tri_v3( vlr->n,mv[mf->v3].co, mv[mf->v2].co, mv[mf->v1].co);
							}
							else {
								if(vlr->v4) 
									len= normal_quad_v3( vlr->n,vlr->v4->co, vlr->v3->co, vlr->v2->co, vlr->v1->co);
								else 
									len= normal_tri_v3( vlr->n,vlr->v3->co, vlr->v2->co, vlr->v1->co);
							}

							vlr->mat= ma;
							vlr->flag= flag;
							vlr->ec= 0; /* mesh edges rendered separately */

							if(len==0) obr->totvlak--;
							else {
								CustomDataLayer *layer;
								MTFace *mtface, *mtf;
								MCol *mcol, *mc;
								int index, mtfn= 0, mcn= 0, mtng=0, vindex;
								char *name;
								int nr_verts = v4!=0 ? 4 : 3;

								for(index=0; index<dm->faceData.totlayer; index++) {
									layer= &dm->faceData.layers[index];
									name= layer->name;
									
									if(layer->type == CD_MTFACE && mtfn < MAX_MTFACE) {
										int t;
										mtf= RE_vlakren_get_tface(obr, vlr, mtfn++, &name, 1);
										mtface= (MTFace*)layer->data;
										*mtf= mtface[a];	// copy face info
										for(vindex=0; vindex<nr_verts; vindex++)
											for(t=0; t<2; t++)
												mtf->uv[vindex][t]=mtface[a].uv[rev_tab[vindex]][t];
									}
									else if(layer->type == CD_MCOL && mcn < MAX_MCOL) {
										mc= RE_vlakren_get_mcol(obr, vlr, mcn++, &name, 1);
										mcol= (MCol*)layer->data;
										for(vindex=0; vindex<nr_verts; vindex++)
											mc[vindex]=mcol[a*4+rev_tab[vindex]];
									}
									else if(layer->type == CD_TANGENT && mtng < 1)
									{
										if(need_nmap_tangent!=0)
										{
											const float * tangent = (const float *) layer->data;
											float * ftang = RE_vlakren_get_nmap_tangent(obr, vlr, 1);
											for(vindex=0; vindex<nr_verts; vindex++)
											{
												QUATCOPY(ftang+vindex*4, tangent+a*16+rev_tab[vindex]*4);
												mul_mat3_m4_v3(mat, ftang+vindex*4);
												normalize_v3(ftang+vindex*4);
											}
										}
									}
								}
							}
						}
					}
				}
			}

			/* release the hash table of Freestyle edge marks */
			BLI_edgehash_free(edge_hash, NULL);
			
			/* exception... we do edges for wire mode. potential conflict when faces exist... */
			end= dm->getNumEdges(dm);
			mvert= dm->getVertArray(dm);
			ma= give_render_material(re, ob, 1);
			if(end && (ma->material_type == MA_TYPE_WIRE)) {
				MEdge *medge;
				struct edgesort *edgetable;
				int totedge= 0;
				recalc_normals= 1;
				
				medge= dm->getEdgeArray(dm);
				
				/* we want edges to have UV and vcol too... */
				edgetable= make_mesh_edge_lookup(dm, &totedge);
				
				for(a1=0; a1<end; a1++, medge++) {
					if (medge->flag&ME_EDGERENDER) {
						MVert *v0 = &mvert[medge->v1];
						MVert *v1 = &mvert[medge->v2];

						vlr= RE_findOrAddVlak(obr, obr->totvlak++);
						vlr->v1= RE_findOrAddVert(obr, vertofs+medge->v1);
						vlr->v2= RE_findOrAddVert(obr, vertofs+medge->v2);
						vlr->v3= vlr->v2;
						vlr->v4= NULL;
						
						if(edgetable)
							use_mesh_edge_lookup(obr, dm, medge, vlr, edgetable, totedge);
						
						xn= -(v0->no[0]+v1->no[0]);
						yn= -(v0->no[1]+v1->no[1]);
						zn= -(v0->no[2]+v1->no[2]);
						/* transpose ! */
						vlr->n[0]= imat[0][0]*xn+imat[0][1]*yn+imat[0][2]*zn;
						vlr->n[1]= imat[1][0]*xn+imat[1][1]*yn+imat[1][2]*zn;
						vlr->n[2]= imat[2][0]*xn+imat[2][1]*yn+imat[2][2]*zn;
						normalize_v3(vlr->n);
						
						vlr->mat= ma;
						vlr->flag= 0;
						vlr->ec= ME_V1V2;
					}
				}
				if(edgetable)
					MEM_freeN(edgetable);
			}
		}
	}
	
	if(!timeoffset) {
		if (test_for_displace(re, ob ) ) {
			recalc_normals= 1;
			calc_vertexnormals(re, obr, 0, 0);
			if(do_autosmooth)
				do_displacement(re, obr, mat, imat);
			else
				do_displacement(re, obr, NULL, NULL);
		}

		if(do_autosmooth) {
			recalc_normals= 1;
			autosmooth(re, obr, mat, me->smoothresh);
		}

		if(recalc_normals!=0 || need_tangent!=0)
			calc_vertexnormals(re, obr, need_tangent, need_nmap_tangent);
		
		if(need_stress)
			calc_edge_stress(re, obr, me);
	}

	dm->release(dm);
}

/* ------------------------------------------------------------------------- */
/* Lamps and Shadowbuffers													 */
/* ------------------------------------------------------------------------- */

static void initshadowbuf(Render *re, LampRen *lar, float mat[][4])
{
	struct ShadBuf *shb;
	float viewinv[4][4];
	
	/* if(la->spsi<16) return; */
	
	/* memory alloc */
	shb= (struct ShadBuf *)MEM_callocN( sizeof(struct ShadBuf),"initshadbuf");
	lar->shb= shb;
	
	if(shb==NULL) return;
	
	VECCOPY(shb->co, lar->co);
	
	/* percentage render: keep track of min and max */
	shb->size= (lar->bufsize*re->r.size)/100;
	
	if(shb->size<512) shb->size= 512;
	else if(shb->size > lar->bufsize) shb->size= lar->bufsize;
	
	shb->size &= ~15;	/* make sure its multiples of 16 */
	
	shb->samp= lar->samp;
	shb->soft= lar->soft;
	shb->shadhalostep= lar->shadhalostep;
	
	normalize_m4(mat);
	invert_m4_m4(shb->winmat, mat);	/* winmat is temp */
	
	/* matrix: combination of inverse view and lampmat */
	/* calculate again: the ortho-render has no correct viewinv */
	invert_m4_m4(viewinv, re->viewmat);
	mul_m4_m4m4(shb->viewmat, viewinv, shb->winmat);
	
	/* projection */
	shb->d= lar->clipsta;
	shb->clipend= lar->clipend;
	
	/* bias is percentage, made 2x larger because of correction for angle of incidence */
	/* when a ray is closer to parallel of a face, bias value is increased during render */
	shb->bias= (0.02f*lar->bias)*0x7FFFFFFF;
	
	/* halfway method (average of first and 2nd z) reduces bias issues */
	if(ELEM(lar->buftype, LA_SHADBUF_HALFWAY, LA_SHADBUF_DEEP))
		shb->bias= 0.1f*shb->bias;
	
	shb->compressthresh= lar->compressthresh;
}

static void area_lamp_vectors(LampRen *lar)
{
	float xsize= 0.5f*lar->area_size, ysize= 0.5f*lar->area_sizey, multifac;

	/* make it smaller, so area light can be multisampled */
	multifac= 1.0f/sqrt((float)lar->ray_totsamp);
	xsize *= multifac;
	ysize *= multifac;
	
	/* corner vectors */
	lar->area[0][0]= lar->co[0] - xsize*lar->mat[0][0] - ysize*lar->mat[1][0];
	lar->area[0][1]= lar->co[1] - xsize*lar->mat[0][1] - ysize*lar->mat[1][1];
	lar->area[0][2]= lar->co[2] - xsize*lar->mat[0][2] - ysize*lar->mat[1][2];	

	/* corner vectors */
	lar->area[1][0]= lar->co[0] - xsize*lar->mat[0][0] + ysize*lar->mat[1][0];
	lar->area[1][1]= lar->co[1] - xsize*lar->mat[0][1] + ysize*lar->mat[1][1];
	lar->area[1][2]= lar->co[2] - xsize*lar->mat[0][2] + ysize*lar->mat[1][2];	

	/* corner vectors */
	lar->area[2][0]= lar->co[0] + xsize*lar->mat[0][0] + ysize*lar->mat[1][0];
	lar->area[2][1]= lar->co[1] + xsize*lar->mat[0][1] + ysize*lar->mat[1][1];
	lar->area[2][2]= lar->co[2] + xsize*lar->mat[0][2] + ysize*lar->mat[1][2];	

	/* corner vectors */
	lar->area[3][0]= lar->co[0] + xsize*lar->mat[0][0] - ysize*lar->mat[1][0];
	lar->area[3][1]= lar->co[1] + xsize*lar->mat[0][1] - ysize*lar->mat[1][1];
	lar->area[3][2]= lar->co[2] + xsize*lar->mat[0][2] - ysize*lar->mat[1][2];	
	/* only for correction button size, matrix size works on energy */
	lar->areasize= lar->dist*lar->dist/(4.0f*xsize*ysize);
}

/* If lar takes more lamp data, the decoupling will be better. */
static GroupObject *add_render_lamp(Render *re, Object *ob)
{
	Lamp *la= ob->data;
	LampRen *lar;
	GroupObject *go;
	float mat[4][4], angle, xn, yn;
	float vec[3];
	int c;

	/* previewrender sets this to zero... prevent accidents */
	if(la==NULL) return NULL;
	
	/* prevent only shadow from rendering light */
	if(la->mode & LA_ONLYSHADOW)
		if((re->r.mode & R_SHADOW)==0)
			return NULL;
	
	re->totlamp++;
	
	/* groups is used to unify support for lightgroups, this is the global lightgroup */
	go= MEM_callocN(sizeof(GroupObject), "groupobject");
	BLI_addtail(&re->lights, go);
	go->ob= ob;
	/* lamprens are in own list, for freeing */
	lar= (LampRen *)MEM_callocN(sizeof(LampRen),"lampren");
	BLI_addtail(&re->lampren, lar);
	go->lampren= lar;

	mul_m4_m4m4(mat, ob->obmat, re->viewmat);
	invert_m4_m4(ob->imat, mat);

	copy_m3_m4(lar->mat, mat);
	copy_m3_m4(lar->imat, ob->imat);

	lar->bufsize = la->bufsize;
	lar->samp = la->samp;
	lar->buffers= la->buffers;
	if(lar->buffers==0) lar->buffers= 1;
	lar->buftype= la->buftype;
	lar->filtertype= la->filtertype;
	lar->soft = la->soft;
	lar->shadhalostep = la->shadhalostep;
	lar->clipsta = la->clipsta;
	lar->clipend = la->clipend;
	
	lar->bias = la->bias;
	lar->compressthresh = la->compressthresh;

	lar->type= la->type;
	lar->mode= la->mode;

	lar->energy= la->energy;
	if(la->mode & LA_NEG) lar->energy= -lar->energy;

	lar->vec[0]= -mat[2][0];
	lar->vec[1]= -mat[2][1];
	lar->vec[2]= -mat[2][2];
	normalize_v3(lar->vec);
	lar->co[0]= mat[3][0];
	lar->co[1]= mat[3][1];
	lar->co[2]= mat[3][2];
	lar->dist= la->dist;
	lar->haint= la->haint;
	lar->distkw= lar->dist*lar->dist;
	lar->r= lar->energy*la->r;
	lar->g= lar->energy*la->g;
	lar->b= lar->energy*la->b;
	lar->shdwr= la->shdwr;
	lar->shdwg= la->shdwg;
	lar->shdwb= la->shdwb;
	lar->k= la->k;

	// area
	lar->ray_samp= la->ray_samp;
	lar->ray_sampy= la->ray_sampy;
	lar->ray_sampz= la->ray_sampz;
	
	lar->area_size= la->area_size;
	lar->area_sizey= la->area_sizey;
	lar->area_sizez= la->area_sizez;

	lar->area_shape= la->area_shape;
	
	/* Annoying, lamp UI does this, but the UI might not have been used? - add here too.
	 * make sure this matches buttons_shading.c's logic */
	if(ELEM4(la->type, LA_AREA, LA_SPOT, LA_SUN, LA_LOCAL) && (la->mode & LA_SHAD_RAY))
		if (ELEM3(la->type, LA_SPOT, LA_SUN, LA_LOCAL))
			if (la->ray_samp_method == LA_SAMP_CONSTANT) la->ray_samp_method = LA_SAMP_HALTON;
	
	lar->ray_samp_method= la->ray_samp_method;
	lar->ray_samp_type= la->ray_samp_type;
	
	lar->adapt_thresh= la->adapt_thresh;
	lar->sunsky = NULL;
	
	if( ELEM(lar->type, LA_SPOT, LA_LOCAL)) {
		lar->ray_totsamp= lar->ray_samp*lar->ray_samp;
		lar->area_shape = LA_AREA_SQUARE;
		lar->area_sizey= lar->area_size;
	}
	else if(lar->type==LA_AREA) {
		switch(lar->area_shape) {
		case LA_AREA_SQUARE:
			lar->ray_totsamp= lar->ray_samp*lar->ray_samp;
			lar->ray_sampy= lar->ray_samp;
			lar->area_sizey= lar->area_size;
			break;
		case LA_AREA_RECT:
			lar->ray_totsamp= lar->ray_samp*lar->ray_sampy;
			break;
		case LA_AREA_CUBE:
			lar->ray_totsamp= lar->ray_samp*lar->ray_samp*lar->ray_samp;
			lar->ray_sampy= lar->ray_samp;
			lar->ray_sampz= lar->ray_samp;
			lar->area_sizey= lar->area_size;
			lar->area_sizez= lar->area_size;
			break;
		case LA_AREA_BOX:
			lar->ray_totsamp= lar->ray_samp*lar->ray_sampy*lar->ray_sampz;
			break;
		}

		area_lamp_vectors(lar);
		init_jitter_plane(lar);	// subsamples
	}
	else if(lar->type==LA_SUN){
		lar->ray_totsamp= lar->ray_samp*lar->ray_samp;
		lar->area_shape = LA_AREA_SQUARE;
		lar->area_sizey= lar->area_size;

		if((la->sun_effect_type & LA_SUN_EFFECT_SKY) ||
				(la->sun_effect_type & LA_SUN_EFFECT_AP)){
			lar->sunsky = (struct SunSky*)MEM_callocN(sizeof(struct SunSky), "sunskyren");
			lar->sunsky->effect_type = la->sun_effect_type;
		
			copy_v3_v3(vec,ob->obmat[2]);
			normalize_v3(vec);

			InitSunSky(lar->sunsky, la->atm_turbidity, vec, la->horizon_brightness, 
					la->spread, la->sun_brightness, la->sun_size, la->backscattered_light,
					   la->skyblendfac, la->skyblendtype, la->sky_exposure, la->sky_colorspace);
			
			InitAtmosphere(lar->sunsky, la->sun_intensity, 1.0, 1.0, la->atm_inscattering_factor, la->atm_extinction_factor,
					la->atm_distance_factor);
		}
	}
	else lar->ray_totsamp= 0;
	
	lar->spotsi= la->spotsize;
	if(lar->mode & LA_HALO) {
		if(lar->spotsi>170.0f) lar->spotsi= 170.0f;
	}
	lar->spotsi= cos( M_PI*lar->spotsi/360.0f );
	lar->spotbl= (1.0f-lar->spotsi)*la->spotblend;

	memcpy(lar->mtex, la->mtex, MAX_MTEX*sizeof(void *));

	lar->lay= ob->lay & 0xFFFFFF;	// higher 8 bits are localview layers

	lar->falloff_type = la->falloff_type;
	lar->ld1= la->att1;
	lar->ld2= la->att2;
	lar->curfalloff = curvemapping_copy(la->curfalloff);

	if(lar->type==LA_SPOT) {

		normalize_v3(lar->imat[0]);
		normalize_v3(lar->imat[1]);
		normalize_v3(lar->imat[2]);

		xn= saacos(lar->spotsi);
		xn= sin(xn)/cos(xn);
		lar->spottexfac= 1.0f/(xn);

		if(lar->mode & LA_ONLYSHADOW) {
			if((lar->mode & (LA_SHAD_BUF|LA_SHAD_RAY))==0) lar->mode -= LA_ONLYSHADOW;
		}

	}

	/* set flag for spothalo en initvars */
	if(la->type==LA_SPOT && (la->mode & LA_HALO) && (la->buftype != LA_SHADBUF_DEEP)) {
		if(la->haint>0.0f) {
			re->flag |= R_LAMPHALO;

			/* camera position (0,0,0) rotate around lamp */
			lar->sh_invcampos[0]= -lar->co[0];
			lar->sh_invcampos[1]= -lar->co[1];
			lar->sh_invcampos[2]= -lar->co[2];
			mul_m3_v3(lar->imat, lar->sh_invcampos);

			/* z factor, for a normalized volume */
			angle= saacos(lar->spotsi);
			xn= lar->spotsi;
			yn= sin(angle);
			lar->sh_zfac= yn/xn;
			/* pre-scale */
			lar->sh_invcampos[2]*= lar->sh_zfac;

			/* halfway shadow buffer doesn't work for volumetric effects */
			if(lar->buftype == LA_SHADBUF_HALFWAY)
				lar->buftype = LA_SHADBUF_REGULAR;

		}
	}
	else if(la->type==LA_HEMI) {
		lar->mode &= ~(LA_SHAD_RAY|LA_SHAD_BUF);
	}

	for(c=0; c<MAX_MTEX; c++) {
		if(la->mtex[c] && la->mtex[c]->tex) {
			if (la->mtex[c]->mapto & LAMAP_COL) 
				lar->mode |= LA_TEXTURE;
			if (la->mtex[c]->mapto & LAMAP_SHAD)
				lar->mode |= LA_SHAD_TEX;

			if(G.rendering) {
				if(re->osa) {
					if(la->mtex[c]->tex->type==TEX_IMAGE) lar->mode |= LA_OSATEX;
				}
			}
		}
	}
	/* yafray: shadow flag should not be cleared, only used with internal renderer */
	if (re->r.renderer==R_INTERN) {
		/* to make sure we can check ray shadow easily in the render code */
		if(lar->mode & LA_SHAD_RAY) {
			if( (re->r.mode & R_RAYTRACE)==0)
				lar->mode &= ~LA_SHAD_RAY;
		}
	

		if(re->r.mode & R_SHADOW) {
			
			if(la->type==LA_AREA && (lar->mode & LA_SHAD_RAY) && (lar->ray_samp_method == LA_SAMP_CONSTANT)) {
				init_jitter_plane(lar);
			}
			else if (la->type==LA_SPOT && (lar->mode & LA_SHAD_BUF) ) {
				/* Per lamp, one shadow buffer is made. */
				lar->bufflag= la->bufflag;
				copy_m4_m4(mat, ob->obmat);
				initshadowbuf(re, lar, mat);	// mat is altered
			}
			
			
			/* this is the way used all over to check for shadow */
			if(lar->shb || (lar->mode & LA_SHAD_RAY)) {
				LampShadowSample *ls;
				LampShadowSubSample *lss;
				int a, b;

				memset(re->shadowsamplenr, 0, sizeof(re->shadowsamplenr));
				
				lar->shadsamp= MEM_mallocN(re->r.threads*sizeof(LampShadowSample), "lamp shadow sample");
				ls= lar->shadsamp;

				/* shadfacs actually mean light, let's put them to 1 to prevent unitialized accidents */
				for(a=0; a<re->r.threads; a++, ls++) {
					lss= ls->s;
					for(b=0; b<re->r.osa; b++, lss++) {
						lss->samplenr= -1;	/* used to detect whether we store or read */
						lss->shadfac[0]= 1.0f;
						lss->shadfac[1]= 1.0f;
						lss->shadfac[2]= 1.0f;
						lss->shadfac[3]= 1.0f;
					}
				}
			}
		}
	}
	
	return go;
}

/* layflag: allows material group to ignore layerflag */
static void add_lightgroup(Render *re, Group *group, int exclusive)
{
	GroupObject *go, *gol;
	
	group->id.flag &= ~LIB_DOIT;

	/* it's a bit too many loops in loops... but will survive */
	/* note that 'exclusive' will remove it from the global list */
	for(go= group->gobject.first; go; go= go->next) {
		go->lampren= NULL;
		
		if(go->ob->lay & re->lay) {
			if(go->ob && go->ob->type==OB_LAMP) {
				for(gol= re->lights.first; gol; gol= gol->next) {
					if(gol->ob==go->ob) {
						go->lampren= gol->lampren;
						break;
					}
				}
				if(go->lampren==NULL) 
					gol= add_render_lamp(re, go->ob);
				if(gol && exclusive) {
					BLI_remlink(&re->lights, gol);
					MEM_freeN(gol);
				}
			}
		}
	}
}

static void set_material_lightgroups(Render *re)
{
	Group *group;
	Material *ma;
	
	/* not for preview render */
	if(re->scene->r.scemode & R_PREVIEWBUTS)
		return;
	
	for(group= re->main->group.first; group; group=group->id.next)
		group->id.flag |= LIB_DOIT;
	
	/* it's a bit too many loops in loops... but will survive */
	/* hola! materials not in use...? */
	for(ma= re->main->mat.first; ma; ma=ma->id.next) {
		if(ma->group && (ma->group->id.flag & LIB_DOIT))
			add_lightgroup(re, ma->group, ma->mode & MA_GROUP_NOLAY);
	}
}

static void set_renderlayer_lightgroups(Render *re, Scene *sce)
{
	SceneRenderLayer *srl;
	
	for(srl= sce->r.layers.first; srl; srl= srl->next) {
		if(srl->light_override)
			add_lightgroup(re, srl->light_override, 0);
	}
}

/* ------------------------------------------------------------------------- */
/* World																	 */
/* ------------------------------------------------------------------------- */

void init_render_world(Render *re)
{
	int a;
	char *cp;
	
	if(re->scene && re->scene->world) {
		re->wrld= *(re->scene->world);
		
		cp= (char *)&re->wrld.fastcol;
		
		cp[0]= 255.0f*re->wrld.horr;
		cp[1]= 255.0f*re->wrld.horg;
		cp[2]= 255.0f*re->wrld.horb;
		cp[3]= 1;
		
		copy_v3_v3(re->grvec, re->viewmat[2]);
		normalize_v3(re->grvec);
		copy_m3_m4(re->imat, re->viewinv);
		
		for(a=0; a<MAX_MTEX; a++) 
			if(re->wrld.mtex[a] && re->wrld.mtex[a]->tex) re->wrld.skytype |= WO_SKYTEX;
		
		/* AO samples should be OSA minimum */
		if(re->osa)
			while(re->wrld.aosamp*re->wrld.aosamp < re->osa) 
				re->wrld.aosamp++;
		if(!(re->r.mode & R_RAYTRACE) && (re->wrld.ao_gather_method == WO_AOGATHER_RAYTRACE))
			re->wrld.mode &= ~(WO_AMB_OCC|WO_ENV_LIGHT|WO_INDIRECT_LIGHT);
	}
	else {
		memset(&re->wrld, 0, sizeof(World));
		re->wrld.exp= 0.0f;
		re->wrld.range= 1.0f;
		
		/* for mist pass */
		re->wrld.miststa= re->clipsta;
		re->wrld.mistdist= re->clipend-re->clipsta;
		re->wrld.misi= 1.0f;
	}
	
	re->wrld.linfac= 1.0 + pow((2.0*re->wrld.exp + 0.5), -10);
	re->wrld.logfac= log( (re->wrld.linfac-1.0)/re->wrld.linfac )/re->wrld.range;
}



/* ------------------------------------------------------------------------- */
/* Object Finalization														 */
/* ------------------------------------------------------------------------- */

/* prevent phong interpolation for giving ray shadow errors (terminator problem) */
static void set_phong_threshold(ObjectRen *obr)
{
//	VertRen *ver;
	VlakRen *vlr;
	float thresh= 0.0, dot;
	int tot=0, i;
	
	/* Added check for 'pointy' situations, only dotproducts of 0.9 and larger 
	   are taken into account. This threshold is meant to work on smooth geometry, not
	   for extreme cases (ton) */
	
	for(i=0; i<obr->totvlak; i++) {
		vlr= RE_findOrAddVlak(obr, i);
		if(vlr->flag & R_SMOOTH) {
			dot= dot_v3v3(vlr->n, vlr->v1->n);
			dot= ABS(dot);
			if(dot>0.9f) {
				thresh+= dot; tot++;
			}
			dot= dot_v3v3(vlr->n, vlr->v2->n);
			dot= ABS(dot);
			if(dot>0.9f) {
				thresh+= dot; tot++;
			}

			dot= dot_v3v3(vlr->n, vlr->v3->n);
			dot= ABS(dot);
			if(dot>0.9f) {
				thresh+= dot; tot++;
			}

			if(vlr->v4) {
				dot= dot_v3v3(vlr->n, vlr->v4->n);
				dot= ABS(dot);
				if(dot>0.9f) {
					thresh+= dot; tot++;
				}
			}
		}
	}
	
	if(tot) {
		thresh/= (float)tot;
		obr->ob->smoothresh= cos(0.5*M_PI-saacos(thresh));
	}
}

/* per face check if all samples should be taken.
   if raytrace or multisample, do always for raytraced material, or when material full_osa set */
static void set_fullsample_trace_flag(Render *re, ObjectRen *obr)
{
	VlakRen *vlr;
	int a, trace, mode, osa;

	osa= re->osa;
	trace= re->r.mode & R_RAYTRACE;
	
	for(a=obr->totvlak-1; a>=0; a--) {
		vlr= RE_findOrAddVlak(obr, a);
		mode= vlr->mat->mode;

		if(trace && (mode & MA_TRACEBLE))
			vlr->flag |= R_TRACEBLE;
		
		if(osa) {
			if(mode & MA_FULL_OSA) {
				vlr->flag |= R_FULL_OSA;
			}
			else if(trace) {
				if(mode & MA_SHLESS);
				else if(vlr->mat->material_type == MA_TYPE_VOLUME);
				else if((mode & MA_RAYMIRROR) || ((mode & MA_TRANSP) && (mode & MA_RAYTRANSP))) {
					/* for blurry reflect/refract, better to take more samples 
					 * inside the raytrace than as OSA samples */
					if ((vlr->mat->gloss_mir == 1.0f) && (vlr->mat->gloss_tra == 1.0f))
						vlr->flag |= R_FULL_OSA;
				}
			}
		}
	}
}

/* split quads for predictable baking
 * dir 1 == (0,1,2) (0,2,3),  2 == (1,3,0) (1,2,3) 
 */
static void split_quads(ObjectRen *obr, int dir) 
{
	VlakRen *vlr, *vlr1;
	int a;

	for(a=obr->totvlak-1; a>=0; a--) {
		vlr= RE_findOrAddVlak(obr, a);
		
		/* test if rendering as a quad or triangle, skip wire */
		if(vlr->v4 && (vlr->flag & R_STRAND)==0 && (vlr->mat->material_type != MA_TYPE_WIRE)) {
			
			if(vlr->v4) {

				vlr1= RE_vlakren_copy(obr, vlr);
				vlr1->flag |= R_FACE_SPLIT;
				
				if( dir==2 ) vlr->flag |= R_DIVIDE_24;
				else vlr->flag &= ~R_DIVIDE_24;

				/* new vertex pointers */
				if (vlr->flag & R_DIVIDE_24) {
					vlr1->v1= vlr->v2;
					vlr1->v2= vlr->v3;
					vlr1->v3= vlr->v4;

					vlr->v3 = vlr->v4;
					
					vlr1->flag |= R_DIVIDE_24;
				}
				else {
					vlr1->v1= vlr->v1;
					vlr1->v2= vlr->v3;
					vlr1->v3= vlr->v4;
					
					vlr1->flag &= ~R_DIVIDE_24;
				}
				vlr->v4 = vlr1->v4 = NULL;
				
				/* new normals */
				normal_tri_v3( vlr->n,vlr->v3->co, vlr->v2->co, vlr->v1->co);
				normal_tri_v3( vlr1->n,vlr1->v3->co, vlr1->v2->co, vlr1->v1->co);
			}
			/* clear the flag when not divided */
			else vlr->flag &= ~R_DIVIDE_24;
		}
	}
}

static void check_non_flat_quads(ObjectRen *obr)
{
	VlakRen *vlr, *vlr1;
	VertRen *v1, *v2, *v3, *v4;
	float nor[3], xn, flen;
	int a;

	for(a=obr->totvlak-1; a>=0; a--) {
		vlr= RE_findOrAddVlak(obr, a);
		
		/* test if rendering as a quad or triangle, skip wire */
		if(vlr->v4 && (vlr->flag & R_STRAND)==0 && (vlr->mat->material_type != MA_TYPE_WIRE)) {
			
			/* check if quad is actually triangle */
			v1= vlr->v1;
			v2= vlr->v2;
			v3= vlr->v3;
			v4= vlr->v4;
			VECSUB(nor, v1->co, v2->co);
			if( ABS(nor[0])<FLT_EPSILON10 &&  ABS(nor[1])<FLT_EPSILON10 && ABS(nor[2])<FLT_EPSILON10 ) {
				vlr->v1= v2;
				vlr->v2= v3;
				vlr->v3= v4;
				vlr->v4= NULL;
			}
			else {
				VECSUB(nor, v2->co, v3->co);
				if( ABS(nor[0])<FLT_EPSILON10 &&  ABS(nor[1])<FLT_EPSILON10 && ABS(nor[2])<FLT_EPSILON10 ) {
					vlr->v2= v3;
					vlr->v3= v4;
					vlr->v4= NULL;
				}
				else {
					VECSUB(nor, v3->co, v4->co);
					if( ABS(nor[0])<FLT_EPSILON10 &&  ABS(nor[1])<FLT_EPSILON10 && ABS(nor[2])<FLT_EPSILON10 ) {
						vlr->v4= NULL;
					}
					else {
						VECSUB(nor, v4->co, v1->co);
						if( ABS(nor[0])<FLT_EPSILON10 &&  ABS(nor[1])<FLT_EPSILON10 && ABS(nor[2])<FLT_EPSILON10 ) {
							vlr->v4= NULL;
						}
					}
				}
			}
			
			if(vlr->v4) {
				
				/* Face is divided along edge with the least gradient 		*/
				/* Flagged with R_DIVIDE_24 if divide is from vert 2 to 4 	*/
				/* 		4---3		4---3 */
				/*		|\ 1|	or  |1 /| */
				/*		|0\ |		|/ 0| */
				/*		1---2		1---2 	0 = orig face, 1 = new face */
				
				/* render normals are inverted in render! we calculate normal of single tria here */
				flen= normal_tri_v3( nor,vlr->v4->co, vlr->v3->co, vlr->v1->co);
				if(flen==0.0f) normal_tri_v3( nor,vlr->v4->co, vlr->v2->co, vlr->v1->co);
				
				xn= nor[0]*vlr->n[0] + nor[1]*vlr->n[1] + nor[2]*vlr->n[2];

				if(ABS(xn) < 0.999995f ) {	// checked on noisy fractal grid
					
					float d1, d2;

					vlr1= RE_vlakren_copy(obr, vlr);
					vlr1->flag |= R_FACE_SPLIT;
					
					/* split direction based on vnorms */
					normal_tri_v3( nor,vlr->v1->co, vlr->v2->co, vlr->v3->co);
					d1= nor[0]*vlr->v1->n[0] + nor[1]*vlr->v1->n[1] + nor[2]*vlr->v1->n[2];

					normal_tri_v3( nor,vlr->v2->co, vlr->v3->co, vlr->v4->co);
					d2= nor[0]*vlr->v2->n[0] + nor[1]*vlr->v2->n[1] + nor[2]*vlr->v2->n[2];
				
					if( fabs(d1) < fabs(d2) ) vlr->flag |= R_DIVIDE_24;
					else vlr->flag &= ~R_DIVIDE_24;

					/* new vertex pointers */
					if (vlr->flag & R_DIVIDE_24) {
						vlr1->v1= vlr->v2;
						vlr1->v2= vlr->v3;
						vlr1->v3= vlr->v4;

						vlr->v3 = vlr->v4;
						
						vlr1->flag |= R_DIVIDE_24;
					}
					else {
						vlr1->v1= vlr->v1;
						vlr1->v2= vlr->v3;
						vlr1->v3= vlr->v4;
						
						vlr1->flag &= ~R_DIVIDE_24;
					}
					vlr->v4 = vlr1->v4 = NULL;
					
					/* new normals */
					normal_tri_v3( vlr->n,vlr->v3->co, vlr->v2->co, vlr->v1->co);
					normal_tri_v3( vlr1->n,vlr1->v3->co, vlr1->v2->co, vlr1->v1->co);

					/* Freestyle edge marks */
					if (vlr->flag & R_DIVIDE_24) {
						vlr1->freestyle_edge_mark=
							((vlr->freestyle_edge_mark & R_EDGE_V2V3) ? R_EDGE_V1V2 : 0) |
							((vlr->freestyle_edge_mark & R_EDGE_V3V4) ? R_EDGE_V2V3 : 0);
						vlr->freestyle_edge_mark=
							((vlr->freestyle_edge_mark & R_EDGE_V1V2) ? R_EDGE_V1V2 : 0) |
							((vlr->freestyle_edge_mark & R_EDGE_V4V1) ? R_EDGE_V3V1 : 0);
					} else {
						vlr1->freestyle_edge_mark=
							((vlr->freestyle_edge_mark & R_EDGE_V3V4) ? R_EDGE_V2V3 : 0) |
							((vlr->freestyle_edge_mark & R_EDGE_V4V1) ? R_EDGE_V3V1 : 0);
						vlr->freestyle_edge_mark=
							((vlr->freestyle_edge_mark & R_EDGE_V1V2) ? R_EDGE_V1V2 : 0) |
							((vlr->freestyle_edge_mark & R_EDGE_V2V3) ? R_EDGE_V2V3 : 0);
					}
				}
				/* clear the flag when not divided */
				else vlr->flag &= ~R_DIVIDE_24;
			}
		}
	}
}

static void finalize_render_object(Render *re, ObjectRen *obr, int timeoffset)
{
	Object *ob= obr->ob;
	VertRen *ver= NULL;
	StrandRen *strand= NULL;
	StrandBound *sbound= NULL;
	float min[3], max[3], smin[3], smax[3];
	int a, b;

	if(obr->totvert || obr->totvlak || obr->tothalo || obr->totstrand) {
		/* the exception below is because displace code now is in init_render_mesh call, 
		I will look at means to have autosmooth enabled for all object types 
		and have it as general postprocess, like displace */
		if(ob->type!=OB_MESH && test_for_displace(re, ob)) 
			do_displacement(re, obr, NULL, NULL);
	
		if(!timeoffset) {
			/* phong normal interpolation can cause error in tracing
			 * (terminator problem) */
			ob->smoothresh= 0.0;
			if((re->r.mode & R_RAYTRACE) && (re->r.mode & R_SHADOW)) 
				set_phong_threshold(obr);
			
			if (re->flag & R_BAKING && re->r.bake_quad_split != 0) {
				/* Baking lets us define a quad split order */
				split_quads(obr, re->r.bake_quad_split);
			} else {
				if((re->r.mode & R_SIMPLIFY && re->r.simplify_flag & R_SIMPLE_NO_TRIANGULATE) == 0)
					check_non_flat_quads(obr);
			}
			
			set_fullsample_trace_flag(re, obr);

			/* compute bounding boxes for clipping */
			INIT_MINMAX(min, max);
			for(a=0; a<obr->totvert; a++) {
				if((a & 255)==0) ver= obr->vertnodes[a>>8].vert;
				else ver++;

				DO_MINMAX(ver->co, min, max);
			}

			if(obr->strandbuf) {
				float width;
				
				/* compute average bounding box of strandpoint itself (width) */
				if(obr->strandbuf->flag & R_STRAND_B_UNITS)
					obr->strandbuf->maxwidth= MAX2(obr->strandbuf->ma->strand_sta, obr->strandbuf->ma->strand_end);
				else
					obr->strandbuf->maxwidth= 0.0f;
				
				width= obr->strandbuf->maxwidth;
				sbound= obr->strandbuf->bound;
				for(b=0; b<obr->strandbuf->totbound; b++, sbound++) {
					
					INIT_MINMAX(smin, smax);

					for(a=sbound->start; a<sbound->end; a++) {
						strand= RE_findOrAddStrand(obr, a);
						strand_minmax(strand, smin, smax, width);
					}

					copy_v3_v3(sbound->boundbox[0], smin);
					copy_v3_v3(sbound->boundbox[1], smax);

					DO_MINMAX(smin, min, max);
					DO_MINMAX(smax, min, max);
				}
			}

			copy_v3_v3(obr->boundbox[0], min);
			copy_v3_v3(obr->boundbox[1], max);
		}
	}
}

/* ------------------------------------------------------------------------- */
/* Database																	 */
/* ------------------------------------------------------------------------- */

static int render_object_type(short type)
{
	return OB_TYPE_SUPPORT_MATERIAL(type);
}

static void find_dupli_instances(Render *re, ObjectRen *obr)
{
	ObjectInstanceRen *obi;
	float imat[4][4], obmat[4][4], obimat[4][4], nmat[3][3];
	int first = 1;

	mul_m4_m4m4(obmat, obr->obmat, re->viewmat);
	invert_m4_m4(imat, obmat);

	/* for objects instanced by dupliverts/faces/particles, we go over the
	 * list of instances to find ones that instance obr, and setup their
	 * matrices and obr pointer */
	for(obi=re->instancetable.last; obi; obi=obi->prev) {
		if(!obi->obr && obi->ob == obr->ob && obi->psysindex == obr->psysindex) {
			obi->obr= obr;

			/* compute difference between object matrix and
			 * object matrix with dupli transform, in viewspace */
			copy_m4_m4(obimat, obi->mat);
			mul_m4_m4m4(obi->mat, imat, obimat);

			copy_m3_m4(nmat, obi->mat);
			invert_m3_m3(obi->nmat, nmat);
			transpose_m3(obi->nmat);

			if(!first) {
				re->totvert += obr->totvert;
				re->totvlak += obr->totvlak;
				re->tothalo += obr->tothalo;
				re->totstrand += obr->totstrand;
			}
			else
				first= 0;
		}
	}
}

static void assign_dupligroup_dupli(Render *re, ObjectInstanceRen *obi, ObjectRen *obr)
{
	float imat[4][4], obmat[4][4], obimat[4][4], nmat[3][3];

	mul_m4_m4m4(obmat, obr->obmat, re->viewmat);
	invert_m4_m4(imat, obmat);

	obi->obr= obr;

	/* compute difference between object matrix and
	 * object matrix with dupli transform, in viewspace */
	copy_m4_m4(obimat, obi->mat);
	mul_m4_m4m4(obi->mat, imat, obimat);

	copy_m3_m4(nmat, obi->mat);
	invert_m3_m3(obi->nmat, nmat);
	transpose_m3(obi->nmat);

	re->totvert += obr->totvert;
	re->totvlak += obr->totvlak;
	re->tothalo += obr->tothalo;
	re->totstrand += obr->totstrand;
}

static ObjectRen *find_dupligroup_dupli(Render *re, Object *ob, int psysindex)
{
	ObjectRen *obr;

	/* if the object is itself instanced, we don't want to create an instance
	 * for it */
	if(ob->transflag & OB_RENDER_DUPLI)
		return NULL;

	/* try to find an object that was already created so we can reuse it
	 * and save memory */
	for(obr=re->objecttable.first; obr; obr=obr->next)
		if(obr->ob == ob && obr->psysindex == psysindex && (obr->flag & R_INSTANCEABLE))
			return obr;
	
	return NULL;
}

static void set_dupli_tex_mat(Render *re, ObjectInstanceRen *obi, DupliObject *dob)
{
	/* For duplis we need to have a matrix that transform the coordinate back
	 * to it's original position, without the dupli transforms. We also check
	 * the matrix is actually needed, to save memory on lots of dupliverts for
	 * example */
	static Object *lastob= NULL;
	static int needtexmat= 0;

	/* init */
	if(!re) {
		lastob= NULL;
		needtexmat= 0;
		return;
	}

	/* check if we actually need it */
	if(lastob != dob->ob) {
		Material ***material;
		short a, *totmaterial;

		lastob= dob->ob;
		needtexmat= 0;

		totmaterial= give_totcolp(dob->ob);
		material= give_matarar(dob->ob);

		if(totmaterial && material)
			for(a= 0; a<*totmaterial; a++)
				if((*material)[a] && (*material)[a]->texco & TEXCO_OBJECT)
					needtexmat= 1;
	}

	if(needtexmat) {
		float imat[4][4];

		obi->duplitexmat= BLI_memarena_alloc(re->memArena, sizeof(float)*4*4);
		invert_m4_m4(imat, dob->mat);
		mul_serie_m4(obi->duplitexmat, re->viewmat, dob->omat, imat, re->viewinv, 0, 0, 0, 0);
	}
}

static void init_render_object_data(Render *re, ObjectRen *obr, int timeoffset)
{
	Object *ob= obr->ob;
	ParticleSystem *psys;
	int i;

	if(obr->psysindex) {
		if((!obr->prev || obr->prev->ob != ob || (obr->prev->flag & R_INSTANCEABLE)==0) && ob->type==OB_MESH) {
			/* the emitter mesh wasn't rendered so the modifier stack wasn't
			 * evaluated with render settings */
			DerivedMesh *dm;
			dm = mesh_create_derived_render(re->scene, ob,	CD_MASK_BAREMESH|CD_MASK_MTFACE|CD_MASK_MCOL);
			dm->release(dm);
		}

		for(psys=ob->particlesystem.first, i=0; i<obr->psysindex-1; i++)
			psys= psys->next;

		render_new_particle_system(re, obr, psys, timeoffset);
	}
	else {
		if ELEM(ob->type, OB_FONT, OB_CURVE)
			init_render_curve(re, obr, timeoffset);
		else if(ob->type==OB_SURF)
			init_render_surf(re, obr, timeoffset);
		else if(ob->type==OB_MESH)
			init_render_mesh(re, obr, timeoffset);
		else if(ob->type==OB_MBALL)
			init_render_mball(re, obr);
	}

	finalize_render_object(re, obr, timeoffset);

	re->totvert += obr->totvert;
	re->totvlak += obr->totvlak;
	re->tothalo += obr->tothalo;
	re->totstrand += obr->totstrand;
}

static void add_render_object(Render *re, Object *ob, Object *par, DupliObject *dob, int timeoffset, int vectorlay)
{
	ObjectRen *obr;
	ObjectInstanceRen *obi;
	ParticleSystem *psys;
	int show_emitter, allow_render= 1, index, psysindex, i;

	index= (dob)? dob->index: 0;

	/* the emitter has to be processed first (render levels of modifiers) */
	/* so here we only check if the emitter should be rendered */
	if(ob->particlesystem.first) {
		show_emitter= 0;
		for(psys=ob->particlesystem.first; psys; psys=psys->next) {
			show_emitter += psys->part->draw & PART_DRAW_EMITTER;
			psys_render_set(ob, psys, re->viewmat, re->winmat, re->winx, re->winy, timeoffset);
		}

		/* if no psys has "show emitter" selected don't render emitter */
		if(show_emitter == 0)
			allow_render= 0;
	}

	/* one render object for the data itself */
	if(allow_render) {
		obr= RE_addRenderObject(re, ob, par, index, 0, ob->lay);
		if((dob && !dob->animated) || (ob->transflag & OB_RENDER_DUPLI)) {
			obr->flag |= R_INSTANCEABLE;
			copy_m4_m4(obr->obmat, ob->obmat);
		}
		if(obr->lay & vectorlay)
			obr->flag |= R_NEED_VECTORS;
		init_render_object_data(re, obr, timeoffset);

		/* only add instance for objects that have not been used for dupli */
		if(!(ob->transflag & OB_RENDER_DUPLI)) {
			obi= RE_addRenderInstance(re, obr, ob, par, index, 0, NULL, ob->lay);
			if(dob) set_dupli_tex_mat(re, obi, dob);
		}
		else
			find_dupli_instances(re, obr);
			
		for (i=1; i<=ob->totcol; i++) {
			Material* ma = give_render_material(re, ob, i);
			if (ma && ma->material_type == MA_TYPE_VOLUME)
				add_volume(re, obr, ma);
		}
	}

	/* and one render object per particle system */
	if(ob->particlesystem.first) {
		psysindex= 1;
		for(psys=ob->particlesystem.first; psys; psys=psys->next, psysindex++) {
			obr= RE_addRenderObject(re, ob, par, index, psysindex, ob->lay);
			if((dob && !dob->animated) || (ob->transflag & OB_RENDER_DUPLI)) {
				obr->flag |= R_INSTANCEABLE;
				copy_m4_m4(obr->obmat, ob->obmat);
			}
			if(obr->lay & vectorlay)
				obr->flag |= R_NEED_VECTORS;
			if(dob)
				psys->flag |= PSYS_USE_IMAT;
			init_render_object_data(re, obr, timeoffset);
			psys_render_restore(ob, psys);
			psys->flag &= ~PSYS_USE_IMAT;

			/* only add instance for objects that have not been used for dupli */
			if(!(ob->transflag & OB_RENDER_DUPLI)) {
				obi= RE_addRenderInstance(re, obr, ob, par, index, psysindex, NULL, ob->lay);
				if(dob) set_dupli_tex_mat(re, obi, dob);
			}
			else
				find_dupli_instances(re, obr);
		}
	}
}

/* par = pointer to duplicator parent, needed for object lookup table */
/* index = when duplicater copies same object (particle), the counter */
static void init_render_object(Render *re, Object *ob, Object *par, DupliObject *dob, int timeoffset, int vectorlay)
{
	static double lasttime= 0.0;
	double time;
	float mat[4][4];

	if(ob->type==OB_LAMP)
		add_render_lamp(re, ob);
	else if(render_object_type(ob->type))
		add_render_object(re, ob, par, dob, timeoffset, vectorlay);
	else {
		mul_m4_m4m4(mat, ob->obmat, re->viewmat);
		invert_m4_m4(ob->imat, mat);
	}
	
	time= PIL_check_seconds_timer();
	if(time - lasttime > 1.0) {
		lasttime= time;
		/* clumsy copying still */
		re->i.totvert= re->totvert;
		re->i.totface= re->totvlak;
		re->i.totstrand= re->totstrand;
		re->i.tothalo= re->tothalo;
		re->i.totlamp= re->totlamp;
		re->stats_draw(re->sdh, &re->i);
	}

	ob->flag |= OB_DONE;
}

void RE_Database_Free(Render *re)
{
	LampRen *lar;
	
	/* statistics for debugging render memory usage */
	if((G.f & G_DEBUG) && (G.rendering)) {
		if((re->r.scemode & R_PREVIEWBUTS)==0) {
			BKE_image_print_memlist();
			MEM_printmemlist_stats();
		}
	}

	/* FREE */
	
	for(lar= re->lampren.first; lar; lar= lar->next) {
		freeshadowbuf(lar);
		if(lar->jitter) MEM_freeN(lar->jitter);
		if(lar->shadsamp) MEM_freeN(lar->shadsamp);
		if(lar->sunsky) MEM_freeN(lar->sunsky);
		curvemapping_free(lar->curfalloff);
	}
	
	free_volume_precache(re);
	
	BLI_freelistN(&re->lampren);
	BLI_freelistN(&re->lights);

	free_renderdata_tables(re);

	/* free orco */
	free_mesh_orco_hash(re);
#if 0	/* radio can be redone better */
	end_radio_render();
#endif
	end_render_materials(re->main);
	end_render_textures(re);
	
	free_pointdensities(re);
	
	free_camera_inside_volumes(re);
	
	if(re->wrld.aosphere) {
		MEM_freeN(re->wrld.aosphere);
		re->wrld.aosphere= NULL;
		re->scene->world->aosphere= NULL;
	}
	if(re->wrld.aotables) {
		MEM_freeN(re->wrld.aotables);
		re->wrld.aotables= NULL;
		re->scene->world->aotables= NULL;
	}
	if(re->r.mode & R_RAYTRACE)
		free_render_qmcsampler(re);
	
	if(re->r.mode & R_RAYTRACE) freeraytree(re);

	free_sss(re);
	free_occ(re);
	free_strand_surface(re);
	
	re->totvlak=re->totvert=re->totstrand=re->totlamp=re->tothalo= 0;
	re->i.convertdone= 0;

	re->bakebuf= NULL;

	if(re->scene)
		if(re->scene->r.scemode & R_FREE_IMAGE)
			if((re->r.scemode & R_PREVIEWBUTS)==0)
				BKE_image_free_all_textures();

	if(re->memArena) {
		BLI_memarena_free(re->memArena);
		re->memArena = NULL;
	}
}

static int allow_render_object(Render *re, Object *ob, int nolamps, int onlyselected, Object *actob)
{
	/* override not showing object when duplis are used with particles */
	if(ob->transflag & OB_DUPLIPARTS)
		; /* let particle system(s) handle showing vs. not showing */
	else if((ob->transflag & OB_DUPLI) && !(ob->transflag & OB_DUPLIFRAMES))
		return 0;
	
	/* don't add non-basic meta objects, ends up having renderobjects with no geometry */
	if (ob->type == OB_MBALL && ob!=find_basis_mball(re->scene, ob))
		return 0;
	
	if(nolamps && (ob->type==OB_LAMP))
		return 0;
	
	if(onlyselected && (ob!=actob && !(ob->flag & SELECT)))
		return 0;
	
	return 1;
}

static int allow_render_dupli_instance(Render *UNUSED(re), DupliObject *dob, Object *obd)
{
	ParticleSystem *psys;
	Material *ma;
	short a, *totmaterial;

	/* don't allow objects with halos. we need to have
	 * all halo's to sort them globally in advance */
	totmaterial= give_totcolp(obd);

	if(totmaterial) {
		for(a= 0; a<*totmaterial; a++) {
			ma= give_current_material(obd, a);
			if(ma && (ma->material_type == MA_TYPE_HALO))
				return 0;
		}
	}

	for(psys=obd->particlesystem.first; psys; psys=psys->next)
		if(!ELEM5(psys->part->ren_as, PART_DRAW_BB, PART_DRAW_LINE, PART_DRAW_PATH, PART_DRAW_OB, PART_DRAW_GR))
			return 0;

	/* don't allow lamp, animated duplis, or radio render */
	return (render_object_type(obd->type) &&
			(!(dob->type == OB_DUPLIGROUP) || !dob->animated));
}

static void dupli_render_particle_set(Render *re, Object *ob, int timeoffset, int level, int enable)
{
	/* ugly function, but we need to set particle systems to their render
	 * settings before calling object_duplilist, to get render level duplis */
	Group *group;
	GroupObject *go;
	ParticleSystem *psys;
	DerivedMesh *dm;

	if(level >= MAX_DUPLI_RECUR)
		return;
	
	if(ob->transflag & OB_DUPLIPARTS) {
		for(psys=ob->particlesystem.first; psys; psys=psys->next) {
			if(ELEM(psys->part->ren_as, PART_DRAW_OB, PART_DRAW_GR)) {
				if(enable)
					psys_render_set(ob, psys, re->viewmat, re->winmat, re->winx, re->winy, timeoffset);
				else
					psys_render_restore(ob, psys);
			}
		}

		if(enable) {
			/* this is to make sure we get render level duplis in groups:
			* the derivedmesh must be created before init_render_mesh,
			* since object_duplilist does dupliparticles before that */
			dm = mesh_create_derived_render(re->scene, ob, CD_MASK_BAREMESH|CD_MASK_MTFACE|CD_MASK_MCOL);
			dm->release(dm);

			for(psys=ob->particlesystem.first; psys; psys=psys->next)
				psys_get_modifier(ob, psys)->flag &= ~eParticleSystemFlag_psys_updated;
		}
	}

	if(ob->dup_group==NULL) return;
	group= ob->dup_group;

	for(go= group->gobject.first; go; go= go->next)
		dupli_render_particle_set(re, go->ob, timeoffset, level+1, enable);
}

static int get_vector_renderlayers(Scene *sce)
{
	SceneRenderLayer *srl;
	unsigned int lay= 0;

	for(srl= sce->r.layers.first; srl; srl= srl->next)
		if(srl->passflag & SCE_PASS_VECTOR)
			lay |= srl->lay;

	return lay;
}

static void add_group_render_dupli_obs(Render *re, Group *group, int nolamps, int onlyselected, Object *actob, int timeoffset, int vectorlay, int level)
{
	GroupObject *go;
	Object *ob;

	/* simple preventing of too deep nested groups */
	if(level>MAX_DUPLI_RECUR) return;

	/* recursively go into dupligroups to find objects with OB_RENDER_DUPLI
	 * that were not created yet */
	for(go= group->gobject.first; go; go= go->next) {
		ob= go->ob;

		if(ob->flag & OB_DONE) {
			if(ob->transflag & OB_RENDER_DUPLI) {
				if(allow_render_object(re, ob, nolamps, onlyselected, actob)) {
					init_render_object(re, ob, NULL, 0, timeoffset, vectorlay);
					ob->transflag &= ~OB_RENDER_DUPLI;

					if(ob->dup_group)
						add_group_render_dupli_obs(re, ob->dup_group, nolamps, onlyselected, actob, timeoffset, vectorlay, level+1);
				}
			}
		}
	}
}

static void database_init_objects(Render *re, unsigned int renderlay, int nolamps, int onlyselected, Object *actob, int timeoffset)
{
	Base *base;
	Object *ob;
	Group *group;
	ObjectInstanceRen *obi;
	Scene *sce_iter;
	float mat[4][4];
	int lay, vectorlay;

	/* for duplis we need the Object texture mapping to work as if
	 * untransformed, set_dupli_tex_mat sets the matrix to allow that
	 * NULL is just for init */
	set_dupli_tex_mat(NULL, NULL, NULL);

	/* loop over all objects rather then using SETLOOPER because we may
	 * reference an mtex-mapped object which isnt rendered or is an
	 * empty in a dupli group. We could scan all render material/lamp/world
	 * mtex's for mapto objects but its easier just to set the
	 * 'imat' / 'imat_ren' on all and unlikely to be a performance hit
	* See bug: [#28744] - campbell */
	for(ob= re->main->object.first; ob; ob= ob->id.next) {
		/* imat objects has to be done here, since displace can have texture using Object map-input */
		mul_m4_m4m4(mat, ob->obmat, re->viewmat);
		invert_m4_m4(ob->imat_ren, mat);
		copy_m4_m4(ob->imat, ob->imat_ren);
		/* each object should only be rendered once */
		ob->flag &= ~OB_DONE;
		ob->transflag &= ~OB_RENDER_DUPLI;
	}

	for(SETLOOPER(re->scene, sce_iter, base)) {
		ob= base->object;

		/* in the prev/next pass for making speed vectors, avoid creating
		 * objects that are not on a renderlayer with a vector pass, can
		 * save a lot of time in complex scenes */
		vectorlay= get_vector_renderlayers(re->scene);
		lay= (timeoffset)? renderlay & vectorlay: renderlay;

		/* if the object has been restricted from rendering in the outliner, ignore it */
		if(ob->restrictflag & OB_RESTRICT_RENDER) continue;

		/* OB_DONE means the object itself got duplicated, so was already converted */
		if(ob->flag & OB_DONE) {
			/* OB_RENDER_DUPLI means instances for it were already created, now
			 * it still needs to create the ObjectRen containing the data */
			if(ob->transflag & OB_RENDER_DUPLI) {
				if(allow_render_object(re, ob, nolamps, onlyselected, actob)) {
					init_render_object(re, ob, NULL, 0, timeoffset, vectorlay);
					ob->transflag &= ~OB_RENDER_DUPLI;
				}
			}
		}
		else if((base->lay & lay) || (ob->type==OB_LAMP && (base->lay & re->lay)) ) {
			if((ob->transflag & OB_DUPLI) && (ob->type!=OB_MBALL)) {
				DupliObject *dob;
				ListBase *lb;

				/* create list of duplis generated by this object, particle
				 * system need to have render settings set for dupli particles */
				dupli_render_particle_set(re, ob, timeoffset, 0, 1);
				lb= object_duplilist(re->scene, ob);
				dupli_render_particle_set(re, ob, timeoffset, 0, 0);

				for(dob= lb->first; dob; dob= dob->next) {
					Object *obd= dob->ob;
					
					copy_m4_m4(obd->obmat, dob->mat);

					/* group duplis need to set ob matrices correct, for deform. so no_draw is part handled */
					if(!(obd->transflag & OB_RENDER_DUPLI) && dob->no_draw)
						continue;

					if(obd->restrictflag & OB_RESTRICT_RENDER)
						continue;

					if(obd->type==OB_MBALL)
						continue;

					if(!allow_render_object(re, obd, nolamps, onlyselected, actob))
						continue;

					if(allow_render_dupli_instance(re, dob, obd)) {
						ParticleSystem *psys;
						ObjectRen *obr = NULL;
						int psysindex;
						float mat[4][4];

						obi=NULL;

						/* instances instead of the actual object are added in two cases, either
						 * this is a duplivert/face/particle, or it is a non-animated object in
						 * a dupligroup that has already been created before */
						if(dob->type != OB_DUPLIGROUP || (obr=find_dupligroup_dupli(re, obd, 0))) {
							mul_m4_m4m4(mat, dob->mat, re->viewmat);
							obi= RE_addRenderInstance(re, NULL, obd, ob, dob->index, 0, mat, obd->lay);

							/* fill in instance variables for texturing */
							set_dupli_tex_mat(re, obi, dob);
							if(dob->type != OB_DUPLIGROUP) {
								copy_v3_v3(obi->dupliorco, dob->orco);
								obi->dupliuv[0]= dob->uv[0];
								obi->dupliuv[1]= dob->uv[1];
							}
							else {
								/* for the second case, setup instance to point to the already
								 * created object, and possibly setup instances if this object
								 * itself was duplicated. for the first case find_dupli_instances
								 * will be called later. */
								assign_dupligroup_dupli(re, obi, obr);
								if(obd->transflag & OB_RENDER_DUPLI)
									find_dupli_instances(re, obr);
							}
						}

						/* same logic for particles, each particle system has it's own object, so
						 * need to go over them separately */
						psysindex= 1;
						for(psys=obd->particlesystem.first; psys; psys=psys->next) {
							if(dob->type != OB_DUPLIGROUP || (obr=find_dupligroup_dupli(re, obd, psysindex))) {
								if(obi == NULL)
									mul_m4_m4m4(mat, dob->mat, re->viewmat);
								obi= RE_addRenderInstance(re, NULL, obd, ob, dob->index, psysindex++, mat, obd->lay);

								set_dupli_tex_mat(re, obi, dob);
								if(dob->type != OB_DUPLIGROUP) {
									copy_v3_v3(obi->dupliorco, dob->orco);
									obi->dupliuv[0]= dob->uv[0];
									obi->dupliuv[1]= dob->uv[1];
								}
								else {
									assign_dupligroup_dupli(re, obi, obr);
									if(obd->transflag & OB_RENDER_DUPLI)
										find_dupli_instances(re, obr);
								}
							}
						}

						if(obi==NULL)
							/* can't instance, just create the object */
							init_render_object(re, obd, ob, dob, timeoffset, vectorlay);
						
						if(dob->type != OB_DUPLIGROUP) {
							obd->flag |= OB_DONE;
							obd->transflag |= OB_RENDER_DUPLI;
						}
					}
					else
						init_render_object(re, obd, ob, dob, timeoffset, vectorlay);
					
					if(re->test_break(re->tbh)) break;
				}
				free_object_duplilist(lb);

				if(allow_render_object(re, ob, nolamps, onlyselected, actob))
					init_render_object(re, ob, NULL, 0, timeoffset, vectorlay);
			}
			else if(allow_render_object(re, ob, nolamps, onlyselected, actob))
				init_render_object(re, ob, NULL, 0, timeoffset, vectorlay);
		}

		if(re->test_break(re->tbh)) break;
	}

	/* objects in groups with OB_RENDER_DUPLI set still need to be created,
	 * since they may not be part of the scene */
	for(group= re->main->group.first; group; group=group->id.next)
		add_group_render_dupli_obs(re, group, nolamps, onlyselected, actob, timeoffset, renderlay, 0);

	if(!re->test_break(re->tbh))
		RE_makeRenderInstances(re);
}

/* used to be 'rotate scene' */
void RE_Database_FromScene(Render *re, Main *bmain, Scene *scene, unsigned int lay, int use_camera_view)
{
	Scene *sce;
	float mat[4][4];
	float amb[3];
	Object *camera= RE_GetCamera(re);

	re->main= bmain;
	re->scene= scene;
	re->lay= lay;
	
	/* per second, per object, stats print this */
	re->i.infostr= "Preparing Scene data";
	re->i.cfra= scene->r.cfra;
	BLI_strncpy(re->i.scenename, scene->id.name+2, sizeof(re->i.scenename));
	
	/* XXX add test if dbase was filled already? */
	
	re->memArena = BLI_memarena_new(BLI_MEMARENA_STD_BUFSIZE, "render db arena");
	re->totvlak=re->totvert=re->totstrand=re->totlamp=re->tothalo= 0;
	re->lights.first= re->lights.last= NULL;
	re->lampren.first= re->lampren.last= NULL;
	
	slurph_opt= 0;
	re->i.partsdone= 0;	/* signal now in use for previewrender */
	
	/* in localview, lamps are using normal layers, objects only local bits */
	if(re->lay & 0xFF000000)
		lay &= 0xFF000000;
	
	/* applies changes fully */
	if((re->r.scemode & (R_NO_FRAME_UPDATE|R_PREVIEWBUTS))==0)
		scene_update_for_newframe(re->main, re->scene, lay);
	
	/* if no camera, viewmat should have been set! */
	if(use_camera_view && camera) {
		/* called before but need to call again incase of lens animation from the
		 * above call to scene_update_for_newframe, fixes bug. [#22702].
		 * following calls dont depend on 'RE_SetCamera' */
		RE_SetCamera(re, camera);

		normalize_m4(camera->obmat);
		invert_m4_m4(mat, camera->obmat);
		RE_SetView(re, mat);
		camera->recalc= OB_RECALC_OB; /* force correct matrix for scaled cameras */
	}
	
	init_render_world(re);	/* do first, because of ambient. also requires re->osa set correct */
	if(re->r.mode & R_RAYTRACE) {
		init_render_qmcsampler(re);

		if(re->wrld.mode & (WO_AMB_OCC|WO_ENV_LIGHT|WO_INDIRECT_LIGHT))
			if (re->wrld.ao_samp_method == WO_AOSAMP_CONSTANT)
				init_ao_sphere(&re->wrld);
	}
	
	/* still bad... doing all */
	init_render_textures(re);
	copy_v3_v3(amb, &re->wrld.ambr);
	init_render_materials(re->main, re->r.mode, amb);
	set_node_shader_lamp_loop(shade_material_loop);

	/* MAKE RENDER DATA */
	database_init_objects(re, lay, 0, 0, 0, 0);
	
	if(!re->test_break(re->tbh)) {
		int tothalo;

		set_material_lightgroups(re);
		for(sce= re->scene; sce; sce= sce->set)
			set_renderlayer_lightgroups(re, sce);
		
		slurph_opt= 1;
		
		/* for now some clumsy copying still */
		re->i.totvert= re->totvert;
		re->i.totface= re->totvlak;
		re->i.totstrand= re->totstrand;
		re->i.tothalo= re->tothalo;
		re->i.totlamp= re->totlamp;
		re->stats_draw(re->sdh, &re->i);
		
		/* don't sort stars */
		tothalo= re->tothalo;
		if(!re->test_break(re->tbh)) {
			if(re->wrld.mode & WO_STARS) {
				re->i.infostr= "Creating Starfield";
				re->stats_draw(re->sdh, &re->i);
				RE_make_stars(re, NULL, NULL, NULL, NULL);
			}
		}
		sort_halos(re, tothalo);
		
		init_camera_inside_volumes(re);
		
		re->i.infostr= "Creating Shadowbuffers";
		re->stats_draw(re->sdh, &re->i);

		/* SHADOW BUFFER */
		threaded_makeshadowbufs(re);
		
		/* yafray: 'direct' radiosity, environment maps and raytree init not needed for yafray render */
		/* although radio mode could be useful at some point, later */
		if (re->r.renderer==R_INTERN) {
			/* raytree */
			if(!re->test_break(re->tbh)) {
				if(re->r.mode & R_RAYTRACE) {
					makeraytree(re);
				}
			}
			/* ENVIRONMENT MAPS */
			if(!re->test_break(re->tbh))
				make_envmaps(re);
				
			/* point density texture */
			if(!re->test_break(re->tbh))
				make_pointdensities(re);
			/* voxel data texture */
			if(!re->test_break(re->tbh))
				make_voxeldata(re);
		}
		
		if(!re->test_break(re->tbh))
			project_renderdata(re, projectverto, re->r.mode & R_PANORAMA, 0, 1);
		
		/* Occlusion */
		if((re->wrld.mode & (WO_AMB_OCC|WO_ENV_LIGHT|WO_INDIRECT_LIGHT)) && !re->test_break(re->tbh))
			if(re->wrld.ao_gather_method == WO_AOGATHER_APPROX)
				if(re->r.renderer==R_INTERN)
					if(re->r.mode & R_SHADOW)
						make_occ_tree(re);

		/* SSS */
		if((re->r.mode & R_SSS) && !re->test_break(re->tbh))
			if(re->r.renderer==R_INTERN)
				make_sss_tree(re);
		
		if(!re->test_break(re->tbh))
			if(re->r.mode & R_RAYTRACE)
				volume_precache(re);
		
	}
	
	if(re->test_break(re->tbh))
		RE_Database_Free(re);
	else
		re->i.convertdone= 1;
	
	re->i.infostr= NULL;
	re->stats_draw(re->sdh, &re->i);
}

/* exported call to recalculate hoco for vertices, when winmat changed */
void RE_DataBase_ApplyWindow(Render *re)
{
	project_renderdata(re, projectverto, 0, 0, 0);
}

void RE_DataBase_GetView(Render *re, float mat[][4])
{
	copy_m4_m4(mat, re->viewmat);
}

/* ------------------------------------------------------------------------- */
/* Speed Vectors															 */
/* ------------------------------------------------------------------------- */

static void database_fromscene_vectors(Render *re, Scene *scene, unsigned int lay, int timeoffset)
{
	Object *camera= RE_GetCamera(re);
	float mat[4][4];
	
	re->scene= scene;
	re->lay= lay;
	
	/* XXX add test if dbase was filled already? */
	
	re->memArena = BLI_memarena_new(BLI_MEMARENA_STD_BUFSIZE, "vector render db arena");
	re->totvlak=re->totvert=re->totstrand=re->totlamp=re->tothalo= 0;
	re->i.totface=re->i.totvert=re->i.totstrand=re->i.totlamp=re->i.tothalo= 0;
	re->lights.first= re->lights.last= NULL;

	slurph_opt= 0;
	
	/* in localview, lamps are using normal layers, objects only local bits */
	if(re->lay & 0xFF000000)
		lay &= 0xFF000000;
	
	/* applies changes fully */
	scene->r.cfra += timeoffset;
	scene_update_for_newframe(re->main, re->scene, lay);
	
	/* if no camera, viewmat should have been set! */
	if(camera) {
		normalize_m4(camera->obmat);
		invert_m4_m4(mat, camera->obmat);
		RE_SetView(re, mat);
	}
	
	/* MAKE RENDER DATA */
	database_init_objects(re, lay, 0, 0, 0, timeoffset);
	
	if(!re->test_break(re->tbh))
		project_renderdata(re, projectverto, re->r.mode & R_PANORAMA, 0, 1);

	/* do this in end, particles for example need cfra */
	scene->r.cfra -= timeoffset;
}

/* choose to use static, to prevent giving too many args to this call */
static void speedvector_project(Render *re, float zco[2], const float co[3], const float ho[4])
{
	static float pixelphix=0.0f, pixelphiy=0.0f, zmulx=0.0f, zmuly=0.0f;
	static int pano= 0;
	float div;
	
	/* initialize */
	if(re) {
		pano= re->r.mode & R_PANORAMA;
		
		/* precalculate amount of radians 1 pixel rotates */
		if(pano) {
			/* size of 1 pixel mapped to viewplane coords */
			float psize= (re->viewplane.xmax-re->viewplane.xmin)/(float)re->winx;
			/* x angle of a pixel */
			pixelphix= atan(psize/re->clipsta);
			
			psize= (re->viewplane.ymax-re->viewplane.ymin)/(float)re->winy;
			/* y angle of a pixel */
			pixelphiy= atan(psize/re->clipsta);
		}
		zmulx= re->winx/2;
		zmuly= re->winy/2;
		
		return;
	}
	
	/* now map hocos to screenspace, uses very primitive clip still */
	if(ho[3]<0.1f) div= 10.0f;
	else div= 1.0f/ho[3];
	
	/* use cylinder projection */
	if(pano) {
		float vec[3], ang;
		/* angle between (0,0,-1) and (co) */
		copy_v3_v3(vec, co);

		ang= saacos(-vec[2]/sqrt(vec[0]*vec[0] + vec[2]*vec[2]));
		if(vec[0]<0.0f) ang= -ang;
		zco[0]= ang/pixelphix + zmulx;
		
		ang= 0.5f*M_PI - saacos(vec[1]/sqrt(vec[0]*vec[0] + vec[1]*vec[1] + vec[2]*vec[2]));
		zco[1]= ang/pixelphiy + zmuly;
		
	}
	else {
		zco[0]= zmulx*(1.0f+ho[0]*div);
		zco[1]= zmuly*(1.0f+ho[1]*div);
	}
}

static void calculate_speedvector(const float vectors[2], int step, float winsq, float winroot, const float co[3], const float ho[4], float speed[4])
{
	float zco[2], len;

	speedvector_project(NULL, zco, co, ho);
	
	zco[0]= vectors[0] - zco[0];
	zco[1]= vectors[1] - zco[1];
	
	/* enable nice masks for hardly moving stuff or float inaccuracy */
	if(zco[0]<0.1f && zco[0]>-0.1f && zco[1]<0.1f && zco[1]>-0.1f ) {
		zco[0]= 0.0f;
		zco[1]= 0.0f;
	}
	
	/* maximize speed for image width, otherwise it never looks good */
	len= zco[0]*zco[0] + zco[1]*zco[1];
	if(len > winsq) {
		len= winroot/sqrt(len);
		zco[0]*= len;
		zco[1]*= len;
	}
	
	/* note; in main vecblur loop speedvec is negated again */
	if(step) {
		speed[2]= -zco[0];
		speed[3]= -zco[1];
	}
	else {
		speed[0]= zco[0];
		speed[1]= zco[1];
	}
}

static float *calculate_strandsurface_speedvectors(Render *re, ObjectInstanceRen *obi, StrandSurface *mesh)
{
	if(mesh->co && mesh->prevco && mesh->nextco) {
		float winsq= (float)re->winx*(float)re->winy; /* int's can wrap on large images */
		float winroot= sqrt(winsq);
		float (*winspeed)[4];
		float ho[4], prevho[4], nextho[4], winmat[4][4], vec[2];
		int a;

		if(obi->flag & R_TRANSFORMED)
			mul_m4_m4m4(winmat, obi->mat, re->winmat);
		else
			copy_m4_m4(winmat, re->winmat);

		winspeed= MEM_callocN(sizeof(float)*4*mesh->totvert, "StrandSurfWin");

		for(a=0; a<mesh->totvert; a++) {
			projectvert(mesh->co[a], winmat, ho);

			projectvert(mesh->prevco[a], winmat, prevho);
			speedvector_project(NULL, vec, mesh->prevco[a], prevho);
			calculate_speedvector(vec, 0, winsq, winroot, mesh->co[a], ho, winspeed[a]);

			projectvert(mesh->nextco[a], winmat, nextho);
			speedvector_project(NULL, vec, mesh->nextco[a], nextho);
			calculate_speedvector(vec, 1, winsq, winroot, mesh->co[a], ho, winspeed[a]);
		}

		return (float*)winspeed;
	}

	return NULL;
}

static void calculate_speedvectors(Render *re, ObjectInstanceRen *obi, float *vectors, int step)
{
	ObjectRen *obr= obi->obr;
	VertRen *ver= NULL;
	StrandRen *strand= NULL;
	StrandBuffer *strandbuf;
	StrandSurface *mesh= NULL;
	float *speed, (*winspeed)[4]=NULL, ho[4], winmat[4][4];
	float *co1, *co2, *co3, *co4, w[4];
	float winsq= (float)re->winx*(float)re->winy, winroot= sqrt(winsq);  /* int's can wrap on large images */
	int a, *face, *index;

	if(obi->flag & R_TRANSFORMED)
		mul_m4_m4m4(winmat, obi->mat, re->winmat);
	else
		copy_m4_m4(winmat, re->winmat);

	if(obr->vertnodes) {
		for(a=0; a<obr->totvert; a++, vectors+=2) {
			if((a & 255)==0) ver= obr->vertnodes[a>>8].vert;
			else ver++;

			speed= RE_vertren_get_winspeed(obi, ver, 1);
			projectvert(ver->co, winmat, ho);
			calculate_speedvector(vectors, step, winsq, winroot, ver->co, ho, speed);
		}
	}

	if(obr->strandnodes) {
		strandbuf= obr->strandbuf;
		mesh= (strandbuf)? strandbuf->surface: NULL;

		/* compute speed vectors at surface vertices */
		if(mesh)
			winspeed= (float(*)[4])calculate_strandsurface_speedvectors(re, obi, mesh);

		if(winspeed) {
			for(a=0; a<obr->totstrand; a++, vectors+=2) {
				if((a & 255)==0) strand= obr->strandnodes[a>>8].strand;
				else strand++;

				index= RE_strandren_get_face(obr, strand, 0);
				if(index && *index < mesh->totface) {
					speed= RE_strandren_get_winspeed(obi, strand, 1);

					/* interpolate speed vectors from strand surface */
					face= mesh->face[*index];

					co1= mesh->co[face[0]];
					co2= mesh->co[face[1]];
					co3= mesh->co[face[2]];
					co4= (face[3])? mesh->co[face[3]]: NULL;

					interp_weights_face_v3( w,co1, co2, co3, co4, strand->vert->co);

					speed[0]= speed[1]= speed[2]= speed[3]= 0.0f;
					QUATADDFAC(speed, speed, winspeed[face[0]], w[0]);
					QUATADDFAC(speed, speed, winspeed[face[1]], w[1]);
					QUATADDFAC(speed, speed, winspeed[face[2]], w[2]);
					if(face[3])
						QUATADDFAC(speed, speed, winspeed[face[3]], w[3]);
				}
			}

			MEM_freeN(winspeed);
		}
	}
}

static int load_fluidsimspeedvectors(Render *re, ObjectInstanceRen *obi, float *vectors, int step)
{
	ObjectRen *obr= obi->obr;
	Object *fsob= obr->ob;
	VertRen *ver= NULL;
	float *speed, div, zco[2], avgvel[4] = {0.0, 0.0, 0.0, 0.0};
	float zmulx= re->winx/2, zmuly= re->winy/2, len;
	float winsq= (float)re->winx*(float)re->winy, winroot= sqrt(winsq); /* int's can wrap on large images */
	int a, j;
	float hoco[4], ho[4], fsvec[4], camco[4];
	float mat[4][4], winmat[4][4];
	float imat[4][4];
	FluidsimModifierData *fluidmd = (FluidsimModifierData *)modifiers_findByType(fsob, eModifierType_Fluidsim);
	FluidsimSettings *fss;
	FluidVertexVelocity *velarray = NULL;
	
	/* only one step needed */
	if(step) return 1;
	
	if(fluidmd)
		fss = fluidmd->fss;
	else
		return 0;
	
	copy_m4_m4(mat, re->viewmat);
	invert_m4_m4(imat, mat);

	/* set first vertex OK */
	if(!fss->meshVelocities) return 0;
	
	if( obr->totvert != fss->totvert) {
		//fprintf(stderr, "load_fluidsimspeedvectors - modified fluidsim mesh, not using speed vectors (%d,%d)...\n", obr->totvert, fsob->fluidsimSettings->meshSurface->totvert); // DEBUG
		return 0;
	}
	
	velarray = fss->meshVelocities;

	if(obi->flag & R_TRANSFORMED)
		mul_m4_m4m4(winmat, obi->mat, re->winmat);
	else
		copy_m4_m4(winmat, re->winmat);
	
	/* (bad) HACK calculate average velocity */
	/* better solution would be fixing getVelocityAt() in intern/elbeem/intern/solver_util.cpp
	so that also small drops/little water volumes return a velocity != 0. 
	But I had no luck in fixing that function - DG */
	for(a=0; a<obr->totvert; a++) {
		for(j=0;j<3;j++) avgvel[j] += velarray[a].vel[j];
		
	}
	for(j=0;j<3;j++) avgvel[j] /= (float)(obr->totvert);
	
	
	for(a=0; a<obr->totvert; a++, vectors+=2) {
		if((a & 255)==0)
			ver= obr->vertnodes[a>>8].vert;
		else
			ver++;

		// get fluid velocity
		fsvec[3] = 0.; 
		//fsvec[0] = fsvec[1] = fsvec[2] = fsvec[3] = 0.; fsvec[2] = 2.; // NT fixed test
		for(j=0;j<3;j++) fsvec[j] = velarray[a].vel[j];
		
		/* (bad) HACK insert average velocity if none is there (see previous comment) */
		if((fsvec[0] == 0.0f) && (fsvec[1] == 0.0f) && (fsvec[2] == 0.0f))
		{
			fsvec[0] = avgvel[0];
			fsvec[1] = avgvel[1];
			fsvec[2] = avgvel[2];
		}
		
		// transform (=rotate) to cam space
		camco[0]= imat[0][0]*fsvec[0] + imat[0][1]*fsvec[1] + imat[0][2]*fsvec[2];
		camco[1]= imat[1][0]*fsvec[0] + imat[1][1]*fsvec[1] + imat[1][2]*fsvec[2];
		camco[2]= imat[2][0]*fsvec[0] + imat[2][1]*fsvec[1] + imat[2][2]*fsvec[2];

		// get homogenous coordinates
		projectvert(camco, winmat, hoco);
		projectvert(ver->co, winmat, ho);
		
		/* now map hocos to screenspace, uses very primitive clip still */
		// use ho[3] of original vertex, xy component of vel. direction
		if(ho[3]<0.1f) div= 10.0f;
		else div= 1.0f/ho[3];
		zco[0]= zmulx*hoco[0]*div;
		zco[1]= zmuly*hoco[1]*div;
		
		// maximize speed as usual
		len= zco[0]*zco[0] + zco[1]*zco[1];
		if(len > winsq) {
			len= winroot/sqrt(len);
			zco[0]*= len; zco[1]*= len;
		}
		
		speed= RE_vertren_get_winspeed(obi, ver, 1);
		// set both to the same value
		speed[0]= speed[2]= zco[0];
		speed[1]= speed[3]= zco[1];
		//if(a<20) fprintf(stderr,"speed %d %f,%f | camco %f,%f,%f | hoco %f,%f,%f,%f  \n", a, speed[0], speed[1], camco[0],camco[1], camco[2], hoco[0],hoco[1], hoco[2],hoco[3]); // NT DEBUG
	}

	return 1;
}

/* makes copy per object of all vectors */
/* result should be that we can free entire database */
static void copy_dbase_object_vectors(Render *re, ListBase *lb)
{
	ObjectInstanceRen *obi, *obilb;
	ObjectRen *obr;
	VertRen *ver= NULL;
	float *vec, ho[4], winmat[4][4];
	int a, totvector;

	for(obi= re->instancetable.first; obi; obi= obi->next) {
		obr= obi->obr;

		obilb= MEM_mallocN(sizeof(ObjectInstanceRen), "ObInstanceVector");
		memcpy(obilb, obi, sizeof(ObjectInstanceRen));
		BLI_addtail(lb, obilb);

		obilb->totvector= totvector= obr->totvert;

		if(totvector > 0) {
			vec= obilb->vectors= MEM_mallocN(2*sizeof(float)*totvector, "vector array");

			if(obi->flag & R_TRANSFORMED)
				mul_m4_m4m4(winmat, obi->mat, re->winmat);
			else
				copy_m4_m4(winmat, re->winmat);

			for(a=0; a<obr->totvert; a++, vec+=2) {
				if((a & 255)==0) ver= obr->vertnodes[a>>8].vert;
				else ver++;
				
				projectvert(ver->co, winmat, ho);
				speedvector_project(NULL, vec, ver->co, ho);
			}
		}
	}
}

static void free_dbase_object_vectors(ListBase *lb)
{
	ObjectInstanceRen *obi;
	
	for(obi= lb->first; obi; obi= obi->next)
		if(obi->vectors)
			MEM_freeN(obi->vectors);
	BLI_freelistN(lb);
}

void RE_Database_FromScene_Vectors(Render *re, Main *bmain, Scene *sce, unsigned int lay)
{
	ObjectInstanceRen *obi, *oldobi;
	StrandSurface *mesh;
	ListBase *table;
	ListBase oldtable= {NULL, NULL}, newtable= {NULL, NULL};
	ListBase strandsurface;
	int step;
	
	re->i.infostr= "Calculating previous frame vectors";
	re->r.mode |= R_SPEED;
	
	speedvector_project(re, NULL, NULL, NULL);	/* initializes projection code */
	
	/* creates entire dbase */
	database_fromscene_vectors(re, sce, lay, -1);
	
	/* copy away vertex info */
	copy_dbase_object_vectors(re, &oldtable);
		
	/* free dbase and make the future one */
	strandsurface= re->strandsurface;
	memset(&re->strandsurface, 0, sizeof(ListBase));
	RE_Database_Free(re);
	re->strandsurface= strandsurface;
	
	if(!re->test_break(re->tbh)) {
		/* creates entire dbase */
		re->i.infostr= "Calculating next frame vectors";
		
		database_fromscene_vectors(re, sce, lay, +1);
	}	
	/* copy away vertex info */
	copy_dbase_object_vectors(re, &newtable);
	
	/* free dbase and make the real one */
	strandsurface= re->strandsurface;
	memset(&re->strandsurface, 0, sizeof(ListBase));
	RE_Database_Free(re);
	re->strandsurface= strandsurface;
	
	if(!re->test_break(re->tbh))
		RE_Database_FromScene(re, bmain, sce, lay, 1);
	
	if(!re->test_break(re->tbh)) {
		for(step= 0; step<2; step++) {
			
			if(step)
				table= &newtable;
			else
				table= &oldtable;
			
			oldobi= table->first;
			for(obi= re->instancetable.first; obi && oldobi; obi= obi->next) {
				int ok= 1;
				FluidsimModifierData *fluidmd;

				if(!(obi->obr->flag & R_NEED_VECTORS))
					continue;

				obi->totvector= obi->obr->totvert;

				/* find matching object in old table */
				if(oldobi->ob!=obi->ob || oldobi->par!=obi->par || oldobi->index!=obi->index || oldobi->psysindex!=obi->psysindex) {
					ok= 0;
					for(oldobi= table->first; oldobi; oldobi= oldobi->next)
						if(oldobi->ob==obi->ob && oldobi->par==obi->par && oldobi->index==obi->index && oldobi->psysindex==obi->psysindex)
							break;
					if(oldobi==NULL)
						oldobi= table->first;
					else
						ok= 1;
				}
				if(ok==0) {
					 printf("speed table: missing object %s\n", obi->ob->id.name+2);
					continue;
				}

				// NT check for fluidsim special treatment
				fluidmd = (FluidsimModifierData *)modifiers_findByType(obi->ob, eModifierType_Fluidsim);
				if(fluidmd && fluidmd->fss && (fluidmd->fss->type & OB_FLUIDSIM_DOMAIN)) {
					// use preloaded per vertex simulation data , only does calculation for step=1
					// NOTE/FIXME - velocities and meshes loaded unnecessarily often during the database_fromscene_vectors calls...
					load_fluidsimspeedvectors(re, obi, oldobi->vectors, step);
				}
				else {
					/* check if both have same amounts of vertices */
					if(obi->totvector==oldobi->totvector)
						calculate_speedvectors(re, obi, oldobi->vectors, step);
					else
						printf("Warning: object %s has different amount of vertices or strands on other frame\n", obi->ob->id.name+2);
				} // not fluidsim

				oldobi= oldobi->next;
			}
		}
	}
	
	free_dbase_object_vectors(&oldtable);
	free_dbase_object_vectors(&newtable);

	for(mesh=re->strandsurface.first; mesh; mesh=mesh->next) {
		if(mesh->prevco) {
			MEM_freeN(mesh->prevco);
			mesh->prevco= NULL;
		}
		if(mesh->nextco) {
			MEM_freeN(mesh->nextco);
			mesh->nextco= NULL;
		}
	}
	
	re->i.infostr= NULL;
	re->stats_draw(re->sdh, &re->i);
}


/* ------------------------------------------------------------------------- */
/* Baking																	 */
/* ------------------------------------------------------------------------- */

/* setup for shaded view or bake, so only lamps and materials are initialized */
/* type:
   RE_BAKE_LIGHT:  for shaded view, only add lamps
   RE_BAKE_ALL:    for baking, all lamps and objects
   RE_BAKE_NORMALS:for baking, no lamps and only selected objects
   RE_BAKE_AO:     for baking, no lamps, but all objects
   RE_BAKE_TEXTURE:for baking, no lamps, only selected objects
   RE_BAKE_DISPLACEMENT:for baking, no lamps, only selected objects
   RE_BAKE_SHADOW: for baking, only shadows, but all objects
*/
void RE_Database_Baking(Render *re, Main *bmain, Scene *scene, unsigned int lay, const int type, Object *actob)
{
	Object *camera;
	float mat[4][4];
	float amb[3];
	const short onlyselected= !ELEM4(type, RE_BAKE_LIGHT, RE_BAKE_ALL, RE_BAKE_SHADOW, RE_BAKE_AO);
	const short nolamps= ELEM3(type, RE_BAKE_NORMALS, RE_BAKE_TEXTURE, RE_BAKE_DISPLACEMENT);

	re->main= bmain;
	re->scene= scene;
	re->lay= lay;

	/* renderdata setup and exceptions */
	re->r= scene->r;
	
	RE_init_threadcount(re);
	
	re->flag |= R_BAKING;
	re->excludeob= actob;
	if(actob)
		re->flag |= R_BAKE_TRACE;

	if(type==RE_BAKE_NORMALS && re->r.bake_normal_space==R_BAKE_SPACE_TANGENT)
		re->flag |= R_NEED_TANGENT;
	
	if(!actob && ELEM4(type, RE_BAKE_LIGHT, RE_BAKE_NORMALS, RE_BAKE_TEXTURE, RE_BAKE_DISPLACEMENT)) {
		re->r.mode &= ~R_SHADOW;
		re->r.mode &= ~R_RAYTRACE;
	}
	
	if(!actob && (type==RE_BAKE_SHADOW)) {
		re->r.mode |= R_SHADOW;
	}
	
	/* setup render stuff */
	re->memArena = BLI_memarena_new(BLI_MEMARENA_STD_BUFSIZE, "bake db arena");
	
	re->totvlak=re->totvert=re->totstrand=re->totlamp=re->tothalo= 0;
	re->lights.first= re->lights.last= NULL;
	re->lampren.first= re->lampren.last= NULL;

	/* in localview, lamps are using normal layers, objects only local bits */
	if(re->lay & 0xFF000000)
		lay &= 0xFF000000;
	
	camera= RE_GetCamera(re);
	
	/* if no camera, set unit */
	if(camera) {
		normalize_m4(camera->obmat);
		invert_m4_m4(mat, camera->obmat);
		RE_SetView(re, mat);
	}
	else {
		unit_m4(mat);
		RE_SetView(re, mat);
	}
	copy_m3_m4(re->imat, re->viewinv);

	/* TODO: deep shadow maps + baking + strands */
	/* strands use the window matrix and view size, there is to correct
	 * window matrix but at least avoids malloc and crash loop [#27807] */
	unit_m4(re->winmat);
	re->winx= re->winy= 256;
	/* done setting dummy values */

	init_render_world(re);	/* do first, because of ambient. also requires re->osa set correct */
	if(re->r.mode & R_RAYTRACE) {
		init_render_qmcsampler(re);
		
		if(re->wrld.mode & (WO_AMB_OCC|WO_ENV_LIGHT|WO_INDIRECT_LIGHT))
			if (re->wrld.ao_samp_method == WO_AOSAMP_CONSTANT)
				init_ao_sphere(&re->wrld);
	}
	
	/* still bad... doing all */
	init_render_textures(re);
	
	copy_v3_v3(amb, &re->wrld.ambr);
	init_render_materials(re->main, re->r.mode, amb);
	
	set_node_shader_lamp_loop(shade_material_loop);
	
	/* MAKE RENDER DATA */
	database_init_objects(re, lay, nolamps, onlyselected, actob, 0);

	set_material_lightgroups(re);
	
	/* SHADOW BUFFER */
	if(type!=RE_BAKE_LIGHT)
		if(re->r.mode & R_SHADOW)
			threaded_makeshadowbufs(re);

	/* raytree */
	if(!re->test_break(re->tbh))
		if(re->r.mode & R_RAYTRACE)
			makeraytree(re);
	
	/* point density texture */
	if(!re->test_break(re->tbh))
		make_pointdensities(re);

	/* voxel data texture */
	if(!re->test_break(re->tbh))
		make_voxeldata(re);

	/* occlusion */
	if((re->wrld.mode & (WO_AMB_OCC|WO_ENV_LIGHT|WO_INDIRECT_LIGHT)) && !re->test_break(re->tbh))
		if(re->wrld.ao_gather_method == WO_AOGATHER_APPROX)
			if(re->r.mode & R_SHADOW)
				make_occ_tree(re);
}

/* ------------------------------------------------------------------------- */
/* Sticky texture coords													 */
/* ------------------------------------------------------------------------- */

void RE_make_sticky(Scene *scene, View3D *v3d)
{
	Object *ob;
	Base *base;
	MVert *mvert;
	Mesh *me;
	MSticky *ms;
	Render *re;
	float ho[4], mat[4][4];
	int a;
	Object *camera= NULL;

	if(v3d==NULL) {
		printf("Need a 3d view to make sticky\n");
		return;
	}

	if(v3d)				camera= V3D_CAMERA_LOCAL(v3d);
	if(camera == NULL)	camera= scene->camera;

	if(camera==NULL) {
		printf("Need camera to make sticky\n");
		return;
	}
	if(scene->obedit) {
		printf("Unable to make sticky in Edit Mode\n");
		return;
	}
	
	re= RE_NewRender("_make sticky_");
	RE_InitState(re, NULL, &scene->r, NULL, scene->r.xsch, scene->r.ysch, NULL);
	
	/* use renderdata and camera to set viewplane */
	RE_SetCamera(re, camera);

	/* and set view matrix */
	normalize_m4(camera->obmat);
	invert_m4_m4(mat, camera->obmat);
	RE_SetView(re, mat);
	
	for(base= FIRSTBASE; base; base= base->next) {
		if TESTBASELIB(v3d, base) {
			if(base->object->type==OB_MESH) {
				ob= base->object;
				
				me= ob->data;
				mvert= me->mvert;
				if(me->msticky)
					CustomData_free_layer_active(&me->vdata, CD_MSTICKY, me->totvert);
				me->msticky= CustomData_add_layer(&me->vdata, CD_MSTICKY,
					CD_CALLOC, NULL, me->totvert);
				
				where_is_object(scene, ob);
				mul_m4_m4m4(mat, ob->obmat, re->viewmat);
				
				ms= me->msticky;
				for(a=0; a<me->totvert; a++, ms++, mvert++) {
					copy_v3_v3(ho, mvert->co);
					mul_m4_v3(mat, ho);
					projectverto(ho, re->winmat, ho);
					ms->co[0]= ho[0]/ho[3];
					ms->co[1]= ho[1]/ho[3];
				}
			}
		}
	}
}
<|MERGE_RESOLUTION|>--- conflicted
+++ resolved
@@ -3431,15 +3431,11 @@
 						
 						if( mface->mat_nr==a1 ) {
 							float len;
-<<<<<<< HEAD
 							int edge_mark= 0;
 								
-							v1= mface->v1;
-=======
 							int reverse_verts = negative_scale!=0 && do_autosmooth==0;
 							int rev_tab[] = {reverse_verts==0 ? 0 : 2, 1, reverse_verts==0 ? 2 : 0, 3};
 							v1= reverse_verts==0 ? mface->v1 : mface->v3;
->>>>>>> 15bd96ef
 							v2= mface->v2;
 							v3= reverse_verts==0 ? mface->v3 : mface->v1;
 							v4= mface->v4;
