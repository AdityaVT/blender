--- conflicted
+++ resolved
@@ -1122,7 +1122,6 @@
 	texres->talpha = false;  /* is set when image texture returns alpha (considered premul) */
 	
 	if (tex->use_nodes && tex->nodetree) {
-<<<<<<< HEAD
 		struct BVMFunction *fn = BVM_function_cache_acquire(tex->nodetree);
 		if (!fn) {
 			fn = BVM_gen_texture_function(tex->nodetree);
@@ -1133,17 +1132,13 @@
 			struct BVMEvalContext *context = BVM_context_create();
 			
 			BVM_eval_texture(context, fn, texres, texvec, dxt, dyt, osatex, which_output,
-			                 R.r.cfra, (R.r.scemode & R_TEXNODE_PREVIEW) != 0);
+			                 R.r.cfra, texnode_preview);
 			retval = TEX_INT | TEX_RGB | TEX_NOR;
 			
 			BVM_context_free(context);
 		}
 		
 		BVM_function_release(fn);
-=======
-		retval = ntreeTexExecTree(tex->nodetree, texres, texvec, dxt, dyt, osatex, thread,
-		                          tex, which_output, R.r.cfra, texnode_preview, NULL, NULL);
->>>>>>> 5fd0c1ed
 	}
 	else {
 		switch (tex->type) {
@@ -1372,30 +1367,17 @@
 /* this is called for surface shading */
 static int multitex_mtex(ShadeInput *shi, MTex *mtex, float texvec[3], float dxt[3], float dyt[3], TexResult *texres, struct ImagePool *pool, const bool skip_load_image)
 {
-<<<<<<< HEAD
-	return multitex(mtex->tex, texvec, dxt, dyt, shi->osatex, texres, shi->thread, mtex->which_output, pool, skip_load_image);
-=======
-	Tex *tex = mtex->tex;
 	/* TODO(sergey): Texture preview should become an argument? */
-	if (tex->use_nodes && tex->nodetree) {
-		/* stupid exception here .. but we have to pass shi and mtex to
-		 * textures nodes for 2d mapping and color management for images */
-		return ntreeTexExecTree(tex->nodetree, texres, texvec, dxt, dyt, shi->osatex, shi->thread,
-		                        tex, mtex->which_output, R.r.cfra, (R.r.scemode & R_TEXNODE_PREVIEW) != 0, shi, mtex);
-	}
-	else {
-		return multitex(mtex->tex,
-		                texvec,
-		                dxt, dyt,
-		                shi->osatex,
-		                texres,
-		                shi->thread,
-		                mtex->which_output,
-		                pool,
-		                skip_load_image,
-		                (R.r.scemode & R_TEXNODE_PREVIEW) != 0);
-	}
->>>>>>> 5fd0c1ed
+	return multitex(mtex->tex,
+	                texvec,
+	                dxt, dyt,
+	                shi->osatex,
+	                texres,
+	                shi->thread,
+	                mtex->which_output,
+	                pool,
+	                skip_load_image,
+	                (R.r.scemode & R_TEXNODE_PREVIEW) != 0);
 }
 
 /* Warning, if the texres's values are not declared zero, check the return value to be sure
@@ -1433,17 +1415,7 @@
  */
 int multitex_ext_safe(Tex *tex, float texvec[3], TexResult *texres, struct ImagePool *pool, bool scene_color_manage, const bool skip_load_image)
 {
-<<<<<<< HEAD
-	return multitex_nodes_intern(tex, texvec, NULL, NULL, 0, texres, 0, 0, NULL, NULL, pool, scene_color_manage, skip_load_image);
-=======
-	int use_nodes= tex->use_nodes, retval;
-	
-	tex->use_nodes = false;
-	retval= multitex_nodes_intern(tex, texvec, NULL, NULL, 0, texres, 0, 0, NULL, NULL, pool, scene_color_manage, skip_load_image, false);
-	tex->use_nodes= use_nodes;
-	
-	return retval;
->>>>>>> 5fd0c1ed
+	return multitex_nodes_intern(tex, texvec, NULL, NULL, 0, texres, 0, 0, NULL, NULL, pool, scene_color_manage, skip_load_image, false);
 }
 
 
