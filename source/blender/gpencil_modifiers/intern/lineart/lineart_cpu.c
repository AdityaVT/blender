/*
 * This program is free software; you can redistribute it and/or
 * modify it under the terms of the GNU General Public License
 * as published by the Free Software Foundation; either version 2
 * of the License, or (at your option) any later version.
 *
 * This program is distributed in the hope that it will be useful,
 * but WITHOUT ANY WARRANTY; without even the implied warranty of
 * MERCHANTABILITY or FITNESS FOR A PARTICULAR PURPOSE.  See the
 * GNU General Public License for more details.
 *
 * You should have received a copy of the GNU General Public License
 * along with this program; if not, write to the Free Software Foundation,
 * Inc., 51 Franklin Street, Fifth Floor, Boston, MA 02110-1301, USA.
 *
 * The Original Code is Copyright (C) 2019 Blender Foundation.
 * All rights reserved.
 */

/* \file
 * \ingroup editors
 */

#include "MOD_lineart.h"

#include "BLI_linklist.h"
#include "BLI_listbase.h"
#include "BLI_math.h"
#include "BLI_task.h"
#include "BLI_utildefines.h"

#include "PIL_time.h"

#include "BKE_camera.h"
#include "BKE_collection.h"
#include "BKE_customdata.h"
#include "BKE_deform.h"
#include "BKE_editmesh.h"
#include "BKE_global.h"
#include "BKE_gpencil.h"
#include "BKE_gpencil_geom.h"
#include "BKE_gpencil_modifier.h"
#include "BKE_material.h"
#include "BKE_mesh.h"
#include "BKE_pointcache.h"
#include "BKE_scene.h"
#include "DEG_depsgraph_query.h"
#include "DNA_camera_types.h"
#include "DNA_collection_types.h"
#include "DNA_gpencil_types.h"
#include "DNA_material_types.h"
#include "DNA_mesh_types.h"
#include "DNA_meshdata_types.h"
#include "DNA_modifier_types.h"
#include "DNA_scene_types.h"
#include "MEM_guardedalloc.h"

#include "BLI_math.h"

#include "bmesh.h"
#include "bmesh_class.h"
#include "bmesh_tools.h"

#include "lineart_intern.h"

static LineartBoundingArea *lineart_edge_first_bounding_area(LineartRenderBuffer *rb,
                                                             LineartEdge *e);

static void lineart_bounding_area_link_line(LineartRenderBuffer *rb,
                                            LineartBoundingArea *root_ba,
                                            LineartEdge *e);

static LineartBoundingArea *lineart_bounding_area_next(LineartBoundingArea *this,
                                                       LineartEdge *e,
                                                       double x,
                                                       double y,
                                                       double k,
                                                       int positive_x,
                                                       int positive_y,
                                                       double *next_x,
                                                       double *next_y);

static bool lineart_get_edge_bounding_areas(LineartRenderBuffer *rb,
                                            LineartEdge *e,
                                            int *rowbegin,
                                            int *rowend,
                                            int *colbegin,
                                            int *colend);

static void lineart_bounding_area_link_triangle(LineartRenderBuffer *rb,
                                                LineartBoundingArea *root_ba,
                                                LineartTriangle *rt,
                                                double *LRUB,
                                                int recursive,
                                                int recursive_level,
                                                bool do_intersection);

static bool lineart_triangle_edge_image_space_occlusion(SpinLock *spl,
                                                        const LineartTriangle *rt,
                                                        const LineartEdge *e,
                                                        const double *override_camera_loc,
                                                        const bool override_cam_is_persp,
                                                        const bool allow_overlapping_edges,
                                                        const double vp[4][4],
                                                        const double *camera_dir,
                                                        const float cam_shift_x,
                                                        const float cam_shift_y,
                                                        double *from,
                                                        double *to);

static void lineart_add_edge_to_list(LineartRenderBuffer *rb, LineartEdge *e);

static void lineart_discard_segment(LineartRenderBuffer *rb, LineartLineSegment *rls)
{
  BLI_spin_lock(&rb->lock_cuts);

  memset(rls, 0, sizeof(LineartLineSegment));

  /* Storing the node for potentially reuse the memory for new segment data.
   * Line Art data is not freed after all calculations are done. */
  BLI_addtail(&rb->wasted_cuts, rls);

  BLI_spin_unlock(&rb->lock_cuts);
}

static LineartLineSegment *lineart_give_segment(LineartRenderBuffer *rb)
{
  BLI_spin_lock(&rb->lock_cuts);

  /* See if there is any already allocated memory we can reuse. */
  if (rb->wasted_cuts.first) {
    LineartLineSegment *rls = (LineartLineSegment *)BLI_pophead(&rb->wasted_cuts);
    BLI_spin_unlock(&rb->lock_cuts);
    memset(rls, 0, sizeof(LineartLineSegment));
    return rls;
  }
  BLI_spin_unlock(&rb->lock_cuts);

  /* Otherwise allocate some new memory. */
  return (LineartLineSegment *)lineart_mem_aquire_thread(&rb->render_data_pool,
                                                         sizeof(LineartLineSegment));
}

/**
 * Cuts the edge in image space and mark occlusion level for each segment.
 */
static void lineart_edge_cut(
    LineartRenderBuffer *rb, LineartEdge *e, double start, double end, uchar transparency_mask)
{
  LineartLineSegment *rls, *irls, *next_rls, *prev_rls;
  LineartLineSegment *cut_start_before = 0, *cut_end_before = 0;
  LineartLineSegment *ns = 0, *ns2 = 0;
  int untouched = 0;

  /* If for some reason the occlusion function may give a result that has zero length, or reversed
   * in direction, or NAN, we take care of them here. */
  if (LRT_DOUBLE_CLOSE_ENOUGH(start, end)) {
    return;
  }
  if (LRT_DOUBLE_CLOSE_ENOUGH(start, 1) || LRT_DOUBLE_CLOSE_ENOUGH(end, 0)) {
    return;
  }
  if (UNLIKELY(start != start)) {
    start = 0;
  }
  if (UNLIKELY(end != end)) {
    end = 0;
  }

  if (start > end) {
    double t = start;
    start = end;
    end = t;
  }

  /* Begin looking for starting position of the segment. */
  /* Not using a list iteration macro because of it more clear when using for loops to iterate
   * through the segments. */
  for (rls = e->segments.first; rls; rls = rls->next) {
    if (LRT_DOUBLE_CLOSE_ENOUGH(rls->at, start)) {
      cut_start_before = rls;
      ns = cut_start_before;
      break;
    }
    if (rls->next == NULL) {
      break;
    }
    irls = rls->next;
    if (irls->at > start + 1e-09 && start > rls->at) {
      cut_start_before = irls;
      ns = lineart_give_segment(rb);
      break;
    }
  }
  if (!cut_start_before && LRT_DOUBLE_CLOSE_ENOUGH(1, end)) {
    untouched = 1;
  }
  for (rls = cut_start_before; rls; rls = rls->next) {
    /* We tried to cut at existing cutting point (e.g. where the line's occluded by a triangle
     * strip). */
    if (LRT_DOUBLE_CLOSE_ENOUGH(rls->at, end)) {
      cut_end_before = rls;
      ns2 = cut_end_before;
      break;
    }
    /* This check is to prevent `rls->at == 1.0` (where we don't need to cut because we are at the
     * end point). */
    if (!rls->next && LRT_DOUBLE_CLOSE_ENOUGH(1, end)) {
      cut_end_before = rls;
      ns2 = cut_end_before;
      untouched = 1;
      break;
    }
    /* When an actual cut is needed in the line. */
    if (rls->at > end) {
      cut_end_before = rls;
      ns2 = lineart_give_segment(rb);
      break;
    }
  }

  /* When we still can't find any existing cut in the line, we allocate new ones. */
  if (ns == NULL) {
    ns = lineart_give_segment(rb);
  }
  if (ns2 == NULL) {
    if (untouched) {
      ns2 = ns;
      cut_end_before = ns2;
    }
    else {
      ns2 = lineart_give_segment(rb);
    }
  }

  if (cut_start_before) {
    if (cut_start_before != ns) {
      /* Insert cutting points for when a new cut is needed. */
      irls = cut_start_before->prev ? cut_start_before->prev : NULL;
      ns->occlusion = irls ? irls->occlusion : 0;
      ns->transparency_mask = irls->transparency_mask;
      BLI_insertlinkbefore(&e->segments, cut_start_before, ns);
    }
    /* Otherwise we already found a existing cutting point, no need to insert a new one. */
  }
  else {
    /* We have yet to reach a existing cutting point even after we searched the whole line, so we
     * append the new cut to the end. */
    irls = e->segments.last;
    ns->occlusion = irls->occlusion;
    ns->transparency_mask = irls->transparency_mask;
    BLI_addtail(&e->segments, ns);
  }
  if (cut_end_before) {
    /* The same manipulation as on "cut_start_before". */
    if (cut_end_before != ns2) {
      irls = cut_end_before->prev ? cut_end_before->prev : NULL;
      ns2->occlusion = irls ? irls->occlusion : 0;
      ns2->transparency_mask = irls ? irls->transparency_mask : 0;
      BLI_insertlinkbefore(&e->segments, cut_end_before, ns2);
    }
  }
  else {
    irls = e->segments.last;
    ns2->occlusion = irls->occlusion;
    ns2->transparency_mask = irls->transparency_mask;
    BLI_addtail(&e->segments, ns2);
  }

  /* If we touched the cut list, we assign the new cut position based on new cut position,
   * this way we accommodate precision lost due to multiple cut inserts. */
  ns->at = start;
  if (!untouched) {
    ns2->at = end;
  }
  else {
    /* For the convenience of the loop below. */
    ns2 = ns2->next;
  }

  /* Register 1 level of occlusion for all touched segments. */
  for (rls = ns; rls && rls != ns2; rls = rls->next) {
    rls->occlusion++;
    rls->transparency_mask |= transparency_mask;
  }

  /* Reduce adjacent cutting points of the same level, which saves memory. */
  char min_occ = 127;
  prev_rls = NULL;
  for (rls = e->segments.first; rls; rls = next_rls) {
    next_rls = rls->next;

    if (prev_rls && prev_rls->occlusion == rls->occlusion &&
        prev_rls->transparency_mask == rls->transparency_mask) {
      BLI_remlink(&e->segments, rls);
      /* This puts the node back to the render buffer, if more cut happens, these unused nodes get
       * picked first. */
      lineart_discard_segment(rb, rls);
      continue;
    }

    min_occ = MIN2(min_occ, rls->occlusion);

    prev_rls = rls;
  }
  e->min_occ = min_occ;
}

/**
 * To see if given line is connected to an adjacent intersection line.
 */
BLI_INLINE bool lineart_occlusion_is_adjacent_intersection(LineartEdge *e, LineartTriangle *rt)
{
  LineartVertIntersection *v1 = (void *)e->v1;
  LineartVertIntersection *v2 = (void *)e->v2;
  return ((v1->base.flag && v1->intersecting_with == rt) ||
          (v2->base.flag && v2->intersecting_with == rt));
}

static void lineart_occlusion_single_line(LineartRenderBuffer *rb, LineartEdge *e, int thread_id)
{
  double x = e->v1->fbcoord[0], y = e->v1->fbcoord[1];
  LineartBoundingArea *ba = lineart_edge_first_bounding_area(rb, e);
  LineartBoundingArea *nba = ba;
  LineartTriangleThread *rt;

  /* These values are used for marching along the line. */
  double l, r;
  double k = (e->v2->fbcoord[1] - e->v1->fbcoord[1]) /
             (e->v2->fbcoord[0] - e->v1->fbcoord[0] + 1e-30);
  int positive_x = (e->v2->fbcoord[0] - e->v1->fbcoord[0]) > 0 ?
                       1 :
                       (e->v2->fbcoord[0] == e->v1->fbcoord[0] ? 0 : -1);
  int positive_y = (e->v2->fbcoord[1] - e->v1->fbcoord[1]) > 0 ?
                       1 :
                       (e->v2->fbcoord[1] == e->v1->fbcoord[1] ? 0 : -1);

  while (nba) {

    LISTBASE_FOREACH (LinkData *, lip, &nba->linked_triangles) {
      rt = lip->data;
      /* If we are already testing the line in this thread, then don't do it. */
      if (rt->testing_e[thread_id] == e || (rt->base.flags & LRT_TRIANGLE_INTERSECTION_ONLY) ||
          lineart_occlusion_is_adjacent_intersection(e, (LineartTriangle *)rt)) {
        continue;
      }
      rt->testing_e[thread_id] = e;
      if (lineart_triangle_edge_image_space_occlusion(&rb->lock_task,
                                                      (const LineartTriangle *)rt,
                                                      e,
                                                      rb->camera_pos,
                                                      rb->cam_is_persp,
                                                      rb->allow_overlapping_edges,
                                                      rb->view_projection,
                                                      rb->view_vector,
                                                      rb->shift_x,
                                                      rb->shift_y,
                                                      &l,
                                                      &r)) {
        lineart_edge_cut(rb, e, l, r, rt->base.transparency_mask);
        if (e->min_occ > rb->max_occlusion_level) {
          /* No need to calculate any longer on this line because no level more than set value is
           * going to show up in the rendered result. */
          return;
        }
      }
    }
    /* Marching along `e->v1` to `e->v2`, searching each possible bounding areas it may touch. */
    nba = lineart_bounding_area_next(nba, e, x, y, k, positive_x, positive_y, &x, &y);
  }
}

static int lineart_occlusion_make_task_info(LineartRenderBuffer *rb, LineartRenderTaskInfo *rti)
{
  LineartEdge *data;
  int i;
  int res = 0;

  BLI_spin_lock(&rb->lock_task);

#define LRT_ASSIGN_OCCLUSION_TASK(name) \
  if (rb->name##_managed) { \
    data = rb->name##_managed; \
    rti->name = (void *)data; \
    for (i = 0; i < LRT_THREAD_EDGE_COUNT && data; i++) { \
      data = data->next; \
    } \
    rti->name##_end = data; \
    rb->name##_managed = data; \
    res = 1; \
  } \
  else { \
    rti->name = NULL; \
  }

  LRT_ASSIGN_OCCLUSION_TASK(contour);
  LRT_ASSIGN_OCCLUSION_TASK(intersection);
  LRT_ASSIGN_OCCLUSION_TASK(crease);
  LRT_ASSIGN_OCCLUSION_TASK(material);
  LRT_ASSIGN_OCCLUSION_TASK(edge_mark);

#undef LRT_ASSIGN_OCCLUSION_TASK

  BLI_spin_unlock(&rb->lock_task);

  return res;
}

static void lineart_occlusion_worker(TaskPool *__restrict UNUSED(pool), LineartRenderTaskInfo *rti)
{
  LineartRenderBuffer *rb = rti->rb;
  LineartEdge *eip;

  while (lineart_occlusion_make_task_info(rb, rti)) {

    for (eip = rti->contour; eip && eip != rti->contour_end; eip = eip->next) {
      lineart_occlusion_single_line(rb, eip, rti->thread_id);
    }

    for (eip = rti->crease; eip && eip != rti->crease_end; eip = eip->next) {
      lineart_occlusion_single_line(rb, eip, rti->thread_id);
    }

    for (eip = rti->intersection; eip && eip != rti->intersection_end; eip = eip->next) {
      lineart_occlusion_single_line(rb, eip, rti->thread_id);
    }

    for (eip = rti->material; eip && eip != rti->material_end; eip = eip->next) {
      lineart_occlusion_single_line(rb, eip, rti->thread_id);
    }

    for (eip = rti->edge_mark; eip && eip != rti->edge_mark_end; eip = eip->next) {
      lineart_occlusion_single_line(rb, eip, rti->thread_id);
    }
  }
}

/**
 * All internal functions starting with lineart_main_ is called inside
 * #MOD_lineart_compute_feature_lines function.
 * This function handles all occlusion calculation.
 */
static void lineart_main_occlusion_begin(LineartRenderBuffer *rb)
{
  int thread_count = rb->thread_count;
  LineartRenderTaskInfo *rti = MEM_callocN(sizeof(LineartRenderTaskInfo) * thread_count,
                                           "Task Pool");
  int i;

  rb->contour_managed = rb->contours;
  rb->crease_managed = rb->crease_lines;
  rb->intersection_managed = rb->intersection_lines;
  rb->material_managed = rb->material_lines;
  rb->edge_mark_managed = rb->edge_marks;

  TaskPool *tp = BLI_task_pool_create(NULL, TASK_PRIORITY_HIGH);

  for (i = 0; i < thread_count; i++) {
    rti[i].thread_id = i;
    rti[i].rb = rb;
    BLI_task_pool_push(tp, (TaskRunFunction)lineart_occlusion_worker, &rti[i], 0, NULL);
  }
  BLI_task_pool_work_and_wait(tp);
  BLI_task_pool_free(tp);

  MEM_freeN(rti);
}

/**
 * Test if v lies with in the triangle formed by v0, v1, and v2.
 * Returns false when v is exactly on the edge.
 *
 * For v to be inside the triangle, it needs to be at the same side of v0->v1, v1->v2, and
 * `v2->v0`, where the "side" is determined by checking the sign of `cross(v1-v0, v1-v)` and so on.
 */
static bool lineart_point_inside_triangle(const double v[2],
                                          const double v0[2],
                                          const double v1[2],
                                          const double v2[2])
{
  double cl, c;

  cl = (v0[0] - v[0]) * (v1[1] - v[1]) - (v0[1] - v[1]) * (v1[0] - v[0]);
  c = cl;

  cl = (v1[0] - v[0]) * (v2[1] - v[1]) - (v1[1] - v[1]) * (v2[0] - v[0]);
  if (c * cl <= 0) {
    return false;
  }

  c = cl;

  cl = (v2[0] - v[0]) * (v0[1] - v[1]) - (v2[1] - v[1]) * (v0[0] - v[0]);
  if (c * cl <= 0) {
    return false;
  }

  c = cl;

  cl = (v0[0] - v[0]) * (v1[1] - v[1]) - (v0[1] - v[1]) * (v1[0] - v[0]);
  if (c * cl <= 0) {
    return false;
  }

  return true;
}

static int lineart_point_on_line_segment(double v[2], double v0[2], double v1[2])
{
  /* `c1 != c2` by default. */
  double c1 = 1, c2 = 0;
  double l0[2], l1[2];

  sub_v2_v2v2_db(l0, v, v0);
  sub_v2_v2v2_db(l1, v, v1);

  if (v1[0] == v0[0] && v1[1] == v0[1]) {
    return 0;
  }

  if (v1[0] - v0[0]) {
    c1 = ratiod(v0[0], v1[0], v[0]);
  }
  else if (v[0] == v1[0]) {
    c2 = ratiod(v0[1], v1[1], v[1]);
    return (c2 >= 0 && c2 <= 1);
  }

  if (v1[1] - v0[1]) {
    c2 = ratiod(v0[1], v1[1], v[1]);
  }
  else if (v[1] == v1[1]) {
    c1 = ratiod(v0[0], v1[0], v[0]);
    return (c1 >= 0 && c1 <= 1);
  }

  if (LRT_DOUBLE_CLOSE_ENOUGH(c1, c2) && c1 >= 0 && c1 <= 1) {
    return 1;
  }

  return 0;
}

/**
 * Same algorithm as lineart_point_inside_triangle(), but returns differently:
 * 0-outside 1-on the edge 2-inside.
 */
static int lineart_point_triangle_relation(double v[2], double v0[2], double v1[2], double v2[2])
{
  double cl, c;
  double r;
  if (lineart_point_on_line_segment(v, v0, v1) || lineart_point_on_line_segment(v, v1, v2) ||
      lineart_point_on_line_segment(v, v2, v0)) {
    return 1;
  }

  cl = (v0[0] - v[0]) * (v1[1] - v[1]) - (v0[1] - v[1]) * (v1[0] - v[0]);
  c = cl;

  cl = (v1[0] - v[0]) * (v2[1] - v[1]) - (v1[1] - v[1]) * (v2[0] - v[0]);
  if ((r = c * cl) < 0) {
    return 0;
  }

  c = cl;

  cl = (v2[0] - v[0]) * (v0[1] - v[1]) - (v2[1] - v[1]) * (v0[0] - v[0]);
  if ((r = c * cl) < 0) {
    return 0;
  }

  c = cl;

  cl = (v0[0] - v[0]) * (v1[1] - v[1]) - (v0[1] - v[1]) * (v1[0] - v[0]);
  if ((r = c * cl) < 0) {
    return 0;
  }

  if (r == 0) {
    return 1;
  }

  return 2;
}

/**
 * Similar with #lineart_point_inside_triangle, but in 3d.
 * Returns false when not co-planar.
 */
static bool lineart_point_inside_triangle3d(double v[3], double v0[3], double v1[3], double v2[3])
{
  double l[3], r[3];
  double N1[3], N2[3];
  double d;

  sub_v3_v3v3_db(l, v1, v0);
  sub_v3_v3v3_db(r, v, v1);
  cross_v3_v3v3_db(N1, l, r);

  sub_v3_v3v3_db(l, v2, v1);
  sub_v3_v3v3_db(r, v, v2);
  cross_v3_v3v3_db(N2, l, r);

  if ((d = dot_v3v3_db(N1, N2)) < 0) {
    return false;
  }

  sub_v3_v3v3_db(l, v0, v2);
  sub_v3_v3v3_db(r, v, v0);
  cross_v3_v3v3_db(N1, l, r);

  if ((d = dot_v3v3_db(N1, N2)) < 0) {
    return false;
  }

  sub_v3_v3v3_db(l, v1, v0);
  sub_v3_v3v3_db(r, v, v1);
  cross_v3_v3v3_db(N2, l, r);

  if ((d = dot_v3v3_db(N1, N2)) < 0) {
    return false;
  }

  return true;
}

/**
 * The following `lineart_memory_get_XXX_space` functions are for allocating new memory for some
 * modified geometries in the culling stage.
 */
static LineartElementLinkNode *lineart_memory_get_triangle_space(LineartRenderBuffer *rb)
{
  LineartElementLinkNode *reln;

  /* We don't need to allocate a whole bunch of triangles because the amount of clipped triangles
   * are relatively small. */
  LineartTriangle *render_triangles = lineart_mem_aquire(&rb->render_data_pool,
                                                         64 * rb->triangle_size);

  reln = lineart_list_append_pointer_pool_sized(&rb->triangle_buffer_pointers,
                                                &rb->render_data_pool,
                                                render_triangles,
                                                sizeof(LineartElementLinkNode));
  reln->element_count = 64;
  reln->flags |= LRT_ELEMENT_IS_ADDITIONAL;

  return reln;
}

static LineartElementLinkNode *lineart_memory_get_vert_space(LineartRenderBuffer *rb)
{
  LineartElementLinkNode *reln;

  LineartVert *render_vertices = lineart_mem_aquire(&rb->render_data_pool,
                                                    sizeof(LineartVert) * 64);

  reln = lineart_list_append_pointer_pool_sized(&rb->vertex_buffer_pointers,
                                                &rb->render_data_pool,
                                                render_vertices,
                                                sizeof(LineartElementLinkNode));
  reln->element_count = 64;
  reln->flags |= LRT_ELEMENT_IS_ADDITIONAL;

  return reln;
}

static LineartElementLinkNode *lineart_memory_get_edge_space(LineartRenderBuffer *rb)
{
  LineartElementLinkNode *reln;

  LineartEdge *render_edges = lineart_mem_aquire(&rb->render_data_pool, sizeof(LineartEdge) * 64);

  reln = lineart_list_append_pointer_pool_sized(&rb->line_buffer_pointers,
                                                &rb->render_data_pool,
                                                render_edges,
                                                sizeof(LineartElementLinkNode));
  reln->element_count = 64;
  reln->crease_threshold = rb->crease_threshold;
  reln->flags |= LRT_ELEMENT_IS_ADDITIONAL;

  return reln;
}

static void lineart_triangle_post(LineartTriangle *rt, LineartTriangle *orig)
{
  /* Just re-assign normal and set cull flag. */
  copy_v3_v3_db(rt->gn, orig->gn);
  rt->flags = LRT_CULL_GENERATED;
}

static void lineart_triangle_set_cull_flag(LineartTriangle *rt, uchar flag)
{
  uchar intersection_only = (rt->flags & LRT_TRIANGLE_INTERSECTION_ONLY);
  rt->flags = flag;
  rt->flags |= intersection_only;
}

static bool lineart_edge_match(LineartTriangle *rt, LineartEdge *e, int v1, int v2)
{
  return ((rt->v[v1] == e->v1 && rt->v[v2] == e->v2) ||
          (rt->v[v2] == e->v1 && rt->v[v1] == e->v2));
}

/**
 * Does near-plane cut on 1 triangle only. When cutting with far-plane, the camera vectors gets
 * reversed by the caller so don't need to implement one in a different direction.
 */
static void lineart_triangle_cull_single(LineartRenderBuffer *rb,
                                         LineartTriangle *rt,
                                         int in0,
                                         int in1,
                                         int in2,
                                         double *cam_pos,
                                         double *view_dir,
                                         bool allow_boundaries,
                                         double (*vp)[4],
                                         Object *ob,
                                         int *r_v_count,
                                         int *r_e_count,
                                         int *r_t_count,
                                         LineartElementLinkNode *v_eln,
                                         LineartElementLinkNode *e_eln,
                                         LineartElementLinkNode *t_eln)
{
  double vv1[3], vv2[3], dot1, dot2;
  double a;
  int v_count = *r_v_count;
  int e_count = *r_e_count;
  int t_count = *r_t_count;
  int v1_obi, v2_obi;
  char new_flag = 0;

  LineartEdge *new_e, *e, *old_e;
  LineartLineSegment *rls;
  LineartTriangleAdjacent *rta;

  if (rt->flags & (LRT_CULL_USED | LRT_CULL_GENERATED | LRT_CULL_DISCARD)) {
    return;
  }

  /* See definition of rt->intersecting_verts and the usage in
   * lineart_geometry_object_load() for details. */
  rta = (void *)rt->intersecting_verts;

  LineartVert *rv = &((LineartVert *)v_eln->pointer)[v_count];
  LineartTriangle *rt1 = (void *)(((uchar *)t_eln->pointer) + rb->triangle_size * t_count);
  LineartTriangle *rt2 = (void *)(((uchar *)t_eln->pointer) + rb->triangle_size * (t_count + 1));

  new_e = &((LineartEdge *)e_eln->pointer)[e_count];
  /* Init `rl` to the last `rl` entry. */
  e = new_e;

#define INCREASE_RL \
  e_count++; \
  v1_obi = e->v1_obindex; \
  v2_obi = e->v2_obindex; \
  new_e = &((LineartEdge *)e_eln->pointer)[e_count]; \
  e = new_e; \
  e->v1_obindex = v1_obi; \
  e->v2_obindex = v2_obi; \
  rls = lineart_mem_aquire(&rb->render_data_pool, sizeof(LineartLineSegment)); \
  BLI_addtail(&e->segments, rls);

#define SELECT_RL(e_num, v1_link, v2_link, newrt) \
  if (rta->e[e_num]) { \
    old_e = rta->e[e_num]; \
    new_flag = old_e->flags; \
    old_e->flags = LRT_EDGE_FLAG_CHAIN_PICKED; \
    INCREASE_RL \
    e->v1 = (v1_link); \
    e->v2 = (v2_link); \
    e->flags = new_flag; \
    e->object_ref = ob; \
    e->t1 = ((old_e->t1 == rt) ? (newrt) : (old_e->t1)); \
    e->t2 = ((old_e->t2 == rt) ? (newrt) : (old_e->t2)); \
    lineart_add_edge_to_list(rb, e); \
  }

#define RELINK_RL(e_num, newrt) \
  if (rta->e[e_num]) { \
    old_e = rta->e[e_num]; \
    old_e->t1 = ((old_e->t1 == rt) ? (newrt) : (old_e->t1)); \
    old_e->t2 = ((old_e->t2 == rt) ? (newrt) : (old_e->t2)); \
  }

#define REMOVE_TRIANGLE_RL \
  if (rta->e[0]) { \
    rta->e[0]->flags = LRT_EDGE_FLAG_CHAIN_PICKED; \
  } \
  if (rta->e[1]) { \
    rta->e[1]->flags = LRT_EDGE_FLAG_CHAIN_PICKED; \
  } \
  if (rta->e[2]) { \
    rta->e[2]->flags = LRT_EDGE_FLAG_CHAIN_PICKED; \
  }

  switch (in0 + in1 + in2) {
    case 0: /* Triangle is visible. Ignore this triangle. */
      return;
    case 3:
      /* Triangle completely behind near plane, throw it away
       * also remove render lines form being computed. */
      lineart_triangle_set_cull_flag(rt, LRT_CULL_DISCARD);
      REMOVE_TRIANGLE_RL
      return;
    case 2:
      /* Two points behind near plane, cut those and
       * generate 2 new points, 3 lines and 1 triangle. */
      lineart_triangle_set_cull_flag(rt, LRT_CULL_USED);

      /**
       * (!in0) means "when point 0 is visible".
       * conditions for point 1, 2 are the same idea.
       *
       * \code{.txt}
       * 1-----|-------0
       * |     |   ---
       * |     |---
       * |  ---|
       * 2--   |
       *     (near)---------->(far)
       * Will become:
       *       |N******0
       *       |*  ***
       *       |N**
       *       |
       *       |
       *     (near)---------->(far)
       * \endcode
       */
      if (!in0) {

        /* Cut point for line 2---|-----0. */
        sub_v3_v3v3_db(vv1, rt->v[0]->gloc, cam_pos);
        sub_v3_v3v3_db(vv2, cam_pos, rt->v[2]->gloc);
        dot1 = dot_v3v3_db(vv1, view_dir);
        dot2 = dot_v3v3_db(vv2, view_dir);
        a = dot1 / (dot1 + dot2);
        /* Assign it to a new point. */
        interp_v3_v3v3_db(rv[0].gloc, rt->v[0]->gloc, rt->v[2]->gloc, a);
        mul_v4_m4v3_db(rv[0].fbcoord, vp, rv[0].gloc);
        rv[0].index = rt->v[2]->index;

        /* Cut point for line 1---|-----0. */
        sub_v3_v3v3_db(vv1, rt->v[0]->gloc, cam_pos);
        sub_v3_v3v3_db(vv2, cam_pos, rt->v[1]->gloc);
        dot1 = dot_v3v3_db(vv1, view_dir);
        dot2 = dot_v3v3_db(vv2, view_dir);
        a = dot1 / (dot1 + dot2);
        /* Assign it to another new point. */
        interp_v3_v3v3_db(rv[1].gloc, rt->v[0]->gloc, rt->v[1]->gloc, a);
        mul_v4_m4v3_db(rv[1].fbcoord, vp, rv[1].gloc);
        rv[1].index = rt->v[1]->index;

        /* New line connecting two new points. */
        INCREASE_RL
        if (allow_boundaries) {
          e->flags = LRT_EDGE_FLAG_CONTOUR;
          lineart_prepend_edge_direct(&rb->contours, e);
        }
        /* NOTE: inverting `e->v1/v2` (left/right point) doesn't matter as long as
         * `rt->rl` and `rt->v` has the same sequence. and the winding direction
         * can be either CW or CCW but needs to be consistent throughout the calculation. */
        e->v1 = &rv[1];
        e->v2 = &rv[0];
        /* Only one adjacent triangle, because the other side is the near plane. */
        /* Use `tl` or `tr` doesn't matter. */
        e->t1 = rt1;
        e->object_ref = ob;

        /* New line connecting original point 0 and a new point, only when it's a selected line. */
        SELECT_RL(2, rt->v[0], &rv[0], rt1)
        /* New line connecting original point 0 and another new point. */
        SELECT_RL(0, rt->v[0], &rv[1], rt1)

        /* Re-assign triangle point array to two new points. */
        rt1->v[0] = rt->v[0];
        rt1->v[1] = &rv[1];
        rt1->v[2] = &rv[0];

        lineart_triangle_post(rt1, rt);

        v_count += 2;
        t_count += 1;
      }
      else if (!in2) {
        sub_v3_v3v3_db(vv1, rt->v[2]->gloc, cam_pos);
        sub_v3_v3v3_db(vv2, cam_pos, rt->v[0]->gloc);
        dot1 = dot_v3v3_db(vv1, view_dir);
        dot2 = dot_v3v3_db(vv2, view_dir);
        a = dot1 / (dot1 + dot2);
        interp_v3_v3v3_db(rv[0].gloc, rt->v[2]->gloc, rt->v[0]->gloc, a);
        mul_v4_m4v3_db(rv[0].fbcoord, vp, rv[0].gloc);
        rv[0].index = rt->v[0]->index;

        sub_v3_v3v3_db(vv1, rt->v[2]->gloc, cam_pos);
        sub_v3_v3v3_db(vv2, cam_pos, rt->v[1]->gloc);
        dot1 = dot_v3v3_db(vv1, view_dir);
        dot2 = dot_v3v3_db(vv2, view_dir);
        a = dot1 / (dot1 + dot2);
        interp_v3_v3v3_db(rv[1].gloc, rt->v[2]->gloc, rt->v[1]->gloc, a);
        mul_v4_m4v3_db(rv[1].fbcoord, vp, rv[1].gloc);
        rv[1].index = rt->v[1]->index;

        INCREASE_RL
        if (allow_boundaries) {
          e->flags = LRT_EDGE_FLAG_CONTOUR;
          lineart_prepend_edge_direct(&rb->contours, e);
        }
        e->v1 = &rv[0];
        e->v2 = &rv[1];
        e->t1 = rt1;
        e->object_ref = ob;

        SELECT_RL(2, rt->v[2], &rv[0], rt1)
        SELECT_RL(1, rt->v[2], &rv[1], rt1)

        rt1->v[0] = &rv[0];
        rt1->v[1] = &rv[1];
        rt1->v[2] = rt->v[2];

        lineart_triangle_post(rt1, rt);

        v_count += 2;
        t_count += 1;
      }
      else if (!in1) {
        sub_v3_v3v3_db(vv1, rt->v[1]->gloc, cam_pos);
        sub_v3_v3v3_db(vv2, cam_pos, rt->v[2]->gloc);
        dot1 = dot_v3v3_db(vv1, view_dir);
        dot2 = dot_v3v3_db(vv2, view_dir);
        a = dot1 / (dot1 + dot2);
        interp_v3_v3v3_db(rv[0].gloc, rt->v[1]->gloc, rt->v[2]->gloc, a);
        mul_v4_m4v3_db(rv[0].fbcoord, vp, rv[0].gloc);
        rv[0].index = rt->v[2]->index;

        sub_v3_v3v3_db(vv1, rt->v[1]->gloc, cam_pos);
        sub_v3_v3v3_db(vv2, cam_pos, rt->v[0]->gloc);
        dot1 = dot_v3v3_db(vv1, view_dir);
        dot2 = dot_v3v3_db(vv2, view_dir);
        a = dot1 / (dot1 + dot2);
        interp_v3_v3v3_db(rv[1].gloc, rt->v[1]->gloc, rt->v[0]->gloc, a);
        mul_v4_m4v3_db(rv[1].fbcoord, vp, rv[1].gloc);
        rv[1].index = rt->v[0]->index;

        INCREASE_RL
        if (allow_boundaries) {
          e->flags = LRT_EDGE_FLAG_CONTOUR;
          lineart_prepend_edge_direct(&rb->contours, e);
        }
        e->v1 = &rv[1];
        e->v2 = &rv[0];
        e->t1 = rt1;
        e->object_ref = ob;

        SELECT_RL(1, rt->v[1], &rv[0], rt1)
        SELECT_RL(0, rt->v[1], &rv[1], rt1)

        rt1->v[0] = &rv[0];
        rt1->v[1] = rt->v[1];
        rt1->v[2] = &rv[1];

        lineart_triangle_post(rt1, rt);

        v_count += 2;
        t_count += 1;
      }
      break;
    case 1:
      /* One point behind near plane, cut those and
       * generate 2 new points, 4 lines and 2 triangles. */
      lineart_triangle_set_cull_flag(rt, LRT_CULL_USED);

      /**
       * (in0) means "when point 0 is invisible".
       * conditions for point 1, 2 are the same idea.
       * \code{.txt}
       * 0------|----------1
       *   --   |          |
       *     ---|          |
       *        |--        |
       *        |  ---     |
       *        |     ---  |
       *        |        --2
       *      (near)---------->(far)
       * Will become:
       *        |N*********1
       *        |*     *** |
       *        |*  ***    |
       *        |N**       |
       *        |  ***     |
       *        |     ***  |
       *        |        **2
       *      (near)---------->(far)
       * \endcode
       */
      if (in0) {
        /* Cut point for line 0---|------1. */
        sub_v3_v3v3_db(vv1, rt->v[1]->gloc, cam_pos);
        sub_v3_v3v3_db(vv2, cam_pos, rt->v[0]->gloc);
        dot1 = dot_v3v3_db(vv1, view_dir);
        dot2 = dot_v3v3_db(vv2, view_dir);
        a = dot2 / (dot1 + dot2);
        /* Assign to a new point. */
        interp_v3_v3v3_db(rv[0].gloc, rt->v[0]->gloc, rt->v[1]->gloc, a);
        mul_v4_m4v3_db(rv[0].fbcoord, vp, rv[0].gloc);
        rv[0].index = rt->v[0]->index;

        /* Cut point for line 0---|------2. */
        sub_v3_v3v3_db(vv1, rt->v[2]->gloc, cam_pos);
        sub_v3_v3v3_db(vv2, cam_pos, rt->v[0]->gloc);
        dot1 = dot_v3v3_db(vv1, view_dir);
        dot2 = dot_v3v3_db(vv2, view_dir);
        a = dot2 / (dot1 + dot2);
        /* Assign to other new point. */
        interp_v3_v3v3_db(rv[1].gloc, rt->v[0]->gloc, rt->v[2]->gloc, a);
        mul_v4_m4v3_db(rv[1].fbcoord, vp, rv[1].gloc);
        rv[1].index = rt->v[0]->index;

        /* New line connects two new points. */
        INCREASE_RL
        if (allow_boundaries) {
          e->flags = LRT_EDGE_FLAG_CONTOUR;
          lineart_prepend_edge_direct(&rb->contours, e);
        }
        e->v1 = &rv[1];
        e->v2 = &rv[0];
        e->t1 = rt1;
        e->object_ref = ob;

        /* New line connects new point 0 and old point 1,
         * this is a border line. */

        SELECT_RL(0, rt->v[1], &rv[0], rt1)
        SELECT_RL(2, rt->v[2], &rv[1], rt2)
        RELINK_RL(1, rt2)

        /* We now have one triangle closed. */
        rt1->v[0] = rt->v[1];
        rt1->v[1] = &rv[1];
        rt1->v[2] = &rv[0];
        /* Close the second triangle. */
        rt2->v[0] = &rv[1];
        rt2->v[1] = rt->v[1];
        rt2->v[2] = rt->v[2];

        lineart_triangle_post(rt1, rt);
        lineart_triangle_post(rt2, rt);

        v_count += 2;
        t_count += 2;
      }
      else if (in1) {

        sub_v3_v3v3_db(vv1, rt->v[1]->gloc, cam_pos);
        sub_v3_v3v3_db(vv2, cam_pos, rt->v[2]->gloc);
        dot1 = dot_v3v3_db(vv1, view_dir);
        dot2 = dot_v3v3_db(vv2, view_dir);
        a = dot1 / (dot1 + dot2);
        interp_v3_v3v3_db(rv[0].gloc, rt->v[1]->gloc, rt->v[2]->gloc, a);
        mul_v4_m4v3_db(rv[0].fbcoord, vp, rv[0].gloc);
        rv[0].index = rt->v[1]->index;

        sub_v3_v3v3_db(vv1, rt->v[1]->gloc, cam_pos);
        sub_v3_v3v3_db(vv2, cam_pos, rt->v[0]->gloc);
        dot1 = dot_v3v3_db(vv1, view_dir);
        dot2 = dot_v3v3_db(vv2, view_dir);
        a = dot1 / (dot1 + dot2);
        interp_v3_v3v3_db(rv[1].gloc, rt->v[1]->gloc, rt->v[0]->gloc, a);
        mul_v4_m4v3_db(rv[1].fbcoord, vp, rv[1].gloc);
        rv[1].index = rt->v[1]->index;

        INCREASE_RL
        if (allow_boundaries) {
          e->flags = LRT_EDGE_FLAG_CONTOUR;
          lineart_prepend_edge_direct(&rb->contours, e);
        }
        e->v1 = &rv[1];
        e->v2 = &rv[0];
        e->t1 = rt1;
        e->object_ref = ob;

        SELECT_RL(1, rt->v[2], &rv[0], rt1)
        SELECT_RL(0, rt->v[0], &rv[1], rt2)
        RELINK_RL(2, rt2)

        rt1->v[0] = rt->v[2];
        rt1->v[1] = &rv[1];
        rt1->v[2] = &rv[0];

        rt2->v[0] = &rv[1];
        rt2->v[1] = rt->v[2];
        rt2->v[2] = rt->v[0];

        lineart_triangle_post(rt1, rt);
        lineart_triangle_post(rt2, rt);

        v_count += 2;
        t_count += 2;
      }
      else if (in2) {

        sub_v3_v3v3_db(vv1, rt->v[2]->gloc, cam_pos);
        sub_v3_v3v3_db(vv2, cam_pos, rt->v[0]->gloc);
        dot1 = dot_v3v3_db(vv1, view_dir);
        dot2 = dot_v3v3_db(vv2, view_dir);
        a = dot1 / (dot1 + dot2);
        interp_v3_v3v3_db(rv[0].gloc, rt->v[2]->gloc, rt->v[0]->gloc, a);
        mul_v4_m4v3_db(rv[0].fbcoord, vp, rv[0].gloc);
        rv[0].index = rt->v[2]->index;

        sub_v3_v3v3_db(vv1, rt->v[2]->gloc, cam_pos);
        sub_v3_v3v3_db(vv2, cam_pos, rt->v[1]->gloc);
        dot1 = dot_v3v3_db(vv1, view_dir);
        dot2 = dot_v3v3_db(vv2, view_dir);
        a = dot1 / (dot1 + dot2);
        interp_v3_v3v3_db(rv[1].gloc, rt->v[2]->gloc, rt->v[1]->gloc, a);
        mul_v4_m4v3_db(rv[1].fbcoord, vp, rv[1].gloc);
        rv[1].index = rt->v[2]->index;

        INCREASE_RL
        if (allow_boundaries) {
          e->flags = LRT_EDGE_FLAG_CONTOUR;
          lineart_prepend_edge_direct(&rb->contours, e);
        }
        e->v1 = &rv[1];
        e->v2 = &rv[0];
        e->t1 = rt1;
        e->object_ref = ob;

        SELECT_RL(2, rt->v[0], &rv[0], rt1)
        SELECT_RL(1, rt->v[1], &rv[1], rt2)
        RELINK_RL(0, rt2)

        rt1->v[0] = rt->v[0];
        rt1->v[1] = &rv[1];
        rt1->v[2] = &rv[0];

        rt2->v[0] = &rv[1];
        rt2->v[1] = rt->v[0];
        rt2->v[2] = rt->v[1];

        lineart_triangle_post(rt1, rt);
        lineart_triangle_post(rt2, rt);

        v_count += 2;
        t_count += 2;
      }
      break;
  }
  *r_v_count = v_count;
  *r_e_count = e_count;
  *r_t_count = t_count;

#undef INCREASE_RL
#undef SELECT_RL
#undef RELINK_RL
#undef REMOVE_TRIANGLE_RL
}

/**
 * This function cuts triangles with near- or far-plane. Setting clip_far = true for cutting with
 * far-plane. For triangles that's crossing the plane, it will generate new 1 or 2 triangles with
 * new topology that represents the trimmed triangle. (which then became a triangle or a square
 * formed by two triangles)
 */
static void lineart_main_cull_triangles(LineartRenderBuffer *rb, bool clip_far)
{
  LineartTriangle *rt;
  LineartElementLinkNode *v_eln, *t_eln, *e_eln;
  double(*vp)[4] = rb->view_projection;
  int i;
  int v_count = 0, t_count = 0, e_count = 0;
  Object *ob;
  bool allow_boundaries = rb->allow_boundaries;
  double cam_pos[3];
  double clip_start = rb->near_clip, clip_end = rb->far_clip;
  double view_dir[3], clip_advance[3];

  copy_v3_v3_db(view_dir, rb->view_vector);
  copy_v3_v3_db(clip_advance, rb->view_vector);
  copy_v3_v3_db(cam_pos, rb->camera_pos);

  if (clip_far) {
    /* Move starting point to end plane. */
    mul_v3db_db(clip_advance, -clip_end);
    add_v3_v3_db(cam_pos, clip_advance);

    /* "reverse looking". */
    mul_v3db_db(view_dir, -1.0f);
  }
  else {
    /* Clip Near. */
    mul_v3db_db(clip_advance, -clip_start);
    add_v3_v3_db(cam_pos, clip_advance);
  }

  v_eln = lineart_memory_get_vert_space(rb);
  t_eln = lineart_memory_get_triangle_space(rb);
  e_eln = lineart_memory_get_edge_space(rb);

  /* Additional memory space for storing generated points and triangles. */
#define LRT_CULL_ENSURE_MEMORY \
  if (v_count > 60) { \
    v_eln->element_count = v_count; \
    v_eln = lineart_memory_get_vert_space(rb); \
    v_count = 0; \
  } \
  if (t_count > 60) { \
    t_eln->element_count = t_count; \
    t_eln = lineart_memory_get_triangle_space(rb); \
    t_count = 0; \
  } \
  if (e_count > 60) { \
    e_eln->element_count = e_count; \
    e_eln = lineart_memory_get_edge_space(rb); \
    e_count = 0; \
  }

#define LRT_CULL_DECIDE_INSIDE \
  /* These three represents points that are in the clipping range or not*/ \
  in0 = 0, in1 = 0, in2 = 0; \
  if (clip_far) { \
    /* Point outside far plane. */ \
    if (rt->v[0]->fbcoord[use_w] > clip_end) { \
      in0 = 1; \
    } \
    if (rt->v[1]->fbcoord[use_w] > clip_end) { \
      in1 = 1; \
    } \
    if (rt->v[2]->fbcoord[use_w] > clip_end) { \
      in2 = 1; \
    } \
  } \
  else { \
    /* Point inside near plane. */ \
    if (rt->v[0]->fbcoord[use_w] < clip_start) { \
      in0 = 1; \
    } \
    if (rt->v[1]->fbcoord[use_w] < clip_start) { \
      in1 = 1; \
    } \
    if (rt->v[2]->fbcoord[use_w] < clip_start) { \
      in2 = 1; \
    } \
  }

  int use_w = 3;
  int in0 = 0, in1 = 0, in2 = 0;

  if (!rb->cam_is_persp) {
    clip_start = -1;
    clip_end = 1;
    use_w = 2;
  }

  /* Then go through all the other triangles. */
  LISTBASE_FOREACH (LineartElementLinkNode *, reln, &rb->triangle_buffer_pointers) {
    if (reln->flags & LRT_ELEMENT_IS_ADDITIONAL) {
      continue;
    }
    ob = reln->object_ref;
    for (i = 0; i < reln->element_count; i++) {
      /* Select the triangle in the array. */
      rt = (void *)(((uchar *)reln->pointer) + rb->triangle_size * i);

      LRT_CULL_DECIDE_INSIDE
      LRT_CULL_ENSURE_MEMORY
      lineart_triangle_cull_single(rb,
                                   rt,
                                   in0,
                                   in1,
                                   in2,
                                   cam_pos,
                                   view_dir,
                                   allow_boundaries,
                                   vp,
                                   ob,
                                   &v_count,
                                   &e_count,
                                   &t_count,
                                   v_eln,
                                   e_eln,
                                   t_eln);
    }
    t_eln->element_count = t_count;
    v_eln->element_count = v_count;
  }

#undef LRT_CULL_ENSURE_MEMORY
#undef LRT_CULL_DECIDE_INSIDE
}

/**
 * Adjacent data is only used during the initial stages of computing.
 * So we can free it using this function when it is not needed anymore.
 */
static void lineart_main_free_adjacent_data(LineartRenderBuffer *rb)
{
  LinkData *ld;
  while ((ld = BLI_pophead(&rb->triangle_adjacent_pointers)) != NULL) {
    MEM_freeN(ld->data);
  }
  LISTBASE_FOREACH (LineartElementLinkNode *, reln, &rb->triangle_buffer_pointers) {
    LineartTriangle *rt = reln->pointer;
    int i;
    for (i = 0; i < reln->element_count; i++) {
      /* See definition of rt->intersecting_verts and the usage in
       * lineart_geometry_object_load() for detailed. */
      rt->intersecting_verts = NULL;
      rt = (LineartTriangle *)(((uchar *)rt) + rb->triangle_size);
    }
  }
}

static void lineart_main_perspective_division(LineartRenderBuffer *rb)
{
  LineartVert *rv;
  int i;

  if (!rb->cam_is_persp) {
    return;
  }

  LISTBASE_FOREACH (LineartElementLinkNode *, reln, &rb->vertex_buffer_pointers) {
    rv = reln->pointer;
    for (i = 0; i < reln->element_count; i++) {
      /* Do not divide Z, we use Z to back transform cut points in later chaining process. */
      rv[i].fbcoord[0] /= rv[i].fbcoord[3];
      rv[i].fbcoord[1] /= rv[i].fbcoord[3];
      /* Re-map z into (0-1) range, because we no longer need NDC (Normalized Device Coordinates)
       * at the moment.
       * The algorithm currently doesn't need Z for operation, we use W instead. If Z is needed in
       * the future, the line below correctly transforms it to view space coordinates. */
      // `rv[i].fbcoord[2] = -2 * rv[i].fbcoord[2] / (far - near) - (far + near) / (far - near);
      rv[i].fbcoord[0] -= rb->shift_x * 2;
      rv[i].fbcoord[1] -= rb->shift_y * 2;
    }
  }
}

/**
 * Transform a single vert to it's viewing position.
 */
static void lineart_vert_transform(
    BMVert *v, int index, LineartVert *RvBuf, double (*mv_mat)[4], double (*mvp_mat)[4])
{
  double co[4];
  LineartVert *rv = &RvBuf[index];
  copy_v3db_v3fl(co, v->co);
  mul_v3_m4v3_db(rv->gloc, mv_mat, co);
  mul_v4_m4v3_db(rv->fbcoord, mvp_mat, co);
}

/**
 * Because we have a variable size for #LineartTriangle, we need an access helper.
 * See #LineartTriangleThread for more info.
 */
static LineartTriangle *lineart_triangle_from_index(LineartRenderBuffer *rb,
                                                    LineartTriangle *rt_array,
                                                    int index)
{
  char *b = (char *)rt_array;
  b += (index * rb->triangle_size);
  return (LineartTriangle *)b;
}

static char lineart_identify_feature_line(LineartRenderBuffer *rb,
                                          BMEdge *e,
                                          LineartTriangle *rt_array,
                                          LineartVert *rv_array,
                                          float crease_threshold,
                                          bool no_crease,
                                          bool count_freestyle,
                                          BMesh *bm_if_freestyle)
{
  BMLoop *ll, *lr = NULL;
  ll = e->l;
  if (ll) {
    lr = e->l->radial_next;
  }

  if (ll == lr || !lr) {
    return LRT_EDGE_FLAG_CONTOUR;
  }

  LineartTriangle *rt1, *rt2;
  LineartVert *l;

  /* The mesh should already be triangulated now, so we can assume each face is a triangle. */
  rt1 = lineart_triangle_from_index(rb, rt_array, BM_elem_index_get(ll->f));
  rt2 = lineart_triangle_from_index(rb, rt_array, BM_elem_index_get(lr->f));

  l = &rv_array[BM_elem_index_get(e->v1)];

  double vv[3];
  double *view_vector = vv;
  double dot_1 = 0, dot_2 = 0;
  double result;
  FreestyleEdge *fe;
  char edge_flag_result = 0;

  if (rb->cam_is_persp) {
    sub_v3_v3v3_db(view_vector, l->gloc, rb->camera_pos);
  }
  else {
    view_vector = rb->view_vector;
  }

  dot_1 = dot_v3v3_db(view_vector, rt1->gn);
  dot_2 = dot_v3v3_db(view_vector, rt2->gn);

  if ((result = dot_1 * dot_2) <= 0 && (dot_1 + dot_2)) {
    edge_flag_result |= LRT_EDGE_FLAG_CONTOUR;
  }

  if (rb->use_crease && (dot_v3v3_db(rt1->gn, rt2->gn) < crease_threshold)) {
    if (!no_crease) {
      edge_flag_result |= LRT_EDGE_FLAG_CREASE;
    }
  }
  else if (rb->use_material && (ll->f->mat_nr != lr->f->mat_nr)) {
    edge_flag_result |= LRT_EDGE_FLAG_MATERIAL;
  }
  else if (count_freestyle && rb->use_edge_marks) {
    fe = CustomData_bmesh_get(&bm_if_freestyle->edata, e->head.data, CD_FREESTYLE_EDGE);
    if (fe->flag & FREESTYLE_EDGE_MARK) {
      edge_flag_result |= LRT_EDGE_FLAG_EDGE_MARK;
    }
  }
  return edge_flag_result;
}

static void lineart_add_edge_to_list(LineartRenderBuffer *rb, LineartEdge *e)
{
  switch (e->flags) {
    case LRT_EDGE_FLAG_CONTOUR:
      lineart_prepend_edge_direct(&rb->contours, e);
      break;
    case LRT_EDGE_FLAG_CREASE:
      lineart_prepend_edge_direct(&rb->crease_lines, e);
      break;
    case LRT_EDGE_FLAG_MATERIAL:
      lineart_prepend_edge_direct(&rb->material_lines, e);
      break;
    case LRT_EDGE_FLAG_EDGE_MARK:
      lineart_prepend_edge_direct(&rb->edge_marks, e);
      break;
    case LRT_EDGE_FLAG_INTERSECTION:
      lineart_prepend_edge_direct(&rb->intersection_lines, e);
      break;
  }
}

static void lineart_add_edge_to_list_thread(LineartObjectInfo *obi, LineartEdge *e)
{
  switch (e->flags) {
    case LRT_EDGE_FLAG_CONTOUR:
      lineart_prepend_edge_direct(&obi->contour, e);
      if (!obi->contour_last) {
        obi->contour_last = e;
      }
      break;
    case LRT_EDGE_FLAG_CREASE:
      lineart_prepend_edge_direct(&obi->crease, e);
      if (!obi->crease_last) {
        obi->crease_last = e;
      }
      break;
    case LRT_EDGE_FLAG_MATERIAL:
      lineart_prepend_edge_direct(&obi->material, e);
      if (!obi->material_last) {
        obi->material_last = e;
      }
      break;
    case LRT_EDGE_FLAG_EDGE_MARK:
      lineart_prepend_edge_direct(&obi->edge_mark, e);
      if (!obi->edge_mark_last) {
        obi->edge_mark_last = e;
      }
      break;
    case LRT_EDGE_FLAG_INTERSECTION:
      lineart_prepend_edge_direct(&obi->intersection, e);
      if (!obi->intersection_last) {
        obi->intersection_last = e;
      }
      break;
  }
}

static void lineart_finalize_object_edge_list(LineartRenderBuffer *rb, LineartObjectInfo *obi)
{
  if (obi->contour_last) {
    obi->contour_last->next = rb->contours;
    rb->contours = obi->contour;
  }
  if (obi->crease_last) {
    obi->crease_last->next = rb->crease_lines;
    rb->crease_lines = obi->crease;
  }
  if (obi->material_last) {
    obi->material_last->next = rb->material_lines;
    rb->material_lines = obi->material;
  }
  if (obi->edge_mark) {
    obi->edge_mark_last->next = rb->edge_marks;
    rb->edge_marks = obi->edge_mark;
  }
  if (obi->intersection_last) {
    obi->intersection_last->next = rb->intersection_lines;
    rb->intersection_lines = obi->intersection;
  }
}

static void lineart_triangle_adjacent_assign(LineartTriangle *rt,
                                             LineartTriangleAdjacent *rta,
                                             LineartEdge *e)
{
  if (lineart_edge_match(rt, e, 0, 1)) {
    rta->e[0] = e;
  }
  else if (lineart_edge_match(rt, e, 1, 2)) {
    rta->e[1] = e;
  }
  else if (lineart_edge_match(rt, e, 2, 0)) {
    rta->e[2] = e;
  }
}

static int lineart_edge_type_duplication_count(char eflag)
{
  int count = 0;
  /* See eLineartEdgeFlag for details. */
  for (int i = 0; i < LRT_EDGE_FLAG_FLOATING; i++) {
    if (eflag & (1 << i)) {
      count++;
    }
  }
  return count;
}

static void lineart_geometry_object_load(LineartObjectInfo *obi, LineartRenderBuffer *rb)
{
  BMesh *bm;
  BMVert *v;
  BMFace *f;
  BMEdge *e;
  BMLoop *loop;
  LineartEdge *la_e;
  LineartLineSegment *la_s;
  LineartTriangle *rt;
  LineartTriangleAdjacent *orta;
  double(*new_mvp)[4] = obi->new_mvp, (*new_mv)[4] = obi->new_mv, (*normal)[4] = obi->normal;
  LineartElementLinkNode *reln;
  LineartVert *orv;
  LineartEdge *o_la_e;
  LineartLineSegment *o_la_s;
  LineartTriangle *ort;
  Object *orig_ob;
  int CanFindFreestyle = 0;
  int i;
  float use_crease = 0;

  int usage = obi->override_usage;

  bm = obi->original_bm;

  if (rb->remove_doubles) {
    BMEditMesh *em = BKE_editmesh_create(bm, false);
    BMOperator findop, weldop;

<<<<<<< HEAD
    /* See bmesh_opdefines.c and bmesh_operators.c for op names and argument formatting. */
    BMO_op_initf(bm, &findop, BMO_FLAG_DEFAULTS, "find_doubles verts=%av dist=%f", 0.0001);
=======
  if (ELEM(ob->type, OB_MESH, OB_MBALL, OB_CURVE, OB_SURF, OB_FONT)) {
>>>>>>> 7aa38de0

    BMO_op_exec(bm, &findop);

    /* Weld the vertices. */
    BMO_op_init(bm, &weldop, BMO_FLAG_DEFAULTS, "weld_verts");
    BMO_slot_copy(&findop, slots_out, "targetmap.out", &weldop, slots_in, "targetmap");
    BMO_op_exec(bm, &weldop);

    BMO_op_finish(bm, &findop);
    BMO_op_finish(bm, &weldop);

    MEM_freeN(em);
  }

  BM_mesh_elem_hflag_disable_all(bm, BM_FACE | BM_EDGE, BM_ELEM_TAG, false);
  BM_mesh_triangulate(
      bm, MOD_TRIANGULATE_QUAD_FIXED, MOD_TRIANGULATE_NGON_BEAUTY, 4, false, NULL, NULL, NULL);
  BM_mesh_normals_update(bm);
  BM_mesh_elem_table_ensure(bm, BM_VERT | BM_EDGE | BM_FACE);
  BM_mesh_elem_index_ensure(bm, BM_VERT | BM_EDGE | BM_FACE);

  if (CustomData_has_layer(&bm->edata, CD_FREESTYLE_EDGE)) {
    CanFindFreestyle = 1;
  }

  /* Only allocate memory for verts and tris as we don't know how many lines we will generate
   * yet. */
  orv = lineart_mem_aquire_thread(&rb->render_data_pool, sizeof(LineartVert) * bm->totvert);
  ort = lineart_mem_aquire_thread(&rb->render_data_pool, bm->totface * rb->triangle_size);

  orig_ob = obi->original_ob;

  BLI_spin_lock(&rb->lock_task);
  reln = lineart_list_append_pointer_pool_sized(
      &rb->vertex_buffer_pointers, &rb->render_data_pool, orv, sizeof(LineartElementLinkNode));
  BLI_spin_unlock(&rb->lock_task);

  reln->element_count = bm->totvert;
  reln->object_ref = orig_ob;
  obi->v_reln = reln;

  if (orig_ob->lineart.flags & OBJECT_LRT_OWN_CREASE) {
    use_crease = cosf(M_PI - orig_ob->lineart.crease_threshold);
  }
  else {
    use_crease = rb->crease_threshold;
  }

  /* FIXME(Yiming): Hack for getting clean 3D text, the seam that extruded text object creates
   * erroneous detection on creases. Future configuration should allow options. */
  if (orig_ob->type == OB_FONT) {
    reln->flags |= LRT_ELEMENT_BORDER_ONLY;
  }

  BLI_spin_lock(&rb->lock_task);
  reln = lineart_list_append_pointer_pool_sized(
      &rb->triangle_buffer_pointers, &rb->render_data_pool, ort, sizeof(LineartElementLinkNode));
  BLI_spin_unlock(&rb->lock_task);
  reln->element_count = bm->totface;
  reln->object_ref = orig_ob;
  reln->flags |= (usage == OBJECT_LRT_NO_INTERSECTION ? LRT_ELEMENT_NO_INTERSECTION : 0);

  /* Note this memory is not from pool, will be deleted after culling. */
  orta = MEM_callocN(sizeof(LineartTriangleAdjacent) * bm->totface, "LineartTriangleAdjacent");
  /* Link is minimal so we use pool anyway. */
  lineart_list_append_pointer_pool(&rb->triangle_adjacent_pointers, &rb->render_data_pool, orta);

  for (i = 0; i < bm->totvert; i++) {
    v = BM_vert_at_index(bm, i);
    lineart_vert_transform(v, i, orv, new_mv, new_mvp);
    orv[i].index = i;
  }
  /* Register a global index increment. See #lineart_triangle_share_edge() and
   * #lineart_main_load_geometries() for details. It's okay that global_vindex might eventually
   * overflow, in such large scene it's virtually impossible for two vertices of the same numeric
   * index to come close together. */
  obi->global_i_offset = bm->totvert;

  rt = ort;
  for (i = 0; i < bm->totface; i++) {
    f = BM_face_at_index(bm, i);

    loop = f->l_first;
    rt->v[0] = &orv[BM_elem_index_get(loop->v)];
    loop = loop->next;
    rt->v[1] = &orv[BM_elem_index_get(loop->v)];
    loop = loop->next;
    rt->v[2] = &orv[BM_elem_index_get(loop->v)];

    /* Transparency bit assignment. */
    Material *mat = BKE_object_material_get(orig_ob, f->mat_nr + 1);
    rt->transparency_mask = ((mat && (mat->lineart.flags & LRT_MATERIAL_TRANSPARENCY_ENABLED)) ?
                                 mat->lineart.transparency_mask :
                                 0);

    double gn[3];
    copy_v3db_v3fl(gn, f->no);
    mul_v3_mat3_m4v3_db(rt->gn, normal, gn);
    normalize_v3_db(rt->gn);

    if (usage == OBJECT_LRT_INTERSECTION_ONLY) {
      rt->flags |= LRT_TRIANGLE_INTERSECTION_ONLY;
    }
    else if (usage == OBJECT_LRT_NO_INTERSECTION || usage == OBJECT_LRT_OCCLUSION_ONLY) {
      rt->flags |= LRT_TRIANGLE_NO_INTERSECTION;
    }

    /* Re-use this field to refer to adjacent info, will be cleared after culling stage. */
    rt->intersecting_verts = (void *)&orta[i];

    rt = (LineartTriangle *)(((uchar *)rt) + rb->triangle_size);
  }

  /* Use BM_ELEM_TAG in f->head.hflag to store needed faces in the first iteration. */

<<<<<<< HEAD
  int allocate_la_e = 0;
  for (i = 0; i < bm->totedge; i++) {
    e = BM_edge_at_index(bm, i);
=======
      if (usage == OBJECT_LRT_INTERSECTION_ONLY) {
        rt->flags |= LRT_TRIANGLE_INTERSECTION_ONLY;
      }
      else if (ELEM(usage, OBJECT_LRT_NO_INTERSECTION, OBJECT_LRT_OCCLUSION_ONLY)) {
        rt->flags |= LRT_TRIANGLE_NO_INTERSECTION;
      }
>>>>>>> 7aa38de0

    /* Because e->head.hflag is char, so line type flags should not exceed positive 7 bits. */
    char eflag = lineart_identify_feature_line(
        rb, e, ort, orv, use_crease, orig_ob->type == OB_FONT, CanFindFreestyle, bm);
    if (eflag) {
      /* Only allocate for feature lines (instead of all lines) to save memory. */
      allocate_la_e += lineart_edge_type_duplication_count(eflag);
    }
    /* Here we just use bm's flag for when loading actual lines, then we don't need to call
     * lineart_identify_feature_line() again, e->head.hflag deleted after loading anyway. Always
     * set the flag, so hflag stays 0 for lines that are not feature lines. */
    e->head.hflag = eflag;
  }

  o_la_e = lineart_mem_aquire_thread(&rb->render_data_pool, sizeof(LineartEdge) * allocate_la_e);
  o_la_s = lineart_mem_aquire_thread(&rb->render_data_pool,
                                     sizeof(LineartLineSegment) * allocate_la_e);
  BLI_spin_lock(&rb->lock_task);
  reln = lineart_list_append_pointer_pool_sized(
      &rb->line_buffer_pointers, &rb->render_data_pool, o_la_e, sizeof(LineartElementLinkNode));
  BLI_spin_unlock(&rb->lock_task);
  reln->element_count = allocate_la_e;
  reln->object_ref = orig_ob;

  la_e = o_la_e;
  la_s = o_la_s;
  for (i = 0; i < bm->totedge; i++) {
    e = BM_edge_at_index(bm, i);

    /* Not a feature line, so we skip. */
    if (!e->head.hflag) {
      continue;
    }

    bool edge_added = false;

    /* See eLineartEdgeFlag for details. */
    for (int flag_bit = 0; flag_bit < LRT_EDGE_FLAG_FLOATING; flag_bit++) {
      char use_type = 1 << flag_bit;
      if (!(use_type & e->head.hflag)) {
        continue;
      }

      la_e->v1 = &orv[BM_elem_index_get(e->v1)];
      la_e->v2 = &orv[BM_elem_index_get(e->v2)];
      la_e->v1_obindex = la_e->v1->index;
      la_e->v2_obindex = la_e->v2->index;
      if (e->l) {
        int findex = BM_elem_index_get(e->l->f);
        la_e->t1 = lineart_triangle_from_index(rb, ort, findex);
        if (!edge_added) {
          lineart_triangle_adjacent_assign(la_e->t1, &orta[findex], la_e);
        }
        if (e->l->radial_next && e->l->radial_next != e->l) {
          findex = BM_elem_index_get(e->l->radial_next->f);
          la_e->t2 = lineart_triangle_from_index(rb, ort, findex);
          if (!edge_added) {
            lineart_triangle_adjacent_assign(la_e->t2, &orta[findex], la_e);
          }
        }
      }
      la_e->flags = use_type;
      la_e->object_ref = orig_ob;
<<<<<<< HEAD
      BLI_addtail(&la_e->segments, la_s);
      if (usage == OBJECT_LRT_INHERIT || usage == OBJECT_LRT_INCLUDE ||
          usage == OBJECT_LRT_NO_INTERSECTION) {
        lineart_add_edge_to_list_thread(obi, la_e);
=======

      LineartLineSegment *rls = lineart_mem_aquire(&rb->render_data_pool,
                                                   sizeof(LineartLineSegment));
      BLI_addtail(&la_e->segments, rls);
      if (ELEM(usage, OBJECT_LRT_INHERIT, OBJECT_LRT_INCLUDE, OBJECT_LRT_NO_INTERSECTION)) {
        lineart_add_edge_to_list(rb, la_e);
>>>>>>> 7aa38de0
      }

      edge_added = true;

      la_e++;
      la_s++;
    }
  }

  /* always free bm as it's a copy from before threading */
  BM_mesh_free(bm);
}

static void lineart_object_load_worker(TaskPool *__restrict UNUSED(pool),
                                       LineartObjectLoadTaskInfo *olti)
{
  LineartRenderBuffer *rb = olti->rb;
  for (LineartObjectInfo *obi = olti->pending; obi; obi = obi->next) {
    lineart_geometry_object_load(obi, rb);
  }
}

static bool _lineart_object_not_in_source_collection(Collection *source, Object *ob)
{
  CollectionChild *cc;
  Collection *c = source->id.orig_id ? (Collection *)source->id.orig_id : source;
  if (BKE_collection_has_object_recursive_instanced(c, (Object *)(ob->id.orig_id))) {
    return false;
  }
  for (cc = source->children.first; cc; cc = cc->next) {
    if (!_lineart_object_not_in_source_collection(cc->collection, ob)) {
      return false;
    }
  }
  return true;
}

/**
 * See if this object in such collection is used for generating line art,
 * Disabling a collection for line art will doable all objects inside.
 * `_rb` is used to provide source selection info.
 * See the definition of `rb->_source_type` for details.
 */
static int lineart_usage_check(Collection *c, Object *ob, LineartRenderBuffer *_rb)
{

  if (!c) {
    return OBJECT_LRT_INHERIT;
  }

  int object_has_special_usage = (ob->lineart.usage != OBJECT_LRT_INHERIT);

  if (object_has_special_usage) {
    return ob->lineart.usage;
  }

  if (c->children.first == NULL) {
    if (BKE_collection_has_object(c, (Object *)(ob->id.orig_id))) {
      if (ob->lineart.usage == OBJECT_LRT_INHERIT) {
        switch (c->lineart_usage) {
          case COLLECTION_LRT_OCCLUSION_ONLY:
            return OBJECT_LRT_OCCLUSION_ONLY;
          case COLLECTION_LRT_EXCLUDE:
            return OBJECT_LRT_EXCLUDE;
          case COLLECTION_LRT_INTERSECTION_ONLY:
            return OBJECT_LRT_INTERSECTION_ONLY;
          case COLLECTION_LRT_NO_INTERSECTION:
            return OBJECT_LRT_NO_INTERSECTION;
        }
        return OBJECT_LRT_INHERIT;
      }
      return ob->lineart.usage;
    }
    return OBJECT_LRT_INHERIT;
  }

  LISTBASE_FOREACH (CollectionChild *, cc, &c->children) {
    int result = lineart_usage_check(cc->collection, ob, _rb);
    if (result > OBJECT_LRT_INHERIT) {
      return result;
    }
  }

  /* Temp solution to speed up calculation in the modifier without cache. See the definition of
   * rb->_source_type for details. */
  if (_rb->_source_type == LRT_SOURCE_OBJECT) {
    if (ob != _rb->_source_object && ob->id.orig_id != (ID *)_rb->_source_object) {
      return OBJECT_LRT_OCCLUSION_ONLY;
    }
  }
  else if (_rb->_source_type == LRT_SOURCE_COLLECTION) {
    if (_lineart_object_not_in_source_collection(_rb->_source_collection, ob)) {
      return OBJECT_LRT_OCCLUSION_ONLY;
    }
  }

  return OBJECT_LRT_INHERIT;
}

static void lineart_geometry_load_assign_thread(LineartObjectLoadTaskInfo *olti_list,
                                                LineartObjectInfo *obi,
                                                int thread_count,
                                                int this_face_count)
{
  LineartObjectLoadTaskInfo *use_olti = olti_list;
  long unsigned int min_face = use_olti->total_faces;
  for (int i = 0; i < thread_count; i++) {
    if (olti_list[i].total_faces < min_face) {
      min_face = olti_list[i].total_faces;
      use_olti = &olti_list[i];
    }
  }
  use_olti->total_faces += this_face_count;
  obi->next = use_olti->pending;
  use_olti->pending = obi;
}

static void lineart_main_load_geometries(
    Depsgraph *depsgraph,
    Scene *scene,
    Object *camera /* Still use camera arg for convenience. */,
    LineartRenderBuffer *rb,
    bool allow_duplicates)
{
  double proj[4][4], view[4][4], result[4][4];
  float inv[4][4];

  Camera *cam = camera->data;
  float sensor = BKE_camera_sensor_size(cam->sensor_fit, cam->sensor_x, cam->sensor_y);
  double fov = focallength_to_fov(cam->lens, sensor);

  double asp = ((double)rb->w / (double)rb->h);

  double t_start;

  if (G.debug_value == 4000) {
    t_start = PIL_check_seconds_timer();
  }

  if (cam->type == CAM_PERSP) {
    if (asp < 1) {
      fov /= asp;
    }
    lineart_matrix_perspective_44d(proj, fov, asp, cam->clip_start, cam->clip_end);
  }
  else if (cam->type == CAM_ORTHO) {
    double w = cam->ortho_scale / 2;
    lineart_matrix_ortho_44d(proj, -w, w, -w / asp, w / asp, cam->clip_start, cam->clip_end);
  }
  invert_m4_m4(inv, rb->cam_obmat);
  mul_m4db_m4db_m4fl_uniq(result, proj, inv);
  copy_m4_m4_db(proj, result);
  copy_m4_m4_db(rb->view_projection, proj);

  unit_m4_db(view);
  copy_m4_m4_db(rb->view, view);

  BLI_listbase_clear(&rb->triangle_buffer_pointers);
  BLI_listbase_clear(&rb->vertex_buffer_pointers);

  int flags = DEG_ITER_OBJECT_FLAG_LINKED_DIRECTLY | DEG_ITER_OBJECT_FLAG_LINKED_VIA_SET |
              DEG_ITER_OBJECT_FLAG_VISIBLE;

  /* Instance duplicated & particles. */
  if (allow_duplicates) {
    flags |= DEG_ITER_OBJECT_FLAG_DUPLI;
  }

  int thread_count = rb->thread_count;

  /* This memory is in render buffer memory pool. so we don't need to free those after loading.
   */
  LineartObjectLoadTaskInfo *olti = lineart_mem_aquire(
      &rb->render_data_pool, sizeof(LineartObjectLoadTaskInfo) * thread_count);

  DEG_OBJECT_ITER_BEGIN (depsgraph, ob, flags) {
    LineartObjectInfo *obi = lineart_mem_aquire(&rb->render_data_pool, sizeof(LineartObjectInfo));
    obi->override_usage = lineart_usage_check(scene->master_collection, ob, rb);

    /* TODO: We better make it so we can extract BMesh in parallel or at least for those objects
     * who doesn't have instances or just simply have transformation channel set. */
    Object *use_ob = DEG_get_evaluated_object(depsgraph, ob);
    Mesh *use_mesh;
    BMesh *bm;

    if (obi->override_usage == OBJECT_LRT_EXCLUDE) {
      continue;
    }

    if (!(use_ob->type == OB_MESH || use_ob->type == OB_MBALL || use_ob->type == OB_CURVE ||
          use_ob->type == OB_SURF || use_ob->type == OB_FONT)) {
      continue;
    }
    if (use_ob->type == OB_MESH) {
      use_mesh = use_ob->data;
    }
    else {
      use_mesh = BKE_mesh_new_from_object(depsgraph, use_ob, true);
    }

    /* In case we still can not get any mesh geometry data from the object */
    if (!use_mesh) {
      continue;
    }

    if (use_mesh->edit_mesh) {
      /* Do not use edit_mesh directly because we will modify it, so create a copy. */
      bm = BM_mesh_copy(use_mesh->edit_mesh->bm);
    }
    else {
      const BMAllocTemplate allocsize = BMALLOC_TEMPLATE_FROM_ME(((Mesh *)(use_mesh)));
      bm = BM_mesh_create(&allocsize,
                          &((struct BMeshCreateParams){
                              .use_toolflags = true,
                          }));
      BM_mesh_bm_from_me(bm,
                         use_mesh,
                         &((struct BMeshFromMeshParams){
                             .calc_face_normal = true,
                         }));
    }

    /* We don't need the plain "mesh" data anymore, only BMesh post-processing is done in
     * threads. The workers will free obi->bm */
    if (ob->type != OB_MESH) {
      BKE_mesh_free(use_mesh);
      MEM_freeN(use_mesh);
    }

    /* Prepare the matrix used for transforming this specific object (instance).  */
    mul_m4db_m4db_m4fl_uniq(obi->new_mvp, rb->view_projection, ob->obmat);
    mul_m4db_m4db_m4fl_uniq(obi->new_mv, rb->view, ob->obmat);
    float imat[4][4];
    invert_m4_m4(imat, ob->obmat);
    transpose_m4(imat);
    copy_m4d_m4(obi->normal, imat);

    obi->original_bm = bm;
    obi->original_ob = (ob->id.orig_id ? (Object *)ob->id.orig_id : (Object *)ob);
    lineart_geometry_load_assign_thread(olti, obi, thread_count, bm->totface);
  }
  DEG_OBJECT_ITER_END;

  TaskPool *tp = BLI_task_pool_create(NULL, TASK_PRIORITY_HIGH);

  for (int i = 0; i < thread_count; i++) {
    olti[i].rb = rb;
    olti[i].dg = depsgraph;
    BLI_task_pool_push(tp, (TaskRunFunction)lineart_object_load_worker, &olti[i], 0, NULL);
  }
  BLI_task_pool_work_and_wait(tp);
  BLI_task_pool_free(tp);

  /* The step below is to serialize vertex index in the whole scene, so
   * lineart_triangle_share_edge() can work properly from the lack of triangle adjacent info. */
  int global_i = 0;

  for (int i = 0; i < thread_count; i++) {
    for (LineartObjectInfo *obi = olti[i].pending; obi; obi = obi->next) {
      if (!obi->v_reln) {
        continue;
      }
      LineartVert *v = (LineartVert *)obi->v_reln->pointer;
      int v_count = obi->v_reln->element_count;
      for (int vi = 0; vi < v_count; vi++) {
        v[vi].index += global_i;
      }
      global_i += v_count;
      lineart_finalize_object_edge_list(rb, obi);
    }
  }

  if (G.debug_value == 4000) {
    double t_elapsed = PIL_check_seconds_timer() - t_start;
    printf("Line art loading time: %lf\n", t_elapsed);
  }
}

/**
 * Returns the two other verts of the triangle given a vertex. Returns false if the given vertex
 * doesn't belong to this triangle.
 */
static bool lineart_triangle_get_other_verts(const LineartTriangle *rt,
                                             const LineartVert *rv,
                                             LineartVert **l,
                                             LineartVert **r)
{
  if (rt->v[0] == rv) {
    *l = rt->v[1];
    *r = rt->v[2];
    return true;
  }
  if (rt->v[1] == rv) {
    *l = rt->v[2];
    *r = rt->v[0];
    return true;
  }
  if (rt->v[2] == rv) {
    *l = rt->v[0];
    *r = rt->v[1];
    return true;
  }
  return false;
}

static bool lineart_edge_from_triangle(const LineartTriangle *rt,
                                       const LineartEdge *e,
                                       bool allow_overlapping_edges)
{
  /* Normally we just determine from the pointer address. */
  if (e->t1 == rt || e->t2 == rt) {
    return true;
  }
  /* If allows overlapping, then we compare the vertex coordinates one by one to determine if one
   * edge is from specific triangle. This is slower but can handle edge split cases very well. */
  if (allow_overlapping_edges) {
#define LRT_TRI_SAME_POINT(rt, i, pt) \
  ((LRT_DOUBLE_CLOSE_ENOUGH(rt->v[i]->gloc[0], pt->gloc[0]) && \
    LRT_DOUBLE_CLOSE_ENOUGH(rt->v[i]->gloc[1], pt->gloc[1]) && \
    LRT_DOUBLE_CLOSE_ENOUGH(rt->v[i]->gloc[2], pt->gloc[2])) || \
   (LRT_DOUBLE_CLOSE_ENOUGH(rt->v[i]->gloc[0], pt->gloc[0]) && \
    LRT_DOUBLE_CLOSE_ENOUGH(rt->v[i]->gloc[1], pt->gloc[1]) && \
    LRT_DOUBLE_CLOSE_ENOUGH(rt->v[i]->gloc[2], pt->gloc[2])))
    if ((LRT_TRI_SAME_POINT(rt, 0, e->v1) || LRT_TRI_SAME_POINT(rt, 1, e->v1) ||
         LRT_TRI_SAME_POINT(rt, 2, e->v1)) &&
        (LRT_TRI_SAME_POINT(rt, 0, e->v2) || LRT_TRI_SAME_POINT(rt, 1, e->v2) ||
         LRT_TRI_SAME_POINT(rt, 2, e->v2))) {
      return true;
    }
#undef LRT_TRI_SAME_POINT
  }
  return false;
}

/* Sorting three intersection points from min to max,
 * the order for each intersection is set in lst[0] to lst[2].*/
#define INTERSECT_SORT_MIN_TO_MAX_3(ia, ib, ic, lst) \
  { \
    lst[0] = LRT_MIN3_INDEX(ia, ib, ic); \
    lst[1] = (((ia <= ib && ib <= ic) || (ic <= ib && ib <= ia)) ? \
                  1 : \
                  (((ic <= ia && ia <= ib) || (ib < ia && ia <= ic)) ? 0 : 2)); \
    lst[2] = LRT_MAX3_INDEX(ia, ib, ic); \
  }

/* `ia ib ic` are ordered. */
#define INTERSECT_JUST_GREATER(is, order, num, index) \
  { \
    index = (num < is[order[0]] ? \
                 order[0] : \
                 (num < is[order[1]] ? order[1] : (num < is[order[2]] ? order[2] : order[2]))); \
  }

/* `ia ib ic` are ordered. */
#define INTERSECT_JUST_SMALLER(is, order, num, index) \
  { \
    index = (num > is[order[2]] ? \
                 order[2] : \
                 (num > is[order[1]] ? order[1] : (num > is[order[0]] ? order[0] : order[0]))); \
  }

/**
 * This is the main function to calculate
 * the occlusion status between 1(one) triangle and 1(one) line.
 * if returns true, then from/to will carry the occluded segments
 * in ratio from `e->v1` to `e->v2`. The line is later cut with these two values.
 */
static bool lineart_triangle_edge_image_space_occlusion(SpinLock *UNUSED(spl),
                                                        const LineartTriangle *rt,
                                                        const LineartEdge *e,
                                                        const double *override_camera_loc,
                                                        const bool override_cam_is_persp,
                                                        const bool allow_overlapping_edges,
                                                        const double vp[4][4],
                                                        const double *camera_dir,
                                                        const float cam_shift_x,
                                                        const float cam_shift_y,
                                                        double *from,
                                                        double *to)
{
  double is[3] = {0};
  int order[3];
  int LCross = -1, RCross = -1;
  int a, b, c;
  int st_l = 0, st_r = 0;

  double Lv[3];
  double Rv[3];
  double vd4[4];
  double Cv[3];
  double dot_l, dot_r, dot_la, dot_ra;
  double dot_f;
  double gloc[4], trans[4];
  double cut = -1;

  double *LFBC = e->v1->fbcoord, *RFBC = e->v2->fbcoord, *FBC0 = rt->v[0]->fbcoord,
         *FBC1 = rt->v[1]->fbcoord, *FBC2 = rt->v[2]->fbcoord;

  /* Overlapping not possible, return early. */
  if ((MAX3(FBC0[0], FBC1[0], FBC2[0]) < MIN2(LFBC[0], RFBC[0])) ||
      (MIN3(FBC0[0], FBC1[0], FBC2[0]) > MAX2(LFBC[0], RFBC[0])) ||
      (MAX3(FBC0[1], FBC1[1], FBC2[1]) < MIN2(LFBC[1], RFBC[1])) ||
      (MIN3(FBC0[1], FBC1[1], FBC2[1]) > MAX2(LFBC[1], RFBC[1])) ||
      (MIN3(FBC0[3], FBC1[3], FBC2[3]) > MAX2(LFBC[3], RFBC[3]))) {
    return false;
  }

  /* If the the line is one of the edge in the triangle, then it's not occluded. */
  if (lineart_edge_from_triangle(rt, e, allow_overlapping_edges)) {
    return false;
  }

  /* Check if the line visually crosses one of the edge in the triangle. */
  a = lineart_LineIntersectTest2d(LFBC, RFBC, FBC0, FBC1, &is[0]);
  b = lineart_LineIntersectTest2d(LFBC, RFBC, FBC1, FBC2, &is[1]);
  c = lineart_LineIntersectTest2d(LFBC, RFBC, FBC2, FBC0, &is[2]);

  /* Sort the intersection distance. */
  INTERSECT_SORT_MIN_TO_MAX_3(is[0], is[1], is[2], order);

  sub_v3_v3v3_db(Lv, e->v1->gloc, rt->v[0]->gloc);
  sub_v3_v3v3_db(Rv, e->v2->gloc, rt->v[0]->gloc);

  copy_v3_v3_db(Cv, camera_dir);

  if (override_cam_is_persp) {
    copy_v3_v3_db(vd4, override_camera_loc);
  }
  else {
    copy_v4_v4_db(vd4, override_camera_loc);
  }
  if (override_cam_is_persp) {
    sub_v3_v3v3_db(Cv, vd4, rt->v[0]->gloc);
  }

  dot_l = dot_v3v3_db(Lv, rt->gn);
  dot_r = dot_v3v3_db(Rv, rt->gn);
  dot_f = dot_v3v3_db(Cv, rt->gn);

  if (!dot_f) {
    return false;
  }

  if (!a && !b && !c) {
    if (!(st_l = lineart_point_triangle_relation(LFBC, FBC0, FBC1, FBC2)) &&
        !(st_r = lineart_point_triangle_relation(RFBC, FBC0, FBC1, FBC2))) {
      return 0; /* Intersection point is not inside triangle. */
    }
  }

  st_l = lineart_point_triangle_relation(LFBC, FBC0, FBC1, FBC2);
  st_r = lineart_point_triangle_relation(RFBC, FBC0, FBC1, FBC2);

  /* Determine the cut position. */

  dot_la = fabs(dot_l);
  if (dot_la < DBL_EPSILON) {
    dot_la = 0;
    dot_l = 0;
  }
  dot_ra = fabs(dot_r);
  if (dot_ra < DBL_EPSILON) {
    dot_ra = 0;
    dot_r = 0;
  }
  if (dot_l - dot_r == 0) {
    cut = 100000;
  }
  else if (dot_l * dot_r <= 0) {
    cut = dot_la / fabs(dot_l - dot_r);
  }
  else {
    cut = fabs(dot_r + dot_l) / fabs(dot_l - dot_r);
    cut = dot_ra > dot_la ? 1 - cut : cut;
  }

  /* Transform the cut from geometry space to image space. */
  if (override_cam_is_persp) {
    interp_v3_v3v3_db(gloc, e->v1->gloc, e->v2->gloc, cut);
    mul_v4_m4v3_db(trans, vp, gloc);
    mul_v3db_db(trans, (1 / trans[3]));
  }
  else {
    interp_v3_v3v3_db(trans, e->v1->fbcoord, e->v2->fbcoord, cut);
  }
  trans[0] -= cam_shift_x * 2;
  trans[1] -= cam_shift_y * 2;

  /* To accommodate `k=0` and `k=inf` (vertical) lines. here the cut is in image space. */
  if (fabs(e->v1->fbcoord[0] - e->v2->fbcoord[0]) > fabs(e->v1->fbcoord[1] - e->v2->fbcoord[1])) {
    cut = ratiod(e->v1->fbcoord[0], e->v2->fbcoord[0], trans[0]);
  }
  else {
    cut = ratiod(e->v1->fbcoord[1], e->v2->fbcoord[1], trans[1]);
  }

  /* Determine the pair of edges that the line has crossed. */

  if (st_l == 2) {
    if (st_r == 2) {
      INTERSECT_JUST_SMALLER(is, order, DBL_TRIANGLE_LIM, LCross);
      INTERSECT_JUST_GREATER(is, order, 1 - DBL_TRIANGLE_LIM, RCross);
    }
    else if (st_r == 1) {
      INTERSECT_JUST_SMALLER(is, order, DBL_TRIANGLE_LIM, LCross);
      INTERSECT_JUST_GREATER(is, order, 1 - DBL_TRIANGLE_LIM, RCross);
    }
    else if (st_r == 0) {
      INTERSECT_JUST_SMALLER(is, order, DBL_TRIANGLE_LIM, LCross);
      INTERSECT_JUST_GREATER(is, order, 0, RCross);
    }
  }
  else if (st_l == 1) {
    if (st_r == 2) {
      INTERSECT_JUST_SMALLER(is, order, DBL_TRIANGLE_LIM, LCross);
      INTERSECT_JUST_GREATER(is, order, 1 - DBL_TRIANGLE_LIM, RCross);
    }
    else if (st_r == 1) {
      INTERSECT_JUST_SMALLER(is, order, DBL_TRIANGLE_LIM, LCross);
      INTERSECT_JUST_GREATER(is, order, 1 - DBL_TRIANGLE_LIM, RCross);
    }
    else if (st_r == 0) {
      INTERSECT_JUST_GREATER(is, order, DBL_TRIANGLE_LIM, RCross);
      if (LRT_ABC(RCross) && is[RCross] > (DBL_TRIANGLE_LIM)) {
        INTERSECT_JUST_SMALLER(is, order, DBL_TRIANGLE_LIM, LCross);
      }
      else {
        INTERSECT_JUST_SMALLER(is, order, -DBL_TRIANGLE_LIM, LCross);
        INTERSECT_JUST_GREATER(is, order, -DBL_TRIANGLE_LIM, RCross);
      }
    }
  }
  else if (st_l == 0) {
    if (st_r == 2) {
      INTERSECT_JUST_SMALLER(is, order, 1 - DBL_TRIANGLE_LIM, LCross);
      INTERSECT_JUST_GREATER(is, order, 1 - DBL_TRIANGLE_LIM, RCross);
    }
    else if (st_r == 1) {
      INTERSECT_JUST_SMALLER(is, order, 1 - DBL_TRIANGLE_LIM, LCross);
      if (LRT_ABC(LCross) && is[LCross] < (1 - DBL_TRIANGLE_LIM)) {
        INTERSECT_JUST_GREATER(is, order, 1 - DBL_TRIANGLE_LIM, RCross);
      }
      else {
        INTERSECT_JUST_SMALLER(is, order, 1 + DBL_TRIANGLE_LIM, LCross);
        INTERSECT_JUST_GREATER(is, order, 1 + DBL_TRIANGLE_LIM, RCross);
      }
    }
    else if (st_r == 0) {
      INTERSECT_JUST_GREATER(is, order, 0, LCross);
      if (LRT_ABC(LCross) && is[LCross] > 0) {
        INTERSECT_JUST_GREATER(is, order, is[LCross], RCross);
      }
      else {
        INTERSECT_JUST_GREATER(is, order, is[LCross], LCross);
        INTERSECT_JUST_GREATER(is, order, is[LCross], RCross);
      }
    }
  }

  double LF = dot_l * dot_f, RF = dot_r * dot_f;

  /* Determine the start and end point of image space cut on a line. */
  if (LF <= 0 && RF <= 0 && (dot_l || dot_r)) {
    *from = MAX2(0, is[LCross]);
    *to = MIN2(1, is[RCross]);
    if (*from >= *to) {
      return false;
    }
    return true;
  }
  if (LF >= 0 && RF <= 0 && (dot_l || dot_r)) {
    *from = MAX2(cut, is[LCross]);
    *to = MIN2(1, is[RCross]);
    if (*from >= *to) {
      return false;
    }
    return true;
  }
  if (LF <= 0 && RF >= 0 && (dot_l || dot_r)) {
    *from = MAX2(0, is[LCross]);
    *to = MIN2(cut, is[RCross]);
    if (*from >= *to) {
      return false;
    }
    return true;
  }

  /* Unlikely, but here's the default failed value if anything fall through. */
  return false;
}

#undef INTERSECT_SORT_MIN_TO_MAX_3
#undef INTERSECT_JUST_GREATER
#undef INTERSECT_JUST_SMALLER

/**
 * At this stage of the computation we don't have triangle adjacent info anymore,
 * so we can only compare the global vert index.
 */
static bool lineart_triangle_share_edge(const LineartTriangle *l, const LineartTriangle *r)
{
  if (l->v[0]->index == r->v[0]->index) {
    if (l->v[1]->index == r->v[1]->index || l->v[1]->index == r->v[2]->index ||
        l->v[2]->index == r->v[2]->index || l->v[2]->index == r->v[1]->index) {
      return true;
    }
  }
  if (l->v[0]->index == r->v[1]->index) {
    if (l->v[1]->index == r->v[0]->index || l->v[1]->index == r->v[2]->index ||
        l->v[2]->index == r->v[2]->index || l->v[2]->index == r->v[0]->index) {
      return true;
    }
  }
  if (l->v[0]->index == r->v[2]->index) {
    if (l->v[1]->index == r->v[1]->index || l->v[1]->index == r->v[0]->index ||
        l->v[2]->index == r->v[0]->index || l->v[2]->index == r->v[1]->index) {
      return true;
    }
  }
  if (l->v[1]->index == r->v[0]->index) {
    if (l->v[2]->index == r->v[1]->index || l->v[2]->index == r->v[2]->index ||
        l->v[0]->index == r->v[2]->index || l->v[0]->index == r->v[1]->index) {
      return true;
    }
  }
  if (l->v[1]->index == r->v[1]->index) {
    if (l->v[2]->index == r->v[0]->index || l->v[2]->index == r->v[2]->index ||
        l->v[0]->index == r->v[2]->index || l->v[0]->index == r->v[0]->index) {
      return true;
    }
  }
  if (l->v[1]->index == r->v[2]->index) {
    if (l->v[2]->index == r->v[1]->index || l->v[2]->index == r->v[0]->index ||
        l->v[0]->index == r->v[0]->index || l->v[0]->index == r->v[1]->index) {
      return true;
    }
  }

  /* Otherwise not possible. */
  return false;
}

static LineartVert *lineart_triangle_share_point(const LineartTriangle *l,
                                                 const LineartTriangle *r)
{
  if (l->v[0] == r->v[0]) {
    return r->v[0];
  }
  if (l->v[0] == r->v[1]) {
    return r->v[1];
  }
  if (l->v[0] == r->v[2]) {
    return r->v[2];
  }
  if (l->v[1] == r->v[0]) {
    return r->v[0];
  }
  if (l->v[1] == r->v[1]) {
    return r->v[1];
  }
  if (l->v[1] == r->v[2]) {
    return r->v[2];
  }
  if (l->v[2] == r->v[0]) {
    return r->v[0];
  }
  if (l->v[2] == r->v[1]) {
    return r->v[1];
  }
  if (l->v[2] == r->v[2]) {
    return r->v[2];
  }
  return NULL;
}

/**
 * To save time and prevent overlapping lines when computing intersection lines.
 */
static bool lineart_vert_already_intersected_2v(LineartVertIntersection *rv,
                                                LineartVertIntersection *v1,
                                                LineartVertIntersection *v2)
{
  return ((rv->isec1 == v1->base.index && rv->isec2 == v2->base.index) ||
          (rv->isec2 == v2->base.index && rv->isec1 == v1->base.index));
}

static void lineart_vert_set_intersection_2v(LineartVert *rv, LineartVert *v1, LineartVert *v2)
{
  LineartVertIntersection *irv = (LineartVertIntersection *)rv;
  irv->isec1 = v1->index;
  irv->isec2 = v2->index;
}

/**
 * This tests a triangle against a virtual line represented by `v1---v2`.
 * The vertices returned after repeated calls to this function
 * is then used to create a triangle/triangle intersection line.
 */
static LineartVert *lineart_triangle_2v_intersection_test(LineartRenderBuffer *rb,
                                                          LineartVert *v1,
                                                          LineartVert *v2,
                                                          LineartTriangle *rt,
                                                          LineartTriangle *testing,
                                                          LineartVert *last)
{
  double Lv[3];
  double Rv[3];
  double dot_l, dot_r;
  LineartVert *result;
  double gloc[3];
  LineartVert *l = v1, *r = v2;

  for (LinkNode *ln = (void *)testing->intersecting_verts; ln; ln = ln->next) {
    LineartVertIntersection *rv = ln->link;
    if (rv->intersecting_with == rt &&
        lineart_vert_already_intersected_2v(
            rv, (LineartVertIntersection *)l, (LineartVertIntersection *)r)) {
      return (LineartVert *)rv;
    }
  }

  sub_v3_v3v3_db(Lv, l->gloc, testing->v[0]->gloc);
  sub_v3_v3v3_db(Rv, r->gloc, testing->v[0]->gloc);

  dot_l = dot_v3v3_db(Lv, testing->gn);
  dot_r = dot_v3v3_db(Rv, testing->gn);

  if (dot_l * dot_r > 0 || (!dot_l && !dot_r)) {
    return 0;
  }

  dot_l = fabs(dot_l);
  dot_r = fabs(dot_r);

  interp_v3_v3v3_db(gloc, l->gloc, r->gloc, dot_l / (dot_l + dot_r));

  /* Due to precision issue, we might end up with the same point as the one we already detected.
   */
  if (last && LRT_DOUBLE_CLOSE_ENOUGH(last->gloc[0], gloc[0]) &&
      LRT_DOUBLE_CLOSE_ENOUGH(last->gloc[1], gloc[1]) &&
      LRT_DOUBLE_CLOSE_ENOUGH(last->gloc[2], gloc[2])) {
    return NULL;
  }

  if (!(lineart_point_inside_triangle3d(
          gloc, testing->v[0]->gloc, testing->v[1]->gloc, testing->v[2]->gloc))) {
    return NULL;
  }

  /* This is an intersection vert, the size is bigger than LineartVert,
   * allocated separately. */
  result = lineart_mem_aquire(&rb->render_data_pool, sizeof(LineartVertIntersection));

  /* Indicate the data structure difference. */
  result->flag = LRT_VERT_HAS_INTERSECTION_DATA;

  copy_v3_v3_db(result->gloc, gloc);

  lineart_prepend_pool(&testing->intersecting_verts, &rb->render_data_pool, result);

  return result;
}

/**
 * Test if two triangles intersect. Generates one intersection line if the check succeeds.
 */
static LineartEdge *lineart_triangle_intersect(LineartRenderBuffer *rb,
                                               LineartTriangle *rt,
                                               LineartTriangle *testing)
{
  LineartVert *v1 = 0, *v2 = 0;
  LineartVert **next = &v1;
  LineartEdge *result;
  LineartVert *E0T = 0;
  LineartVert *E1T = 0;
  LineartVert *E2T = 0;
  LineartVert *TE0 = 0;
  LineartVert *TE1 = 0;
  LineartVert *TE2 = 0;
  LineartVert *sv1, *sv2;
  double cl[3];

  double ZMin, ZMax;
  ZMax = rb->far_clip;
  ZMin = rb->near_clip;
  copy_v3_v3_db(cl, rb->camera_pos);
  LineartVert *share = lineart_triangle_share_point(testing, rt);

  if (share) {
    /* If triangles have sharing points like `abc` and `acd`, then we only need to detect `bc`
     * against `acd` or `cd` against `abc`. */

    LineartVert *new_share;
    lineart_triangle_get_other_verts(rt, share, &sv1, &sv2);

    v1 = new_share = lineart_mem_aquire(&rb->render_data_pool, (sizeof(LineartVertIntersection)));

    new_share->flag = LRT_VERT_HAS_INTERSECTION_DATA;

    copy_v3_v3_db(new_share->gloc, share->gloc);

    v2 = lineart_triangle_2v_intersection_test(rb, sv1, sv2, rt, testing, 0);

    if (v2 == NULL) {
      lineart_triangle_get_other_verts(testing, share, &sv1, &sv2);
      v2 = lineart_triangle_2v_intersection_test(rb, sv1, sv2, testing, rt, 0);
      if (v2 == NULL) {
        return 0;
      }
      lineart_prepend_pool(&testing->intersecting_verts, &rb->render_data_pool, new_share);
    }
    else {
      lineart_prepend_pool(&rt->intersecting_verts, &rb->render_data_pool, new_share);
    }
  }
  else {
    /* If not sharing any points, then we need to try all the possibilities. */

    E0T = lineart_triangle_2v_intersection_test(rb, rt->v[0], rt->v[1], rt, testing, 0);
    if (E0T && (!(*next))) {
      (*next) = E0T;
      lineart_vert_set_intersection_2v((*next), rt->v[0], rt->v[1]);
      next = &v2;
    }
    E1T = lineart_triangle_2v_intersection_test(rb, rt->v[1], rt->v[2], rt, testing, v1);
    if (E1T && (!(*next))) {
      (*next) = E1T;
      lineart_vert_set_intersection_2v((*next), rt->v[1], rt->v[2]);
      next = &v2;
    }
    if (!(*next)) {
      E2T = lineart_triangle_2v_intersection_test(rb, rt->v[2], rt->v[0], rt, testing, v1);
    }
    if (E2T && (!(*next))) {
      (*next) = E2T;
      lineart_vert_set_intersection_2v((*next), rt->v[2], rt->v[0]);
      next = &v2;
    }

    if (!(*next)) {
      TE0 = lineart_triangle_2v_intersection_test(
          rb, testing->v[0], testing->v[1], testing, rt, v1);
    }
    if (TE0 && (!(*next))) {
      (*next) = TE0;
      lineart_vert_set_intersection_2v((*next), testing->v[0], testing->v[1]);
      next = &v2;
    }
    if (!(*next)) {
      TE1 = lineart_triangle_2v_intersection_test(
          rb, testing->v[1], testing->v[2], testing, rt, v1);
    }
    if (TE1 && (!(*next))) {
      (*next) = TE1;
      lineart_vert_set_intersection_2v((*next), testing->v[1], testing->v[2]);
      next = &v2;
    }
    if (!(*next)) {
      TE2 = lineart_triangle_2v_intersection_test(
          rb, testing->v[2], testing->v[0], testing, rt, v1);
    }
    if (TE2 && (!(*next))) {
      (*next) = TE2;
      lineart_vert_set_intersection_2v((*next), testing->v[2], testing->v[0]);
      next = &v2;
    }

    if (!(*next)) {
      return 0;
    }
  }

  /* The intersection line has been generated only in geometry space, so we need to transform
   * them as well. */
  mul_v4_m4v3_db(v1->fbcoord, rb->view_projection, v1->gloc);
  mul_v4_m4v3_db(v2->fbcoord, rb->view_projection, v2->gloc);
  mul_v3db_db(v1->fbcoord, (1 / v1->fbcoord[3]));
  mul_v3db_db(v2->fbcoord, (1 / v2->fbcoord[3]));

  v1->fbcoord[0] -= rb->shift_x * 2;
  v1->fbcoord[1] -= rb->shift_y * 2;
  v2->fbcoord[0] -= rb->shift_x * 2;
  v2->fbcoord[1] -= rb->shift_y * 2;

  /* This z transformation is not the same as the rest of the part, because the data don't go
   * through normal perspective division calls in the pipeline, but this way the 3D result and
   * occlusion on the generated line is correct, and we don't really use 2D for viewport stroke
   * generation anyway. */
  v1->fbcoord[2] = ZMin * ZMax / (ZMax - fabs(v1->fbcoord[2]) * (ZMax - ZMin));
  v2->fbcoord[2] = ZMin * ZMax / (ZMax - fabs(v2->fbcoord[2]) * (ZMax - ZMin));

  ((LineartVertIntersection *)v1)->intersecting_with = rt;
  ((LineartVertIntersection *)v2)->intersecting_with = testing;

  result = lineart_mem_aquire(&rb->render_data_pool, sizeof(LineartEdge));
  result->v1 = v1;
  result->v2 = v2;
  result->t1 = rt;
  result->t2 = testing;

  LineartLineSegment *rls = lineart_mem_aquire(&rb->render_data_pool, sizeof(LineartLineSegment));
  BLI_addtail(&result->segments, rls);
  /* Don't need to OR flags right now, just a type mark. */
  result->flags = LRT_EDGE_FLAG_INTERSECTION;
  lineart_prepend_edge_direct(&rb->intersection_lines, result);
  int r1, r2, c1, c2, row, col;
  if (lineart_get_edge_bounding_areas(rb, result, &r1, &r2, &c1, &c2)) {
    for (row = r1; row != r2 + 1; row++) {
      for (col = c1; col != c2 + 1; col++) {
        lineart_bounding_area_link_line(
            rb, &rb->initial_bounding_areas[row * LRT_BA_ROWS + col], result);
      }
    }
  }

  rb->intersection_count++;

  return result;
}

static void lineart_triangle_intersect_in_bounding_area(LineartRenderBuffer *rb,
                                                        LineartTriangle *rt,
                                                        LineartBoundingArea *ba)
{
  /* Testing_triangle->testing[0] is used to store pairing triangle reference.
   * See definition of LineartTriangleThread for more info. */
  LineartTriangle *testing_triangle;
  LineartTriangleThread *rtt;
  LinkData *lip, *next_lip;

  double *G0 = rt->v[0]->gloc, *G1 = rt->v[1]->gloc, *G2 = rt->v[2]->gloc;

  /* If this is not the smallest subdiv bounding area.*/
  if (ba->child) {
    lineart_triangle_intersect_in_bounding_area(rb, rt, &ba->child[0]);
    lineart_triangle_intersect_in_bounding_area(rb, rt, &ba->child[1]);
    lineart_triangle_intersect_in_bounding_area(rb, rt, &ba->child[2]);
    lineart_triangle_intersect_in_bounding_area(rb, rt, &ba->child[3]);
    return;
  }

  /* If this _is_ the smallest subdiv bounding area, then do the intersections there. */
  for (lip = ba->linked_triangles.first; lip; lip = next_lip) {
    next_lip = lip->next;
    testing_triangle = lip->data;
    rtt = (LineartTriangleThread *)testing_triangle;

    if (testing_triangle == rt || rtt->testing_e[0] == (LineartEdge *)rt) {
      continue;
    }
    rtt->testing_e[0] = (LineartEdge *)rt;

    if ((testing_triangle->flags & LRT_TRIANGLE_NO_INTERSECTION) ||
        ((testing_triangle->flags & LRT_TRIANGLE_INTERSECTION_ONLY) &&
         (rt->flags & LRT_TRIANGLE_INTERSECTION_ONLY))) {
      continue;
    }

    double *RG0 = testing_triangle->v[0]->gloc, *RG1 = testing_triangle->v[1]->gloc,
           *RG2 = testing_triangle->v[2]->gloc;

    /* Bounding box not overlapping or triangles share edges, not potential of intersecting. */
    if ((MIN3(G0[2], G1[2], G2[2]) > MAX3(RG0[2], RG1[2], RG2[2])) ||
        (MAX3(G0[2], G1[2], G2[2]) < MIN3(RG0[2], RG1[2], RG2[2])) ||
        (MIN3(G0[0], G1[0], G2[0]) > MAX3(RG0[0], RG1[0], RG2[0])) ||
        (MAX3(G0[0], G1[0], G2[0]) < MIN3(RG0[0], RG1[0], RG2[0])) ||
        (MIN3(G0[1], G1[1], G2[1]) > MAX3(RG0[1], RG1[1], RG2[1])) ||
        (MAX3(G0[1], G1[1], G2[1]) < MIN3(RG0[1], RG1[1], RG2[1])) ||
        lineart_triangle_share_edge(rt, testing_triangle)) {
      continue;
    }

    /* If we do need to compute intersection, then finally do it. */
    lineart_triangle_intersect(rb, rt, testing_triangle);
  }
}

/**
 * The calculated view vector will point towards the far-plane from the camera position.
 */
static void lineart_main_get_view_vector(LineartRenderBuffer *rb)
{
  float direction[3] = {0, 0, 1};
  float trans[3];
  float inv[4][4];
  float obmat_no_scale[4][4];

  copy_m4_m4(obmat_no_scale, rb->cam_obmat);

  normalize_v3(obmat_no_scale[0]);
  normalize_v3(obmat_no_scale[1]);
  normalize_v3(obmat_no_scale[2]);
  invert_m4_m4(inv, obmat_no_scale);
  transpose_m4(inv);
  mul_v3_mat3_m4v3(trans, inv, direction);
  copy_m4_m4(rb->cam_obmat, obmat_no_scale);
  copy_v3db_v3fl(rb->view_vector, trans);
}

static void lineart_destroy_render_data(LineartRenderBuffer *rb)
{
  if (rb == NULL) {
    return;
  }

  rb->contour_count = 0;
  rb->contour_managed = NULL;
  rb->intersection_count = 0;
  rb->intersection_managed = NULL;
  rb->material_line_count = 0;
  rb->material_managed = NULL;
  rb->crease_count = 0;
  rb->crease_managed = NULL;
  rb->edge_mark_count = 0;
  rb->edge_mark_managed = NULL;

  rb->contours = NULL;
  rb->intersection_lines = NULL;
  rb->crease_lines = NULL;
  rb->material_lines = NULL;
  rb->edge_marks = NULL;

  BLI_listbase_clear(&rb->chains);
  BLI_listbase_clear(&rb->wasted_cuts);

  BLI_listbase_clear(&rb->vertex_buffer_pointers);
  BLI_listbase_clear(&rb->line_buffer_pointers);
  BLI_listbase_clear(&rb->triangle_buffer_pointers);

  BLI_spin_end(&rb->lock_task);
  BLI_spin_end(&rb->lock_cuts);
  BLI_spin_end(&rb->render_data_pool.lock_mem);

  lineart_mem_destroy(&rb->render_data_pool);
  lineart_mem_destroy(&rb->chain_data_pool);
}

void MOD_lineart_destroy_render_data(LineartGpencilModifierData *lmd)
{
  LineartRenderBuffer *rb = lmd->render_buffer;

  lineart_destroy_render_data(rb);

  if (rb) {
    MEM_freeN(rb);
    lmd->render_buffer = NULL;
  }

  if (G.debug_value == 4000) {
    printf("LRT: Destroyed render data.\n");
  }
}

static LineartRenderBuffer *lineart_create_render_buffer(Scene *scene,
                                                         LineartGpencilModifierData *lmd)
{
  LineartRenderBuffer *rb = MEM_callocN(sizeof(LineartRenderBuffer), "Line Art render buffer");

  lmd->render_buffer = rb;

  if (!scene || !scene->camera) {
    return NULL;
  }
  Camera *c = scene->camera->data;
  double clipping_offset = 0;

  if (lmd->calculation_flags & LRT_ALLOW_CLIPPING_BOUNDARIES) {
    /* This way the clipped lines are "stably visible" by prevents depth buffer artifacts. */
    clipping_offset = 0.0001;
  }

  copy_v3db_v3fl(rb->camera_pos, scene->camera->obmat[3]);
  copy_m4_m4(rb->cam_obmat, scene->camera->obmat);
  rb->cam_is_persp = (c->type == CAM_PERSP);
  rb->near_clip = c->clip_start + clipping_offset;
  rb->far_clip = c->clip_end - clipping_offset;
  rb->w = scene->r.xsch;
  rb->h = scene->r.ysch;

  if (rb->cam_is_persp) {
    rb->tile_recursive_level = LRT_TILE_RECURSIVE_PERSPECTIVE;
  }
  else {
    rb->tile_recursive_level = LRT_TILE_RECURSIVE_ORTHO;
  }

  double asp = ((double)rb->w / (double)rb->h);
  rb->shift_x = (asp >= 1) ? c->shiftx : c->shiftx * asp;
  rb->shift_y = (asp <= 1) ? c->shifty : c->shifty * asp;

  rb->crease_threshold = cos(M_PI - lmd->crease_threshold);
  rb->angle_splitting_threshold = lmd->angle_splitting_threshold;
  rb->chaining_image_threshold = lmd->chaining_image_threshold;

  rb->fuzzy_intersections = (lmd->calculation_flags & LRT_INTERSECTION_AS_CONTOUR) != 0;
  rb->fuzzy_everything = (lmd->calculation_flags & LRT_EVERYTHING_AS_CONTOUR) != 0;
  rb->allow_boundaries = (lmd->calculation_flags & LRT_ALLOW_CLIPPING_BOUNDARIES) != 0;
  rb->remove_doubles = (lmd->calculation_flags & LRT_REMOVE_DOUBLES) != 0;

  /* See lineart_edge_from_triangle() for how this option may impact performance. */
  rb->allow_overlapping_edges = (lmd->calculation_flags & LRT_ALLOW_OVERLAPPING_EDGES) != 0;

  rb->use_contour = (lmd->edge_types & LRT_EDGE_FLAG_CONTOUR) != 0;
  rb->use_crease = (lmd->edge_types & LRT_EDGE_FLAG_CREASE) != 0;
  rb->use_material = (lmd->edge_types & LRT_EDGE_FLAG_MATERIAL) != 0;
  rb->use_edge_marks = (lmd->edge_types & LRT_EDGE_FLAG_EDGE_MARK) != 0;
  rb->use_intersections = (lmd->edge_types & LRT_EDGE_FLAG_INTERSECTION) != 0;

  BLI_spin_init(&rb->lock_task);
  BLI_spin_init(&rb->lock_cuts);
  BLI_spin_init(&rb->render_data_pool.lock_mem);

  return rb;
}

static int lineart_triangle_size_get(const Scene *scene, LineartRenderBuffer *rb)
{
  if (rb->thread_count == 0) {
    rb->thread_count = BKE_render_num_threads(&scene->r);
  }
  return sizeof(LineartTriangle) + (sizeof(LineartEdge *) * (rb->thread_count));
}

static void lineart_main_bounding_area_make_initial(LineartRenderBuffer *rb)
{
  /* Initial tile split is defined as 4 (subdivided as 4*4), increasing the value allows the
   * algorithm to build the acceleration structure for bigger scenes a little faster but not as
   * efficient at handling medium to small scenes. */
  int sp_w = LRT_BA_ROWS;
  int sp_h = LRT_BA_ROWS;
  int row, col;
  LineartBoundingArea *ba;

  /* Because NDC (Normalized Device Coordinates) range is (-1,1),
   * so the span for each initial tile is double of that in the (0,1) range. */
  double span_w = (double)1 / sp_w * 2.0;
  double span_h = (double)1 / sp_h * 2.0;

  rb->tile_count_x = sp_w;
  rb->tile_count_y = sp_h;
  rb->width_per_tile = span_w;
  rb->height_per_tile = span_h;

  rb->bounding_area_count = sp_w * sp_h;
  rb->initial_bounding_areas = lineart_mem_aquire(
      &rb->render_data_pool, sizeof(LineartBoundingArea) * rb->bounding_area_count);

  /* Initialize tiles. */
  for (row = 0; row < sp_h; row++) {
    for (col = 0; col < sp_w; col++) {
      ba = &rb->initial_bounding_areas[row * LRT_BA_ROWS + col];

      /* Set the four direction limits. */
      ba->l = span_w * col - 1.0;
      ba->r = (col == sp_w - 1) ? 1.0 : (span_w * (col + 1) - 1.0);
      ba->u = 1.0 - span_h * row;
      ba->b = (row == sp_h - 1) ? -1.0 : (1.0 - span_h * (row + 1));

      ba->cx = (ba->l + ba->r) / 2;
      ba->cy = (ba->u + ba->b) / 2;

      /* Link adjacent ones. */
      if (row) {
        lineart_list_append_pointer_pool(
            &ba->up,
            &rb->render_data_pool,
            &rb->initial_bounding_areas[(row - 1) * LRT_BA_ROWS + col]);
      }
      if (col) {
        lineart_list_append_pointer_pool(&ba->lp,
                                         &rb->render_data_pool,
                                         &rb->initial_bounding_areas[row * LRT_BA_ROWS + col - 1]);
      }
      if (row != sp_h - 1) {
        lineart_list_append_pointer_pool(
            &ba->bp,
            &rb->render_data_pool,
            &rb->initial_bounding_areas[(row + 1) * LRT_BA_ROWS + col]);
      }
      if (col != sp_w - 1) {
        lineart_list_append_pointer_pool(&ba->rp,
                                         &rb->render_data_pool,
                                         &rb->initial_bounding_areas[row * LRT_BA_ROWS + col + 1]);
      }
    }
  }
}

/**
 * Re-link adjacent tiles after one gets subdivided.
 */
static void lineart_bounding_areas_connect_new(LineartRenderBuffer *rb, LineartBoundingArea *root)
{
  LineartBoundingArea *ba = root->child, *tba;
  LinkData *lip2, *next_lip;
  LineartStaticMemPool *mph = &rb->render_data_pool;

  /* Inter-connection with newly created 4 child bounding areas. */
  lineart_list_append_pointer_pool(&ba[1].rp, mph, &ba[0]);
  lineart_list_append_pointer_pool(&ba[0].lp, mph, &ba[1]);
  lineart_list_append_pointer_pool(&ba[1].bp, mph, &ba[2]);
  lineart_list_append_pointer_pool(&ba[2].up, mph, &ba[1]);
  lineart_list_append_pointer_pool(&ba[2].rp, mph, &ba[3]);
  lineart_list_append_pointer_pool(&ba[3].lp, mph, &ba[2]);
  lineart_list_append_pointer_pool(&ba[3].up, mph, &ba[0]);
  lineart_list_append_pointer_pool(&ba[0].bp, mph, &ba[3]);

  /* Connect 4 child bounding areas to other areas that are
   * adjacent to their original parents. */
  LISTBASE_FOREACH (LinkData *, lip, &root->lp) {

    /* For example, we are dealing with parent's left side
     * "tba" represents each adjacent neighbor of the parent. */
    tba = lip->data;

    /* if this neighbor is adjacent to
     * the two new areas on the left side of the parent,
     * then add them to the adjacent list as well. */
    if (ba[1].u > tba->b && ba[1].b < tba->u) {
      lineart_list_append_pointer_pool(&ba[1].lp, mph, tba);
      lineart_list_append_pointer_pool(&tba->rp, mph, &ba[1]);
    }
    if (ba[2].u > tba->b && ba[2].b < tba->u) {
      lineart_list_append_pointer_pool(&ba[2].lp, mph, tba);
      lineart_list_append_pointer_pool(&tba->rp, mph, &ba[2]);
    }
  }
  LISTBASE_FOREACH (LinkData *, lip, &root->rp) {
    tba = lip->data;
    if (ba[0].u > tba->b && ba[0].b < tba->u) {
      lineart_list_append_pointer_pool(&ba[0].rp, mph, tba);
      lineart_list_append_pointer_pool(&tba->lp, mph, &ba[0]);
    }
    if (ba[3].u > tba->b && ba[3].b < tba->u) {
      lineart_list_append_pointer_pool(&ba[3].rp, mph, tba);
      lineart_list_append_pointer_pool(&tba->lp, mph, &ba[3]);
    }
  }
  LISTBASE_FOREACH (LinkData *, lip, &root->up) {
    tba = lip->data;
    if (ba[0].r > tba->l && ba[0].l < tba->r) {
      lineart_list_append_pointer_pool(&ba[0].up, mph, tba);
      lineart_list_append_pointer_pool(&tba->bp, mph, &ba[0]);
    }
    if (ba[1].r > tba->l && ba[1].l < tba->r) {
      lineart_list_append_pointer_pool(&ba[1].up, mph, tba);
      lineart_list_append_pointer_pool(&tba->bp, mph, &ba[1]);
    }
  }
  LISTBASE_FOREACH (LinkData *, lip, &root->bp) {
    tba = lip->data;
    if (ba[2].r > tba->l && ba[2].l < tba->r) {
      lineart_list_append_pointer_pool(&ba[2].bp, mph, tba);
      lineart_list_append_pointer_pool(&tba->up, mph, &ba[2]);
    }
    if (ba[3].r > tba->l && ba[3].l < tba->r) {
      lineart_list_append_pointer_pool(&ba[3].bp, mph, tba);
      lineart_list_append_pointer_pool(&tba->up, mph, &ba[3]);
    }
  }

  /* Then remove the parent bounding areas from
   * their original adjacent areas. */
  LISTBASE_FOREACH (LinkData *, lip, &root->lp) {
    for (lip2 = ((LineartBoundingArea *)lip->data)->rp.first; lip2; lip2 = next_lip) {
      next_lip = lip2->next;
      tba = lip2->data;
      if (tba == root) {
        lineart_list_remove_pointer_item_no_free(&((LineartBoundingArea *)lip->data)->rp, lip2);
        if (ba[1].u > tba->b && ba[1].b < tba->u) {
          lineart_list_append_pointer_pool(&tba->rp, mph, &ba[1]);
        }
        if (ba[2].u > tba->b && ba[2].b < tba->u) {
          lineart_list_append_pointer_pool(&tba->rp, mph, &ba[2]);
        }
      }
    }
  }
  LISTBASE_FOREACH (LinkData *, lip, &root->rp) {
    for (lip2 = ((LineartBoundingArea *)lip->data)->lp.first; lip2; lip2 = next_lip) {
      next_lip = lip2->next;
      tba = lip2->data;
      if (tba == root) {
        lineart_list_remove_pointer_item_no_free(&((LineartBoundingArea *)lip->data)->lp, lip2);
        if (ba[0].u > tba->b && ba[0].b < tba->u) {
          lineart_list_append_pointer_pool(&tba->lp, mph, &ba[0]);
        }
        if (ba[3].u > tba->b && ba[3].b < tba->u) {
          lineart_list_append_pointer_pool(&tba->lp, mph, &ba[3]);
        }
      }
    }
  }
  LISTBASE_FOREACH (LinkData *, lip, &root->up) {
    for (lip2 = ((LineartBoundingArea *)lip->data)->bp.first; lip2; lip2 = next_lip) {
      next_lip = lip2->next;
      tba = lip2->data;
      if (tba == root) {
        lineart_list_remove_pointer_item_no_free(&((LineartBoundingArea *)lip->data)->bp, lip2);
        if (ba[0].r > tba->l && ba[0].l < tba->r) {
          lineart_list_append_pointer_pool(&tba->up, mph, &ba[0]);
        }
        if (ba[1].r > tba->l && ba[1].l < tba->r) {
          lineart_list_append_pointer_pool(&tba->up, mph, &ba[1]);
        }
      }
    }
  }
  LISTBASE_FOREACH (LinkData *, lip, &root->bp) {
    for (lip2 = ((LineartBoundingArea *)lip->data)->up.first; lip2; lip2 = next_lip) {
      next_lip = lip2->next;
      tba = lip2->data;
      if (tba == root) {
        lineart_list_remove_pointer_item_no_free(&((LineartBoundingArea *)lip->data)->up, lip2);
        if (ba[2].r > tba->l && ba[2].l < tba->r) {
          lineart_list_append_pointer_pool(&tba->bp, mph, &ba[2]);
        }
        if (ba[3].r > tba->l && ba[3].l < tba->r) {
          lineart_list_append_pointer_pool(&tba->bp, mph, &ba[3]);
        }
      }
    }
  }

  /* Finally clear parent's adjacent list. */
  BLI_listbase_clear(&root->lp);
  BLI_listbase_clear(&root->rp);
  BLI_listbase_clear(&root->up);
  BLI_listbase_clear(&root->bp);
}

/**
 * Subdivide a tile after one tile contains too many triangles.
 */
static void lineart_bounding_area_split(LineartRenderBuffer *rb,
                                        LineartBoundingArea *root,
                                        int recursive_level)
{
  LineartBoundingArea *ba = lineart_mem_aquire(&rb->render_data_pool,
                                               sizeof(LineartBoundingArea) * 4);
  LineartTriangle *rt;
  LineartEdge *e;

  ba[0].l = root->cx;
  ba[0].r = root->r;
  ba[0].u = root->u;
  ba[0].b = root->cy;
  ba[0].cx = (ba[0].l + ba[0].r) / 2;
  ba[0].cy = (ba[0].u + ba[0].b) / 2;

  ba[1].l = root->l;
  ba[1].r = root->cx;
  ba[1].u = root->u;
  ba[1].b = root->cy;
  ba[1].cx = (ba[1].l + ba[1].r) / 2;
  ba[1].cy = (ba[1].u + ba[1].b) / 2;

  ba[2].l = root->l;
  ba[2].r = root->cx;
  ba[2].u = root->cy;
  ba[2].b = root->b;
  ba[2].cx = (ba[2].l + ba[2].r) / 2;
  ba[2].cy = (ba[2].u + ba[2].b) / 2;

  ba[3].l = root->cx;
  ba[3].r = root->r;
  ba[3].u = root->cy;
  ba[3].b = root->b;
  ba[3].cx = (ba[3].l + ba[3].r) / 2;
  ba[3].cy = (ba[3].u + ba[3].b) / 2;

  root->child = ba;

  lineart_bounding_areas_connect_new(rb, root);

  while ((rt = lineart_list_pop_pointer_no_free(&root->linked_triangles)) != NULL) {
    LineartBoundingArea *cba = root->child;
    double b[4];
    b[0] = MIN3(rt->v[0]->fbcoord[0], rt->v[1]->fbcoord[0], rt->v[2]->fbcoord[0]);
    b[1] = MAX3(rt->v[0]->fbcoord[0], rt->v[1]->fbcoord[0], rt->v[2]->fbcoord[0]);
    b[2] = MAX3(rt->v[0]->fbcoord[1], rt->v[1]->fbcoord[1], rt->v[2]->fbcoord[1]);
    b[3] = MIN3(rt->v[0]->fbcoord[1], rt->v[1]->fbcoord[1], rt->v[2]->fbcoord[1]);
    if (LRT_BOUND_AREA_CROSSES(b, &cba[0].l)) {
      lineart_bounding_area_link_triangle(rb, &cba[0], rt, b, 0, recursive_level + 1, false);
    }
    if (LRT_BOUND_AREA_CROSSES(b, &cba[1].l)) {
      lineart_bounding_area_link_triangle(rb, &cba[1], rt, b, 0, recursive_level + 1, false);
    }
    if (LRT_BOUND_AREA_CROSSES(b, &cba[2].l)) {
      lineart_bounding_area_link_triangle(rb, &cba[2], rt, b, 0, recursive_level + 1, false);
    }
    if (LRT_BOUND_AREA_CROSSES(b, &cba[3].l)) {
      lineart_bounding_area_link_triangle(rb, &cba[3], rt, b, 0, recursive_level + 1, false);
    }
  }

  while ((e = lineart_list_pop_pointer_no_free(&root->linked_lines)) != NULL) {
    lineart_bounding_area_link_line(rb, root, e);
  }

  rb->bounding_area_count += 3;
}

static bool lineart_bounding_area_line_intersect(LineartRenderBuffer *UNUSED(fb),
                                                 const double l[2],
                                                 const double r[2],
                                                 LineartBoundingArea *ba)
{
  double vx, vy;
  double converted[4];
  double c1, c;

  if (((converted[0] = (double)ba->l) > MAX2(l[0], r[0])) ||
      ((converted[1] = (double)ba->r) < MIN2(l[0], r[0])) ||
      ((converted[2] = (double)ba->b) > MAX2(l[1], r[1])) ||
      ((converted[3] = (double)ba->u) < MIN2(l[1], r[1]))) {
    return false;
  }

  vx = l[0] - r[0];
  vy = l[1] - r[1];

  c1 = vx * (converted[2] - l[1]) - vy * (converted[0] - l[0]);
  c = c1;

  c1 = vx * (converted[2] - l[1]) - vy * (converted[1] - l[0]);
  if (c1 * c <= 0) {
    return true;
  }
  c = c1;

  c1 = vx * (converted[3] - l[1]) - vy * (converted[0] - l[0]);
  if (c1 * c <= 0) {
    return true;
  }
  c = c1;

  c1 = vx * (converted[3] - l[1]) - vy * (converted[1] - l[0]);
  if (c1 * c <= 0) {
    return true;
  }
  c = c1;

  return false;
}

static bool lineart_bounding_area_triangle_intersect(LineartRenderBuffer *fb,
                                                     LineartTriangle *rt,
                                                     LineartBoundingArea *ba)
{
  double p1[2], p2[2], p3[2], p4[2];
  double *FBC1 = rt->v[0]->fbcoord, *FBC2 = rt->v[1]->fbcoord, *FBC3 = rt->v[2]->fbcoord;

  p3[0] = p1[0] = (double)ba->l;
  p2[1] = p1[1] = (double)ba->b;
  p2[0] = p4[0] = (double)ba->r;
  p3[1] = p4[1] = (double)ba->u;

  if ((FBC1[0] >= p1[0] && FBC1[0] <= p2[0] && FBC1[1] >= p1[1] && FBC1[1] <= p3[1]) ||
      (FBC2[0] >= p1[0] && FBC2[0] <= p2[0] && FBC2[1] >= p1[1] && FBC2[1] <= p3[1]) ||
      (FBC3[0] >= p1[0] && FBC3[0] <= p2[0] && FBC3[1] >= p1[1] && FBC3[1] <= p3[1])) {
    return true;
  }

  if (lineart_point_inside_triangle(p1, FBC1, FBC2, FBC3) ||
      lineart_point_inside_triangle(p2, FBC1, FBC2, FBC3) ||
      lineart_point_inside_triangle(p3, FBC1, FBC2, FBC3) ||
      lineart_point_inside_triangle(p4, FBC1, FBC2, FBC3)) {
    return true;
  }

  if ((lineart_bounding_area_line_intersect(fb, FBC1, FBC2, ba)) ||
      (lineart_bounding_area_line_intersect(fb, FBC2, FBC3, ba)) ||
      (lineart_bounding_area_line_intersect(fb, FBC3, FBC1, ba))) {
    return true;
  }

  return false;
}

/**
 * 1) Link triangles with bounding areas for later occlusion test.
 * 2) Test triangles with existing(added previously) triangles for intersection lines.
 */
static void lineart_bounding_area_link_triangle(LineartRenderBuffer *rb,
                                                LineartBoundingArea *root_ba,
                                                LineartTriangle *rt,
                                                double *LRUB,
                                                int recursive,
                                                int recursive_level,
                                                bool do_intersection)
{
  if (!lineart_bounding_area_triangle_intersect(rb, rt, root_ba)) {
    return;
  }
  if (root_ba->child == NULL) {
    lineart_list_append_pointer_pool(&root_ba->linked_triangles, &rb->render_data_pool, rt);
    root_ba->triangle_count++;
    /* If splitting doesn't improve triangle separation, then shouldn't allow splitting anymore.
     * Here we use recursive limit. This is especially useful in orthographic render,
     * where a lot of faces could easily line up perfectly in image space,
     * which can not be separated by simply slicing the image tile. */
    if (root_ba->triangle_count > LRT_TILE_SPLITTING_TRIANGLE_LIMIT && recursive &&
        recursive_level < rb->tile_recursive_level) {
      lineart_bounding_area_split(rb, root_ba, recursive_level);
    }
    if (recursive && do_intersection && rb->use_intersections) {
      lineart_triangle_intersect_in_bounding_area(rb, rt, root_ba);
    }
  }
  else {
    LineartBoundingArea *ba = root_ba->child;
    double *B1 = LRUB;
    double b[4];
    if (!LRUB) {
      b[0] = MIN3(rt->v[0]->fbcoord[0], rt->v[1]->fbcoord[0], rt->v[2]->fbcoord[0]);
      b[1] = MAX3(rt->v[0]->fbcoord[0], rt->v[1]->fbcoord[0], rt->v[2]->fbcoord[0]);
      b[2] = MAX3(rt->v[0]->fbcoord[1], rt->v[1]->fbcoord[1], rt->v[2]->fbcoord[1]);
      b[3] = MIN3(rt->v[0]->fbcoord[1], rt->v[1]->fbcoord[1], rt->v[2]->fbcoord[1]);
      B1 = b;
    }
    if (LRT_BOUND_AREA_CROSSES(B1, &ba[0].l)) {
      lineart_bounding_area_link_triangle(
          rb, &ba[0], rt, B1, recursive, recursive_level + 1, do_intersection);
    }
    if (LRT_BOUND_AREA_CROSSES(B1, &ba[1].l)) {
      lineart_bounding_area_link_triangle(
          rb, &ba[1], rt, B1, recursive, recursive_level + 1, do_intersection);
    }
    if (LRT_BOUND_AREA_CROSSES(B1, &ba[2].l)) {
      lineart_bounding_area_link_triangle(
          rb, &ba[2], rt, B1, recursive, recursive_level + 1, do_intersection);
    }
    if (LRT_BOUND_AREA_CROSSES(B1, &ba[3].l)) {
      lineart_bounding_area_link_triangle(
          rb, &ba[3], rt, B1, recursive, recursive_level + 1, do_intersection);
    }
  }
}

static void lineart_bounding_area_link_line(LineartRenderBuffer *rb,
                                            LineartBoundingArea *root_ba,
                                            LineartEdge *e)
{
  if (root_ba->child == NULL) {
    lineart_list_append_pointer_pool(&root_ba->linked_lines, &rb->render_data_pool, e);
  }
  else {
    if (lineart_bounding_area_line_intersect(
            rb, e->v1->fbcoord, e->v2->fbcoord, &root_ba->child[0])) {
      lineart_bounding_area_link_line(rb, &root_ba->child[0], e);
    }
    if (lineart_bounding_area_line_intersect(
            rb, e->v1->fbcoord, e->v2->fbcoord, &root_ba->child[1])) {
      lineart_bounding_area_link_line(rb, &root_ba->child[1], e);
    }
    if (lineart_bounding_area_line_intersect(
            rb, e->v1->fbcoord, e->v2->fbcoord, &root_ba->child[2])) {
      lineart_bounding_area_link_line(rb, &root_ba->child[2], e);
    }
    if (lineart_bounding_area_line_intersect(
            rb, e->v1->fbcoord, e->v2->fbcoord, &root_ba->child[3])) {
      lineart_bounding_area_link_line(rb, &root_ba->child[3], e);
    }
  }
}

/**
 * Link lines to their respective bounding areas.
 */
static void lineart_main_link_lines(LineartRenderBuffer *rb)
{
  LRT_ITER_ALL_LINES_BEGIN
  {
    int r1, r2, c1, c2, row, col;
    if (lineart_get_edge_bounding_areas(rb, e, &r1, &r2, &c1, &c2)) {
      for (row = r1; row != r2 + 1; row++) {
        for (col = c1; col != c2 + 1; col++) {
          lineart_bounding_area_link_line(
              rb, &rb->initial_bounding_areas[row * LRT_BA_ROWS + col], e);
        }
      }
    }
  }
  LRT_ITER_ALL_LINES_END
}

static bool lineart_get_triangle_bounding_areas(LineartRenderBuffer *rb,
                                                LineartTriangle *rt,
                                                int *rowbegin,
                                                int *rowend,
                                                int *colbegin,
                                                int *colend)
{
  double sp_w = rb->width_per_tile, sp_h = rb->height_per_tile;
  double b[4];

  if (!rt->v[0] || !rt->v[1] || !rt->v[2]) {
    return false;
  }

  b[0] = MIN3(rt->v[0]->fbcoord[0], rt->v[1]->fbcoord[0], rt->v[2]->fbcoord[0]);
  b[1] = MAX3(rt->v[0]->fbcoord[0], rt->v[1]->fbcoord[0], rt->v[2]->fbcoord[0]);
  b[2] = MIN3(rt->v[0]->fbcoord[1], rt->v[1]->fbcoord[1], rt->v[2]->fbcoord[1]);
  b[3] = MAX3(rt->v[0]->fbcoord[1], rt->v[1]->fbcoord[1], rt->v[2]->fbcoord[1]);

  if (b[0] > 1 || b[1] < -1 || b[2] > 1 || b[3] < -1) {
    return false;
  }

  (*colbegin) = (int)((b[0] + 1.0) / sp_w);
  (*colend) = (int)((b[1] + 1.0) / sp_w);
  (*rowend) = rb->tile_count_y - (int)((b[2] + 1.0) / sp_h) - 1;
  (*rowbegin) = rb->tile_count_y - (int)((b[3] + 1.0) / sp_h) - 1;

  if ((*colend) >= rb->tile_count_x) {
    (*colend) = rb->tile_count_x - 1;
  }
  if ((*rowend) >= rb->tile_count_y) {
    (*rowend) = rb->tile_count_y - 1;
  }
  if ((*colbegin) < 0) {
    (*colbegin) = 0;
  }
  if ((*rowbegin) < 0) {
    (*rowbegin) = 0;
  }

  return true;
}

static bool lineart_get_edge_bounding_areas(LineartRenderBuffer *rb,
                                            LineartEdge *e,
                                            int *rowbegin,
                                            int *rowend,
                                            int *colbegin,
                                            int *colend)
{
  double sp_w = rb->width_per_tile, sp_h = rb->height_per_tile;
  double b[4];

  if (!e->v1 || !e->v2) {
    return false;
  }

  if (e->v1->fbcoord[0] != e->v1->fbcoord[0] || e->v2->fbcoord[0] != e->v2->fbcoord[0]) {
    return false;
  }

  b[0] = MIN2(e->v1->fbcoord[0], e->v2->fbcoord[0]);
  b[1] = MAX2(e->v1->fbcoord[0], e->v2->fbcoord[0]);
  b[2] = MIN2(e->v1->fbcoord[1], e->v2->fbcoord[1]);
  b[3] = MAX2(e->v1->fbcoord[1], e->v2->fbcoord[1]);

  if (b[0] > 1 || b[1] < -1 || b[2] > 1 || b[3] < -1) {
    return false;
  }

  (*colbegin) = (int)((b[0] + 1.0) / sp_w);
  (*colend) = (int)((b[1] + 1.0) / sp_w);
  (*rowend) = rb->tile_count_y - (int)((b[2] + 1.0) / sp_h) - 1;
  (*rowbegin) = rb->tile_count_y - (int)((b[3] + 1.0) / sp_h) - 1;

  /* It's possible that the line stretches too much out to the side, resulting negative value. */
  if ((*rowend) < (*rowbegin)) {
    (*rowend) = rb->tile_count_y - 1;
  }

  if ((*colend) < (*colbegin)) {
    (*colend) = rb->tile_count_x - 1;
  }

  CLAMP((*colbegin), 0, rb->tile_count_x - 1);
  CLAMP((*rowbegin), 0, rb->tile_count_y - 1);
  CLAMP((*colend), 0, rb->tile_count_x - 1);
  CLAMP((*rowend), 0, rb->tile_count_y - 1);

  return true;
}

/**
 * This only gets initial "biggest" tile.
 */
LineartBoundingArea *MOD_lineart_get_parent_bounding_area(LineartRenderBuffer *rb,
                                                          double x,
                                                          double y)
{
  double sp_w = rb->width_per_tile, sp_h = rb->height_per_tile;
  int col, row;

  if (x > 1 || x < -1 || y > 1 || y < -1) {
    return 0;
  }

  col = (int)((x + 1.0) / sp_w);
  row = rb->tile_count_y - (int)((y + 1.0) / sp_h) - 1;

  if (col >= rb->tile_count_x) {
    col = rb->tile_count_x - 1;
  }
  if (row >= rb->tile_count_y) {
    row = rb->tile_count_y - 1;
  }
  if (col < 0) {
    col = 0;
  }
  if (row < 0) {
    row = 0;
  }

  return &rb->initial_bounding_areas[row * LRT_BA_ROWS + col];
}

static LineartBoundingArea *lineart_get_bounding_area(LineartRenderBuffer *rb, double x, double y)
{
  LineartBoundingArea *iba;
  double sp_w = rb->width_per_tile, sp_h = rb->height_per_tile;
  int c = (int)((x + 1.0) / sp_w);
  int r = rb->tile_count_y - (int)((y + 1.0) / sp_h) - 1;
  if (r < 0) {
    r = 0;
  }
  if (c < 0) {
    c = 0;
  }
  if (r >= rb->tile_count_y) {
    r = rb->tile_count_y - 1;
  }
  if (c >= rb->tile_count_x) {
    c = rb->tile_count_x - 1;
  }

  iba = &rb->initial_bounding_areas[r * LRT_BA_ROWS + c];
  while (iba->child) {
    if (x > iba->cx) {
      if (y > iba->cy) {
        iba = &iba->child[0];
      }
      else {
        iba = &iba->child[3];
      }
    }
    else {
      if (y > iba->cy) {
        iba = &iba->child[1];
      }
      else {
        iba = &iba->child[2];
      }
    }
  }
  return iba;
}

/**
 * Wrapper for more convenience.
 */
LineartBoundingArea *MOD_lineart_get_bounding_area(LineartRenderBuffer *rb, double x, double y)
{
  LineartBoundingArea *ba;
  if ((ba = MOD_lineart_get_parent_bounding_area(rb, x, y)) != NULL) {
    return lineart_get_bounding_area(rb, x, y);
  }
  return NULL;
}

/**
 * Sequentially add triangles into render buffer. This also does intersection along the way.
 */
static void lineart_main_add_triangles(LineartRenderBuffer *rb)
{
  LineartTriangle *rt;
  int i, lim;
  int x1, x2, y1, y2;
  int r, co;

  LISTBASE_FOREACH (LineartElementLinkNode *, reln, &rb->triangle_buffer_pointers) {
    rt = reln->pointer;
    lim = reln->element_count;
    for (i = 0; i < lim; i++) {
      if ((rt->flags & LRT_CULL_USED) || (rt->flags & LRT_CULL_DISCARD)) {
        rt = (void *)(((uchar *)rt) + rb->triangle_size);
        continue;
      }
      if (lineart_get_triangle_bounding_areas(rb, rt, &y1, &y2, &x1, &x2)) {
        for (co = x1; co <= x2; co++) {
          for (r = y1; r <= y2; r++) {
            lineart_bounding_area_link_triangle(rb,
                                                &rb->initial_bounding_areas[r * LRT_BA_ROWS + co],
                                                rt,
                                                0,
                                                1,
                                                0,
                                                (!(rt->flags & LRT_TRIANGLE_NO_INTERSECTION)));
          }
        }
      } /* Else throw away. */
      rt = (void *)(((uchar *)rt) + rb->triangle_size);
    }
  }
}

/**
 * This function gets the tile for the point `e->v1`, and later use #lineart_bounding_area_next()
 * to get next along the way.
 */
static LineartBoundingArea *lineart_edge_first_bounding_area(LineartRenderBuffer *rb,
                                                             LineartEdge *e)
{
  double data[2] = {e->v1->fbcoord[0], e->v1->fbcoord[1]};
  double LU[2] = {-1, 1}, RU[2] = {1, 1}, LB[2] = {-1, -1}, RB[2] = {1, -1};
  double r = 1, sr = 1;

  if (data[0] > -1 && data[0] < 1 && data[1] > -1 && data[1] < 1) {
    return lineart_get_bounding_area(rb, data[0], data[1]);
  }

  if (lineart_LineIntersectTest2d(e->v1->fbcoord, e->v2->fbcoord, LU, RU, &sr) && sr < r &&
      sr > 0) {
    r = sr;
  }
  if (lineart_LineIntersectTest2d(e->v1->fbcoord, e->v2->fbcoord, LB, RB, &sr) && sr < r &&
      sr > 0) {
    r = sr;
  }
  if (lineart_LineIntersectTest2d(e->v1->fbcoord, e->v2->fbcoord, LB, LU, &sr) && sr < r &&
      sr > 0) {
    r = sr;
  }
  if (lineart_LineIntersectTest2d(e->v1->fbcoord, e->v2->fbcoord, RB, RU, &sr) && sr < r &&
      sr > 0) {
    r = sr;
  }
  interp_v2_v2v2_db(data, e->v1->fbcoord, e->v2->fbcoord, r);

  return lineart_get_bounding_area(rb, data[0], data[1]);
}

/**
 * This march along one render line in image space and
 * get the next bounding area the line is crossing.
 */
static LineartBoundingArea *lineart_bounding_area_next(LineartBoundingArea *this,
                                                       LineartEdge *e,
                                                       double x,
                                                       double y,
                                                       double k,
                                                       int positive_x,
                                                       int positive_y,
                                                       double *next_x,
                                                       double *next_y)
{
  double rx, ry, ux, uy, lx, ly, bx, by;
  double r1, r2;
  LineartBoundingArea *ba;

  /* If we are marching towards the right. */
  if (positive_x > 0) {
    rx = this->r;
    ry = y + k * (rx - x);

    /* If we are marching towards the top. */
    if (positive_y > 0) {
      uy = this->u;
      ux = x + (uy - y) / k;
      r1 = ratiod(e->v1->fbcoord[0], e->v2->fbcoord[0], rx);
      r2 = ratiod(e->v1->fbcoord[0], e->v2->fbcoord[0], ux);
      if (MIN2(r1, r2) > 1) {
        return 0;
      }

      /* We reached the right side before the top side. */
      if (r1 <= r2) {
        LISTBASE_FOREACH (LinkData *, lip, &this->rp) {
          ba = lip->data;
          if (ba->u >= ry && ba->b < ry) {
            *next_x = rx;
            *next_y = ry;
            return ba;
          }
        }
      }
      /* We reached the top side before the right side. */
      else {
        LISTBASE_FOREACH (LinkData *, lip, &this->up) {
          ba = lip->data;
          if (ba->r >= ux && ba->l < ux) {
            *next_x = ux;
            *next_y = uy;
            return ba;
          }
        }
      }
    }
    /* If we are marching towards the bottom. */
    else if (positive_y < 0) {
      by = this->b;
      bx = x + (by - y) / k;
      r1 = ratiod(e->v1->fbcoord[0], e->v2->fbcoord[0], rx);
      r2 = ratiod(e->v1->fbcoord[0], e->v2->fbcoord[0], bx);
      if (MIN2(r1, r2) > 1) {
        return 0;
      }
      if (r1 <= r2) {
        LISTBASE_FOREACH (LinkData *, lip, &this->rp) {
          ba = lip->data;
          if (ba->u >= ry && ba->b < ry) {
            *next_x = rx;
            *next_y = ry;
            return ba;
          }
        }
      }
      else {
        LISTBASE_FOREACH (LinkData *, lip, &this->bp) {
          ba = lip->data;
          if (ba->r >= bx && ba->l < bx) {
            *next_x = bx;
            *next_y = by;
            return ba;
          }
        }
      }
    }
    /* If the line is completely horizontal, in which Y difference == 0. */
    else {
      r1 = ratiod(e->v1->fbcoord[0], e->v2->fbcoord[0], this->r);
      if (r1 > 1) {
        return 0;
      }
      LISTBASE_FOREACH (LinkData *, lip, &this->rp) {
        ba = lip->data;
        if (ba->u >= y && ba->b < y) {
          *next_x = this->r;
          *next_y = y;
          return ba;
        }
      }
    }
  }

  /* If we are marching towards the left. */
  else if (positive_x < 0) {
    lx = this->l;
    ly = y + k * (lx - x);

    /* If we are marching towards the top. */
    if (positive_y > 0) {
      uy = this->u;
      ux = x + (uy - y) / k;
      r1 = ratiod(e->v1->fbcoord[0], e->v2->fbcoord[0], lx);
      r2 = ratiod(e->v1->fbcoord[0], e->v2->fbcoord[0], ux);
      if (MIN2(r1, r2) > 1) {
        return 0;
      }
      if (r1 <= r2) {
        LISTBASE_FOREACH (LinkData *, lip, &this->lp) {
          ba = lip->data;
          if (ba->u >= ly && ba->b < ly) {
            *next_x = lx;
            *next_y = ly;
            return ba;
          }
        }
      }
      else {
        LISTBASE_FOREACH (LinkData *, lip, &this->up) {
          ba = lip->data;
          if (ba->r >= ux && ba->l < ux) {
            *next_x = ux;
            *next_y = uy;
            return ba;
          }
        }
      }
    }

    /* If we are marching towards the bottom. */
    else if (positive_y < 0) {
      by = this->b;
      bx = x + (by - y) / k;
      r1 = ratiod(e->v1->fbcoord[0], e->v2->fbcoord[0], lx);
      r2 = ratiod(e->v1->fbcoord[0], e->v2->fbcoord[0], bx);
      if (MIN2(r1, r2) > 1) {
        return 0;
      }
      if (r1 <= r2) {
        LISTBASE_FOREACH (LinkData *, lip, &this->lp) {
          ba = lip->data;
          if (ba->u >= ly && ba->b < ly) {
            *next_x = lx;
            *next_y = ly;
            return ba;
          }
        }
      }
      else {
        LISTBASE_FOREACH (LinkData *, lip, &this->bp) {
          ba = lip->data;
          if (ba->r >= bx && ba->l < bx) {
            *next_x = bx;
            *next_y = by;
            return ba;
          }
        }
      }
    }
    /* Again, horizontal. */
    else {
      r1 = ratiod(e->v1->fbcoord[0], e->v2->fbcoord[0], this->l);
      if (r1 > 1) {
        return 0;
      }
      LISTBASE_FOREACH (LinkData *, lip, &this->lp) {
        ba = lip->data;
        if (ba->u >= y && ba->b < y) {
          *next_x = this->l;
          *next_y = y;
          return ba;
        }
      }
    }
  }
  /* If the line is completely vertical, hence X difference == 0. */
  else {
    if (positive_y > 0) {
      r1 = ratiod(e->v1->fbcoord[1], e->v2->fbcoord[1], this->u);
      if (r1 > 1) {
        return 0;
      }
      LISTBASE_FOREACH (LinkData *, lip, &this->up) {
        ba = lip->data;
        if (ba->r > x && ba->l <= x) {
          *next_x = x;
          *next_y = this->u;
          return ba;
        }
      }
    }
    else if (positive_y < 0) {
      r1 = ratiod(e->v1->fbcoord[1], e->v2->fbcoord[1], this->b);
      if (r1 > 1) {
        return 0;
      }
      LISTBASE_FOREACH (LinkData *, lip, &this->bp) {
        ba = lip->data;
        if (ba->r > x && ba->l <= x) {
          *next_x = x;
          *next_y = this->b;
          return ba;
        }
      }
    }
    else {
      /* Segment has no length. */
      return 0;
    }
  }
  return 0;
}

/**
 * This is the entry point of all line art calculations.
 *
 * \return True when a change is made.
 */
bool MOD_lineart_compute_feature_lines(Depsgraph *depsgraph, LineartGpencilModifierData *lmd)
{
  LineartRenderBuffer *rb;
  Scene *scene = DEG_get_evaluated_scene(depsgraph);
  int intersections_only = 0; /* Not used right now, but preserve for future. */

  double t_start;

  if (G.debug_value == 4000) {
    t_start = PIL_check_seconds_timer();
  }

  if (!scene->camera) {
    return false;
  }

  rb = lineart_create_render_buffer(scene, lmd);

  /* Triangle thread testing data size varies depending on the thread count.
   * See definition of LineartTriangleThread for details. */
  rb->triangle_size = lineart_triangle_size_get(scene, rb);

  /* This is used to limit calculation to a certain level to save time, lines who have higher
   * occlusion levels will get ignored. */
  rb->max_occlusion_level = MAX2(lmd->level_start, lmd->level_end);

  /* FIXME(Yiming): See definition of int #LineartRenderBuffer::_source_type for detailed. */
  rb->_source_type = lmd->source_type;
  rb->_source_collection = lmd->source_collection;
  rb->_source_object = lmd->source_object;

  /* Get view vector before loading geometries, because we detect feature lines there. */
  lineart_main_get_view_vector(rb);
  lineart_main_load_geometries(
      depsgraph, scene, scene->camera, rb, lmd->calculation_flags & LRT_ALLOW_DUPLI_OBJECTS);

  if (!rb->vertex_buffer_pointers.first) {
    /* No geometry loaded, return early. */
    return true;
  }

  /* Initialize the bounding box acceleration structure, it's a lot like BVH in 3D. */
  lineart_main_bounding_area_make_initial(rb);

  /* We need to get cut into triangles that are crossing near/far plans, only this way can we get
   * correct coordinates of those clipped lines. Done in two steps,
   * setting clip_far==false for near plane. */
  lineart_main_cull_triangles(rb, false);
  /* `clip_far == true` for far plane. */
  lineart_main_cull_triangles(rb, true);

  /* At this point triangle adjacent info pointers is no longer needed, free them. */
  lineart_main_free_adjacent_data(rb);

  /* Do the perspective division after clipping is done. */
  lineart_main_perspective_division(rb);

  /* Triangle intersections are done here during sequential adding of them. Only after this,
   * triangles and lines are all linked with acceleration structure, and the 2D occlusion stage
   * can do its job. */
  lineart_main_add_triangles(rb);

  /* Link lines to acceleration structure, this can only be done after perspective division, if
   * we do it after triangles being added, the acceleration structure has already been
   * subdivided, this way we do less list manipulations. */
  lineart_main_link_lines(rb);

  /* "intersection_only" is preserved for being called in a standalone fashion.
   * If so the data will already be available at the stage. Otherwise we do the occlusion and
   * chaining etc.*/

  if (!intersections_only) {

    /* Occlusion is work-and-wait. This call will not return before work is completed. */
    lineart_main_occlusion_begin(rb);

    /* Chaining is all single threaded. See lineart_chain.c
     * In this particular call, only lines that are geometrically connected (share the _exact_
     * same end point) will be chained together. */
    MOD_lineart_chain_feature_lines(rb);

    /* We are unable to take care of occlusion if we only connect end points, so here we do a
     * spit, where the splitting point could be any cut in e->segments. */
    MOD_lineart_chain_split_for_fixed_occlusion(rb);

    /* Then we connect chains based on the _proximity_ of their end points in image space, here's
     * the place threshold value gets involved. */

    /* do_geometry_space = true. */
    MOD_lineart_chain_connect(rb);

    /* After chaining, we need to clear flags so we don't confuse GPencil generation calls. */
    MOD_lineart_chain_clear_picked_flag(rb);

    float *t_image = &lmd->chaining_image_threshold;
    /* This configuration ensures there won't be accidental lost of short unchained segments. */
    MOD_lineart_chain_discard_short(rb, MIN2(*t_image, 0.001f) - FLT_EPSILON);

    if (rb->angle_splitting_threshold > FLT_EPSILON) {
      MOD_lineart_chain_split_angle(rb, rb->angle_splitting_threshold);
    }
  }

  if (G.debug_value == 4000) {
    lineart_count_and_print_render_buffer_memory(rb);

    double t_elapsed = PIL_check_seconds_timer() - t_start;
    printf("Line art total time: %lf\n", t_elapsed);
  }

  return true;
}

static int lineart_rb_edge_types(LineartRenderBuffer *rb)
{
  int types = 0;
  types |= rb->use_contour ? LRT_EDGE_FLAG_CONTOUR : 0;
  types |= rb->use_crease ? LRT_EDGE_FLAG_CREASE : 0;
  types |= rb->use_material ? LRT_EDGE_FLAG_MATERIAL : 0;
  types |= rb->use_edge_marks ? LRT_EDGE_FLAG_EDGE_MARK : 0;
  types |= rb->use_intersections ? LRT_EDGE_FLAG_INTERSECTION : 0;
  return types;
}

static void lineart_gpencil_generate(LineartRenderBuffer *rb,
                                     Depsgraph *depsgraph,
                                     Object *gpencil_object,
                                     float (*gp_obmat_inverse)[4],
                                     bGPDlayer *UNUSED(gpl),
                                     bGPDframe *gpf,
                                     int level_start,
                                     int level_end,
                                     int material_nr,
                                     Object *source_object,
                                     Collection *source_collection,
                                     int types,
                                     uchar transparency_flags,
                                     uchar transparency_mask,
                                     short thickness,
                                     float opacity,
                                     const char *source_vgname,
                                     const char *vgname,
                                     int modifier_flags)
{
  if (rb == NULL) {
    if (G.debug_value == 4000) {
      printf("NULL Lineart rb!\n");
    }
    return;
  }

  int stroke_count = 0;
  int color_idx = 0;

  Object *orig_ob = NULL;
  if (source_object) {
    orig_ob = source_object->id.orig_id ? (Object *)source_object->id.orig_id : source_object;
  }

  Collection *orig_col = NULL;
  if (source_collection) {
    orig_col = source_collection->id.orig_id ? (Collection *)source_collection->id.orig_id :
                                               source_collection;
  }

  /* (!orig_col && !orig_ob) means the whole scene is selected. */

  float mat[4][4];
  unit_m4(mat);

  int enabled_types = lineart_rb_edge_types(rb);
  bool invert_input = modifier_flags & LRT_GPENCIL_INVERT_SOURCE_VGROUP;
  bool match_output = modifier_flags & LRT_GPENCIL_MATCH_OUTPUT_VGROUP;

  LISTBASE_FOREACH (LineartLineChain *, rlc, &rb->chains) {

    if (rlc->picked) {
      continue;
    }
    if (!(rlc->type & (types & enabled_types))) {
      continue;
    }
    if (rlc->level > level_end || rlc->level < level_start) {
      continue;
    }
    if (orig_ob && orig_ob != rlc->object_ref) {
      continue;
    }
    if (orig_col && rlc->object_ref) {
      if (!BKE_collection_has_object_recursive_instanced(orig_col, (Object *)rlc->object_ref)) {
        continue;
      }
    }
    if (transparency_flags & LRT_GPENCIL_TRANSPARENCY_ENABLE) {
      if (transparency_flags & LRT_GPENCIL_TRANSPARENCY_MATCH) {
        if (rlc->transparency_mask != transparency_mask) {
          continue;
        }
      }
      else {
        if (!(rlc->transparency_mask & transparency_mask)) {
          continue;
        }
      }
    }

    /* Preserved: If we ever do asynchronous generation, this picked flag should be set here. */
    // rlc->picked = 1;

    int array_idx = 0;
    int count = MOD_lineart_chain_count(rlc);
    bGPDstroke *gps = BKE_gpencil_stroke_add(gpf, color_idx, count, thickness, false);

    float *stroke_data = MEM_callocN(sizeof(float) * count * GP_PRIM_DATABUF_SIZE,
                                     "line art add stroke");

    LISTBASE_FOREACH (LineartLineChainItem *, rlci, &rlc->chain) {
      stroke_data[array_idx] = rlci->gpos[0];
      stroke_data[array_idx + 1] = rlci->gpos[1];
      stroke_data[array_idx + 2] = rlci->gpos[2];
      mul_m4_v3(gp_obmat_inverse, &stroke_data[array_idx]);
      stroke_data[array_idx + 3] = 1;       /* thickness. */
      stroke_data[array_idx + 4] = opacity; /* hardness?. */
      array_idx += 5;
    }

    BKE_gpencil_stroke_add_points(gps, stroke_data, count, mat);
    BKE_gpencil_dvert_ensure(gps);
    gps->mat_nr = max_ii(material_nr, 0);

    MEM_freeN(stroke_data);

    if (source_vgname && vgname) {
      Object *eval_ob = DEG_get_evaluated_object(depsgraph, rlc->object_ref);
      int gpdg = -1;
      if ((match_output || (gpdg = BKE_object_defgroup_name_index(gpencil_object, vgname)) >= 0)) {
        if (eval_ob && eval_ob->type == OB_MESH) {
          int dindex = 0;
          Mesh *me = (Mesh *)eval_ob->data;
          if (me->dvert) {
            LISTBASE_FOREACH (bDeformGroup *, db, &eval_ob->defbase) {
              if ((!source_vgname) || strstr(db->name, source_vgname) == db->name) {
                if (match_output) {
                  gpdg = BKE_object_defgroup_name_index(gpencil_object, db->name);
                  if (gpdg < 0) {
                    continue;
                  }
                }
                int sindex = 0, vindex;
                LISTBASE_FOREACH (LineartLineChainItem *, rlci, &rlc->chain) {
                  vindex = rlci->index;
                  if (vindex >= me->totvert) {
                    break;
                  }
                  MDeformWeight *mdw = BKE_defvert_ensure_index(&me->dvert[vindex], dindex);
                  MDeformWeight *gdw = BKE_defvert_ensure_index(&gps->dvert[sindex], gpdg);

                  float use_weight = mdw->weight;
                  if (invert_input) {
                    use_weight = 1 - use_weight;
                  }
                  gdw->weight = MAX2(use_weight, gdw->weight);

                  sindex++;
                }
              }
              dindex++;
            }
          }
        }
      }
    }

    if (G.debug_value == 4000) {
      BKE_gpencil_stroke_set_random_color(gps);
    }
    BKE_gpencil_stroke_geometry_update(gpencil_object->data, gps);
    stroke_count++;
  }

  if (G.debug_value == 4000) {
    printf("LRT: Generated %d strokes.\n", stroke_count);
  }
}

/**
 * Wrapper for external calls.
 */
void MOD_lineart_gpencil_generate(LineartRenderBuffer *rb,
                                  Depsgraph *depsgraph,
                                  Object *ob,
                                  bGPDlayer *gpl,
                                  bGPDframe *gpf,
                                  char source_type,
                                  void *source_reference,
                                  int level_start,
                                  int level_end,
                                  int mat_nr,
                                  short edge_types,
                                  uchar transparency_flags,
                                  uchar transparency_mask,
                                  short thickness,
                                  float opacity,
                                  const char *source_vgname,
                                  const char *vgname,
                                  int modifier_flags)
{

  if (!gpl || !gpf || !ob) {
    return;
  }

  Object *source_object = NULL;
  Collection *source_collection = NULL;
  short use_types = 0;
  if (source_type == LRT_SOURCE_OBJECT) {
    if (!source_reference) {
      return;
    }
    source_object = (Object *)source_reference;
    /* Note that intersection lines will only be in collection. */
    use_types = edge_types & (~LRT_EDGE_FLAG_INTERSECTION);
  }
  else if (source_type == LRT_SOURCE_COLLECTION) {
    if (!source_reference) {
      return;
    }
    source_collection = (Collection *)source_reference;
    use_types = edge_types;
  }
  else {
    /* Whole scene. */
    use_types = edge_types;
  }
  float gp_obmat_inverse[4][4];
  invert_m4_m4(gp_obmat_inverse, ob->obmat);
  lineart_gpencil_generate(rb,
                           depsgraph,
                           ob,
                           gp_obmat_inverse,
                           gpl,
                           gpf,
                           level_start,
                           level_end,
                           mat_nr,
                           source_object,
                           source_collection,
                           use_types,
                           transparency_flags,
                           transparency_mask,
                           thickness,
                           opacity,
                           source_vgname,
                           vgname,
                           modifier_flags);
}<|MERGE_RESOLUTION|>--- conflicted
+++ resolved
@@ -1569,12 +1569,8 @@
     BMEditMesh *em = BKE_editmesh_create(bm, false);
     BMOperator findop, weldop;
 
-<<<<<<< HEAD
     /* See bmesh_opdefines.c and bmesh_operators.c for op names and argument formatting. */
     BMO_op_initf(bm, &findop, BMO_FLAG_DEFAULTS, "find_doubles verts=%av dist=%f", 0.0001);
-=======
-  if (ELEM(ob->type, OB_MESH, OB_MBALL, OB_CURVE, OB_SURF, OB_FONT)) {
->>>>>>> 7aa38de0
 
     BMO_op_exec(bm, &findop);
 
@@ -1690,18 +1686,9 @@
 
   /* Use BM_ELEM_TAG in f->head.hflag to store needed faces in the first iteration. */
 
-<<<<<<< HEAD
   int allocate_la_e = 0;
   for (i = 0; i < bm->totedge; i++) {
     e = BM_edge_at_index(bm, i);
-=======
-      if (usage == OBJECT_LRT_INTERSECTION_ONLY) {
-        rt->flags |= LRT_TRIANGLE_INTERSECTION_ONLY;
-      }
-      else if (ELEM(usage, OBJECT_LRT_NO_INTERSECTION, OBJECT_LRT_OCCLUSION_ONLY)) {
-        rt->flags |= LRT_TRIANGLE_NO_INTERSECTION;
-      }
->>>>>>> 7aa38de0
 
     /* Because e->head.hflag is char, so line type flags should not exceed positive 7 bits. */
     char eflag = lineart_identify_feature_line(
@@ -1765,19 +1752,10 @@
       }
       la_e->flags = use_type;
       la_e->object_ref = orig_ob;
-<<<<<<< HEAD
       BLI_addtail(&la_e->segments, la_s);
       if (usage == OBJECT_LRT_INHERIT || usage == OBJECT_LRT_INCLUDE ||
           usage == OBJECT_LRT_NO_INTERSECTION) {
         lineart_add_edge_to_list_thread(obi, la_e);
-=======
-
-      LineartLineSegment *rls = lineart_mem_aquire(&rb->render_data_pool,
-                                                   sizeof(LineartLineSegment));
-      BLI_addtail(&la_e->segments, rls);
-      if (ELEM(usage, OBJECT_LRT_INHERIT, OBJECT_LRT_INCLUDE, OBJECT_LRT_NO_INTERSECTION)) {
-        lineart_add_edge_to_list(rb, la_e);
->>>>>>> 7aa38de0
       }
 
       edge_added = true;
