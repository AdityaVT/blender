--- conflicted
+++ resolved
@@ -589,11 +589,7 @@
   BLI_rcti_init_pt_radius(&rect, co, hotspot);
 
   ED_view3d_draw_setup_view(
-<<<<<<< HEAD
-      wm, CTX_wm_window(C), depsgraph, CTX_data_scene(C), ar, v3d, NULL, NULL, &rect);
-=======
-      CTX_wm_window(C), depsgraph, CTX_data_scene(C), region, v3d, NULL, NULL, &rect);
->>>>>>> f73a6c51
+      wm, CTX_wm_window(C), depsgraph, CTX_data_scene(C), region, v3d, NULL, NULL, &rect);
 
   bool use_select_bias = false;
 
@@ -613,11 +609,7 @@
   }
 
   ED_view3d_draw_setup_view(
-<<<<<<< HEAD
-      wm, CTX_wm_window(C), depsgraph, CTX_data_scene(C), ar, v3d, NULL, NULL, NULL);
-=======
-      CTX_wm_window(C), depsgraph, CTX_data_scene(C), region, v3d, NULL, NULL, NULL);
->>>>>>> f73a6c51
+      wm, CTX_wm_window(C), depsgraph, CTX_data_scene(C), region, v3d, NULL, NULL, NULL);
 
   if (use_select_bias && (hits > 1)) {
     float co_direction[3];
