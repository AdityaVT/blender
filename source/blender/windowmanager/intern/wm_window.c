/*
 * ***** BEGIN GPL LICENSE BLOCK *****
 *
 * This program is free software; you can redistribute it and/or
 * modify it under the terms of the GNU General Public License
 * as published by the Free Software Foundation; either version 2
 * of the License, or (at your option) any later version.
 *
 * This program is distributed in the hope that it will be useful,
 * but WITHOUT ANY WARRANTY; without even the implied warranty of
 * MERCHANTABILITY or FITNESS FOR A PARTICULAR PURPOSE.  See the
 * GNU General Public License for more details.
 *
 * You should have received a copy of the GNU General Public License
 * along with this program; if not, write to the Free Software Foundation,
 * Inc., 51 Franklin Street, Fifth Floor, Boston, MA 02110-1301, USA.
 *
 * The Original Code is Copyright (C) 2007 Blender Foundation but based
 * on ghostwinlay.c (C) 2001-2002 by NaN Holding BV
 * All rights reserved.
 *
 * Contributor(s): Blender Foundation, 2008
 *
 * ***** END GPL LICENSE BLOCK *****
 */

/** \file blender/windowmanager/intern/wm_window.c
 *  \ingroup wm
 *
 * Window management, wrap GHOST.
 */

#include <math.h>
#include <stdlib.h>
#include <stdio.h>
#include <string.h>

#include "DNA_listBase.h"
#include "DNA_screen_types.h"
#include "DNA_windowmanager_types.h"
#include "DNA_workspace_types.h"

#include "MEM_guardedalloc.h"

#include "GHOST_C-api.h"

#include "BLI_math.h"
#include "BLI_blenlib.h"
#include "BLI_utildefines.h"

#include "BLT_translation.h"

#include "BKE_blender.h"
#include "BKE_context.h"
#include "BKE_global.h"
#include "BKE_icons.h"
#include "BKE_layer.h"
#include "BKE_main.h"
#include "BKE_screen.h"
#include "BKE_workspace.h"

#include "RNA_access.h"
#include "RNA_define.h"
#include "RNA_enum_types.h"

#include "WM_api.h"
#include "WM_types.h"
#include "wm.h"
#include "wm_draw.h"
#include "wm_window.h"
#include "wm_event_system.h"

#include "ED_anim_api.h"
#include "ED_scene.h"
#include "ED_screen.h"
#include "ED_fileselect.h"

#include "UI_interface.h"
#include "UI_interface_icons.h"

#include "PIL_time.h"

#include "GPU_batch.h"
#include "GPU_batch_presets.h"
#include "GPU_draw.h"
#include "GPU_extensions.h"
#include "GPU_framebuffer.h"
#include "GPU_init_exit.h"
#include "GPU_immediate.h"
#include "GPU_material.h"
#include "GPU_texture.h"
#include "GPU_context.h"
#include "BLF_api.h"

#include "UI_resources.h"

/* for assert */
#ifndef NDEBUG
#  include "BLI_threads.h"
#endif

/* the global to talk to ghost */
static GHOST_SystemHandle g_system = NULL;

typedef enum WinOverrideFlag {
	WIN_OVERRIDE_GEOM     = (1 << 0),
	WIN_OVERRIDE_WINSTATE = (1 << 1)
} WinOverrideFlag;

/* set by commandline */
static struct WMInitStruct {
	/* window geometry */
	int size_x, size_y;
	int start_x, start_y;

	int windowstate;
	WinOverrideFlag override_flag;

	bool window_focus;
	bool native_pixels;
} wm_init_state = {0, 0, 0, 0, GHOST_kWindowStateNormal, 0, true, true};

/* ******** win open & close ************ */

static void wm_window_set_drawable(wmWindowManager *wm, wmWindow *win, bool activate);

/* XXX this one should correctly check for apple top header...
 * done for Cocoa : returns window contents (and not frame) max size*/
void wm_get_screensize(int *r_width, int *r_height)
{
	unsigned int uiwidth;
	unsigned int uiheight;

	GHOST_GetMainDisplayDimensions(g_system, &uiwidth, &uiheight);
	*r_width = uiwidth;
	*r_height = uiheight;
}

/* size of all screens (desktop), useful since the mouse is bound by this */
void wm_get_desktopsize(int *r_width, int *r_height)
{
	unsigned int uiwidth;
	unsigned int uiheight;

	GHOST_GetAllDisplayDimensions(g_system, &uiwidth, &uiheight);
	*r_width = uiwidth;
	*r_height = uiheight;
}

/* keeps offset and size within monitor bounds */
/* XXX solve dual screen... */
static void wm_window_check_position(rcti *rect)
{
	int width, height, d;

	wm_get_screensize(&width, &height);

	if (rect->xmin < 0) {
		rect->xmax -= rect->xmin;
		rect->xmin  = 0;
	}
	if (rect->ymin < 0) {
		rect->ymax -= rect->ymin;
		rect->ymin  = 0;
	}
	if (rect->xmax > width) {
		d = rect->xmax - width;
		rect->xmax -= d;
		rect->xmin -= d;
	}
	if (rect->ymax > height) {
		d = rect->ymax - height;
		rect->ymax -= d;
		rect->ymin -= d;
	}

	if (rect->xmin < 0) rect->xmin = 0;
	if (rect->ymin < 0) rect->ymin = 0;
}

static void wm_ghostwindow_destroy(wmWindowManager *wm, wmWindow *win)
{
	if (win->ghostwin) {
		/* Prevents non-drawable state of main windows (bugs #22967,
		 * #25071 and possibly #22477 too). Always clear it even if
		 * this window was not the drawable one, because we mess with
		 * drawing context to discard the GW context. */
		wm_window_clear_drawable(wm);

		if (win == wm->winactive) {
			wm->winactive = NULL;
		}

		/* We need this window's opengl context active to discard it. */
		GHOST_ActivateWindowDrawingContext(win->ghostwin);
		GPU_context_active_set(win->gpuctx);

		/* Delete local gpu context.  */
		GPU_context_discard(win->gpuctx);

		GHOST_DisposeWindow(g_system, win->ghostwin);
		win->ghostwin = NULL;
		win->gpuctx = NULL;
	}
}

/* including window itself, C can be NULL.
 * ED_screen_exit should have been called */
void wm_window_free(bContext *C, wmWindowManager *wm, wmWindow *win)
{
	wmTimer *wt, *wtnext;

	/* update context */
	if (C) {
		WM_event_remove_handlers(C, &win->handlers);
		WM_event_remove_handlers(C, &win->modalhandlers);

		if (CTX_wm_window(C) == win)
			CTX_wm_window_set(C, NULL);
	}

	BKE_screen_area_map_free(&win->global_areas);

	/* end running jobs, a job end also removes its timer */
	for (wt = wm->timers.first; wt; wt = wtnext) {
		wtnext = wt->next;
		if (wt->win == win && wt->event_type == TIMERJOBS)
			wm_jobs_timer_ended(wm, wt);
	}

	/* timer removing, need to call this api function */
	for (wt = wm->timers.first; wt; wt = wtnext) {
		wtnext = wt->next;
		if (wt->win == win)
			WM_event_remove_timer(wm, win, wt);
	}

	if (win->eventstate) MEM_freeN(win->eventstate);

	if (win->cursor_keymap_status) {
		MEM_freeN(win->cursor_keymap_status);
	}

	wm_event_free_all(win);

	wm_ghostwindow_destroy(wm, win);

	BKE_workspace_instance_hook_free(G_MAIN, win->workspace_hook);
	MEM_freeN(win->stereo3d_format);

	MEM_freeN(win);
}

static int find_free_winid(wmWindowManager *wm)
{
	wmWindow *win;
	int id = 1;

	for (win = wm->windows.first; win; win = win->next)
		if (id <= win->winid)
			id = win->winid + 1;

	return id;
}

/* don't change context itself */
wmWindow *wm_window_new(bContext *C, wmWindow *parent)
{
	Main *bmain = CTX_data_main(C);
	wmWindowManager *wm = CTX_wm_manager(C);
	wmWindow *win = MEM_callocN(sizeof(wmWindow), "window");

	BLI_addtail(&wm->windows, win);
	win->winid = find_free_winid(wm);

	win->parent = (parent && parent->parent) ? parent->parent : parent;
	win->stereo3d_format = MEM_callocN(sizeof(Stereo3dFormat), "Stereo 3D Format (window)");
	win->workspace_hook = BKE_workspace_instance_hook_create(bmain);

	return win;
}

/* part of wm_window.c api */
wmWindow *wm_window_copy(bContext *C, wmWindow *win_src, const bool duplicate_layout, const bool child)
{
	Main *bmain = CTX_data_main(C);
	wmWindow *win_parent = (child) ? win_src : win_src->parent;
	wmWindow *win_dst = wm_window_new(C, win_parent);
	WorkSpace *workspace = WM_window_get_active_workspace(win_src);
	WorkSpaceLayout *layout_old = WM_window_get_active_layout(win_src);
	WorkSpaceLayout *layout_new;

	win_dst->posx = win_src->posx + 10;
	win_dst->posy = win_src->posy;
	win_dst->sizex = win_src->sizex;
	win_dst->sizey = win_src->sizey;

	win_dst->scene = win_src->scene;
	STRNCPY(win_dst->view_layer_name, win_src->view_layer_name);
	BKE_workspace_active_set(win_dst->workspace_hook, workspace);
	layout_new = duplicate_layout ? ED_workspace_layout_duplicate(bmain, workspace, layout_old, win_dst) : layout_old;
	BKE_workspace_hook_layout_for_workspace_set(win_dst->workspace_hook, workspace, layout_new);

	*win_dst->stereo3d_format = *win_src->stereo3d_format;

	return win_dst;
}

/**
 * A higher level version of copy that tests the new window can be added.
 * (called from the operator directly)
 */
wmWindow *wm_window_copy_test(bContext *C, wmWindow *win_src, const bool duplicate_layout, const bool child)
{
	wmWindowManager *wm = CTX_wm_manager(C);
	wmWindow *win_dst;

	win_dst = wm_window_copy(C, win_src, duplicate_layout, child);

	WM_check(C);

	if (win_dst->ghostwin) {
		WM_event_add_notifier(C, NC_WINDOW | NA_ADDED, NULL);
		return win_dst;
	}
	else {
		wm_window_close(C, wm, win_dst);
		return NULL;
	}
}


/* -------------------------------------------------------------------- */
/** \name Quit Confirmation Dialog
 * \{ */

/** Cancel quitting and close the dialog */
static void wm_block_confirm_quit_cancel(bContext *C, void *arg_block, void *UNUSED(arg))
{
	wmWindow *win = CTX_wm_window(C);
	UI_popup_block_close(C, win, arg_block);
}

/** Discard the file changes and quit */
static void wm_block_confirm_quit_discard(bContext *C, void *arg_block, void *UNUSED(arg))
{
	wmWindow *win = CTX_wm_window(C);
	UI_popup_block_close(C, win, arg_block);
	WM_exit(C);
}

/* Save changes and quit */
static void wm_block_confirm_quit_save(bContext *C, void *arg_block, void *UNUSED(arg))
{
	PointerRNA props_ptr;
	wmWindow *win = CTX_wm_window(C);

	UI_popup_block_close(C, win, arg_block);

	wmOperatorType *ot = WM_operatortype_find("WM_OT_save_mainfile", false);

	WM_operator_properties_create_ptr(&props_ptr, ot);
	RNA_boolean_set(&props_ptr, "exit", true);
	/* No need for second confirmation popup. */
	RNA_boolean_set(&props_ptr, "check_existing", false);
	WM_operator_name_call_ptr(C, ot, WM_OP_INVOKE_DEFAULT, &props_ptr);
	WM_operator_properties_free(&props_ptr);
}


/* Build the confirm dialog UI */
static uiBlock *block_create_confirm_quit(struct bContext *C, struct ARegion *ar, void *UNUSED(arg1))
{
	Main *bmain = CTX_data_main(C);

	uiStyle *style = UI_style_get();
	uiBlock *block = UI_block_begin(C, ar, "confirm_quit_popup", UI_EMBOSS);

	UI_block_flag_enable(block, UI_BLOCK_KEEP_OPEN | UI_BLOCK_LOOP | UI_BLOCK_NO_WIN_CLIP | UI_BLOCK_NUMSELECT);
	UI_block_theme_style_set(block, UI_BLOCK_THEME_STYLE_POPUP);
	UI_block_emboss_set(block, UI_EMBOSS);

	uiLayout *layout = UI_block_layout(
	        block, UI_LAYOUT_VERTICAL, UI_LAYOUT_PANEL, 10, 2, U.widget_unit * 24, U.widget_unit * 6, 0, style);

	/* Text and some vertical space */
	{
		char *message;
		if (BKE_main_blendfile_path(bmain)[0] == '\0') {
			message = BLI_strdup(IFACE_("This file has not been saved yet. Save before closing?"));
		}
		else {
			const char *basename = BLI_path_basename(BKE_main_blendfile_path(bmain));
			message = BLI_sprintfN(IFACE_("Save changes to \"%s\" before closing?"), basename);
		}
		uiItemL(layout, message, ICON_ERROR);
		MEM_freeN(message);
	}

	uiItemS(layout);
	uiItemS(layout);


	/* Buttons */
	uiBut *but;

	uiLayout *split = uiLayoutSplit(layout, 0.0f, true);

	uiLayout *col = uiLayoutColumn(split, false);

	but = uiDefIconTextBut(
	        block, UI_BTYPE_BUT, 0, ICON_SCREEN_BACK, IFACE_("Cancel"), 0, 0, 0, UI_UNIT_Y,
	        NULL, 0, 0, 0, 0, TIP_("Do not quit"));
	UI_but_func_set(but, wm_block_confirm_quit_cancel, block, NULL);

	/* empty space between buttons */
	col = uiLayoutColumn(split, false);
	uiItemS(col);

	col = uiLayoutColumn(split, 1);
	but = uiDefIconTextBut(
	        block, UI_BTYPE_BUT, 0, ICON_CANCEL, IFACE_("Discard Changes"), 0, 0, 50, UI_UNIT_Y,
	        NULL, 0, 0, 0, 0, TIP_("Discard changes and quit"));
	UI_but_func_set(but, wm_block_confirm_quit_discard, block, NULL);

	col = uiLayoutColumn(split, 1);
	but = uiDefIconTextBut(
	        block, UI_BTYPE_BUT, 0, ICON_FILE_TICK, IFACE_("Save & Quit"), 0, 0, 50, UI_UNIT_Y,
	        NULL, 0, 0, 0, 0, TIP_("Save and quit"));
	UI_but_func_set(but, wm_block_confirm_quit_save, block, NULL);

	UI_block_bounds_set_centered(block, 10);

	return block;
}


/**
 * Call the confirm dialog on quitting. It's displayed in the context window so
 * caller should set it as desired.
 */
static void wm_confirm_quit(bContext *C)
{
	wmWindow *win = CTX_wm_window(C);

	if (GHOST_SupportsNativeDialogs() == 0) {
		UI_popup_block_invoke(C, block_create_confirm_quit, NULL);
	}
	else if (GHOST_confirmQuit(win->ghostwin)) {
		wm_exit_schedule_delayed(C);
	}
}

/**
 * Call the quit confirmation prompt or exit directly if needed. The use can
 * still cancel via the confirmation popup. Also, this may not quit Blender
 * immediately, but rather schedule the closing.
 *
 * \param win The window to show the confirmation popup/window in.
 */
void wm_quit_with_optional_confirmation_prompt(bContext *C, wmWindow *win)
{
	wmWindowManager *wm = CTX_wm_manager(C);
	wmWindow *win_ctx = CTX_wm_window(C);

	/* The popup will be displayed in the context window which may not be set
	 * here (this function gets called outside of normal event handling loop). */
	CTX_wm_window_set(C, win);

	if ((U.uiflag & USER_QUIT_PROMPT) && !wm->file_saved && !G.background) {
		wm_confirm_quit(C);
	}
	else {
		wm_exit_schedule_delayed(C);
	}

	CTX_wm_window_set(C, win_ctx);
}

/** \} */

/* this is event from ghost, or exit-blender op */
void wm_window_close(bContext *C, wmWindowManager *wm, wmWindow *win)
{
	/* First check if there is another main window remaining. */
	wmWindow *win_other;
	for (win_other = wm->windows.first; win_other; win_other = win_other->next) {
		if (win_other != win &&
		    win_other->parent == NULL &&
		    !WM_window_is_temp_screen(win_other))
		{
			break;
		}
	}

	if (win->parent == NULL && win_other == NULL) {
		wm_quit_with_optional_confirmation_prompt(C, win);
		return;
	}

	/* close child windows */
	for (wmWindow *win_child = wm->windows.first; win_child; win_child = win_child->next) {
		if (win_child->parent == win) {
			wm_window_close(C, wm, win_child);
		}
	}

	bScreen *screen = WM_window_get_active_screen(win);
	WorkSpace *workspace = WM_window_get_active_workspace(win);
	WorkSpaceLayout *layout = BKE_workspace_active_layout_get(win->workspace_hook);

	BLI_remlink(&wm->windows, win);

	CTX_wm_window_set(C, win);  /* needed by handlers */
	WM_event_remove_handlers(C, &win->handlers);
	WM_event_remove_handlers(C, &win->modalhandlers);

	/* for regular use this will _never_ be NULL,
	 * however we may be freeing an improperly initialized window. */
	if (screen) {
		ED_screen_exit(C, win, screen);
	}

	wm_window_free(C, wm, win);

	/* if temp screen, delete it after window free (it stops jobs that can access it) */
	if (screen && screen->temp) {
		Main *bmain = CTX_data_main(C);

		BLI_assert(BKE_workspace_layout_screen_get(layout) == screen);
		BKE_workspace_layout_remove(bmain, workspace, layout);
	}
}

void wm_window_title(wmWindowManager *wm, wmWindow *win)
{
	if (WM_window_is_temp_screen(win)) {
		/* nothing to do for 'temp' windows,
		 * because WM_window_open_temp always sets window title  */
	}
	else if (win->ghostwin) {
		/* this is set to 1 if you don't have startup.blend open */
		if (G.save_over && BKE_main_blendfile_path_from_global()[0]) {
			char str[sizeof(((Main *)NULL)->name) + 24];
			BLI_snprintf(str, sizeof(str), "Blender%s [%s%s]", wm->file_saved ? "" : "*",
			             BKE_main_blendfile_path_from_global(),
			             G_MAIN->recovered ? " (Recovered)" : "");
			GHOST_SetTitle(win->ghostwin, str);
		}
		else
			GHOST_SetTitle(win->ghostwin, "Blender");

		/* Informs GHOST of unsaved changes, to set window modified visual indicator (MAC OS X)
		 * and to give hint of unsaved changes for a user warning mechanism
		 * in case of OS application terminate request (e.g. OS Shortcut Alt+F4, Cmd+Q, (...), or session end) */
		GHOST_SetWindowModifiedState(win->ghostwin, (GHOST_TUns8) !wm->file_saved);

	}
}

void WM_window_set_dpi(wmWindow *win)
{
	float auto_dpi = GHOST_GetDPIHint(win->ghostwin);

	/* Clamp auto DPI to 96, since our font/interface drawing does not work well
	 * with lower sizes. The main case we are interested in supporting is higher
	 * DPI. If a smaller UI is desired it is still possible to adjust UI scale. */
	auto_dpi = max_ff(auto_dpi, 96.0f);

	/* Lazily init UI scale size, preserving backwards compatibility by
	 * computing UI scale from ratio of previous DPI and auto DPI */
	if (U.ui_scale == 0) {
		int virtual_pixel = (U.virtual_pixel == VIRTUAL_PIXEL_NATIVE) ? 1 : 2;

		if (U.dpi == 0) {
			U.ui_scale = virtual_pixel;
		}
		else {
			U.ui_scale = (virtual_pixel * U.dpi * 96.0f) / (auto_dpi * 72.0f);
		}

		CLAMP(U.ui_scale, 0.25f, 4.0f);
	}

	/* Blender's UI drawing assumes DPI 72 as a good default following macOS
	 * while Windows and Linux use DPI 96. GHOST assumes a default 96 so we
	 * remap the DPI to Blender's convention. */
	auto_dpi *= GHOST_GetNativePixelSize(win->ghostwin);
	int dpi = auto_dpi * U.ui_scale * (72.0 / 96.0f);

	/* Automatically set larger pixel size for high DPI. */
	int pixelsize = max_ii(1, (int)(dpi / 64));
	/* User adjustment for pixel size. */
	pixelsize = max_ii(1, pixelsize + U.ui_line_width);

	/* Set user preferences globals for drawing, and for forward compatibility. */
	U.pixelsize = pixelsize;
	U.dpi = dpi / pixelsize;
	U.virtual_pixel = (pixelsize == 1) ? VIRTUAL_PIXEL_NATIVE : VIRTUAL_PIXEL_DOUBLE;
	U.widget_unit = (U.pixelsize * U.dpi * 20 + 36) / 72;
	U.dpi_fac = ((U.pixelsize * (float)U.dpi) / 72.0f);

	/* update font drawing */
	BLF_default_dpi(U.pixelsize * U.dpi);
}

static void wm_window_ensure_eventstate(wmWindow *win)
{
	if (win->eventstate) {
		return;
	}

	win->eventstate = MEM_callocN(sizeof(wmEvent), "window event state");
	wm_get_cursor_position(win, &win->eventstate->x, &win->eventstate->y);
}

/* belongs to below */
static void wm_window_ghostwindow_add(wmWindowManager *wm, const char *title, wmWindow *win)
{
	GHOST_WindowHandle ghostwin;
	GHOST_GLSettings glSettings = {0};
	int scr_w, scr_h, posy;

	/* a new window is created when pageflip mode is required for a window */
	if (win->stereo3d_format->display_mode == S3D_DISPLAY_PAGEFLIP)
		glSettings.flags |= GHOST_glStereoVisual;

	if (G.debug & G_DEBUG_GPU) {
		glSettings.flags |= GHOST_glDebugContext;
	}

	wm_get_screensize(&scr_w, &scr_h);
	posy = (scr_h - win->posy - win->sizey);

	/* Clear drawable so we can set the new window. */
	wmWindow *prev_windrawable = wm->windrawable;
	wm_window_clear_drawable(wm);

	ghostwin = GHOST_CreateWindow(g_system, title,
	                              win->posx, posy, win->sizex, win->sizey,
	                              (GHOST_TWindowState)win->windowstate,
	                              GHOST_kDrawingContextTypeOpenGL,
	                              glSettings);

	if (ghostwin) {
		GHOST_RectangleHandle bounds;

		win->gpuctx = GPU_context_create();

		/* needed so we can detect the graphics card below */
		GPU_init();

		/* Set window as drawable upon creation. Note this has already been
		 * it has already been activated by GHOST_CreateWindow. */
		wm_window_set_drawable(wm, win, false);

		win->ghostwin = ghostwin;
		GHOST_SetWindowUserData(ghostwin, win); /* pointer back */

		wm_window_ensure_eventstate(win);

		/* store actual window size in blender window */
		bounds = GHOST_GetClientBounds(win->ghostwin);

		/* win32: gives undefined window size when minimized */
		if (GHOST_GetWindowState(win->ghostwin) != GHOST_kWindowStateMinimized) {
			win->sizex = GHOST_GetWidthRectangle(bounds);
			win->sizey = GHOST_GetHeightRectangle(bounds);
		}
		GHOST_DisposeRectangle(bounds);

#ifndef __APPLE__
		/* set the state here, so minimized state comes up correct on windows */
		if (wm_init_state.window_focus) {
			GHOST_SetWindowState(ghostwin, (GHOST_TWindowState)win->windowstate);
		}
#endif
		/* until screens get drawn, make it nice gray */
		glClearColor(0.55, 0.55, 0.55, 0.0);
		/* Crash on OSS ATI: bugs.launchpad.net/ubuntu/+source/mesa/+bug/656100 */
		if (!GPU_type_matches(GPU_DEVICE_ATI, GPU_OS_UNIX, GPU_DRIVER_OPENSOURCE)) {
			glClear(GL_COLOR_BUFFER_BIT);
		}

		/* needed here, because it's used before it reads userdef */
		WM_window_set_dpi(win);

		wm_window_swap_buffers(win);

		//GHOST_SetWindowState(ghostwin, GHOST_kWindowStateModified);

		/* standard state vars for window */
		GPU_state_init();
	}
	else {
		wm_window_set_drawable(wm, prev_windrawable, false);
	}
}

/**
 * Initialize #wmWindow without ghostwin, open these and clear.
 *
 * window size is read from window, if 0 it uses prefsize
 * called in #WM_check, also inits stuff after file read.
 *
 * \warning
 * After running, 'win->ghostwin' can be NULL in rare cases
 * (where OpenGL driver fails to create a context for eg).
 * We could remove them with #wm_window_ghostwindows_remove_invalid
 * but better not since caller may continue to use.
 * Instead, caller needs to handle the error case and cleanup.
 */
void wm_window_ghostwindows_ensure(wmWindowManager *wm)
{
	wmKeyMap *keymap;
	wmWindow *win;

	BLI_assert(G.background == false);

	/* no commandline prefsize? then we set this.
	 * Note that these values will be used only
	 * when there is no startup.blend yet.
	 */
	if (wm_init_state.size_x == 0) {
		wm_get_screensize(&wm_init_state.size_x, &wm_init_state.size_y);

		/* note!, this isnt quite correct, active screen maybe offset 1000s if PX,
		 * we'd need a wm_get_screensize like function that gives offset,
		 * in practice the window manager will likely move to the correct monitor */
		wm_init_state.start_x = 0;
		wm_init_state.start_y = 0;

#ifdef WITH_X11 /* X11 */
		/* X11, don't start maximized because we can't figure out the dimensions
		 * of a single display yet if there are multiple, due to lack of Xinerama
		 * handling in GHOST. */
		wm_init_state.size_x = min_ii(wm_init_state.size_x, WM_WIN_INIT_SIZE_X);
		wm_init_state.size_y = min_ii(wm_init_state.size_y, WM_WIN_INIT_SIZE_Y);
		/* pad */
		wm_init_state.start_x = WM_WIN_INIT_PAD;
		wm_init_state.start_y = WM_WIN_INIT_PAD;
		wm_init_state.size_x -= WM_WIN_INIT_PAD * 2;
		wm_init_state.size_y -= WM_WIN_INIT_PAD * 2;
#endif
	}

	for (win = wm->windows.first; win; win = win->next) {
		if (win->ghostwin == NULL) {
			if ((win->sizex == 0) || (wm_init_state.override_flag & WIN_OVERRIDE_GEOM)) {
				win->posx = wm_init_state.start_x;
				win->posy = wm_init_state.start_y;
				win->sizex = wm_init_state.size_x;
				win->sizey = wm_init_state.size_y;

				win->windowstate = GHOST_kWindowStateNormal;
				wm_init_state.override_flag &= ~WIN_OVERRIDE_GEOM;
			}

			if (wm_init_state.override_flag & WIN_OVERRIDE_WINSTATE) {
				win->windowstate = wm_init_state.windowstate;
				wm_init_state.override_flag &= ~WIN_OVERRIDE_WINSTATE;
			}

			/* without this, cursor restore may fail, T45456 */
			if (win->cursor == 0) {
				win->cursor = CURSOR_STD;
			}

			wm_window_ghostwindow_add(wm, "Blender", win);
		}
		/* happens after fileread */
		wm_window_ensure_eventstate(win);

		/* add keymap handlers (1 handler for all keys in map!) */
		keymap = WM_keymap_ensure(wm->defaultconf, "Window", 0, 0);
		WM_event_add_keymap_handler(&win->handlers, keymap);

		keymap = WM_keymap_ensure(wm->defaultconf, "Screen", 0, 0);
		WM_event_add_keymap_handler(&win->handlers, keymap);

		keymap = WM_keymap_ensure(wm->defaultconf, "Screen Editing", 0, 0);
		WM_event_add_keymap_handler(&win->modalhandlers, keymap);

		/* add drop boxes */
		{
			ListBase *lb = WM_dropboxmap_find("Window", 0, 0);
			WM_event_add_dropbox_handler(&win->handlers, lb);
		}
		wm_window_title(wm, win);

		/* add topbar */
		ED_screen_global_areas_refresh(win);
	}
}

/**
 * Call after #wm_window_ghostwindows_ensure or #WM_check
 * (after loading a new file) in the unlikely event a window couldn't be created.
 */
void wm_window_ghostwindows_remove_invalid(bContext *C, wmWindowManager *wm)
{
	wmWindow *win, *win_next;

	BLI_assert(G.background == false);

	for (win = wm->windows.first; win; win = win_next) {
		win_next = win->next;
		if (win->ghostwin == NULL) {
			wm_window_close(C, wm, win);
		}
	}
}

/**
 * new window, no screen yet, but we open ghostwindow for it,
 * also gets the window level handlers
 * \note area-rip calls this.
 * \return the window or NULL.
 */
wmWindow *WM_window_open(bContext *C, const rcti *rect)
{
	wmWindow *win_prev = CTX_wm_window(C);
	wmWindow *win = wm_window_new(C, win_prev);

	win->posx = rect->xmin;
	win->posy = rect->ymin;
	win->sizex = BLI_rcti_size_x(rect);
	win->sizey = BLI_rcti_size_y(rect);

	WM_check(C);

	if (win->ghostwin) {
		return win;
	}
	else {
		wm_window_close(C, CTX_wm_manager(C), win);
		CTX_wm_window_set(C, win_prev);
		return NULL;
	}
}

/**
 * Uses `screen->temp` tag to define what to do, currently it limits
 * to only one "temp" window for render out, preferences, filewindow, etc...
 *
 * \param type: WM_WINDOW_RENDER, WM_WINDOW_USERPREFS...
 * \return the window or NULL.
 */
wmWindow *WM_window_open_temp(bContext *C, int x, int y, int sizex, int sizey, int type)
{
	Main *bmain = CTX_data_main(C);
	wmWindow *win_prev = CTX_wm_window(C);
	wmWindow *win;
	bScreen *screen;
	ScrArea *sa;
	Scene *scene = CTX_data_scene(C);
	ViewLayer *view_layer = CTX_data_view_layer(C);
	const char *title;

	/* convert to native OS window coordinates */
	const float native_pixel_size = GHOST_GetNativePixelSize(win_prev->ghostwin);
	x /= native_pixel_size;
	y /= native_pixel_size;
	sizex /= native_pixel_size;
	sizey /= native_pixel_size;

	/* calculate position */
	rcti rect;
	rect.xmin = x + win_prev->posx - sizex / 2;
	rect.ymin = y + win_prev->posy - sizey / 2;
	rect.xmax = rect.xmin + sizex;
	rect.ymax = rect.ymin + sizey;

	/* changes rect to fit within desktop */
	wm_window_check_position(&rect);

	/* test if we have a temp screen already */
	for (win = CTX_wm_manager(C)->windows.first; win; win = win->next)
		if (WM_window_is_temp_screen(win))
			break;

	/* add new window? */
	if (win == NULL) {
		win = wm_window_new(C, win_prev);

		win->posx = rect.xmin;
		win->posy = rect.ymin;
	}

	screen = WM_window_get_active_screen(win);

	win->sizex = BLI_rcti_size_x(&rect);
	win->sizey = BLI_rcti_size_y(&rect);

	if (win->ghostwin) {
		wm_window_set_size(win, win->sizex, win->sizey);
		wm_window_raise(win);
	}

	if (WM_window_get_active_workspace(win) == NULL) {
		WorkSpace *workspace = WM_window_get_active_workspace(win_prev);
		BKE_workspace_active_set(win->workspace_hook, workspace);
	}

	if (screen == NULL) {
		/* add new screen layout */
		WorkSpace *workspace = WM_window_get_active_workspace(win);
		WorkSpaceLayout *layout = ED_workspace_layout_add(bmain, workspace, win, "temp");

		screen = BKE_workspace_layout_screen_get(layout);
		WM_window_set_active_layout(win, workspace, layout);
	}

	/* Set scene and view layer to match original window. */
	STRNCPY(win->view_layer_name, view_layer->name);
	if (WM_window_get_active_scene(win) != scene) {
		ED_screen_scene_change(C, win, scene);
	}

	screen->temp = 1;

	/* make window active, and validate/resize */
	CTX_wm_window_set(C, win);
	WM_check(C);

	/* It's possible `win->ghostwin == NULL`.
	 * instead of attempting to cleanup here (in a half finished state),
	 * finish setting up the screen, then free it at the end of the function,
	 * to avoid having to take into account a partially-created window.
	 */

	/* ensure it shows the right spacetype editor */
	sa = screen->areabase.first;
	CTX_wm_area_set(C, sa);

	if (type == WM_WINDOW_RENDER) {
		ED_area_newspace(C, sa, SPACE_IMAGE, false);
	}
	else if (type == WM_WINDOW_DRIVERS) {
		ED_area_newspace(C, sa, SPACE_IPO, false);
	}
	else {
		ED_area_newspace(C, sa, SPACE_USERPREF, false);
	}

	ED_screen_change(C, screen);
	ED_screen_refresh(CTX_wm_manager(C), win); /* test scale */

	/* do additional setup for specific editor type */
	if (type == WM_WINDOW_DRIVERS) {
		ED_drivers_editor_init(C, sa);
	}

	if (sa->spacetype == SPACE_IMAGE)
		title = IFACE_("Blender Render");
	else if (ELEM(sa->spacetype, SPACE_OUTLINER, SPACE_USERPREF))
<<<<<<< HEAD
		title = IFACE_("Blender Settings");
=======
		title = IFACE_("Blender Preferences");
>>>>>>> 4ee29d3f
	else if (sa->spacetype == SPACE_FILE)
		title = IFACE_("Blender File View");
	else if (sa->spacetype == SPACE_IPO)
		title = IFACE_("Blender Drivers Editor");
	else
		title = "Blender";

	if (win->ghostwin) {
		GHOST_SetTitle(win->ghostwin, title);
		return win;
	}
	else {
		/* very unlikely! but opening a new window can fail */
		wm_window_close(C, CTX_wm_manager(C), win);
		CTX_wm_window_set(C, win_prev);

		return NULL;
	}
}


/* ****************** Operators ****************** */

int wm_window_close_exec(bContext *C, wmOperator *UNUSED(op))
{
	wmWindowManager *wm = CTX_wm_manager(C);
	wmWindow *win = CTX_wm_window(C);
	wm_window_close(C, wm, win);
	return OPERATOR_FINISHED;
}

int wm_window_new_exec(bContext *C, wmOperator *UNUSED(op))
{
	wmWindow *win_src = CTX_wm_window(C);
	bool ok;

	ok = (wm_window_copy_test(C, win_src, true, true) != NULL);

	return ok ? OPERATOR_FINISHED : OPERATOR_CANCELLED;
}

int wm_window_new_main_exec(bContext *C, wmOperator *UNUSED(op))
{
	wmWindow *win_src = CTX_wm_window(C);
	bool ok;

	ok = (wm_window_copy_test(C, win_src, true, false) != NULL);

	return ok ? OPERATOR_FINISHED : OPERATOR_CANCELLED;
}

/* fullscreen operator callback */
int wm_window_fullscreen_toggle_exec(bContext *C, wmOperator *UNUSED(op))
{
	wmWindow *window = CTX_wm_window(C);
	GHOST_TWindowState state;

	if (G.background)
		return OPERATOR_CANCELLED;

	state = GHOST_GetWindowState(window->ghostwin);
	if (state != GHOST_kWindowStateFullScreen)
		GHOST_SetWindowState(window->ghostwin, GHOST_kWindowStateFullScreen);
	else
		GHOST_SetWindowState(window->ghostwin, GHOST_kWindowStateNormal);

	return OPERATOR_FINISHED;

}


/* ************ events *************** */

void wm_cursor_position_from_ghost(wmWindow *win, int *x, int *y)
{
	float fac = GHOST_GetNativePixelSize(win->ghostwin);

	GHOST_ScreenToClient(win->ghostwin, *x, *y, x, y);
	*x *= fac;

	*y = (win->sizey - 1) - *y;
	*y *= fac;
}

void wm_cursor_position_to_ghost(wmWindow *win, int *x, int *y)
{
	float fac = GHOST_GetNativePixelSize(win->ghostwin);

	*x /= fac;
	*y /= fac;
	*y = win->sizey - *y - 1;

	GHOST_ClientToScreen(win->ghostwin, *x, *y, x, y);
}

void wm_get_cursor_position(wmWindow *win, int *x, int *y)
{
	GHOST_GetCursorPosition(g_system, x, y);
	wm_cursor_position_from_ghost(win, x, y);
}

typedef enum {
	SHIFT    = 's',
	CONTROL  = 'c',
	ALT      = 'a',
	OS       = 'C'
} modifierKeyType;

/* check if specified modifier key type is pressed */
static int query_qual(modifierKeyType qual)
{
	GHOST_TModifierKeyMask left, right;
	int val = 0;

	switch (qual) {
		case SHIFT:
			left = GHOST_kModifierKeyLeftShift;
			right = GHOST_kModifierKeyRightShift;
			break;
		case CONTROL:
			left = GHOST_kModifierKeyLeftControl;
			right = GHOST_kModifierKeyRightControl;
			break;
		case OS:
			left = right = GHOST_kModifierKeyOS;
			break;
		case ALT:
		default:
			left = GHOST_kModifierKeyLeftAlt;
			right = GHOST_kModifierKeyRightAlt;
			break;
	}

	GHOST_GetModifierKeyState(g_system, left, &val);
	if (!val)
		GHOST_GetModifierKeyState(g_system, right, &val);

	return val;
}

static void wm_window_set_drawable(wmWindowManager *wm, wmWindow *win, bool activate)
{
	BLI_assert(ELEM(wm->windrawable, NULL, win));

	wm->windrawable = win;
	if (activate) {
		GHOST_ActivateWindowDrawingContext(win->ghostwin);
	}
	GPU_context_active_set(win->gpuctx);
	immActivate();
}

void wm_window_clear_drawable(wmWindowManager *wm)
{
	if (wm->windrawable) {
		BLF_batch_reset();
		gpu_batch_presets_reset();
		immDeactivate();
		wm->windrawable = NULL;
	}
}

void wm_window_make_drawable(wmWindowManager *wm, wmWindow *win)
{
	BLI_assert(GPU_framebuffer_active_get() == NULL);

	if (win != wm->windrawable && win->ghostwin) {
//		win->lmbut = 0;	/* keeps hanging when mousepressed while other window opened */
		wm_window_clear_drawable(wm);

		if (G.debug & G_DEBUG_EVENTS) {
			printf("%s: set drawable %d\n", __func__, win->winid);
		}

		wm_window_set_drawable(wm, win, true);

		/* this can change per window */
		WM_window_set_dpi(win);
	}
}

/* Reset active the current window opengl drawing context. */
void wm_window_reset_drawable(void)
{
	BLI_assert(BLI_thread_is_main());
	BLI_assert(GPU_framebuffer_active_get() == NULL);
	wmWindowManager *wm = G_MAIN->wm.first;

	if (wm == NULL)
		return;

	wmWindow *win = wm->windrawable;

	if (win && win->ghostwin) {
		wm_window_clear_drawable(wm);
		wm_window_set_drawable(wm, win, true);
	}
}

/* called by ghost, here we handle events for windows themselves or send to event system */
/* mouse coordinate converversion happens here */
static int ghost_event_proc(GHOST_EventHandle evt, GHOST_TUserDataPtr C_void_ptr)
{
	bContext *C = C_void_ptr;
	wmWindowManager *wm = CTX_wm_manager(C);
	GHOST_TEventType type = GHOST_GetEventType(evt);
	int time = GHOST_GetEventTime(evt);

	if (type == GHOST_kEventQuit) {
		WM_exit(C);
	}
	else {
		GHOST_WindowHandle ghostwin = GHOST_GetEventWindow(evt);
		GHOST_TEventDataPtr data = GHOST_GetEventData(evt);
		wmWindow *win;

		/* Ghost now can call this function for life resizes, but it should return if WM didn't initialize yet.
		 * Can happen on file read (especially full size window)  */
		if ((wm->initialized & WM_WINDOW_IS_INITIALIZED) == 0) {
			return 1;
		}
		if (!ghostwin) {
			/* XXX - should be checked, why are we getting an event here, and */
			/* what is it? */
			puts("<!> event has no window");
			return 1;
		}
		else if (!GHOST_ValidWindow(g_system, ghostwin)) {
			/* XXX - should be checked, why are we getting an event here, and */
			/* what is it? */
			puts("<!> event has invalid window");
			return 1;
		}
		else {
			win = GHOST_GetWindowUserData(ghostwin);
		}

		switch (type) {
			case GHOST_kEventWindowDeactivate:
				wm_event_add_ghostevent(wm, win, type, time, data);
				win->active = 0; /* XXX */

				/* clear modifiers for inactive windows */
				win->eventstate->alt = 0;
				win->eventstate->ctrl = 0;
				win->eventstate->shift = 0;
				win->eventstate->oskey = 0;
				win->eventstate->keymodifier = 0;

				break;
			case GHOST_kEventWindowActivate:
			{
				GHOST_TEventKeyData kdata;
				wmEvent event;
				int wx, wy;
				const int keymodifier = ((query_qual(SHIFT)     ? KM_SHIFT : 0) |
				                         (query_qual(CONTROL)   ? KM_CTRL  : 0) |
				                         (query_qual(ALT)       ? KM_ALT   : 0) |
				                         (query_qual(OS)        ? KM_OSKEY : 0));

				/* Win23/GHOST modifier bug, see T40317 */
#ifndef WIN32
//#  define USE_WIN_ACTIVATE
#endif

				wm->winactive = win; /* no context change! c->wm->windrawable is drawable, or for area queues */

				win->active = 1;
//				window_handle(win, INPUTCHANGE, win->active);

				/* bad ghost support for modifier keys... so on activate we set the modifiers again */

				/* TODO: This is not correct since a modifier may be held when a window is activated...
				 * better solve this at ghost level. attempted fix r54450 but it caused bug [#34255]
				 *
				 * For now don't send GHOST_kEventKeyDown events, just set the 'eventstate'.
				 */
				kdata.ascii = '\0';
				kdata.utf8_buf[0] = '\0';

				if (win->eventstate->shift) {
					if ((keymodifier & KM_SHIFT) == 0) {
						kdata.key = GHOST_kKeyLeftShift;
						wm_event_add_ghostevent(wm, win, GHOST_kEventKeyUp, time, &kdata);
					}
				}
#ifdef USE_WIN_ACTIVATE
				else {
					if (keymodifier & KM_SHIFT) {
						win->eventstate->shift = KM_MOD_FIRST;
					}
				}
#endif
				if (win->eventstate->ctrl) {
					if ((keymodifier & KM_CTRL) == 0) {
						kdata.key = GHOST_kKeyLeftControl;
						wm_event_add_ghostevent(wm, win, GHOST_kEventKeyUp, time, &kdata);
					}
				}
#ifdef USE_WIN_ACTIVATE
				else {
					if (keymodifier & KM_CTRL) {
						win->eventstate->ctrl = KM_MOD_FIRST;
					}
				}
#endif
				if (win->eventstate->alt) {
					if ((keymodifier & KM_ALT) == 0) {
						kdata.key = GHOST_kKeyLeftAlt;
						wm_event_add_ghostevent(wm, win, GHOST_kEventKeyUp, time, &kdata);
					}
				}
#ifdef USE_WIN_ACTIVATE
				else {
					if (keymodifier & KM_ALT) {
						win->eventstate->alt = KM_MOD_FIRST;
					}
				}
#endif
				if (win->eventstate->oskey) {
					if ((keymodifier & KM_OSKEY) == 0) {
						kdata.key = GHOST_kKeyOS;
						wm_event_add_ghostevent(wm, win, GHOST_kEventKeyUp, time, &kdata);
					}
				}
#ifdef USE_WIN_ACTIVATE
				else {
					if (keymodifier & KM_OSKEY) {
						win->eventstate->oskey = KM_MOD_FIRST;
					}
				}
#endif

#undef USE_WIN_ACTIVATE


				/* keymodifier zero, it hangs on hotkeys that open windows otherwise */
				win->eventstate->keymodifier = 0;

				/* entering window, update mouse pos. but no event */
				wm_get_cursor_position(win,  &wx, &wy);

				win->eventstate->x = wx;
				win->eventstate->y = wy;

				win->addmousemove = 1;   /* enables highlighted buttons */

				wm_window_make_drawable(wm, win);

				/* window might be focused by mouse click in configuration of window manager
				 * when focus is not following mouse
				 * click could have been done on a button and depending on window manager settings
				 * click would be passed to blender or not, but in any case button under cursor
				 * should be activated, so at max next click on button without moving mouse
				 * would trigger it's handle function
				 * currently it seems to be common practice to generate new event for, but probably
				 * we'll need utility function for this? (sergey)
				 */
				wm_event_init_from_window(win, &event);
				event.type = MOUSEMOVE;
				event.prevx = event.x;
				event.prevy = event.y;

				wm_event_add(win, &event);

				break;
			}
			case GHOST_kEventWindowClose:
			{
				wm_window_close(C, wm, win);
				break;
			}
			case GHOST_kEventWindowUpdate:
			{
				if (G.debug & G_DEBUG_EVENTS) {
					printf("%s: ghost redraw %d\n", __func__, win->winid);
				}

				wm_window_make_drawable(wm, win);
				WM_event_add_notifier(C, NC_WINDOW, NULL);

				break;
			}
			case GHOST_kEventWindowSize:
			case GHOST_kEventWindowMove:
			{
				GHOST_TWindowState state;
				state = GHOST_GetWindowState(win->ghostwin);
				win->windowstate = state;

				WM_window_set_dpi(win);

				/* win32: gives undefined window size when minimized */
				if (state != GHOST_kWindowStateMinimized) {
					GHOST_RectangleHandle client_rect;
					int l, t, r, b, scr_w, scr_h;
					int sizex, sizey, posx, posy;

					client_rect = GHOST_GetClientBounds(win->ghostwin);
					GHOST_GetRectangle(client_rect, &l, &t, &r, &b);

					GHOST_DisposeRectangle(client_rect);

					wm_get_desktopsize(&scr_w, &scr_h);
					sizex = r - l;
					sizey = b - t;
					posx = l;
					posy = scr_h - t - win->sizey;

					/*
					 * Ghost sometimes send size or move events when the window hasn't changed.
					 * One case of this is using compiz on linux. To alleviate the problem
					 * we ignore all such event here.
					 *
					 * It might be good to eventually do that at Ghost level, but that is for
					 * another time.
					 */
					if (win->sizex != sizex ||
					    win->sizey != sizey ||
					    win->posx != posx ||
					    win->posy != posy)
					{
						const bScreen *screen = WM_window_get_active_screen(win);

						win->sizex = sizex;
						win->sizey = sizey;
						win->posx = posx;
						win->posy = posy;

						/* debug prints */
						if (G.debug & G_DEBUG_EVENTS) {
							const char *state_str;
							state = GHOST_GetWindowState(win->ghostwin);

							if (state == GHOST_kWindowStateNormal) {
								state_str = "normal";
							}
							else if (state == GHOST_kWindowStateMinimized) {
								state_str = "minimized";
							}
							else if (state == GHOST_kWindowStateMaximized) {
								state_str = "maximized";
							}
							else if (state == GHOST_kWindowStateFullScreen) {
								state_str = "fullscreen";
							}
							else {
								state_str = "<unknown>";
							}

							printf("%s: window %d state = %s\n", __func__, win->winid, state_str);

							if (type != GHOST_kEventWindowSize) {
								printf("win move event pos %d %d size %d %d\n",
								       win->posx, win->posy, win->sizex, win->sizey);
							}
						}

						wm_window_make_drawable(wm, win);
						BKE_icon_changed(screen->id.icon_id);
						WM_event_add_notifier(C, NC_SCREEN | NA_EDITED, NULL);
						WM_event_add_notifier(C, NC_WINDOW | NA_EDITED, NULL);

#if defined(__APPLE__) || defined(WIN32)
						/* OSX and Win32 don't return to the mainloop while resize */
						wm_event_do_notifiers(C);
						wm_draw_update(C);

						/* Warning! code above nulls 'C->wm.window', causing BGE to quit, see: T45699.
						 * Further, its easier to match behavior across platforms, so restore the window. */
						CTX_wm_window_set(C, win);
#endif
					}
				}
				break;
			}

			case GHOST_kEventWindowDPIHintChanged:
			{
				WM_window_set_dpi(win);
				/* font's are stored at each DPI level, without this we can easy load 100's of fonts */
				BLF_cache_clear();

				WM_main_add_notifier(NC_WINDOW, NULL);      /* full redraw */
				WM_main_add_notifier(NC_SCREEN | NA_EDITED, NULL);    /* refresh region sizes */
				break;
			}

			case GHOST_kEventOpenMainFile:
			{
				PointerRNA props_ptr;
				wmWindow *oldWindow;
				const char *path = GHOST_GetEventData(evt);

				if (path) {
					wmOperatorType *ot = WM_operatortype_find("WM_OT_open_mainfile", false);
					/* operator needs a valid window in context, ensures
					 * it is correctly set */
					oldWindow = CTX_wm_window(C);
					CTX_wm_window_set(C, win);

					WM_operator_properties_create_ptr(&props_ptr, ot);
					RNA_string_set(&props_ptr, "filepath", path);
					WM_operator_name_call_ptr(C, ot, WM_OP_EXEC_DEFAULT, &props_ptr);
					WM_operator_properties_free(&props_ptr);

					CTX_wm_window_set(C, oldWindow);
				}
				break;
			}
			case GHOST_kEventDraggingDropDone:
			{
				wmEvent event;
				GHOST_TEventDragnDropData *ddd = GHOST_GetEventData(evt);
				int wx, wy;

				/* entering window, update mouse pos */
				wm_get_cursor_position(win, &wx, &wy);
				win->eventstate->x = wx;
				win->eventstate->y = wy;

				wm_event_init_from_window(win, &event);  /* copy last state, like mouse coords */

				/* activate region */
				event.type = MOUSEMOVE;
				event.prevx = event.x;
				event.prevy = event.y;

				wm->winactive = win; /* no context change! c->wm->windrawable is drawable, or for area queues */
				win->active = 1;

				wm_event_add(win, &event);


				/* make blender drop event with custom data pointing to wm drags */
				event.type = EVT_DROP;
				event.val = KM_RELEASE;
				event.custom = EVT_DATA_DRAGDROP;
				event.customdata = &wm->drags;
				event.customdatafree = 1;

				wm_event_add(win, &event);

				/* printf("Drop detected\n"); */

				/* add drag data to wm for paths: */

				if (ddd->dataType == GHOST_kDragnDropTypeFilenames) {
					GHOST_TStringArray *stra = ddd->data;
					int a, icon;

					for (a = 0; a < stra->count; a++) {
						printf("drop file %s\n", stra->strings[a]);
						/* try to get icon type from extension */
						icon = ED_file_extension_icon((char *)stra->strings[a]);

						WM_event_start_drag(C, icon, WM_DRAG_PATH, stra->strings[a], 0.0, WM_DRAG_NOP);
						/* void poin should point to string, it makes a copy */
						break; /* only one drop element supported now */
					}
				}

				break;
			}
			case GHOST_kEventNativeResolutionChange:
			{
				// only update if the actual pixel size changes
				float prev_pixelsize = U.pixelsize;
				WM_window_set_dpi(win);

				if (U.pixelsize != prev_pixelsize) {
					BKE_icon_changed(WM_window_get_active_screen(win)->id.icon_id);

					// close all popups since they are positioned with the pixel
					// size baked in and it's difficult to correct them
					wmWindow *oldWindow = CTX_wm_window(C);
					CTX_wm_window_set(C, win);
					UI_popup_handlers_remove_all(C, &win->modalhandlers);
					CTX_wm_window_set(C, oldWindow);

					wm_window_make_drawable(wm, win);

					WM_event_add_notifier(C, NC_SCREEN | NA_EDITED, NULL);
					WM_event_add_notifier(C, NC_WINDOW | NA_EDITED, NULL);
				}

				break;
			}
			case GHOST_kEventTrackpad:
			{
				GHOST_TEventTrackpadData *pd = data;

				wm_cursor_position_from_ghost(win, &pd->x, &pd->y);
				wm_event_add_ghostevent(wm, win, type, time, data);
				break;
			}
			case GHOST_kEventCursorMove:
			{
				GHOST_TEventCursorData *cd = data;

				wm_cursor_position_from_ghost(win, &cd->x, &cd->y);
				wm_event_add_ghostevent(wm, win, type, time, data);
				break;
			}
			default:
				wm_event_add_ghostevent(wm, win, type, time, data);
				break;
		}

	}
	return 1;
}


/**
 * This timer system only gives maximum 1 timer event per redraw cycle,
 * to prevent queues to get overloaded.
 * Timer handlers should check for delta to decide if they just update, or follow real time.
 * Timer handlers can also set duration to match frames passed
 */
static int wm_window_timer(const bContext *C)
{
	wmWindowManager *wm = CTX_wm_manager(C);
	wmTimer *wt, *wtnext;
	wmWindow *win;
	double time = PIL_check_seconds_timer();
	int retval = 0;

	for (wt = wm->timers.first; wt; wt = wtnext) {
		wtnext = wt->next; /* in case timer gets removed */
		win = wt->win;

		if (wt->sleep == 0) {
			if (time > wt->ntime) {
				wt->delta = time - wt->ltime;
				wt->duration += wt->delta;
				wt->ltime = time;
				wt->ntime = wt->stime + wt->timestep * ceil(wt->duration / wt->timestep);

				if (wt->event_type == TIMERJOBS)
					wm_jobs_timer(C, wm, wt);
				else if (wt->event_type == TIMERAUTOSAVE)
					wm_autosave_timer(C, wm, wt);
				else if (wt->event_type == TIMERNOTIFIER)
					WM_main_add_notifier(POINTER_AS_UINT(wt->customdata), NULL);
				else if (win) {
					wmEvent event;
					wm_event_init_from_window(win, &event);

					event.type = wt->event_type;
					event.val = KM_NOTHING;
					event.keymodifier = 0;
					event.custom = EVT_DATA_TIMER;
					event.customdata = wt;
					wm_event_add(win, &event);

					retval = 1;
				}
			}
		}
	}
	return retval;
}

void wm_window_process_events(const bContext *C)
{
	int hasevent;

	BLI_assert(BLI_thread_is_main());

	hasevent = GHOST_ProcessEvents(g_system, 0); /* 0 is no wait */

	if (hasevent)
		GHOST_DispatchEvents(g_system);

	hasevent |= wm_window_timer(C);

	/* no event, we sleep 5 milliseconds */
	if (hasevent == 0)
		PIL_sleep_ms(5);
}

void wm_window_process_events_nosleep(void)
{
	if (GHOST_ProcessEvents(g_system, 0))
		GHOST_DispatchEvents(g_system);
}

/* exported as handle callback to bke blender.c */
void wm_window_testbreak(void)
{
	static double ltime = 0;
	double curtime = PIL_check_seconds_timer();

	BLI_assert(BLI_thread_is_main());

	/* only check for breaks every 50 milliseconds
	 * if we get called more often.
	 */
	if ((curtime - ltime) > 0.05) {
		int hasevent = GHOST_ProcessEvents(g_system, 0); /* 0 is no wait */

		if (hasevent)
			GHOST_DispatchEvents(g_system);

		ltime = curtime;
	}
}

/* **************** init ********************** */

/* bContext can be null in background mode because we don't
 * need to event handling. */
void wm_ghost_init(bContext *C)
{
	if (!g_system) {
		GHOST_EventConsumerHandle consumer;

		if (C != NULL) {
			consumer = GHOST_CreateEventConsumer(ghost_event_proc, C);
		}

		g_system = GHOST_CreateSystem();

		if (C != NULL) {
			GHOST_AddEventConsumer(g_system, consumer);
		}

		if (wm_init_state.native_pixels) {
			GHOST_UseNativePixels();
		}

		GHOST_UseWindowFocus(wm_init_state.window_focus);
	}
}

void wm_ghost_exit(void)
{
	if (g_system)
		GHOST_DisposeSystem(g_system);

	g_system = NULL;
}

/* **************** timer ********************** */

/* to (de)activate running timers temporary */
void WM_event_timer_sleep(wmWindowManager *wm, wmWindow *UNUSED(win), wmTimer *timer, bool do_sleep)
{
	wmTimer *wt;

	for (wt = wm->timers.first; wt; wt = wt->next)
		if (wt == timer)
			break;

	if (wt)
		wt->sleep = do_sleep;
}

wmTimer *WM_event_add_timer(wmWindowManager *wm, wmWindow *win, int event_type, double timestep)
{
	wmTimer *wt = MEM_callocN(sizeof(wmTimer), "window timer");

	wt->event_type = event_type;
	wt->ltime = PIL_check_seconds_timer();
	wt->ntime = wt->ltime + timestep;
	wt->stime = wt->ltime;
	wt->timestep = timestep;
	wt->win = win;

	BLI_addtail(&wm->timers, wt);

	return wt;
}

wmTimer *WM_event_add_timer_notifier(wmWindowManager *wm, wmWindow *win, unsigned int type, double timestep)
{
	wmTimer *wt = MEM_callocN(sizeof(wmTimer), "window timer");

	wt->event_type = TIMERNOTIFIER;
	wt->ltime = PIL_check_seconds_timer();
	wt->ntime = wt->ltime + timestep;
	wt->stime = wt->ltime;
	wt->timestep = timestep;
	wt->win = win;
	wt->customdata = POINTER_FROM_UINT(type);
	wt->flags |= WM_TIMER_NO_FREE_CUSTOM_DATA;

	BLI_addtail(&wm->timers, wt);

	return wt;
}

void WM_event_remove_timer(wmWindowManager *wm, wmWindow *UNUSED(win), wmTimer *timer)
{
	wmTimer *wt;

	/* extra security check */
	for (wt = wm->timers.first; wt; wt = wt->next)
		if (wt == timer)
			break;
	if (wt) {
		wmWindow *win;

		if (wm->reports.reporttimer == wt)
			wm->reports.reporttimer = NULL;

		BLI_remlink(&wm->timers, wt);
		if (wt->customdata != NULL && (wt->flags & WM_TIMER_NO_FREE_CUSTOM_DATA) == 0) {
			MEM_freeN(wt->customdata);
		}
		MEM_freeN(wt);

		/* there might be events in queue with this timer as customdata */
		for (win = wm->windows.first; win; win = win->next) {
			wmEvent *event;
			for (event = win->queue.first; event; event = event->next) {
				if (event->customdata == wt) {
					event->customdata = NULL;
					event->type = EVENT_NONE;	/* timer users customdata, dont want NULL == NULL */
				}
			}
		}
	}
}

void WM_event_remove_timer_notifier(wmWindowManager *wm, wmWindow *win, wmTimer *timer)
{
	timer->customdata = NULL;
	WM_event_remove_timer(wm, win, timer);
}

/* ******************* clipboard **************** */

static char *wm_clipboard_text_get_ex(bool selection, int *r_len,
                                      bool firstline)
{
	char *p, *p2, *buf, *newbuf;

	if (G.background) {
		*r_len = 0;
		return NULL;
	}

	buf = (char *)GHOST_getClipboard(selection);
	if (!buf) {
		*r_len = 0;
		return NULL;
	}

	/* always convert from \r\n to \n */
	p2 = newbuf = MEM_mallocN(strlen(buf) + 1, __func__);

	if (firstline) {
		/* will return an over-alloc'ed value in the case there are newlines */
		for (p = buf; *p; p++) {
			if ((*p != '\n') && (*p != '\r')) {
				*(p2++) = *p;
			}
			else {
				break;
			}
		}
	}
	else {
		for (p = buf; *p; p++) {
			if (*p != '\r') {
				*(p2++) = *p;
			}
		}
	}

	*p2 = '\0';

	free(buf); /* ghost uses regular malloc */

	*r_len = (p2 - newbuf);

	return newbuf;
}

/**
 * Return text from the clipboard.
 *
 * \note Caller needs to check for valid utf8 if this is a requirement.
 */
char *WM_clipboard_text_get(bool selection, int *r_len)
{
	return wm_clipboard_text_get_ex(selection, r_len, false);
}

/**
 * Convenience function for pasting to areas of Blender which don't support newlines.
 */
char *WM_clipboard_text_get_firstline(bool selection, int *r_len)
{
	return wm_clipboard_text_get_ex(selection, r_len, true);
}

void WM_clipboard_text_set(const char *buf, bool selection)
{
	if (!G.background) {
#ifdef _WIN32
		/* do conversion from \n to \r\n on Windows */
		const char *p;
		char *p2, *newbuf;
		int newlen = 0;

		for (p = buf; *p; p++) {
			if (*p == '\n')
				newlen += 2;
			else
				newlen++;
		}

		newbuf = MEM_callocN(newlen + 1, "WM_clipboard_text_set");

		for (p = buf, p2 = newbuf; *p; p++, p2++) {
			if (*p == '\n') {
				*(p2++) = '\r'; *p2 = '\n';
			}
			else {
				*p2 = *p;
			}
		}
		*p2 = '\0';

		GHOST_putClipboard((GHOST_TInt8 *)newbuf, selection);
		MEM_freeN(newbuf);
#else
		GHOST_putClipboard((GHOST_TInt8 *)buf, selection);
#endif
	}
}

/* ******************* progress bar **************** */

void WM_progress_set(wmWindow *win, float progress)
{
	GHOST_SetProgressBar(win->ghostwin, progress);
}

void WM_progress_clear(wmWindow *win)
{
	GHOST_EndProgressBar(win->ghostwin);
}

/* ************************************ */

void wm_window_get_position(wmWindow *win, int *r_pos_x, int *r_pos_y)
{
	*r_pos_x = win->posx;
	*r_pos_y = win->posy;
}

void wm_window_set_size(wmWindow *win, int width, int height)
{
	GHOST_SetClientSize(win->ghostwin, width, height);
}

void wm_window_lower(wmWindow *win)
{
	GHOST_SetWindowOrder(win->ghostwin, GHOST_kWindowOrderBottom);
}

void wm_window_raise(wmWindow *win)
{
	GHOST_SetWindowOrder(win->ghostwin, GHOST_kWindowOrderTop);
}

void wm_window_swap_buffers(wmWindow *win)
{
	GHOST_SwapWindowBuffers(win->ghostwin);
}

void wm_window_set_swap_interval (wmWindow *win, int interval)
{
	GHOST_SetSwapInterval(win->ghostwin, interval);
}

bool wm_window_get_swap_interval(wmWindow *win, int *intervalOut)
{
	return GHOST_GetSwapInterval(win->ghostwin, intervalOut);
}


/* ******************* exported api ***************** */


/* called whem no ghost system was initialized */
void WM_init_state_size_set(int stax, int stay, int sizx, int sizy)
{
	wm_init_state.start_x = stax; /* left hand pos */
	wm_init_state.start_y = stay; /* bottom pos */
	wm_init_state.size_x = sizx < 640 ? 640 : sizx;
	wm_init_state.size_y = sizy < 480 ? 480 : sizy;
	wm_init_state.override_flag |= WIN_OVERRIDE_GEOM;
}

/* for borderless and border windows set from command-line */
void WM_init_state_fullscreen_set(void)
{
	wm_init_state.windowstate = GHOST_kWindowStateFullScreen;
	wm_init_state.override_flag |= WIN_OVERRIDE_WINSTATE;
}

void WM_init_state_normal_set(void)
{
	wm_init_state.windowstate = GHOST_kWindowStateNormal;
	wm_init_state.override_flag |= WIN_OVERRIDE_WINSTATE;
}

void WM_init_window_focus_set(bool do_it)
{
	wm_init_state.window_focus = do_it;
}

void WM_init_native_pixels(bool do_it)
{
	wm_init_state.native_pixels = do_it;
}

/* This function requires access to the GHOST_SystemHandle (g_system) */
void WM_cursor_warp(wmWindow *win, int x, int y)
{
	if (win && win->ghostwin) {
		int oldx = x, oldy = y;

		wm_cursor_position_to_ghost(win, &x, &y);
		GHOST_SetCursorPosition(g_system, x, y);

		win->eventstate->prevx = oldx;
		win->eventstate->prevy = oldy;

		win->eventstate->x = oldx;
		win->eventstate->y = oldy;
	}
}

/**
 * Set x, y to values we can actually position the cursor to.
 */
void WM_cursor_compatible_xy(wmWindow *win, int *x, int *y)
{
	float f = GHOST_GetNativePixelSize(win->ghostwin);
	if (f != 1.0f) {
		*x = (int)(*x / f) * f;
		*y = (int)(*y / f) * f;
	}
}

/**
 * Get the cursor pressure, in most cases you'll want to use wmTabletData from the event
 */
float WM_cursor_pressure(const struct wmWindow *win)
{
	const GHOST_TabletData *td = GHOST_GetTabletData(win->ghostwin);
	/* if there's tablet data from an active tablet device then add it */
	if ((td != NULL) && td->Active != GHOST_kTabletModeNone) {
		return wm_pressure_curve(td->Pressure);
	}
	else {
		return -1.0f;
	}
}

/* support for native pixel size */
/* mac retina opens window in size X, but it has up to 2 x more pixels */
int WM_window_pixels_x(const wmWindow *win)
{
	float f = GHOST_GetNativePixelSize(win->ghostwin);

	return (int)(f * (float)win->sizex);
}
int WM_window_pixels_y(const wmWindow *win)
{
	float f = GHOST_GetNativePixelSize(win->ghostwin);

	return (int)(f * (float)win->sizey);
}

/**
 * Get boundaries usable by all window contents, including global areas.
 */
void WM_window_rect_calc(const wmWindow *win, rcti *r_rect)
{
	BLI_rcti_init(r_rect, 0, WM_window_pixels_x(win), 0, WM_window_pixels_y(win));
}
/**
 * Get boundaries usable by screen-layouts, excluding global areas.
 * \note Depends on U.dpi_fac. Should that be outdated, call #WM_window_set_dpi first.
 */
void WM_window_screen_rect_calc(const wmWindow *win, rcti *r_rect)
{
	rcti window_rect, screen_rect;

	WM_window_rect_calc(win, &window_rect);
	screen_rect = window_rect;

	/* Subtract global areas from screen rectangle. */
	for (ScrArea *global_area = win->global_areas.areabase.first; global_area; global_area = global_area->next) {
		int height = ED_area_global_size_y(global_area) - 1;

		if (global_area->global->flag & GLOBAL_AREA_IS_HIDDEN) {
			continue;
		}

		switch (global_area->global->align) {
			case GLOBAL_AREA_ALIGN_TOP:
				if ((screen_rect.ymax - height) > window_rect.ymin) {
					height += U.pixelsize;
				}
				if (screen_rect.ymax < (window_rect.ymax - 1)) {
					height += U.pixelsize;
				}
				screen_rect.ymax -= height;
				break;
			case GLOBAL_AREA_ALIGN_BOTTOM:
				if (screen_rect.ymin > window_rect.ymin) {
					height += U.pixelsize;
				}
				if ((screen_rect.ymin + height) < (window_rect.ymax - 1)) {
					height += U.pixelsize;
				}
				screen_rect.ymin += height;
				break;
			default:
				BLI_assert(0);
				break;
		}
	}

	BLI_assert(screen_rect.xmin < screen_rect.xmax);
	BLI_assert(screen_rect.ymin < screen_rect.ymax);
	*r_rect = screen_rect;
}

bool WM_window_is_fullscreen(wmWindow *win)
{
	return win->windowstate == GHOST_kWindowStateFullScreen;
}

/**
 * Some editor data may need to be synced with scene data (3D View camera and layers).
 * This function ensures data is synced for editors in visible workspaces and their visible layouts.
 */
void WM_windows_scene_data_sync(const ListBase *win_lb, Scene *scene)
{
	for (wmWindow *win = win_lb->first; win; win = win->next) {
		if (WM_window_get_active_scene(win) == scene) {
			ED_workspace_scene_data_sync(win->workspace_hook, scene);
		}
	}
}

Scene *WM_windows_scene_get_from_screen(const wmWindowManager *wm, const bScreen *screen)
{
	for (wmWindow *win = wm->windows.first; win; win = win->next) {
		if (WM_window_get_active_screen(win) == screen) {
			return WM_window_get_active_scene(win);
		}
	}

	return NULL;
}

WorkSpace *WM_windows_workspace_get_from_screen(const wmWindowManager *wm, const bScreen *screen)
{
	for (wmWindow *win = wm->windows.first; win; win = win->next) {
		if (WM_window_get_active_screen(win) == screen) {
			return WM_window_get_active_workspace(win);
		}
	}
	return NULL;
}

Scene *WM_window_get_active_scene(const wmWindow *win)
{
	return win->scene;
}

/**
 * \warning Only call outside of area/region loops
 */
void WM_window_set_active_scene(Main *bmain, bContext *C, wmWindow *win, Scene *scene)
{
	wmWindowManager *wm = CTX_wm_manager(C);
	wmWindow *win_parent = (win->parent) ? win->parent : win;
	bool changed = false;

	/* Set scene in parent and its child windows. */
	if (win_parent->scene != scene) {
		ED_screen_scene_change(C, win_parent, scene);
		changed = true;
	}

	for (wmWindow *win_child = wm->windows.first; win_child; win_child = win_child->next) {
		if (win_child->parent == win_parent && win_child->scene != scene) {
			ED_screen_scene_change(C, win_child, scene);
			changed = true;
		}
	}

	if (changed) {
		/* Update depsgraph and renderers for scene change. */
		ViewLayer *view_layer = WM_window_get_active_view_layer(win_parent);
		ED_scene_change_update(bmain, scene, view_layer);

		/* Complete redraw. */
		WM_event_add_notifier(C, NC_WINDOW, NULL);
	}
}

ViewLayer *WM_window_get_active_view_layer(const wmWindow *win)
{
	Scene *scene = WM_window_get_active_scene(win);
	if (scene == NULL) {
		return NULL;
	}

	ViewLayer *view_layer = BKE_view_layer_find(scene, win->view_layer_name);
	if (view_layer) {
		return view_layer;
	}

	view_layer = BKE_view_layer_default_view(scene);
	if (view_layer) {
		WM_window_set_active_view_layer((wmWindow *)win, view_layer);
	}

	return view_layer;
}

void WM_window_set_active_view_layer(wmWindow *win, ViewLayer *view_layer)
{
	BLI_assert(BKE_view_layer_find(WM_window_get_active_scene(win), view_layer->name) != NULL);

	wmWindowManager *wm = G_MAIN->wm.first;
	wmWindow *win_parent = (win->parent) ? win->parent : win;

	/* Set  view layer in parent and child windows. */
	STRNCPY(win_parent->view_layer_name, view_layer->name);

	for (wmWindow *win_child = wm->windows.first; win_child; win_child = win_child->next) {
		if (win_child->parent == win_parent) {
			STRNCPY(win_child->view_layer_name, view_layer->name);
		}
	}
}

void WM_window_ensure_active_view_layer(wmWindow *win)
{
	/* Update layer name is correct after scene changes, load without UI, etc. */
	Scene *scene = WM_window_get_active_scene(win);

	if (scene && BKE_view_layer_find(scene, win->view_layer_name) == NULL) {
		ViewLayer *view_layer = BKE_view_layer_default_view(scene);
		STRNCPY(win->view_layer_name, view_layer->name);
	}
}

WorkSpace *WM_window_get_active_workspace(const wmWindow *win)
{
	return BKE_workspace_active_get(win->workspace_hook);
}

void WM_window_set_active_workspace(bContext *C, wmWindow *win, WorkSpace *workspace)
{
	wmWindowManager *wm = CTX_wm_manager(C);
	wmWindow *win_parent = (win->parent) ? win->parent : win;

	ED_workspace_change(workspace, C, wm, win);

	for (wmWindow *win_child = wm->windows.first; win_child; win_child = win_child->next) {
		if (win_child->parent == win_parent) {
			bScreen *screen = WM_window_get_active_screen(win_child);
			/* Don't change temporary screens, they only serve a single purpose. */
			if (screen->temp) {
				continue;
			}
			ED_workspace_change(workspace, C, wm, win_child);
		}
	}
}

WorkSpaceLayout *WM_window_get_active_layout(const wmWindow *win)
{
	const WorkSpace *workspace = WM_window_get_active_workspace(win);
	return (LIKELY(workspace != NULL) ? BKE_workspace_active_layout_get(win->workspace_hook) : NULL);
}
void WM_window_set_active_layout(wmWindow *win, WorkSpace *workspace, WorkSpaceLayout *layout)
{
	BKE_workspace_hook_layout_for_workspace_set(win->workspace_hook, workspace, layout);
}

/**
 * Get the active screen of the active workspace in \a win.
 */
bScreen *WM_window_get_active_screen(const wmWindow *win)
{
	const WorkSpace *workspace = WM_window_get_active_workspace(win);
	/* May be NULL in rare cases like closing Blender */
	return (LIKELY(workspace != NULL) ? BKE_workspace_active_screen_get(win->workspace_hook) : NULL);
}
void WM_window_set_active_screen(wmWindow *win, WorkSpace *workspace, bScreen *screen)
{
	BKE_workspace_active_screen_set(win->workspace_hook, workspace, screen);
}

bool WM_window_is_temp_screen(const wmWindow *win)
{
	const bScreen *screen = WM_window_get_active_screen(win);
	return (screen && screen->temp != 0);
}


#ifdef WITH_INPUT_IME
/* note: keep in mind wm_window_IME_begin is also used to reposition the IME window */
void wm_window_IME_begin(wmWindow *win, int x, int y, int w, int h, bool complete)
{
	BLI_assert(win);

	GHOST_BeginIME(win->ghostwin, x, win->sizey - y, w, h, complete);
}

void wm_window_IME_end(wmWindow *win)
{
	BLI_assert(win && win->ime_data);

	GHOST_EndIME(win->ghostwin);
	win->ime_data = NULL;
}
#endif  /* WITH_INPUT_IME */

/* ****** direct opengl context management ****** */

void *WM_opengl_context_create(void)
{
	/* On Windows there is a problem creating contexts that share lists
	 * from one context that is current in another thread.
	 * So we should call this function only on the main thread.
	 */
	BLI_assert(BLI_thread_is_main());
	BLI_assert(GPU_framebuffer_active_get() == NULL);
	return GHOST_CreateOpenGLContext(g_system);
}

void WM_opengl_context_dispose(void *context)
{
	BLI_assert(GPU_framebuffer_active_get() == NULL);
	GHOST_DisposeOpenGLContext(g_system, (GHOST_ContextHandle)context);
}

void WM_opengl_context_activate(void *context)
{
	BLI_assert(GPU_framebuffer_active_get() == NULL);
	GHOST_ActivateOpenGLContext((GHOST_ContextHandle)context);
}

void WM_opengl_context_release(void *context)
{
	BLI_assert(GPU_framebuffer_active_get() == NULL);
	GHOST_ReleaseOpenGLContext((GHOST_ContextHandle)context);
}<|MERGE_RESOLUTION|>--- conflicted
+++ resolved
@@ -954,11 +954,7 @@
 	if (sa->spacetype == SPACE_IMAGE)
 		title = IFACE_("Blender Render");
 	else if (ELEM(sa->spacetype, SPACE_OUTLINER, SPACE_USERPREF))
-<<<<<<< HEAD
-		title = IFACE_("Blender Settings");
-=======
 		title = IFACE_("Blender Preferences");
->>>>>>> 4ee29d3f
 	else if (sa->spacetype == SPACE_FILE)
 		title = IFACE_("Blender File View");
 	else if (sa->spacetype == SPACE_IPO)
