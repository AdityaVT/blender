--- conflicted
+++ resolved
@@ -2604,7 +2604,6 @@
 
 extern Paint *paint_get_active(Scene *sce);
 extern struct Brush *paint_brush(struct Paint *paint);
-<<<<<<< HEAD
 #ifdef WITH_ONSURFACEBRUSH
 extern int sculpt_get_brush_geometry(bContext* C, int x, int y, int* pixel_radius, float location[3], float modelview[16], float projection[16], int viewport[4]);
 extern float unproject_brush_radius(Object *ob, ViewContext *vc, float center[3], float offset);
@@ -2690,8 +2689,6 @@
 	glPopAttrib();
 }
 #endif
-=======
->>>>>>> eabbbcdf
 
 static void wm_radial_control_paint(bContext *C, int x, int y, void *customdata)
 {
@@ -2704,11 +2701,7 @@
 
 	ViewContext vc;
 
-<<<<<<< HEAD
 	int hit = 0;
-=======
-	// int hit = 0;
->>>>>>> eabbbcdf
 
 	int flip;
 	int sign;
@@ -2737,7 +2730,6 @@
 
 	// XXX: no way currently to know state of pen flip or invert key modifier without starting a stroke
 	flip = 1;
-<<<<<<< HEAD
 
 	sign = flip * ((brush->flag & BRUSH_DIR_IN)? -1 : 1);
 
@@ -2754,7 +2746,7 @@
 		int pixel_radius, viewport[4];
 		float location[3], modelview[16], projection[16];
 
-		float visual_strength = rc->mode == WM_RADIALCONTROL_STRENGTH ? rc->value*rc->value : sculpt_get_brush_alpha(brush)*sculpt_get_brush_alpha(brush);
+		float visual_strength = rc->mode == WM_RADIALCONTROL_STRENGTH ? rc->value*rc->value : brush_alpha(brush)*brush_alpha(brush);
 
 		const float min_alpha = 0.20f;
 		const float max_alpha = 0.80f;
@@ -2801,7 +2793,6 @@
 				glRotatef(-angle, 0, 0, 1);
 				fdrawline(0, 0, WM_RADIAL_CONTROL_DISPLAY_SIZE, 0);
 				glRotatef(angle, 0, 0, 1);
-				fdrawline(0, 0, WM_RADIAL_CONTROL_DISPLAY_SIZE, 0);
 				glDisable(GL_LINE_SMOOTH);
 			}
 
@@ -2815,7 +2806,7 @@
 				const float inner_radius=  unprojected_radius*thickness;
 				const float outer_radius=  unprojected_radius;
 
-				draw_on_surface_cursor(modelview, projection, col, alpha, ob->size, viewport, location, inner_radius, outer_radius, sculpt_get_brush_size(brush));
+				draw_on_surface_cursor(modelview, projection, col, alpha, ob->size, viewport, location, inner_radius, outer_radius, brush_size(brush));
 			}
 
 			{
@@ -2826,7 +2817,7 @@
 				const float inner_radius=  unprojected_radius*thickness;
 				const float outer_radius=  unprojected_radius;
 
-				draw_on_surface_cursor(modelview, projection, col, alpha, ob->size, viewport, location, inner_radius, outer_radius, sculpt_get_brush_size(brush));
+				draw_on_surface_cursor(modelview, projection, col, alpha, ob->size, viewport, location, inner_radius, outer_radius, brush_size(brush));
 			}
 		}
 	}
@@ -2881,61 +2872,6 @@
 #ifdef WITH_ONSURFACEBRUSH
 	}
 #endif
-=======
-
-	sign = flip * ((brush->flag & BRUSH_DIR_IN)? -1 : 1);
-
-	if (sign < 0 && ELEM4(brush->sculpt_tool, SCULPT_TOOL_DRAW, SCULPT_TOOL_INFLATE, SCULPT_TOOL_CLAY, SCULPT_TOOL_PINCH))
-		col = brush->sub_col;
-	else
-		col = brush->add_col;
-
-	glTranslatef((float)x, (float)y, 0.0f);
-
-	glEnable(GL_BLEND);
-
-	if(rc->mode == WM_RADIALCONTROL_ANGLE) {
-		glRotatef(angle, 0, 0, 1);
-	}
-
-	if (rc->tex) {
-		glBindTexture(GL_TEXTURE_2D, rc->tex);
-
-		glTexParameterf(GL_TEXTURE_2D, GL_TEXTURE_MIN_FILTER, GL_LINEAR);
-		glTexParameterf(GL_TEXTURE_2D, GL_TEXTURE_MAG_FILTER, GL_LINEAR);
-
-		glEnable(GL_TEXTURE_2D);
-		glBegin(GL_QUADS);
-		glColor4f(U.sculpt_paint_overlay_col[0],U.sculpt_paint_overlay_col[1],U.sculpt_paint_overlay_col[2], str);
-		glTexCoord2f(0,0);
-		glVertex2f(-r3, -r3);
-		glTexCoord2f(1,0);
-		glVertex2f(r3, -r3);
-		glTexCoord2f(1,1);
-		glVertex2f(r3, r3);
-		glTexCoord2f(0,1);
-		glVertex2f(-r3, r3);
-		glEnd();
-		glDisable(GL_TEXTURE_2D);
-	}
-
-	if(rc->mode == WM_RADIALCONTROL_ANGLE) {
-		glColor4f(col[0], col[1], col[2], 0.5f);
-		glEnable(GL_LINE_SMOOTH);
-		glRotatef(-angle, 0, 0, 1);
-		fdrawline(0, 0, WM_RADIAL_CONTROL_DISPLAY_SIZE, 0);
-		glRotatef(angle, 0, 0, 1);
-		fdrawline(0, 0, WM_RADIAL_CONTROL_DISPLAY_SIZE, 0);
-		glDisable(GL_LINE_SMOOTH);
-	}
-
-	glColor4f(col[0], col[1], col[2], 0.5f);
-	glutil_draw_lined_arc(0.0, M_PI*2.0, r1, 40);
-	glutil_draw_lined_arc(0.0, M_PI*2.0, r2, 40);
-	glDisable(GL_BLEND);
-	
-	glPopMatrix();
->>>>>>> eabbbcdf
 }
 
 int WM_radial_control_modal(bContext *C, wmOperator *op, wmEvent *event)
@@ -2945,11 +2881,7 @@
 	float dist;
 	double new_value = RNA_float_get(op->ptr, "new_value");
 	int ret = OPERATOR_RUNNING_MODAL;
-<<<<<<< HEAD
-	float initial_value = RNA_float_get(op->ptr, "initial_value");
-=======
 	// float initial_value = RNA_float_get(op->ptr, "initial_value");
->>>>>>> eabbbcdf
 
 	mode = RNA_int_get(op->ptr, "mode");
 	RNA_int_get_array(op->ptr, "initial_mouse", initial_mouse);
@@ -3026,11 +2958,7 @@
 int WM_radial_control_invoke(bContext *C, wmOperator *op, wmEvent *event)
 {
 	wmRadialControl *rc = MEM_callocN(sizeof(wmRadialControl), "radial control");
-<<<<<<< HEAD
-	wmWindow *win = CTX_wm_window(C);
-=======
 	// wmWindow *win = CTX_wm_window(C);
->>>>>>> eabbbcdf
 	int mode = RNA_int_get(op->ptr, "mode");
 	float initial_value = RNA_float_get(op->ptr, "initial_value");
 	//float initial_size = RNA_float_get(op->ptr, "initial_size");
