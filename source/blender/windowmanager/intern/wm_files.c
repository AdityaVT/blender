/*
 * ***** BEGIN GPL LICENSE BLOCK *****
 *
 * This program is free software; you can redistribute it and/or
 * modify it under the terms of the GNU General Public License
 * as published by the Free Software Foundation; either version 2
 * of the License, or (at your option) any later version. 
 *
 * This program is distributed in the hope that it will be useful,
 * but WITHOUT ANY WARRANTY; without even the implied warranty of
 * MERCHANTABILITY or FITNESS FOR A PARTICULAR PURPOSE.  See the
 * GNU General Public License for more details.
 *
 * You should have received a copy of the GNU General Public License
 * along with this program; if not, write to the Free Software Foundation,
 * Inc., 51 Franklin Street, Fifth Floor, Boston, MA 02110-1301, USA.
 *
 * The Original Code is Copyright (C) 2001-2002 by NaN Holding BV.
 * All rights reserved.
 *
 * Contributor(s): Blender Foundation 2007
 *
 * ***** END GPL LICENSE BLOCK *****
 */

/** \file blender/windowmanager/intern/wm_files.c
 *  \ingroup wm
 *
 * User level access for blend file read/write, file-history and userprefs (including relevant operators).
 */


/* placed up here because of crappy
 * winsock stuff.
 */
#include <stddef.h>
#include <string.h>
#include <errno.h>

#include "zlib.h" /* wm_read_exotic() */

#ifdef WIN32
#  include <windows.h> /* need to include windows.h so _WIN32_IE is defined  */
#  ifndef _WIN32_IE
#    define _WIN32_IE 0x0400 /* minimal requirements for SHGetSpecialFolderPath on MINGW MSVC has this defined already */
#  endif
#  include <shlobj.h>  /* for SHGetSpecialFolderPath, has to be done before BLI_winstuff
                        * because 'near' is disabled through BLI_windstuff */
#  include "BLI_winstuff.h"
#endif

#include "MEM_guardedalloc.h"
#include "MEM_CacheLimiterC-Api.h"

#include "BLI_blenlib.h"
#include "BLI_linklist.h"
#include "BLI_utildefines.h"
#include "BLI_threads.h"
#include "BLI_callbacks.h"
#include "BLI_system.h"
#include BLI_SYSTEM_PID_H

#include "BLT_translation.h"

#include "DNA_mesh_types.h" /* only for USE_BMESH_SAVE_AS_COMPAT */
#include "DNA_object_types.h"
#include "DNA_space_types.h"
#include "DNA_userdef_types.h"
#include "DNA_scene_types.h"
#include "DNA_screen_types.h"
#include "DNA_windowmanager_types.h"

#include "BKE_appdir.h"
#include "BKE_utildefines.h"
#include "BKE_autoexec.h"
#include "BKE_blender.h"
#include "BKE_blendfile.h"
#include "BKE_blender_undo.h"
#include "BKE_context.h"
#include "BKE_depsgraph.h"
#include "BKE_global.h"
#include "BKE_library.h"
#include "BKE_main.h"
#include "BKE_packedFile.h"
#include "BKE_report.h"
#include "BKE_sound.h"
#include "BKE_scene.h"
#include "BKE_screen.h"

#include "BLO_readfile.h"
#include "BLO_writefile.h"

#include "RNA_access.h"
#include "RNA_define.h"

#include "IMB_imbuf.h"
#include "IMB_imbuf_types.h"
#include "IMB_thumbs.h"

#include "ED_datafiles.h"
#include "ED_fileselect.h"
#include "ED_screen.h"
#include "ED_view3d.h"
#include "ED_util.h"

#include "GHOST_C-api.h"
#include "GHOST_Path-api.h"

#include "UI_interface.h"
#include "UI_resources.h"
#include "UI_view2d.h"

#include "GPU_draw.h"

/* only to report a missing engine */
#include "RE_engine.h"

#ifdef WITH_PYTHON
#include "BPY_extern.h"
#endif

#include "WM_api.h"
#include "WM_types.h"
#include "wm.h"
#include "wm_files.h"
#include "wm_window.h"
#include "wm_event_system.h"

static RecentFile *wm_file_history_find(const char *filepath);
static void wm_history_file_free(RecentFile *recent);
static void wm_history_file_update(void);
static void wm_history_file_write(void);


/* To be able to read files without windows closing, opening, moving
 * we try to prepare for worst case:
 * - active window gets active screen from file
 * - restoring the screens from non-active windows
 * Best case is all screens match, in that case they get assigned to proper window
 */
static void wm_window_match_init(bContext *C, ListBase *wmlist)
{
	wmWindowManager *wm;
	wmWindow *win, *active_win;
	
	*wmlist = G.main->wm;
	BLI_listbase_clear(&G.main->wm);
	
	active_win = CTX_wm_window(C);

	/* first wrap up running stuff */
	/* code copied from wm_init_exit.c */
	for (wm = wmlist->first; wm; wm = wm->id.next) {
		
		WM_jobs_kill_all(wm);
		
		for (win = wm->windows.first; win; win = win->next) {
		
			CTX_wm_window_set(C, win);  /* needed by operator close callbacks */
			WM_event_remove_handlers(C, &win->handlers);
			WM_event_remove_handlers(C, &win->modalhandlers);
			ED_screen_exit(C, win, win->screen);
		}
	}
	
	/* reset active window */
	CTX_wm_window_set(C, active_win);

	/* XXX Hack! We have to clear context menu here, because removing all modalhandlers above frees the active menu
	 *     (at least, in the 'startup splash' case), causing use-after-free error in later handling of the button
	 *     callbacks in UI code (see ui_apply_but_funcs_after()).
	 *     Tried solving this by always NULL-ing context's menu when setting wm/win/etc., but it broke popups refreshing
	 *     (see T47632), so for now just handling this specific case here. */
	CTX_wm_menu_set(C, NULL);

	ED_editors_exit(C);

	/* just had return; here from r12991, this code could just get removed?*/
#if 0
	if (wm == NULL) return;
	if (G.fileflags & G_FILE_NO_UI) return;
	
	/* we take apart the used screens from non-active window */
	for (win = wm->windows.first; win; win = win->next) {
		BLI_strncpy(win->screenname, win->screen->id.name, MAX_ID_NAME);
		if (win != wm->winactive) {
			BLI_remlink(&G.main->screen, win->screen);
			//BLI_addtail(screenbase, win->screen);
		}
	}
#endif
}

static void wm_window_substitute_old(wmWindowManager *wm, wmWindow *oldwin, wmWindow *win)
{
	win->ghostwin = oldwin->ghostwin;
	win->multisamples = oldwin->multisamples;
	win->active = oldwin->active;
	if (win->active)
		wm->winactive = win;

	if (!G.background) /* file loading in background mode still calls this */
		GHOST_SetWindowUserData(win->ghostwin, win);    /* pointer back */

	oldwin->ghostwin = NULL;
	oldwin->multisamples = 0;

	win->eventstate = oldwin->eventstate;
	oldwin->eventstate = NULL;

	/* ensure proper screen rescaling */
	win->sizex = oldwin->sizex;
	win->sizey = oldwin->sizey;
	win->posx = oldwin->posx;
	win->posy = oldwin->posy;
}

/* match old WM with new, 4 cases:
 * 1- no current wm, no read wm: make new default
 * 2- no current wm, but read wm: that's OK, do nothing
 * 3- current wm, but not in file: try match screen names
 * 4- current wm, and wm in file: try match ghostwin
 */

static void wm_window_match_do(bContext *C, ListBase *oldwmlist)
{
	wmWindowManager *oldwm, *wm;
	wmWindow *oldwin, *win;
	
	/* cases 1 and 2 */
	if (BLI_listbase_is_empty(oldwmlist)) {
		if (G.main->wm.first) {
			/* nothing todo */
		}
		else {
			wm_add_default(C);
		}
	}
	else {
		/* cases 3 and 4 */
		
		/* we've read file without wm..., keep current one entirely alive */
		if (BLI_listbase_is_empty(&G.main->wm)) {
			bScreen *screen = NULL;

			/* when loading without UI, no matching needed */
			if (!(G.fileflags & G_FILE_NO_UI) && (screen = CTX_wm_screen(C))) {

				/* match oldwm to new dbase, only old files */
				for (wm = oldwmlist->first; wm; wm = wm->id.next) {
					
					for (win = wm->windows.first; win; win = win->next) {
						/* all windows get active screen from file */
						if (screen->winid == 0)
							win->screen = screen;
						else 
							win->screen = ED_screen_duplicate(win, screen);
						
						BLI_strncpy(win->screenname, win->screen->id.name + 2, sizeof(win->screenname));
						win->screen->winid = win->winid;
					}
				}
			}
			
			G.main->wm = *oldwmlist;
			
			/* screens were read from file! */
			ED_screens_initialize(G.main->wm.first);
		}
		else {
			bool has_match = false;

			/* what if old was 3, and loaded 1? */
			/* this code could move to setup_appdata */
			oldwm = oldwmlist->first;
			wm = G.main->wm.first;

			/* preserve key configurations in new wm, to preserve their keymaps */
			wm->keyconfigs = oldwm->keyconfigs;
			wm->addonconf = oldwm->addonconf;
			wm->defaultconf = oldwm->defaultconf;
			wm->userconf = oldwm->userconf;

			BLI_listbase_clear(&oldwm->keyconfigs);
			oldwm->addonconf = NULL;
			oldwm->defaultconf = NULL;
			oldwm->userconf = NULL;

			/* ensure making new keymaps and set space types */
			wm->initialized = 0;
			wm->winactive = NULL;

			/* only first wm in list has ghostwins */
			for (win = wm->windows.first; win; win = win->next) {
				for (oldwin = oldwm->windows.first; oldwin; oldwin = oldwin->next) {

					if (oldwin->winid == win->winid) {
						has_match = true;

						wm_window_substitute_old(wm, oldwin, win);
					}
				}
			}

			/* make sure at least one window is kept open so we don't lose the context, check T42303 */
			if (!has_match) {
				oldwin = oldwm->windows.first;
				win = wm->windows.first;

				wm_window_substitute_old(wm, oldwin, win);
			}

			wm_close_and_free_all(C, oldwmlist);
		}
	}
}

/* in case UserDef was read, we re-initialize all, and do versioning */
static void wm_init_userdef(bContext *C, const bool from_memory)
{
	Main *bmain = CTX_data_main(C);

	/* versioning is here */
	UI_init_userdef();
	
	MEM_CacheLimiter_set_maximum(((size_t)U.memcachelimit) * 1024 * 1024);
	BKE_sound_init(bmain);

	/* needed so loading a file from the command line respects user-pref [#26156] */
	BKE_BIT_TEST_SET(G.fileflags, U.flag & USER_FILENOUI, G_FILE_NO_UI);

	/* set the python auto-execute setting from user prefs */
	/* enabled by default, unless explicitly enabled in the command line which overrides */
	if ((G.f & G_SCRIPT_OVERRIDE_PREF) == 0) {
		BKE_BIT_TEST_SET(G.f, (U.flag & USER_SCRIPT_AUTOEXEC_DISABLE) == 0, G_SCRIPT_AUTOEXEC);
	}

	/* avoid re-saving for every small change to our prefs, allow overrides */
	if (from_memory) {
		BLO_update_defaults_userpref_blend();
	}

	/* update tempdir from user preferences */
	BKE_tempdir_init(U.tempdir);

	BKE_blender_userdef_refresh();
}



/* return codes */
#define BKE_READ_EXOTIC_FAIL_PATH       -3 /* file format is not supported */
#define BKE_READ_EXOTIC_FAIL_FORMAT     -2 /* file format is not supported */
#define BKE_READ_EXOTIC_FAIL_OPEN       -1 /* Can't open the file */
#define BKE_READ_EXOTIC_OK_BLEND         0 /* .blend file */
#if 0
#define BKE_READ_EXOTIC_OK_OTHER         1 /* other supported formats */
#endif


/* intended to check for non-blender formats but for now it only reads blends */
static int wm_read_exotic(const char *name)
{
	int len;
	gzFile gzfile;
	char header[7];
	int retval;

	/* make sure we're not trying to read a directory.... */

	len = strlen(name);
	if (len > 0 && ELEM(name[len - 1], '/', '\\')) {
		retval = BKE_READ_EXOTIC_FAIL_PATH;
	}
	else {
		gzfile = BLI_gzopen(name, "rb");
		if (gzfile == NULL) {
			retval = BKE_READ_EXOTIC_FAIL_OPEN;
		}
		else {
			len = gzread(gzfile, header, sizeof(header));
			gzclose(gzfile);
			if (len == sizeof(header) && STREQLEN(header, "BLENDER", 7)) {
				retval = BKE_READ_EXOTIC_OK_BLEND;
			}
			else {
#if 0           /* historic stuff - no longer used */
				WM_cursor_wait(true);

				if (is_foo_format(name)) {
					read_foo(name);
					retval = BKE_READ_EXOTIC_OK_OTHER;
				}
				else
#endif
				{
					retval = BKE_READ_EXOTIC_FAIL_FORMAT;
				}
#if 0
				WM_cursor_wait(false);
#endif
			}
		}
	}

	return retval;
}

void WM_file_autoexec_init(const char *filepath)
{
	if (G.f & G_SCRIPT_OVERRIDE_PREF) {
		return;
	}

	if (G.f & G_SCRIPT_AUTOEXEC) {
		char path[FILE_MAX];
		BLI_split_dir_part(filepath, path, sizeof(path));
		if (BKE_autoexec_match(path)) {
			G.f &= ~G_SCRIPT_AUTOEXEC;
		}
	}
}

void wm_file_read_report(bContext *C)
{
	ReportList *reports = NULL;
	Scene *sce;

	for (sce = G.main->scene.first; sce; sce = sce->id.next) {
		if (sce->r.engine[0] &&
		    BLI_findstring(&R_engines, sce->r.engine, offsetof(RenderEngineType, idname)) == NULL)
		{
			if (reports == NULL) {
				reports = CTX_wm_reports(C);
			}

			BKE_reportf(reports, RPT_ERROR,
			            "Engine '%s' not available for scene '%s' (an add-on may need to be installed or enabled)",
			            sce->r.engine, sce->id.name + 2);
		}
	}

	if (reports) {
		if (!G.background) {
			WM_report_banner_show();
		}
	}
}

/**
 * Logic shared between #WM_file_read & #wm_homefile_read,
 * updates to make after reading a file.
 */
static void wm_file_read_post(bContext *C, bool is_startup_file)
{
	bool addons_loaded = false;
	wmWindowManager *wm = CTX_wm_manager(C);

	if (!G.background) {
		/* remove windows which failed to be added via WM_check */
		wm_window_ghostwindows_remove_invalid(C, wm);
	}

	CTX_wm_window_set(C, wm->windows.first);

	ED_editors_init(C);
	DAG_on_visible_update(CTX_data_main(C), true);

#ifdef WITH_PYTHON
	if (is_startup_file) {
		/* possible python hasn't been initialized */
		if (CTX_py_init_get(C)) {
			/* sync addons, these may have changed from the defaults */
			BPY_execute_string(C, "__import__('addon_utils').reset_all()");

			BPY_python_reset(C);
			addons_loaded = true;
		}
	}
	else {
		/* run any texts that were loaded in and flagged as modules */
		BPY_python_reset(C);
		addons_loaded = true;
	}
#endif  /* WITH_PYTHON */

	WM_operatortype_last_properties_clear_all();

	/* important to do before NULL'ing the context */
	BLI_callback_exec(CTX_data_main(C), NULL, BLI_CB_EVT_VERSION_UPDATE);
	BLI_callback_exec(CTX_data_main(C), NULL, BLI_CB_EVT_LOAD_POST);

	/* Would otherwise be handled by event loop.
	 *
	 * Disabled for startup file, since it causes problems when PyDrivers are used in the startup file.
	 * While its possible state of startup file may be wrong,
	 * in this case users nearly always load a file to replace the startup file. */
	if (G.background && (is_startup_file == false)) {
		Main *bmain = CTX_data_main(C);
		BKE_scene_update_tagged(bmain->eval_ctx, bmain, CTX_data_scene(C));
	}

	WM_event_add_notifier(C, NC_WM | ND_FILEREAD, NULL);

	/* report any errors.
	 * currently disabled if addons aren't yet loaded */
	if (addons_loaded) {
		wm_file_read_report(C);
	}

	if (!G.background) {
		/* in background mode this makes it hard to load
		 * a blend file and do anything since the screen
		 * won't be set to a valid value again */
		CTX_wm_window_set(C, NULL); /* exits queues */
	}

	if (!G.background) {
//		undo_editmode_clear();
		BKE_undo_reset();
		BKE_undo_write(C, "original");  /* save current state */
	}
}

bool WM_file_read(bContext *C, const char *filepath, ReportList *reports)
{
	/* assume automated tasks with background, don't write recent file list */
	const bool do_history = (G.background == false) && (CTX_wm_manager(C)->op_undo_depth == 0);
	bool success = false;
	int retval;

	/* so we can get the error message */
	errno = 0;

	WM_cursor_wait(1);

	BLI_callback_exec(CTX_data_main(C), NULL, BLI_CB_EVT_LOAD_PRE);

	UI_view2d_zoom_cache_reset();

	/* first try to append data from exotic file formats... */
	/* it throws error box when file doesn't exist and returns -1 */
	/* note; it should set some error message somewhere... (ton) */
	retval = wm_read_exotic(filepath);
	
	/* we didn't succeed, now try to read Blender file */
	if (retval == BKE_READ_EXOTIC_OK_BLEND) {
		int G_f = G.f;
		ListBase wmbase;

		/* put aside screens to match with persistent windows later */
		/* also exit screens and editors */
		wm_window_match_init(C, &wmbase); 
		
		/* confusing this global... */
		G.relbase_valid = 1;
<<<<<<< HEAD
        retval = BKE_blendfile_read(C, filepath, reports);

		printf("Updating assets for: %s\n", filepath);
		WM_operator_name_call(C, "WM_OT_assets_update_check", WM_OP_EXEC_DEFAULT, NULL);

=======
		retval = BKE_blendfile_read(C, filepath, reports, 0);
>>>>>>> 375ede0f
		/* when loading startup.blend's, we can be left with a blank path */
		if (G.main->name[0]) {
			G.save_over = 1;
		}
		else {
			G.save_over = 0;
			G.relbase_valid = 0;
		}

		/* this flag is initialized by the operator but overwritten on read.
		 * need to re-enable it here else drivers + registered scripts wont work. */
		if (G.f != G_f) {
			const int flags_keep = (G_SCRIPT_AUTOEXEC | G_SCRIPT_OVERRIDE_PREF);
			G.f = (G.f & ~flags_keep) | (G_f & flags_keep);
		}

		/* match the read WM with current WM */
		wm_window_match_do(C, &wmbase);
		WM_check(C); /* opens window(s), checks keymaps */

		if (retval == BKE_BLENDFILE_READ_OK_USERPREFS) {
			/* in case a userdef is read from regular .blend */
			wm_init_userdef(C, false);
		}
		
		if (retval != BKE_BLENDFILE_READ_FAIL) {
			if (do_history) {
				wm_history_file_update();
			}
		}

		wm_file_read_post(C, false);

		success = true;
	}
#if 0
	else if (retval == BKE_READ_EXOTIC_OK_OTHER)
		BKE_undo_write(C, "Import file");
#endif
	else if (retval == BKE_READ_EXOTIC_FAIL_OPEN) {
		BKE_reportf(reports, RPT_ERROR, "Cannot read file '%s': %s", filepath,
		            errno ? strerror(errno) : TIP_("unable to open the file"));
	}
	else if (retval == BKE_READ_EXOTIC_FAIL_FORMAT) {
		BKE_reportf(reports, RPT_ERROR, "File format is not supported in file '%s'", filepath);
	}
	else if (retval == BKE_READ_EXOTIC_FAIL_PATH) {
		BKE_reportf(reports, RPT_ERROR, "File path '%s' invalid", filepath);
	}
	else {
		BKE_reportf(reports, RPT_ERROR, "Unknown error loading '%s'", filepath);
		BLI_assert(!"invalid 'retval'");
	}


	if (success == false) {
		/* remove from recent files list */
		if (do_history) {
			RecentFile *recent = wm_file_history_find(filepath);
			if (recent) {
				wm_history_file_free(recent);
				wm_history_file_write();
			}
		}
	}

	WM_cursor_wait(0);

	return success;

}


/**
 * called on startup,  (context entirely filled with NULLs)
 * or called for 'New File'
 * both startup.blend and userpref.blend are checked
 * the optional parameter custom_file points to an alternative startup page
 * custom_file can be NULL
 */
int wm_homefile_read(bContext *C, ReportList *reports, bool from_memory, const char *custom_file)
{
	ListBase wmbase;
	char startstr[FILE_MAX];
	char prefstr[FILE_MAX];
	int success = 0;

	/* Indicates whether user preferences were really load from memory.
	 *
	 * This is used for versioning code, and for this we can not rely on from_memory
	 * passed via argument. This is because there might be configuration folder
	 * exists but it might not have userpref.blend and in this case we fallback to
	 * reading home file from memory.
	 *
	 * And in this case versioning code is to be run.
	 */
	bool read_userdef_from_memory = true;
	eBLOReadSkip skip_flags = 0;

	/* options exclude eachother */
	BLI_assert((from_memory && custom_file) == 0);

	if ((G.f & G_SCRIPT_OVERRIDE_PREF) == 0) {
		BKE_BIT_TEST_SET(G.f, (U.flag & USER_SCRIPT_AUTOEXEC_DISABLE) == 0, G_SCRIPT_AUTOEXEC);
	}

	BLI_callback_exec(CTX_data_main(C), NULL, BLI_CB_EVT_LOAD_PRE);

	UI_view2d_zoom_cache_reset();

	G.relbase_valid = 0;
	if (!from_memory) {
		const char * const cfgdir = BKE_appdir_folder_id(BLENDER_USER_CONFIG, NULL);
		if (custom_file) {
			BLI_strncpy(startstr, custom_file, FILE_MAX);

			if (cfgdir) {
				BLI_make_file_string(G.main->name, prefstr, cfgdir, BLENDER_USERPREF_FILE);
			}
			else {
				prefstr[0] = '\0';
			}
		}
		else if (cfgdir) {
			BLI_make_file_string(G.main->name, startstr, cfgdir, BLENDER_STARTUP_FILE);
			BLI_make_file_string(G.main->name, prefstr, cfgdir, BLENDER_USERPREF_FILE);
		}
		else {
			startstr[0] = '\0';
			prefstr[0] = '\0';
			from_memory = 1;
		}
	}
	
	/* put aside screens to match with persistent windows later */
	wm_window_match_init(C, &wmbase);
	
	/* load preferences before startup.blend */
	if (!from_memory && BLI_exists(prefstr)) {
		int done = BKE_blendfile_read_userdef(prefstr, NULL);
		if (done != BKE_BLENDFILE_READ_FAIL) {
			read_userdef_from_memory = false;
			skip_flags |= BLO_READ_SKIP_USERDEF;
			printf("Read new prefs: %s\n", prefstr);
		}
	}

	if (!from_memory) {
		if (BLI_access(startstr, R_OK) == 0) {
<<<<<<< HEAD
			success = (BKE_blendfile_read(C, startstr, NULL) != BKE_BLENDFILE_READ_FAIL);

			printf("Updating assets for: %s\n", startstr);
			WM_operator_name_call(C, "WM_OT_assets_update_check", WM_OP_EXEC_DEFAULT, NULL);
=======
			success = (BKE_blendfile_read(C, startstr, NULL, skip_flags) != BKE_BLENDFILE_READ_FAIL);
>>>>>>> 375ede0f
		}
		if (BLI_listbase_is_empty(&U.themes)) {
			if (G.debug & G_DEBUG)
				printf("\nNote: No (valid) '%s' found, fall back to built-in default.\n\n", startstr);
			success = 0;
		}
	}

	if (success == 0 && custom_file && reports) {
		BKE_reportf(reports, RPT_ERROR, "Could not read '%s'", custom_file);
		/*We can not return from here because wm is already reset*/
	}

	if (success == 0) {
		success = BKE_blendfile_read_from_memory(
		        C, datatoc_startup_blend, datatoc_startup_blend_size,
		        NULL, skip_flags, true);
		if (BLI_listbase_is_empty(&wmbase)) {
			wm_clear_default_size(C);
		}
		BKE_tempdir_init(U.tempdir);

#ifdef WITH_PYTHON_SECURITY
		/* use alternative setting for security nuts
		 * otherwise we'd need to patch the binary blob - startup.blend.c */
		U.flag |= USER_SCRIPT_AUTOEXEC_DISABLE;
#endif
	}
	
	/* prevent buggy files that had G_FILE_RELATIVE_REMAP written out by mistake. Screws up autosaves otherwise
	 * can remove this eventually, only in a 2.53 and older, now its not written */
	G.fileflags &= ~G_FILE_RELATIVE_REMAP;
	
	/* check userdef before open window, keymaps etc */
	wm_init_userdef(C, read_userdef_from_memory);
	
	/* match the read WM with current WM */
	wm_window_match_do(C, &wmbase); 
	WM_check(C); /* opens window(s), checks keymaps */

	G.main->name[0] = '\0';

	/* When loading factory settings, the reset solid OpenGL lights need to be applied. */
	if (!G.background) GPU_default_lights();
	
	/* XXX */
	G.save_over = 0;    // start with save preference untitled.blend
	G.fileflags &= ~G_FILE_AUTOPLAY;    /*  disable autoplay in startup.blend... */

	wm_file_read_post(C, true);

	return true;
}

/** \name WM History File API
 * \{ */

void wm_history_file_read(void)
{
	char name[FILE_MAX];
	LinkNode *l, *lines;
	struct RecentFile *recent;
	const char *line;
	int num;
	const char * const cfgdir = BKE_appdir_folder_id(BLENDER_USER_CONFIG, NULL);

	if (!cfgdir) return;

	BLI_make_file_string("/", name, cfgdir, BLENDER_HISTORY_FILE);

	lines = BLI_file_read_as_lines(name);

	BLI_listbase_clear(&G.recent_files);

	/* read list of recent opened files from recent-files.txt to memory */
	for (l = lines, num = 0; l && (num < U.recent_files); l = l->next) {
		line = l->link;
		/* don't check if files exist, causes slow startup for remote/external drives */
		if (line[0]) {
			recent = (RecentFile *)MEM_mallocN(sizeof(RecentFile), "RecentFile");
			BLI_addtail(&(G.recent_files), recent);
			recent->filepath = BLI_strdup(line);
			num++;
		}
	}
	
	BLI_file_free_lines(lines);
}

static RecentFile *wm_history_file_new(const char *filepath)
{
	RecentFile *recent = MEM_mallocN(sizeof(RecentFile), "RecentFile");
	recent->filepath = BLI_strdup(filepath);
	return recent;
}

static void wm_history_file_free(RecentFile *recent)
{
	BLI_assert(BLI_findindex(&G.recent_files, recent) != -1);
	MEM_freeN(recent->filepath);
	BLI_freelinkN(&G.recent_files, recent);
}

static RecentFile *wm_file_history_find(const char *filepath)
{
	return BLI_findstring_ptr(&G.recent_files, filepath, offsetof(RecentFile, filepath));
}

/**
 * Write #BLENDER_HISTORY_FILE as-is, without checking the environment
 * (thats handled by #wm_history_file_update).
 */
static void wm_history_file_write(void)
{
	const char *user_config_dir;
	char name[FILE_MAX];
	FILE *fp;

	/* will be NULL in background mode */
	user_config_dir = BKE_appdir_folder_id_create(BLENDER_USER_CONFIG, NULL);
	if (!user_config_dir)
		return;

	BLI_make_file_string("/", name, user_config_dir, BLENDER_HISTORY_FILE);

	fp = BLI_fopen(name, "w");
	if (fp) {
		struct RecentFile *recent;
		for (recent = G.recent_files.first; recent; recent = recent->next) {
			fprintf(fp, "%s\n", recent->filepath);
		}
		fclose(fp);
	}
}

/**
 * Run after saving a file to refresh the #BLENDER_HISTORY_FILE list.
 */
static void wm_history_file_update(void)
{
	RecentFile *recent;

	/* no write history for recovered startup files */
	if (G.main->name[0] == 0)
		return;

	recent = G.recent_files.first;
	/* refresh recent-files.txt of recent opened files, when current file was changed */
	if (!(recent) || (BLI_path_cmp(recent->filepath, G.main->name) != 0)) {

		recent = wm_file_history_find(G.main->name);
		if (recent) {
			BLI_remlink(&G.recent_files, recent);
		}
		else {
			RecentFile *recent_next;
			for (recent = BLI_findlink(&G.recent_files, U.recent_files - 1); recent; recent = recent_next) {
				recent_next = recent->next;
				wm_history_file_free(recent);
			}
			recent = wm_history_file_new(G.main->name);
		}

		/* add current file to the beginning of list */
		BLI_addhead(&(G.recent_files), recent);

		/* write current file to recent-files.txt */
		wm_history_file_write();

		/* also update most recent files on System */
		GHOST_addToSystemRecentFiles(G.main->name);
	}
}

/** \} */


/* screen can be NULL */
static ImBuf *blend_file_thumb(Scene *scene, bScreen *screen, BlendThumbnail **thumb_pt)
{
	/* will be scaled down, but gives some nice oversampling */
	ImBuf *ibuf;
	BlendThumbnail *thumb;
	char err_out[256] = "unknown";

	/* screen if no camera found */
	ScrArea *sa = NULL;
	ARegion *ar = NULL;
	View3D *v3d = NULL;

	/* In case we are given a valid thumbnail data, just generate image from it. */
	if (*thumb_pt) {
		thumb = *thumb_pt;
		return BKE_main_thumbnail_to_imbuf(NULL, thumb);
	}

	/* scene can be NULL if running a script at startup and calling the save operator */
	if (G.background || scene == NULL)
		return NULL;

	if ((scene->camera == NULL) && (screen != NULL)) {
		sa = BKE_screen_find_big_area(screen, SPACE_VIEW3D, 0);
		ar = BKE_area_find_region_type(sa, RGN_TYPE_WINDOW);
		if (ar) {
			v3d = sa->spacedata.first;
		}
	}

	if (scene->camera == NULL && v3d == NULL) {
		return NULL;
	}

	/* gets scaled to BLEN_THUMB_SIZE */
	if (scene->camera) {
		ibuf = ED_view3d_draw_offscreen_imbuf_simple(
		        scene, scene->camera,
		        BLEN_THUMB_SIZE * 2, BLEN_THUMB_SIZE * 2,
		        IB_rect, OB_SOLID, false, false, false, R_ALPHAPREMUL, 0, false, NULL,
		        NULL, NULL, err_out);
	}
	else {
		ibuf = ED_view3d_draw_offscreen_imbuf(
		        scene, v3d, ar,
		        BLEN_THUMB_SIZE * 2, BLEN_THUMB_SIZE * 2,
		        IB_rect, false, R_ALPHAPREMUL, 0, false, NULL,
		        NULL, NULL, err_out);
	}

	if (ibuf) {
		float aspect = (scene->r.xsch * scene->r.xasp) / (scene->r.ysch * scene->r.yasp);

		/* dirty oversampling */
		IMB_scaleImBuf(ibuf, BLEN_THUMB_SIZE, BLEN_THUMB_SIZE);

		/* add pretty overlay */
		IMB_thumb_overlay_blend(ibuf->rect, ibuf->x, ibuf->y, aspect);
		
		thumb = BKE_main_thumbnail_from_imbuf(NULL, ibuf);
	}
	else {
		/* '*thumb_pt' needs to stay NULL to prevent a bad thumbnail from being handled */
		fprintf(stderr, "blend_file_thumb failed to create thumbnail: %s\n", err_out);
		thumb = NULL;
	}
	
	/* must be freed by caller */
	*thumb_pt = thumb;
	
	return ibuf;
}

/* easy access from gdb */
bool write_crash_blend(void)
{
	char path[FILE_MAX];
	int fileflags = G.fileflags & ~(G_FILE_HISTORY); /* don't do file history on crash file */

	BLI_strncpy(path, G.main->name, sizeof(path));
	BLI_replace_extension(path, sizeof(path), "_crash.blend");
	if (BLO_write_file(G.main, path, fileflags, NULL, NULL)) {
		printf("written: %s\n", path);
		return 1;
	}
	else {
		printf("failed: %s\n", path);
		return 0;
	}
}

/**
 * \see #wm_homefile_write_exec wraps #BLO_write_file in a similar way.
 */
static int wm_file_write(bContext *C, const char *filepath, int fileflags, ReportList *reports)
{
	Library *li;
	int len;
	int ret = -1;
	BlendThumbnail *thumb, *main_thumb;
	ImBuf *ibuf_thumb = NULL;

	len = strlen(filepath);
	
	if (len == 0) {
		BKE_report(reports, RPT_ERROR, "Path is empty, cannot save");
		return ret;
	}

	if (len >= FILE_MAX) {
		BKE_report(reports, RPT_ERROR, "Path too long, cannot save");
		return ret;
	}
	
	/* Check if file write permission is ok */
	if (BLI_exists(filepath) && !BLI_file_is_writable(filepath)) {
		BKE_reportf(reports, RPT_ERROR, "Cannot save blend file, path '%s' is not writable", filepath);
		return ret;
	}
 
	/* note: used to replace the file extension (to ensure '.blend'),
	 * no need to now because the operator ensures,
	 * its handy for scripts to save to a predefined name without blender editing it */
	
	/* send the OnSave event */
	for (li = G.main->library.first; li; li = li->id.next) {
		if (BLI_path_cmp(li->filepath, filepath) == 0) {
			BKE_reportf(reports, RPT_ERROR, "Cannot overwrite used library '%.240s'", filepath);
			return ret;
		}
	}

	/* Call pre-save callbacks befores writing preview, that way you can generate custom file thumbnail... */
	BLI_callback_exec(G.main, NULL, BLI_CB_EVT_SAVE_PRE);

	/* blend file thumbnail */
	/* save before exit_editmode, otherwise derivedmeshes for shared data corrupt #27765) */
	/* Main now can store a .blend thumbnail, usefull for background mode or thumbnail customization. */
	main_thumb = thumb = CTX_data_main(C)->blen_thumb;
	if ((U.flag & USER_SAVE_PREVIEWS) && BLI_thread_is_main()) {
		ibuf_thumb = blend_file_thumb(CTX_data_scene(C), CTX_wm_screen(C), &thumb);
	}

	/* operator now handles overwrite checks */

	if (G.fileflags & G_AUTOPACK) {
		packAll(G.main, reports, false);
	}

	/* don't forget not to return without! */
	WM_cursor_wait(1);
	
	ED_editors_flush_edits(C, false);

	fileflags |= G_FILE_HISTORY; /* write file history */

	/* first time saving */
	/* XXX temp solution to solve bug, real fix coming (ton) */
	if ((G.main->name[0] == '\0') && !(fileflags & G_FILE_SAVE_COPY)) {
		BLI_strncpy(G.main->name, filepath, sizeof(G.main->name));
	}

	/* XXX temp solution to solve bug, real fix coming (ton) */
	G.main->recovered = 0;
	
	if (BLO_write_file(CTX_data_main(C), filepath, fileflags, reports, thumb)) {
		const bool do_history = (G.background == false) && (CTX_wm_manager(C)->op_undo_depth == 0);

		if (!(fileflags & G_FILE_SAVE_COPY)) {
			G.relbase_valid = 1;
			BLI_strncpy(G.main->name, filepath, sizeof(G.main->name));  /* is guaranteed current file */
	
			G.save_over = 1; /* disable untitled.blend convention */
		}

		BKE_BIT_TEST_SET(G.fileflags, fileflags & G_FILE_COMPRESS, G_FILE_COMPRESS);
		BKE_BIT_TEST_SET(G.fileflags, fileflags & G_FILE_AUTOPLAY, G_FILE_AUTOPLAY);

		/* prevent background mode scripts from clobbering history */
		if (do_history) {
			wm_history_file_update();
		}

		BLI_callback_exec(G.main, NULL, BLI_CB_EVT_SAVE_POST);

		/* run this function after because the file cant be written before the blend is */
		if (ibuf_thumb) {
			IMB_thumb_delete(filepath, THB_FAIL); /* without this a failed thumb overrides */
			ibuf_thumb = IMB_thumb_create(filepath, THB_LARGE, THB_SOURCE_BLEND, ibuf_thumb);
		}

		ret = 0;  /* Success. */
	}

	if (ibuf_thumb) {
		IMB_freeImBuf(ibuf_thumb);
	}
	if (thumb && thumb != main_thumb) {
		MEM_freeN(thumb);
	}

	WM_cursor_wait(0);

	return ret;
}

/************************ autosave ****************************/

void wm_autosave_location(char *filepath)
{
	const int pid = abs(getpid());
	char path[1024];
#ifdef WIN32
	const char *savedir;
#endif

	if (G.main && G.relbase_valid) {
		const char *basename = BLI_path_basename(G.main->name);
		int len = strlen(basename) - 6;
		BLI_snprintf(path, sizeof(path), "%.*s.blend", len, basename);
	}
	else {
		BLI_snprintf(path, sizeof(path), "%d.blend", pid);
	}

#ifdef WIN32
	/* XXX Need to investigate how to handle default location of '/tmp/'
	 * This is a relative directory on Windows, and it may be
	 * found. Example:
	 * Blender installed on D:\ drive, D:\ drive has D:\tmp\
	 * Now, BLI_exists() will find '/tmp/' exists, but
	 * BLI_make_file_string will create string that has it most likely on C:\
	 * through get_default_root().
	 * If there is no C:\tmp autosave fails. */
	if (!BLI_exists(BKE_tempdir_base())) {
		savedir = BKE_appdir_folder_id_create(BLENDER_USER_AUTOSAVE, NULL);
		BLI_make_file_string("/", filepath, savedir, path);
		return;
	}
#endif

	BLI_make_file_string("/", filepath, BKE_tempdir_base(), path);
}

void WM_autosave_init(wmWindowManager *wm)
{
	wm_autosave_timer_ended(wm);

	if (U.flag & USER_AUTOSAVE)
		wm->autosavetimer = WM_event_add_timer(wm, NULL, TIMERAUTOSAVE, U.savetime * 60.0);
}

void wm_autosave_timer(const bContext *C, wmWindowManager *wm, wmTimer *UNUSED(wt))
{
	wmWindow *win;
	wmEventHandler *handler;
	char filepath[FILE_MAX];
	
	WM_event_remove_timer(wm, NULL, wm->autosavetimer);

	/* if a modal operator is running, don't autosave, but try again in 10 seconds */
	for (win = wm->windows.first; win; win = win->next) {
		for (handler = win->modalhandlers.first; handler; handler = handler->next) {
			if (handler->op) {
				wm->autosavetimer = WM_event_add_timer(wm, NULL, TIMERAUTOSAVE, 10.0);
				if (G.debug) {
					printf("Skipping auto-save, modal operator running, retrying in ten seconds...\n");
				}
				return;
			}
		}
	}

	wm_autosave_location(filepath);

	if (U.uiflag & USER_GLOBALUNDO) {
		/* fast save of last undobuffer, now with UI */
		BKE_undo_save_file(filepath);
	}
	else {
		/*  save as regular blend file */
		int fileflags = G.fileflags & ~(G_FILE_COMPRESS | G_FILE_AUTOPLAY | G_FILE_HISTORY);

		ED_editors_flush_edits(C, false);

		/* Error reporting into console */
		BLO_write_file(CTX_data_main(C), filepath, fileflags, NULL, NULL);
	}
	/* do timer after file write, just in case file write takes a long time */
	wm->autosavetimer = WM_event_add_timer(wm, NULL, TIMERAUTOSAVE, U.savetime * 60.0);
}

void wm_autosave_timer_ended(wmWindowManager *wm)
{
	if (wm->autosavetimer) {
		WM_event_remove_timer(wm, NULL, wm->autosavetimer);
		wm->autosavetimer = NULL;
	}
}

void wm_autosave_delete(void)
{
	char filename[FILE_MAX];
	
	wm_autosave_location(filename);

	if (BLI_exists(filename)) {
		char str[FILE_MAX];
		BLI_make_file_string("/", str, BKE_tempdir_base(), BLENDER_QUIT_FILE);

		/* if global undo; remove tempsave, otherwise rename */
		if (U.uiflag & USER_GLOBALUNDO) BLI_delete(filename, false, false);
		else BLI_rename(filename, str);
	}
}

void wm_autosave_read(bContext *C, ReportList *reports)
{
	char filename[FILE_MAX];

	wm_autosave_location(filename);
	WM_file_read(C, filename, reports);
}


/** \name Initialize WM_OT_open_xxx properties
 *
 * Check if load_ui was set by the caller.
 * Fall back to user preference when file flags not specified.
 *
 * \{ */

void wm_open_init_load_ui(wmOperator *op, bool use_prefs)
{
	PropertyRNA *prop = RNA_struct_find_property(op->ptr, "load_ui");
	if (!RNA_property_is_set(op->ptr, prop)) {
		bool value = use_prefs ?
		             ((U.flag & USER_FILENOUI) == 0) :
		             ((G.fileflags & G_FILE_NO_UI) == 0);

		RNA_property_boolean_set(op->ptr, prop, value);
	}
}

void wm_open_init_use_scripts(wmOperator *op, bool use_prefs)
{
	PropertyRNA *prop = RNA_struct_find_property(op->ptr, "use_scripts");
	if (!RNA_property_is_set(op->ptr, prop)) {
		/* use G_SCRIPT_AUTOEXEC rather than the userpref because this means if
		 * the flag has been disabled from the command line, then opening
		 * from the menu wont enable this setting. */
		bool value = use_prefs ?
		             ((U.flag & USER_SCRIPT_AUTOEXEC_DISABLE) == 0) :
		             ((G.f & G_SCRIPT_AUTOEXEC) != 0);

		RNA_property_boolean_set(op->ptr, prop, value);
	}
}

/** \} */

void WM_file_tag_modified(const bContext *C)
{
	wmWindowManager *wm = CTX_wm_manager(C);
	if (wm->file_saved) {
		wm->file_saved = 0;
		/* notifier that data changed, for save-over warning or header */
		WM_event_add_notifier(C, NC_WM | ND_DATACHANGED, NULL);
	}
}

/** \name Preferences/startup save & load.
 *
 * \{ */

/**
 * \see #wm_file_write wraps #BLO_write_file in a similar way.
 */
static int wm_homefile_write_exec(bContext *C, wmOperator *op)
{
	wmWindowManager *wm = CTX_wm_manager(C);
	wmWindow *win = CTX_wm_window(C);
	char filepath[FILE_MAX];
	int fileflags;

	BLI_callback_exec(G.main, NULL, BLI_CB_EVT_SAVE_PRE);

	/* check current window and close it if temp */
	if (win && win->screen->temp)
		wm_window_close(C, wm, win);

	/* update keymaps in user preferences */
	WM_keyconfig_update(wm);

	BLI_make_file_string("/", filepath, BKE_appdir_folder_id_create(BLENDER_USER_CONFIG, NULL), BLENDER_STARTUP_FILE);
	printf("trying to save homefile at %s ", filepath);

	ED_editors_flush_edits(C, false);

	/*  force save as regular blend file */
	fileflags = G.fileflags & ~(G_FILE_COMPRESS | G_FILE_AUTOPLAY | G_FILE_HISTORY);

	if (BLO_write_file(CTX_data_main(C), filepath, fileflags | G_FILE_USERPREFS, op->reports, NULL) == 0) {
		printf("fail\n");
		return OPERATOR_CANCELLED;
	}

	printf("ok\n");

	G.save_over = 0;

	BLI_callback_exec(G.main, NULL, BLI_CB_EVT_SAVE_POST);

	return OPERATOR_FINISHED;
}

void WM_OT_save_homefile(wmOperatorType *ot)
{
	ot->name = "Save Startup File";
	ot->idname = "WM_OT_save_homefile";
	ot->description = "Make the current file the default .blend file, includes preferences";

	ot->invoke = WM_operator_confirm;
	ot->exec = wm_homefile_write_exec;
}

static int wm_userpref_autoexec_add_exec(bContext *UNUSED(C), wmOperator *UNUSED(op))
{
	bPathCompare *path_cmp = MEM_callocN(sizeof(bPathCompare), "bPathCompare");
	BLI_addtail(&U.autoexec_paths, path_cmp);
	return OPERATOR_FINISHED;
}

void WM_OT_userpref_autoexec_path_add(wmOperatorType *ot)
{
	ot->name = "Add Autoexec Path";
	ot->idname = "WM_OT_userpref_autoexec_path_add";
	ot->description = "Add path to exclude from autoexecution";

	ot->exec = wm_userpref_autoexec_add_exec;

	ot->flag = OPTYPE_INTERNAL;
}

static int wm_userpref_autoexec_remove_exec(bContext *UNUSED(C), wmOperator *op)
{
	const int index = RNA_int_get(op->ptr, "index");
	bPathCompare *path_cmp = BLI_findlink(&U.autoexec_paths, index);
	if (path_cmp) {
		BLI_freelinkN(&U.autoexec_paths, path_cmp);
	}
	return OPERATOR_FINISHED;
}

void WM_OT_userpref_autoexec_path_remove(wmOperatorType *ot)
{
	ot->name = "Remove Autoexec Path";
	ot->idname = "WM_OT_userpref_autoexec_path_remove";
	ot->description = "Remove path to exclude from autoexecution";

	ot->exec = wm_userpref_autoexec_remove_exec;

	ot->flag = OPTYPE_INTERNAL;

	RNA_def_int(ot->srna, "index", 0, 0, INT_MAX, "Index", "", 0, 1000);
}

/* Only save the prefs block. operator entry */
static int wm_userpref_write_exec(bContext *C, wmOperator *op)
{
	wmWindowManager *wm = CTX_wm_manager(C);
	char filepath[FILE_MAX];

	/* update keymaps in user preferences */
	WM_keyconfig_update(wm);

	BLI_make_file_string("/", filepath, BKE_appdir_folder_id_create(BLENDER_USER_CONFIG, NULL), BLENDER_USERPREF_FILE);
	printf("trying to save userpref at %s ", filepath);

	if (BKE_blendfile_write_userdef(filepath, op->reports) == 0) {
		printf("fail\n");
		return OPERATOR_CANCELLED;
	}

	printf("ok\n");

	return OPERATOR_FINISHED;
}

void WM_OT_save_userpref(wmOperatorType *ot)
{
	ot->name = "Save User Settings";
	ot->idname = "WM_OT_save_userpref";
	ot->description = "Save user preferences separately, overrides startup file preferences";

	ot->invoke = WM_operator_confirm;
	ot->exec = wm_userpref_write_exec;
}

static int wm_history_file_read_exec(bContext *UNUSED(C), wmOperator *UNUSED(op))
{
	ED_file_read_bookmarks();
	wm_history_file_read();
	return OPERATOR_FINISHED;
}

void WM_OT_read_history(wmOperatorType *ot)
{
	ot->name = "Reload History File";
	ot->idname = "WM_OT_read_history";
	ot->description = "Reloads history and bookmarks";

	ot->invoke = WM_operator_confirm;
	ot->exec = wm_history_file_read_exec;

	/* this operator is only used for loading settings from a previous blender install */
	ot->flag = OPTYPE_INTERNAL;
}

static int wm_homefile_read_exec(bContext *C, wmOperator *op)
{
	const bool from_memory = (STREQ(op->type->idname, "WM_OT_read_factory_settings"));
	char filepath_buf[FILE_MAX];
	const char *filepath = NULL;

	if (!from_memory) {
		PropertyRNA *prop = RNA_struct_find_property(op->ptr, "filepath");

		/* This can be used when loading of a start-up file should only change
		 * the scene content but keep the blender UI as it is. */
		wm_open_init_load_ui(op, true);
		BKE_BIT_TEST_SET(G.fileflags, !RNA_boolean_get(op->ptr, "load_ui"), G_FILE_NO_UI);

		if (RNA_property_is_set(op->ptr, prop)) {
			RNA_property_string_get(op->ptr, prop, filepath_buf);
			filepath = filepath_buf;
			if (BLI_access(filepath, R_OK)) {
				BKE_reportf(op->reports, RPT_ERROR, "Can't read alternative start-up file: '%s'", filepath);
				return OPERATOR_CANCELLED;
			}
		}
	}
	else {
		/* always load UI for factory settings (prefs will re-init) */
		G.fileflags &= ~G_FILE_NO_UI;
	}

	if (wm_homefile_read(C, op->reports, from_memory, filepath)) {
		/* Load a file but keep the splash open */
		if (RNA_boolean_get(op->ptr, "use_splash")) {
			WM_init_splash(C);
		}
		return OPERATOR_FINISHED;
	}
	else {
		return OPERATOR_CANCELLED;
	}
}

void WM_OT_read_homefile(wmOperatorType *ot)
{
	PropertyRNA *prop;
	ot->name = "Reload Start-Up File";
	ot->idname = "WM_OT_read_homefile";
	ot->description = "Open the default file (doesn't save the current file)";

	ot->invoke = WM_operator_confirm;
	ot->exec = wm_homefile_read_exec;

	prop = RNA_def_string_file_path(ot->srna, "filepath", NULL,
	                                FILE_MAX, "File Path",
	                                "Path to an alternative start-up file");
	RNA_def_property_flag(prop, PROP_HIDDEN);

	/* So scripts can use an alternative start-up file without the UI */
	prop = RNA_def_boolean(ot->srna, "load_ui", true, "Load UI",
	                       "Load user interface setup from the .blend file");
	RNA_def_property_flag(prop, PROP_HIDDEN | PROP_SKIP_SAVE);

	/* So the splash can be kept open after loading a file (for templates). */
	prop = RNA_def_boolean(ot->srna, "use_splash", true, "Splash", "");
	RNA_def_property_flag(prop, PROP_HIDDEN | PROP_SKIP_SAVE);

	/* omit poll to run in background mode */
}

void WM_OT_read_factory_settings(wmOperatorType *ot)
{
	ot->name = "Load Factory Settings";
	ot->idname = "WM_OT_read_factory_settings";
	ot->description = "Load default file and user preferences";

	ot->invoke = WM_operator_confirm;
	ot->exec = wm_homefile_read_exec;
	/* omit poll to run in background mode */
}

/** \} */

/** \name Open main .blend file.
 *
 * \{ */

/**
 * Wrap #WM_file_read, shared by file reading operators.
 */
static bool wm_file_read_opwrap(bContext *C, const char *filepath, ReportList *reports,
                                const bool autoexec_init)
{
	bool success;

	/* XXX wm in context is not set correctly after WM_file_read -> crash */
	/* do it before for now, but is this correct with multiple windows? */
	WM_event_add_notifier(C, NC_WINDOW, NULL);

	if (autoexec_init) {
		WM_file_autoexec_init(filepath);
	}

	success = WM_file_read(C, filepath, reports);

	return success;
}

/* currently fits in a pointer */
struct FileRuntime {
	bool is_untrusted;
};

static int wm_open_mainfile_invoke(bContext *C, wmOperator *op, const wmEvent *UNUSED(event))
{
	const char *openname = G.main->name;

	if (CTX_wm_window(C) == NULL) {
		/* in rare cases this could happen, when trying to invoke in background
		 * mode on load for example. Don't use poll for this because exec()
		 * can still run without a window */
		BKE_report(op->reports, RPT_ERROR, "Context window not set");
		return OPERATOR_CANCELLED;
	}

	/* if possible, get the name of the most recently used .blend file */
	if (G.recent_files.first) {
		struct RecentFile *recent = G.recent_files.first;
		openname = recent->filepath;
	}

	RNA_string_set(op->ptr, "filepath", openname);
	wm_open_init_load_ui(op, true);
	wm_open_init_use_scripts(op, true);
	op->customdata = NULL;

	WM_event_add_fileselect(C, op);

	return OPERATOR_RUNNING_MODAL;
}

static int wm_open_mainfile_exec(bContext *C, wmOperator *op)
{
	char filepath[FILE_MAX];
	bool success;

	RNA_string_get(op->ptr, "filepath", filepath);

	/* re-use last loaded setting so we can reload a file without changing */
	wm_open_init_load_ui(op, false);
	wm_open_init_use_scripts(op, false);

	if (RNA_boolean_get(op->ptr, "load_ui"))
		G.fileflags &= ~G_FILE_NO_UI;
	else
		G.fileflags |= G_FILE_NO_UI;

	if (RNA_boolean_get(op->ptr, "use_scripts"))
		G.f |= G_SCRIPT_AUTOEXEC;
	else
		G.f &= ~G_SCRIPT_AUTOEXEC;

	success = wm_file_read_opwrap(C, filepath, op->reports, !(G.f & G_SCRIPT_AUTOEXEC));

	/* for file open also popup for warnings, not only errors */
	BKE_report_print_level_set(op->reports, RPT_WARNING);

	if (success) {
		return OPERATOR_FINISHED;
	}
	else {
		return OPERATOR_CANCELLED;
	}
}

static bool wm_open_mainfile_check(bContext *UNUSED(C), wmOperator *op)
{
	struct FileRuntime *file_info = (struct FileRuntime *)&op->customdata;
	PropertyRNA *prop = RNA_struct_find_property(op->ptr, "use_scripts");
	bool is_untrusted = false;
	char path[FILE_MAX];
	char *lslash;

	RNA_string_get(op->ptr, "filepath", path);

	/* get the dir */
	lslash = (char *)BLI_last_slash(path);
	if (lslash) *(lslash + 1) = '\0';

	if ((U.flag & USER_SCRIPT_AUTOEXEC_DISABLE) == 0) {
		if (BKE_autoexec_match(path) == true) {
			RNA_property_boolean_set(op->ptr, prop, false);
			is_untrusted = true;
		}
	}

	if (file_info) {
		file_info->is_untrusted = is_untrusted;
	}

	return is_untrusted;
}

static void wm_open_mainfile_ui(bContext *UNUSED(C), wmOperator *op)
{
	struct FileRuntime *file_info = (struct FileRuntime *)&op->customdata;
	uiLayout *layout = op->layout;
	uiLayout *col = op->layout;
	const char *autoexec_text;

	uiItemR(layout, op->ptr, "load_ui", 0, NULL, ICON_NONE);

	col = uiLayoutColumn(layout, false);
	if (file_info->is_untrusted) {
		autoexec_text = IFACE_("Trusted Source [Untrusted Path]");
		uiLayoutSetActive(col, false);
		uiLayoutSetEnabled(col, false);
	}
	else {
		autoexec_text = IFACE_("Trusted Source");
	}

	uiItemR(col, op->ptr, "use_scripts", 0, autoexec_text, ICON_NONE);
}

void WM_OT_open_mainfile(wmOperatorType *ot)
{
	ot->name = "Open Blender File";
	ot->idname = "WM_OT_open_mainfile";
	ot->description = "Open a Blender file";

	ot->invoke = wm_open_mainfile_invoke;
	ot->exec = wm_open_mainfile_exec;
	ot->check = wm_open_mainfile_check;
	ot->ui = wm_open_mainfile_ui;
	/* omit window poll so this can work in background mode */

	WM_operator_properties_filesel(
	        ot, FILE_TYPE_FOLDER | FILE_TYPE_BLENDER, FILE_BLENDER, FILE_OPENFILE,
	        WM_FILESEL_FILEPATH, FILE_DEFAULTDISPLAY, FILE_SORT_ALPHA);

	RNA_def_boolean(ot->srna, "load_ui", true, "Load UI", "Load user interface setup in the .blend file");
	RNA_def_boolean(ot->srna, "use_scripts", true, "Trusted Source",
	                "Allow .blend file to execute scripts automatically, default available from system preferences");
}

/** \} */

/** \name Reload (revert) main .blend file.
 *
 * \{ */

static int wm_revert_mainfile_exec(bContext *C, wmOperator *op)
{
	bool success;
	char filepath[FILE_MAX];

	wm_open_init_use_scripts(op, false);

	if (RNA_boolean_get(op->ptr, "use_scripts"))
		G.f |= G_SCRIPT_AUTOEXEC;
	else
		G.f &= ~G_SCRIPT_AUTOEXEC;

	BLI_strncpy(filepath, G.main->name, sizeof(filepath));
	success = wm_file_read_opwrap(C, filepath, op->reports, !(G.f & G_SCRIPT_AUTOEXEC));

	if (success) {
		return OPERATOR_FINISHED;
	}
	else {
		return OPERATOR_CANCELLED;
	}
}

static int wm_revert_mainfile_poll(bContext *UNUSED(C))
{
	return G.relbase_valid;
}

void WM_OT_revert_mainfile(wmOperatorType *ot)
{
	ot->name = "Revert";
	ot->idname = "WM_OT_revert_mainfile";
	ot->description = "Reload the saved file";
	ot->invoke = WM_operator_confirm;

	RNA_def_boolean(ot->srna, "use_scripts", true, "Trusted Source",
	                "Allow .blend file to execute scripts automatically, default available from system preferences");

	ot->exec = wm_revert_mainfile_exec;
	ot->poll = wm_revert_mainfile_poll;
}

/** \} */

/** \name Recover last session & auto-save.
 *
 * \{ */

void WM_recover_last_session(bContext *C, ReportList *reports)
{
	char filepath[FILE_MAX];

	BLI_make_file_string("/", filepath, BKE_tempdir_base(), BLENDER_QUIT_FILE);
	/* if reports==NULL, it's called directly without operator, we add a quick check here */
	if (reports || BLI_exists(filepath)) {
		G.fileflags |= G_FILE_RECOVER;

		wm_file_read_opwrap(C, filepath, reports, true);

		G.fileflags &= ~G_FILE_RECOVER;

		/* XXX bad global... fixme */
		if (G.main->name[0])
			G.file_loaded = 1;	/* prevents splash to show */
		else {
			G.relbase_valid = 0;
			G.save_over = 0;    /* start with save preference untitled.blend */
		}

	}
}

static int wm_recover_last_session_exec(bContext *C, wmOperator *op)
{
	WM_recover_last_session(C, op->reports);
	return OPERATOR_FINISHED;
}

void WM_OT_recover_last_session(wmOperatorType *ot)
{
	ot->name = "Recover Last Session";
	ot->idname = "WM_OT_recover_last_session";
	ot->description = "Open the last closed file (\"" BLENDER_QUIT_FILE "\")";
	ot->invoke = WM_operator_confirm;

	ot->exec = wm_recover_last_session_exec;
}

static int wm_recover_auto_save_exec(bContext *C, wmOperator *op)
{
	char filepath[FILE_MAX];
	bool success;

	RNA_string_get(op->ptr, "filepath", filepath);

	G.fileflags |= G_FILE_RECOVER;

	success = wm_file_read_opwrap(C, filepath, op->reports, true);

	G.fileflags &= ~G_FILE_RECOVER;

	if (success) {
		return OPERATOR_FINISHED;
	}
	else {
		return OPERATOR_CANCELLED;
	}
}

static int wm_recover_auto_save_invoke(bContext *C, wmOperator *op, const wmEvent *UNUSED(event))
{
	char filename[FILE_MAX];

	wm_autosave_location(filename);
	RNA_string_set(op->ptr, "filepath", filename);
	WM_event_add_fileselect(C, op);

	return OPERATOR_RUNNING_MODAL;
}

void WM_OT_recover_auto_save(wmOperatorType *ot)
{
	ot->name = "Recover Auto Save";
	ot->idname = "WM_OT_recover_auto_save";
	ot->description = "Open an automatically saved file to recover it";

	ot->exec = wm_recover_auto_save_exec;
	ot->invoke = wm_recover_auto_save_invoke;

	WM_operator_properties_filesel(
	        ot, FILE_TYPE_BLENDER, FILE_BLENDER, FILE_OPENFILE,
	        WM_FILESEL_FILEPATH, FILE_LONGDISPLAY, FILE_SORT_TIME);
}

/** \} */

/** \name Save main .blend file.
 *
 * \{ */

static void wm_filepath_default(char *filepath)
{
	if (G.save_over == false) {
		BLI_ensure_filename(filepath, FILE_MAX, "untitled.blend");
	}
}

static void save_set_compress(wmOperator *op)
{
	PropertyRNA *prop;

	prop = RNA_struct_find_property(op->ptr, "compress");
	if (!RNA_property_is_set(op->ptr, prop)) {
		if (G.save_over) {  /* keep flag for existing file */
			RNA_property_boolean_set(op->ptr, prop, (G.fileflags & G_FILE_COMPRESS) != 0);
		}
		else {  /* use userdef for new file */
			RNA_property_boolean_set(op->ptr, prop, (U.flag & USER_FILECOMPRESS) != 0);
		}
	}
}

static void save_set_filepath(wmOperator *op)
{
	PropertyRNA *prop;
	char name[FILE_MAX];

	prop = RNA_struct_find_property(op->ptr, "filepath");
	if (!RNA_property_is_set(op->ptr, prop)) {
		/* if not saved before, get the name of the most recently used .blend file */
		if (G.main->name[0] == 0 && G.recent_files.first) {
			struct RecentFile *recent = G.recent_files.first;
			BLI_strncpy(name, recent->filepath, FILE_MAX);
		}
		else {
			BLI_strncpy(name, G.main->name, FILE_MAX);
		}

		wm_filepath_default(name);
		RNA_property_string_set(op->ptr, prop, name);
	}
}

static int wm_save_as_mainfile_invoke(bContext *C, wmOperator *op, const wmEvent *UNUSED(event))
{

	save_set_compress(op);
	save_set_filepath(op);

	WM_event_add_fileselect(C, op);

	return OPERATOR_RUNNING_MODAL;
}

/* function used for WM_OT_save_mainfile too */
static int wm_save_as_mainfile_exec(bContext *C, wmOperator *op)
{
	char path[FILE_MAX];
	int fileflags;

	save_set_compress(op);

	if (RNA_struct_property_is_set(op->ptr, "filepath")) {
		RNA_string_get(op->ptr, "filepath", path);
	}
	else {
		BLI_strncpy(path, G.main->name, FILE_MAX);
		wm_filepath_default(path);
	}

	fileflags = G.fileflags & ~G_FILE_USERPREFS;

	/* set compression flag */
	BKE_BIT_TEST_SET(fileflags, RNA_boolean_get(op->ptr, "compress"),
	                 G_FILE_COMPRESS);
	BKE_BIT_TEST_SET(fileflags, RNA_boolean_get(op->ptr, "relative_remap"),
	                 G_FILE_RELATIVE_REMAP);
	BKE_BIT_TEST_SET(fileflags,
	                 (RNA_struct_property_is_set(op->ptr, "copy") &&
	                  RNA_boolean_get(op->ptr, "copy")),
	                 G_FILE_SAVE_COPY);

#ifdef USE_BMESH_SAVE_AS_COMPAT
	BKE_BIT_TEST_SET(fileflags,
	                 (RNA_struct_find_property(op->ptr, "use_mesh_compat") &&
	                  RNA_boolean_get(op->ptr, "use_mesh_compat")),
	                 G_FILE_MESH_COMPAT);
#else
#  error "don't remove by accident"
#endif

	if (wm_file_write(C, path, fileflags, op->reports) != 0)
		return OPERATOR_CANCELLED;

	WM_event_add_notifier(C, NC_WM | ND_FILESAVE, NULL);

	return OPERATOR_FINISHED;
}

/* function used for WM_OT_save_mainfile too */
static bool blend_save_check(bContext *UNUSED(C), wmOperator *op)
{
	char filepath[FILE_MAX];
	RNA_string_get(op->ptr, "filepath", filepath);
	if (!BLO_has_bfile_extension(filepath)) {
		/* some users would prefer BLI_replace_extension(),
		 * we keep getting nitpicking bug reports about this - campbell */
		BLI_ensure_extension(filepath, FILE_MAX, ".blend");
		RNA_string_set(op->ptr, "filepath", filepath);
		return true;
	}
	return false;
}

void WM_OT_save_as_mainfile(wmOperatorType *ot)
{
	PropertyRNA *prop;

	ot->name = "Save As Blender File";
	ot->idname = "WM_OT_save_as_mainfile";
	ot->description = "Save the current file in the desired location";

	ot->invoke = wm_save_as_mainfile_invoke;
	ot->exec = wm_save_as_mainfile_exec;
	ot->check = blend_save_check;
	/* omit window poll so this can work in background mode */

	WM_operator_properties_filesel(
	        ot, FILE_TYPE_FOLDER | FILE_TYPE_BLENDER, FILE_BLENDER, FILE_SAVE,
	        WM_FILESEL_FILEPATH, FILE_DEFAULTDISPLAY, FILE_SORT_ALPHA);
	RNA_def_boolean(ot->srna, "compress", false, "Compress", "Write compressed .blend file");
	RNA_def_boolean(ot->srna, "relative_remap", true, "Remap Relative",
	                "Remap relative paths when saving in a different directory");
	prop = RNA_def_boolean(ot->srna, "copy", false, "Save Copy",
	                "Save a copy of the actual working state but does not make saved file active");
	RNA_def_property_flag(prop, PROP_SKIP_SAVE);
#ifdef USE_BMESH_SAVE_AS_COMPAT
	RNA_def_boolean(ot->srna, "use_mesh_compat", false, "Legacy Mesh Format",
	                "Save using legacy mesh format (no ngons) - WARNING: only saves tris and quads, other ngons will "
	                "be lost (no implicit triangulation)");
#endif
}

static int wm_save_mainfile_invoke(bContext *C, wmOperator *op, const wmEvent *UNUSED(event))
{
	int ret;

	/* cancel if no active window */
	if (CTX_wm_window(C) == NULL)
		return OPERATOR_CANCELLED;

	save_set_compress(op);
	save_set_filepath(op);

	/* if we're saving for the first time and prefer relative paths - any existing paths will be absolute,
	 * enable the option to remap paths to avoid confusion [#37240] */
	if ((G.relbase_valid == false) && (U.flag & USER_RELPATHS)) {
		PropertyRNA *prop = RNA_struct_find_property(op->ptr, "relative_remap");
		if (!RNA_property_is_set(op->ptr, prop)) {
			RNA_property_boolean_set(op->ptr, prop, true);
		}
	}

	if (G.save_over) {
		char path[FILE_MAX];

		RNA_string_get(op->ptr, "filepath", path);
		if (BLI_exists(path)) {
			ret = WM_operator_confirm_message_ex(C, op, IFACE_("Save Over?"), ICON_QUESTION, path);
		}
		else {
			ret = wm_save_as_mainfile_exec(C, op);
		}
	}
	else {
		WM_event_add_fileselect(C, op);
		ret = OPERATOR_RUNNING_MODAL;
	}

	return ret;
}

void WM_OT_save_mainfile(wmOperatorType *ot)
{
	ot->name = "Save Blender File";
	ot->idname = "WM_OT_save_mainfile";
	ot->description = "Save the current Blender file";

	ot->invoke = wm_save_mainfile_invoke;
	ot->exec = wm_save_as_mainfile_exec;
	ot->check = blend_save_check;
	/* omit window poll so this can work in background mode */

	WM_operator_properties_filesel(
	        ot, FILE_TYPE_FOLDER | FILE_TYPE_BLENDER, FILE_BLENDER, FILE_SAVE,
	        WM_FILESEL_FILEPATH, FILE_DEFAULTDISPLAY, FILE_SORT_ALPHA);
	RNA_def_boolean(ot->srna, "compress", false, "Compress", "Write compressed .blend file");
	RNA_def_boolean(ot->srna, "relative_remap", false, "Remap Relative",
	                "Remap relative paths when saving in a different directory");
}

/** \} */<|MERGE_RESOLUTION|>--- conflicted
+++ resolved
@@ -554,15 +554,11 @@
 		
 		/* confusing this global... */
 		G.relbase_valid = 1;
-<<<<<<< HEAD
-        retval = BKE_blendfile_read(C, filepath, reports);
+		retval = BKE_blendfile_read(C, filepath, reports, 0);
 
 		printf("Updating assets for: %s\n", filepath);
 		WM_operator_name_call(C, "WM_OT_assets_update_check", WM_OP_EXEC_DEFAULT, NULL);
 
-=======
-		retval = BKE_blendfile_read(C, filepath, reports, 0);
->>>>>>> 375ede0f
 		/* when loading startup.blend's, we can be left with a blank path */
 		if (G.main->name[0]) {
 			G.save_over = 1;
@@ -712,14 +708,10 @@
 
 	if (!from_memory) {
 		if (BLI_access(startstr, R_OK) == 0) {
-<<<<<<< HEAD
-			success = (BKE_blendfile_read(C, startstr, NULL) != BKE_BLENDFILE_READ_FAIL);
+			success = (BKE_blendfile_read(C, startstr, NULL, skip_flags) != BKE_BLENDFILE_READ_FAIL);
 
 			printf("Updating assets for: %s\n", startstr);
 			WM_operator_name_call(C, "WM_OT_assets_update_check", WM_OP_EXEC_DEFAULT, NULL);
-=======
-			success = (BKE_blendfile_read(C, startstr, NULL, skip_flags) != BKE_BLENDFILE_READ_FAIL);
->>>>>>> 375ede0f
 		}
 		if (BLI_listbase_is_empty(&U.themes)) {
 			if (G.debug & G_DEBUG)
