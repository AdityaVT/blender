/*
 * ***** BEGIN GPL LICENSE BLOCK *****
 *
 * This program is free software; you can redistribute it and/or
 * modify it under the terms of the GNU General Public License
 * as published by the Free Software Foundation; either version 2
 * of the License, or (at your option) any later version. 
 *
 * This program is distributed in the hope that it will be useful,
 * but WITHOUT ANY WARRANTY; without even the implied warranty of
 * MERCHANTABILITY or FITNESS FOR A PARTICULAR PURPOSE.  See the
 * GNU General Public License for more details.
 *
 * You should have received a copy of the GNU General Public License
 * along with this program; if not, write to the Free Software Foundation,
 * Inc., 51 Franklin Street, Fifth Floor, Boston, MA 02110-1301, USA.
 *
 * The Original Code is Copyright (C) 2001-2002 by NaN Holding BV.
 * All rights reserved.
 *
 * Contributor(s): Blender Foundation 2007
 *
 * ***** END GPL LICENSE BLOCK *****
 */

/** \file blender/windowmanager/intern/wm_files.c
 *  \ingroup wm
 *
 * User level access for blend file read/write, file-history and userprefs.
 */


/* placed up here because of crappy
 * winsock stuff.
 */
#include <stddef.h>
#include <string.h>
#include <errno.h>

#include "zlib.h" /* wm_read_exotic() */

#ifdef WIN32
#  include <windows.h> /* need to include windows.h so _WIN32_IE is defined  */
#  ifndef _WIN32_IE
#    define _WIN32_IE 0x0400 /* minimal requirements for SHGetSpecialFolderPath on MINGW MSVC has this defined already */
#  endif
#  include <shlobj.h>  /* for SHGetSpecialFolderPath, has to be done before BLI_winstuff
                        * because 'near' is disabled through BLI_windstuff */
#  include "BLI_winstuff.h"
#endif

#include "MEM_guardedalloc.h"
#include "MEM_CacheLimiterC-Api.h"

#include "BLI_blenlib.h"
#include "BLI_linklist.h"
#include "BLI_utildefines.h"
#include "BLI_threads.h"
#include "BLI_callbacks.h"
#include "BLI_system.h"
#include BLI_SYSTEM_PID_H

#include "BLF_translation.h"

#include "DNA_ID.h"
#include "DNA_object_types.h"
#include "DNA_space_types.h"
#include "DNA_userdef_types.h"
#include "DNA_scene_types.h"
#include "DNA_screen_types.h"
#include "DNA_windowmanager_types.h"

#include "BKE_appdir.h"
#include "BKE_utildefines.h"
#include "BKE_autoexec.h"
#include "BKE_blender.h"
#include "BKE_context.h"
#include "BKE_depsgraph.h"
#include "BKE_global.h"
#include "BKE_main.h"
#include "BKE_packedFile.h"
#include "BKE_report.h"
#include "BKE_sound.h"
#include "BKE_screen.h"

#include "BLO_readfile.h"
#include "BLO_writefile.h"

#include "RNA_access.h"

#include "IMB_imbuf.h"
#include "IMB_imbuf_types.h"
#include "IMB_thumbs.h"

#include "ED_datafiles.h"
#include "ED_fileselect.h"
#include "ED_screen.h"
#include "ED_view3d.h"
#include "ED_util.h"

#include "GHOST_C-api.h"
#include "GHOST_Path-api.h"

#include "UI_interface.h"
#include "UI_interface_icons.h"
#include "UI_view2d.h"

#include "GPU_draw.h"

#ifdef WITH_PYTHON
#include "BPY_extern.h"
#endif

#include "WM_api.h"
#include "WM_types.h"
#include "wm.h"
#include "wm_files.h"
#include "wm_window.h"
#include "wm_event_system.h"

static void write_history(void);

/* To be able to read files without windows closing, opening, moving
 * we try to prepare for worst case:
 * - active window gets active screen from file
 * - restoring the screens from non-active windows
 * Best case is all screens match, in that case they get assigned to proper window
 */
static void wm_window_match_init(bContext *C, ListBase *wmlist)
{
	wmWindowManager *wm;
	wmWindow *win, *active_win;
	
	*wmlist = G.main->wm;
	BLI_listbase_clear(&G.main->wm);
	
	active_win = CTX_wm_window(C);

	/* first wrap up running stuff */
	/* code copied from wm_init_exit.c */
	for (wm = wmlist->first; wm; wm = wm->id.next) {
		
		WM_jobs_kill_all(wm);
		
		for (win = wm->windows.first; win; win = win->next) {
		
			CTX_wm_window_set(C, win);  /* needed by operator close callbacks */
			WM_event_remove_handlers(C, &win->handlers);
			WM_event_remove_handlers(C, &win->modalhandlers);
			ED_screen_exit(C, win, win->screen);
		}
	}
	
	/* reset active window */
	CTX_wm_window_set(C, active_win);

	ED_editors_exit(C);

	/* just had return; here from r12991, this code could just get removed?*/
#if 0
	if (wm == NULL) return;
	if (G.fileflags & G_FILE_NO_UI) return;
	
	/* we take apart the used screens from non-active window */
	for (win = wm->windows.first; win; win = win->next) {
		BLI_strncpy(win->screenname, win->screen->id.name, MAX_ID_NAME);
		if (win != wm->winactive) {
			BLI_remlink(&G.main->screen, win->screen);
			//BLI_addtail(screenbase, win->screen);
		}
	}
#endif
}

static void wm_window_substitute_old(wmWindowManager *wm, wmWindow *oldwin, wmWindow *win)
{
	win->ghostwin = oldwin->ghostwin;
	win->active = oldwin->active;
	if (win->active)
		wm->winactive = win;

	if (!G.background) /* file loading in background mode still calls this */
		GHOST_SetWindowUserData(win->ghostwin, win);    /* pointer back */

	oldwin->ghostwin = NULL;

	win->eventstate = oldwin->eventstate;
	oldwin->eventstate = NULL;

	/* ensure proper screen rescaling */
	win->sizex = oldwin->sizex;
	win->sizey = oldwin->sizey;
	win->posx = oldwin->posx;
	win->posy = oldwin->posy;
}

/* match old WM with new, 4 cases:
 * 1- no current wm, no read wm: make new default
 * 2- no current wm, but read wm: that's OK, do nothing
 * 3- current wm, but not in file: try match screen names
 * 4- current wm, and wm in file: try match ghostwin
 */

static void wm_window_match_do(bContext *C, ListBase *oldwmlist)
{
	wmWindowManager *oldwm, *wm;
	wmWindow *oldwin, *win;
	
	/* cases 1 and 2 */
	if (BLI_listbase_is_empty(oldwmlist)) {
		if (G.main->wm.first) {
			/* nothing todo */
		}
		else {
			wm_add_default(C);
		}
	}
	else {
		/* cases 3 and 4 */
		
		/* we've read file without wm..., keep current one entirely alive */
		if (BLI_listbase_is_empty(&G.main->wm)) {
			bScreen *screen = NULL;

			/* when loading without UI, no matching needed */
			if (!(G.fileflags & G_FILE_NO_UI) && (screen = CTX_wm_screen(C))) {

				/* match oldwm to new dbase, only old files */
				for (wm = oldwmlist->first; wm; wm = wm->id.next) {
					
					for (win = wm->windows.first; win; win = win->next) {
						/* all windows get active screen from file */
						if (screen->winid == 0)
							win->screen = screen;
						else 
							win->screen = ED_screen_duplicate(win, screen);
						
						BLI_strncpy(win->screenname, win->screen->id.name + 2, sizeof(win->screenname));
						win->screen->winid = win->winid;
					}
				}
			}
			
			G.main->wm = *oldwmlist;
			
			/* screens were read from file! */
			ED_screens_initialize(G.main->wm.first);
		}
		else {
			bool has_match = false;

			/* what if old was 3, and loaded 1? */
			/* this code could move to setup_appdata */
			oldwm = oldwmlist->first;
			wm = G.main->wm.first;

			/* preserve key configurations in new wm, to preserve their keymaps */
			wm->keyconfigs = oldwm->keyconfigs;
			wm->addonconf = oldwm->addonconf;
			wm->defaultconf = oldwm->defaultconf;
			wm->userconf = oldwm->userconf;

			BLI_listbase_clear(&oldwm->keyconfigs);
			oldwm->addonconf = NULL;
			oldwm->defaultconf = NULL;
			oldwm->userconf = NULL;

			/* ensure making new keymaps and set space types */
			wm->initialized = 0;
			wm->winactive = NULL;

			/* only first wm in list has ghostwins */
			for (win = wm->windows.first; win; win = win->next) {
				for (oldwin = oldwm->windows.first; oldwin; oldwin = oldwin->next) {

					if (oldwin->winid == win->winid) {
						has_match = true;

						wm_window_substitute_old(wm, oldwin, win);
					}
				}
			}

			/* make sure at least one window is kept open so we don't lose the context, check T42303 */
			if (!has_match) {
				oldwin = oldwm->windows.first;
				win = wm->windows.first;

				wm_window_substitute_old(wm, oldwin, win);
			}

			wm_close_and_free_all(C, oldwmlist);
		}
	}
}

/* in case UserDef was read, we re-initialize all, and do versioning */
static void wm_init_userdef(bContext *C, const bool from_memory)
{
	Main *bmain = CTX_data_main(C);

	/* versioning is here */
	UI_init_userdef();
	
	MEM_CacheLimiter_set_maximum(((size_t)U.memcachelimit) * 1024 * 1024);
	sound_init(bmain);

	/* needed so loading a file from the command line respects user-pref [#26156] */
	BKE_BIT_TEST_SET(G.fileflags, U.flag & USER_FILENOUI, G_FILE_NO_UI);

	/* set the python auto-execute setting from user prefs */
	/* enabled by default, unless explicitly enabled in the command line which overrides */
	if ((G.f & G_SCRIPT_OVERRIDE_PREF) == 0) {
		BKE_BIT_TEST_SET(G.f, (U.flag & USER_SCRIPT_AUTOEXEC_DISABLE) == 0, G_SCRIPT_AUTOEXEC);
	}

	/* avoid re-saving for every small change to our prefs, allow overrides */
	if (from_memory) {
		BLO_update_defaults_userpref_blend();
	}

	/* update tempdir from user preferences */
	BKE_tempdir_init(U.tempdir);

	BKE_userdef_state();
}



/* return codes */
#define BKE_READ_EXOTIC_FAIL_PATH       -3 /* file format is not supported */
#define BKE_READ_EXOTIC_FAIL_FORMAT     -2 /* file format is not supported */
#define BKE_READ_EXOTIC_FAIL_OPEN       -1 /* Can't open the file */
#define BKE_READ_EXOTIC_OK_BLEND         0 /* .blend file */
#define BKE_READ_EXOTIC_OK_OTHER         1 /* other supported formats */


/* intended to check for non-blender formats but for now it only reads blends */
static int wm_read_exotic(Scene *UNUSED(scene), const char *name)
{
	int len;
	gzFile gzfile;
	char header[7];
	int retval;

	/* make sure we're not trying to read a directory.... */

	len = strlen(name);
	if (len > 0 && ELEM(name[len - 1], '/', '\\')) {
		retval = BKE_READ_EXOTIC_FAIL_PATH;
	}
	else {
		gzfile = BLI_gzopen(name, "rb");
		if (gzfile == NULL) {
			retval = BKE_READ_EXOTIC_FAIL_OPEN;
		}
		else {
			len = gzread(gzfile, header, sizeof(header));
			gzclose(gzfile);
			if (len == sizeof(header) && strncmp(header, "BLENDER", 7) == 0) {
				retval = BKE_READ_EXOTIC_OK_BLEND;
			}
			else {
#if 0           /* historic stuff - no longer used */
				WM_cursor_wait(true);

				if (is_foo_format(name)) {
					read_foo(name);
					retval = BKE_READ_EXOTIC_OK_OTHER;
				}
				else
#endif
				{
					retval = BKE_READ_EXOTIC_FAIL_FORMAT;
				}
#if 0
				WM_cursor_wait(false);
#endif
			}
		}
	}

	return retval;
}

void WM_file_autoexec_init(const char *filepath)
{
	if (G.f & G_SCRIPT_OVERRIDE_PREF) {
		return;
	}

	if (G.f & G_SCRIPT_AUTOEXEC) {
		char path[FILE_MAX];
		BLI_split_dir_part(filepath, path, sizeof(path));
		if (BKE_autoexec_match(path)) {
			G.f &= ~G_SCRIPT_AUTOEXEC;
		}
	}
}

bool WM_file_read(bContext *C, const char *filepath, ReportList *reports)
{
	bool success = false;
	int retval;

	/* so we can get the error message */
	errno = 0;

	WM_cursor_wait(1);

	BLI_callback_exec(CTX_data_main(C), NULL, BLI_CB_EVT_LOAD_PRE);

	UI_view2d_zoom_cache_reset();

	/* first try to append data from exotic file formats... */
	/* it throws error box when file doesn't exist and returns -1 */
	/* note; it should set some error message somewhere... (ton) */
	retval = wm_read_exotic(CTX_data_scene(C), filepath);
	
	/* we didn't succeed, now try to read Blender file */
	if (retval == BKE_READ_EXOTIC_OK_BLEND) {
		int G_f = G.f;
		ListBase wmbase;

		/* assume automated tasks with background, don't write recent file list */
		const bool do_history = (G.background == false) && (CTX_wm_manager(C)->op_undo_depth == 0);

		/* put aside screens to match with persistent windows later */
		/* also exit screens and editors */
		wm_window_match_init(C, &wmbase); 
		
		/* confusing this global... */
		G.relbase_valid = 1;
		retval = BKE_read_file(C, filepath, reports);
		/* when loading startup.blend's, we can be left with a blank path */
		if (G.main->name[0]) {
			G.save_over = 1;
		}
		else {
			G.save_over = 0;
			G.relbase_valid = 0;
		}

		/* this flag is initialized by the operator but overwritten on read.
		 * need to re-enable it here else drivers + registered scripts wont work. */
		if (G.f != G_f) {
			const int flags_keep = (G_SCRIPT_AUTOEXEC | G_SCRIPT_OVERRIDE_PREF);
			G.f = (G.f & ~flags_keep) | (G_f & flags_keep);
		}

		/* match the read WM with current WM */
		wm_window_match_do(C, &wmbase);
		WM_check(C); /* opens window(s), checks keymaps */

		if (retval == BKE_READ_FILE_OK_USERPREFS) {
			/* in case a userdef is read from regular .blend */
			wm_init_userdef(C, false);
		}
		
		if (retval != BKE_READ_FILE_FAIL) {
			if (do_history) {
				write_history();
			}
		}


		WM_event_add_notifier(C, NC_WM | ND_FILEREAD, NULL);
//		refresh_interface_font();

		CTX_wm_window_set(C, CTX_wm_manager(C)->windows.first);

		ED_editors_init(C);
		DAG_on_visible_update(CTX_data_main(C), true);

#ifdef WITH_PYTHON
		/* run any texts that were loaded in and flagged as modules */
		BPY_python_reset(C);
#endif

		WM_operatortype_last_properties_clear_all();

		/* important to do before NULL'ing the context */
		BLI_callback_exec(CTX_data_main(C), NULL, BLI_CB_EVT_VERSION_UPDATE);
		BLI_callback_exec(CTX_data_main(C), NULL, BLI_CB_EVT_LOAD_POST);

		if (!G.background) {
			/* in background mode this makes it hard to load
			 * a blend file and do anything since the screen
			 * won't be set to a valid value again */
			CTX_wm_window_set(C, NULL); /* exits queues */
		}

#if 0
		/* gives popups on windows but not linux, bug in report API
		 * but disable for now to stop users getting annoyed  */
		/* TODO, make this show in header info window */
		{
			Scene *sce;
			for (sce = G.main->scene.first; sce; sce = sce->id.next) {
				if (sce->r.engine[0] &&
				    BLI_findstring(&R_engines, sce->r.engine, offsetof(RenderEngineType, idname)) == NULL)
				{
					BKE_reportf(reports, RPT_ERROR, "Engine '%s' not available for scene '%s' "
					            "(an addon may need to be installed or enabled)",
					            sce->r.engine, sce->id.name + 2);
				}
			}
		}
#endif

		BKE_reset_undo();
		BKE_write_undo(C, "original");  /* save current state */

		success = true;
	}
	else if (retval == BKE_READ_EXOTIC_OK_OTHER)
		BKE_write_undo(C, "Import file");
	else if (retval == BKE_READ_EXOTIC_FAIL_OPEN) {
		BKE_reportf(reports, RPT_ERROR, "Cannot read file '%s': %s", filepath,
		            errno ? strerror(errno) : TIP_("unable to open the file"));
	}
	else if (retval == BKE_READ_EXOTIC_FAIL_FORMAT) {
		BKE_reportf(reports, RPT_ERROR, "File format is not supported in file '%s'", filepath);
	}
	else if (retval == BKE_READ_EXOTIC_FAIL_PATH) {
		BKE_reportf(reports, RPT_ERROR, "File path '%s' invalid", filepath);
	}
	else {
		BKE_reportf(reports, RPT_ERROR, "Unknown error loading '%s'", filepath);
		BLI_assert(!"invalid 'retval'");
	}

	WM_cursor_wait(0);

	return success;

}


/* called on startup,  (context entirely filled with NULLs) */
/* or called for 'New File' */
/* both startup.blend and userpref.blend are checked */
/* the optional paramater custom_file points to an alterntive startup page */
/* custom_file can be NULL */
int wm_homefile_read(bContext *C, ReportList *reports, bool from_memory, const char *custom_file)
{
	ListBase wmbase;
	char startstr[FILE_MAX];
	char prefstr[FILE_MAX];
	int success = 0;

	/* Indicates whether user preferences were really load from memory.
	 *
	 * This is used for versioning code, and for this we can not rely on from_memory
	 * passed via argument. This is because there might be configuration folder
	 * exists but it might not have userpref.blend and in this case we fallback to
	 * reading home file from memory.
	 *
	 * And in this case versioning code is to be run.
	 */
	bool read_userdef_from_memory = true;

	/* options exclude eachother */
	BLI_assert((from_memory && custom_file) == 0);

	BLI_callback_exec(CTX_data_main(C), NULL, BLI_CB_EVT_LOAD_PRE);

	UI_view2d_zoom_cache_reset();

	G.relbase_valid = 0;
	if (!from_memory) {
		const char * const cfgdir = BKE_appdir_folder_id(BLENDER_USER_CONFIG, NULL);
		if (custom_file) {
			BLI_strncpy(startstr, custom_file, FILE_MAX);

			if (cfgdir) {
				BLI_make_file_string(G.main->name, prefstr, cfgdir, BLENDER_USERPREF_FILE);
			}
			else {
				prefstr[0] = '\0';
			}
		}
		else if (cfgdir) {
			BLI_make_file_string(G.main->name, startstr, cfgdir, BLENDER_STARTUP_FILE);
			BLI_make_file_string(G.main->name, prefstr, cfgdir, BLENDER_USERPREF_FILE);
		}
		else {
			startstr[0] = '\0';
			prefstr[0] = '\0';
			from_memory = 1;
		}
	}
	
	/* put aside screens to match with persistent windows later */
	wm_window_match_init(C, &wmbase);
	
	if (!from_memory) {
		if (BLI_access(startstr, R_OK) == 0) {
			success = (BKE_read_file(C, startstr, NULL) != BKE_READ_FILE_FAIL);
		}
		if (BLI_listbase_is_empty(&U.themes)) {
			if (G.debug & G_DEBUG)
				printf("\nNote: No (valid) '%s' found, fall back to built-in default.\n\n", startstr);
			success = 0;
		}
	}

	if (success == 0 && custom_file && reports) {
		BKE_reportf(reports, RPT_ERROR, "Could not read '%s'", custom_file);
		/*We can not return from here because wm is already reset*/
	}

	if (success == 0) {
		success = BKE_read_file_from_memory(C, datatoc_startup_blend, datatoc_startup_blend_size, NULL, true);
		if (BLI_listbase_is_empty(&wmbase)) {
			wm_clear_default_size(C);
		}
		BKE_tempdir_init(U.tempdir);

#ifdef WITH_PYTHON_SECURITY
		/* use alternative setting for security nuts
		 * otherwise we'd need to patch the binary blob - startup.blend.c */
		U.flag |= USER_SCRIPT_AUTOEXEC_DISABLE;
#endif
	}
	
	/* check new prefs only after startup.blend was finished */
	if (!from_memory && BLI_exists(prefstr)) {
		int done = BKE_read_file_userdef(prefstr, NULL);
		if (done != BKE_READ_FILE_FAIL) {
			read_userdef_from_memory = false;
			printf("Read new prefs: %s\n", prefstr);
		}
	}
	
	/* prevent buggy files that had G_FILE_RELATIVE_REMAP written out by mistake. Screws up autosaves otherwise
	 * can remove this eventually, only in a 2.53 and older, now its not written */
	G.fileflags &= ~G_FILE_RELATIVE_REMAP;
	
	/* check userdef before open window, keymaps etc */
	wm_init_userdef(C, read_userdef_from_memory);
	
	/* match the read WM with current WM */
	wm_window_match_do(C, &wmbase); 
	WM_check(C); /* opens window(s), checks keymaps */

	G.main->name[0] = '\0';

	/* When loading factory settings, the reset solid OpenGL lights need to be applied. */
	if (!G.background) GPU_default_lights();
	
	/* XXX */
	G.save_over = 0;    // start with save preference untitled.blend
	G.fileflags &= ~G_FILE_AUTOPLAY;    /*  disable autoplay in startup.blend... */

//	refresh_interface_font();
	
//	undo_editmode_clear();
	BKE_reset_undo();
	BKE_write_undo(C, "original");  /* save current state */

	ED_editors_init(C);
	DAG_on_visible_update(CTX_data_main(C), true);

#ifdef WITH_PYTHON
	if (CTX_py_init_get(C)) {
		/* sync addons, these may have changed from the defaults */
		BPY_string_exec(C, "__import__('addon_utils').reset_all()");

		BPY_python_reset(C);
	}
#endif

	WM_operatortype_last_properties_clear_all();

	/* important to do before NULL'ing the context */
	BLI_callback_exec(CTX_data_main(C), NULL, BLI_CB_EVT_VERSION_UPDATE);
	BLI_callback_exec(CTX_data_main(C), NULL, BLI_CB_EVT_LOAD_POST);

	WM_event_add_notifier(C, NC_WM | ND_FILEREAD, NULL);

	/* in background mode the scene will stay NULL */
	if (!G.background) {
		CTX_wm_window_set(C, NULL); /* exits queues */
	}

	return true;
}

int wm_history_read_exec(bContext *UNUSED(C), wmOperator *UNUSED(op))
{
	ED_file_read_bookmarks();
	wm_read_history();
	return OPERATOR_FINISHED;
}

int wm_homefile_read_exec(bContext *C, wmOperator *op)
{
	const bool from_memory = (STREQ(op->type->idname, "WM_OT_read_factory_settings"));
	char filepath_buf[FILE_MAX];
	const char *filepath = NULL;

	if (!from_memory) {
		PropertyRNA *prop = RNA_struct_find_property(op->ptr, "filepath");

		/* This can be used when loading of a start-up file should only change
		 * the scene content but keep the blender UI as it is. */
		wm_open_init_load_ui(op, true);
		BKE_BIT_TEST_SET(G.fileflags, !RNA_boolean_get(op->ptr, "load_ui"), G_FILE_NO_UI);

		if (RNA_property_is_set(op->ptr, prop)) {
			RNA_property_string_get(op->ptr, prop, filepath_buf);
			filepath = filepath_buf;
			if (BLI_access(filepath, R_OK)) {
				BKE_reportf(op->reports, RPT_ERROR, "Can't read alternative start-up file: '%s'", filepath);
				return OPERATOR_CANCELLED;
			}
		}
	}

	return wm_homefile_read(C, op->reports, from_memory, filepath) ? OPERATOR_FINISHED : OPERATOR_CANCELLED;
}

void wm_read_history(void)
{
	char name[FILE_MAX];
	LinkNode *l, *lines;
	struct RecentFile *recent;
	const char *line;
	int num;
	const char * const cfgdir = BKE_appdir_folder_id(BLENDER_USER_CONFIG, NULL);

	if (!cfgdir) return;

	BLI_make_file_string("/", name, cfgdir, BLENDER_HISTORY_FILE);

	lines = BLI_file_read_as_lines(name);

	BLI_listbase_clear(&G.recent_files);

	/* read list of recent opened files from recent-files.txt to memory */
	for (l = lines, num = 0; l && (num < U.recent_files); l = l->next) {
		line = l->link;
		if (line[0] && BLI_exists(line)) {
			recent = (RecentFile *)MEM_mallocN(sizeof(RecentFile), "RecentFile");
			BLI_addtail(&(G.recent_files), recent);
			recent->filepath = BLI_strdup(line);
			num++;
		}
	}
	
	BLI_file_free_lines(lines);
}

static void write_history(void)
{
	struct RecentFile *recent, *next_recent;
	char name[FILE_MAX];
	const char *user_config_dir;
	FILE *fp;
	int i;

	/* no write history for recovered startup files */
	if (G.main->name[0] == 0)
		return;
	
	/* will be NULL in background mode */
	user_config_dir = BKE_appdir_folder_id_create(BLENDER_USER_CONFIG, NULL);
	if (!user_config_dir)
		return;

	BLI_make_file_string("/", name, user_config_dir, BLENDER_HISTORY_FILE);

	recent = G.recent_files.first;
	/* refresh recent-files.txt of recent opened files, when current file was changed */
	if (!(recent) || (BLI_path_cmp(recent->filepath, G.main->name) != 0)) {
		fp = BLI_fopen(name, "w");
		if (fp) {
			/* add current file to the beginning of list */
			recent = (RecentFile *)MEM_mallocN(sizeof(RecentFile), "RecentFile");
			recent->filepath = BLI_strdup(G.main->name);
			BLI_addhead(&(G.recent_files), recent);
			/* write current file to recent-files.txt */
			fprintf(fp, "%s\n", recent->filepath);
			recent = recent->next;
			i = 1;
			/* write rest of recent opened files to recent-files.txt */
			while ((i < U.recent_files) && (recent)) {
				/* this prevents to have duplicities in list */
				if (BLI_path_cmp(recent->filepath, G.main->name) != 0) {
					fprintf(fp, "%s\n", recent->filepath);
					recent = recent->next;
				}
				else {
					next_recent = recent->next;
					MEM_freeN(recent->filepath);
					BLI_freelinkN(&(G.recent_files), recent);
					recent = next_recent;
				}
				i++;
			}
			fclose(fp);
		}

		/* also update most recent files on System */
		GHOST_addToSystemRecentFiles(G.main->name);
	}
}

/* screen can be NULL */
static ImBuf *blend_file_thumb(Scene *scene, bScreen *screen, int **thumb_pt)
{
	/* will be scaled down, but gives some nice oversampling */
	ImBuf *ibuf;
	int *thumb;
	char err_out[256] = "unknown";

	/* screen if no camera found */
	ScrArea *sa = NULL;
	ARegion *ar = NULL;
	View3D *v3d = NULL;

	*thumb_pt = NULL;

	/* scene can be NULL if running a script at startup and calling the save operator */
	if (G.background || scene == NULL)
		return NULL;

	if ((scene->camera == NULL) && (screen != NULL)) {
		sa = BKE_screen_find_big_area(screen, SPACE_VIEW3D, 0);
		ar = BKE_area_find_region_type(sa, RGN_TYPE_WINDOW);
		if (ar) {
			v3d = sa->spacedata.first;
		}
	}

	if (scene->camera == NULL && v3d == NULL) {
		return NULL;
	}

	/* gets scaled to BLEN_THUMB_SIZE */
	if (scene->camera) {
		ibuf = ED_view3d_draw_offscreen_imbuf_simple(scene, scene->camera,
		                                             BLEN_THUMB_SIZE * 2, BLEN_THUMB_SIZE * 2,
		                                             IB_rect, OB_SOLID, false, false, false, R_ADDSKY, err_out);
	}
	else {
		ibuf = ED_view3d_draw_offscreen_imbuf(scene, v3d, ar, BLEN_THUMB_SIZE * 2, BLEN_THUMB_SIZE * 2,
		                                      IB_rect, false, R_ADDSKY, err_out);
	}

	if (ibuf) {
		float aspect = (scene->r.xsch * scene->r.xasp) / (scene->r.ysch * scene->r.yasp);

		/* dirty oversampling */
		IMB_scaleImBuf(ibuf, BLEN_THUMB_SIZE, BLEN_THUMB_SIZE);

		/* add pretty overlay */
		IMB_overlayblend_thumb(ibuf->rect, ibuf->x, ibuf->y, aspect);
		
		/* first write into thumb buffer */
		thumb = MEM_mallocN(((2 + (BLEN_THUMB_SIZE * BLEN_THUMB_SIZE))) * sizeof(int), "write_file thumb");

		thumb[0] = BLEN_THUMB_SIZE;
		thumb[1] = BLEN_THUMB_SIZE;

		memcpy(thumb + 2, ibuf->rect, BLEN_THUMB_SIZE * BLEN_THUMB_SIZE * sizeof(int));
	}
	else {
		/* '*thumb_pt' needs to stay NULL to prevent a bad thumbnail from being handled */
		fprintf(stderr, "blend_file_thumb failed to create thumbnail: %s\n", err_out);
		thumb = NULL;
	}
	
	/* must be freed by caller */
	*thumb_pt = thumb;
	
	return ibuf;
}

/* easy access from gdb */
bool write_crash_blend(void)
{
	char path[FILE_MAX];
	int fileflags = G.fileflags & ~(G_FILE_HISTORY); /* don't do file history on crash file */

	BLI_strncpy(path, G.main->name, sizeof(path));
	BLI_replace_extension(path, sizeof(path), "_crash.blend");
	if (BLO_write_file(G.main, path, fileflags, NULL, NULL)) {
		printf("written: %s\n", path);
		return 1;
	}
	else {
		printf("failed: %s\n", path);
		return 0;
	}
}

static void wm_ensure_previews(bContext *C, Main *mainvar)
{
<<<<<<< HEAD
	ID *id;

	for (id = mainvar->mat.first; id; id = id->next) {
		UI_id_icon_render(C, id, false, false);
		UI_id_icon_render(C, id, true, true);
	}

	for (id = mainvar->tex.first; id; id = id->next) {
		UI_id_icon_render(C, id, false, false);
		UI_id_icon_render(C, id, true, true);
	}

	for (id = mainvar->image.first; id; id = id->next) {
		UI_id_icon_render(C, id, false, false);
		UI_id_icon_render(C, id, true, true);
	}

	for (id = mainvar->world.first; id; id = id->next) {
		UI_id_icon_render(C, id, false, false);
		UI_id_icon_render(C, id, true, true);
	}

	for (id = mainvar->lamp.first; id; id = id->next) {
		UI_id_icon_render(C, id, false, false);
		UI_id_icon_render(C, id, true, true);
	}
}


=======
	ListBase *lb[] = {&mainvar->mat, &mainvar->tex, &mainvar->image, &mainvar->world, &mainvar->lamp, NULL};
	ID *id;
	int i;

	for (i = 0; lb[i]; i++) {
		for (id = lb[i]->first; id; id = id->next) {
			/* Only preview non-library datablocks, lib ones do not pertain to this .blend file! */
			if (!id->lib) {
				UI_id_icon_render(C, id, false, false);
				UI_id_icon_render(C, id, true, false);
			}
		}
	}
}

>>>>>>> 820b6b37
/**
 * \see #wm_homefile_write_exec wraps #BLO_write_file in a similar way.
 */
int wm_file_write(bContext *C, const char *filepath, int fileflags, ReportList *reports)
{
	Library *li;
	int len;
	int *thumb = NULL;
	ImBuf *ibuf_thumb = NULL;

	len = strlen(filepath);
	
	if (len == 0) {
		BKE_report(reports, RPT_ERROR, "Path is empty, cannot save");
		return -1;
	}

	if (len >= FILE_MAX) {
		BKE_report(reports, RPT_ERROR, "Path too long, cannot save");
		return -1;
	}
	
	/* Check if file write permission is ok */
	if (BLI_exists(filepath) && !BLI_file_is_writable(filepath)) {
		BKE_reportf(reports, RPT_ERROR, "Cannot save blend file, path '%s' is not writable", filepath);
		return -1;
	}
 
	/* note: used to replace the file extension (to ensure '.blend'),
	 * no need to now because the operator ensures,
	 * its handy for scripts to save to a predefined name without blender editing it */
	
	/* send the OnSave event */
	for (li = G.main->library.first; li; li = li->id.next) {
		if (BLI_path_cmp(li->filepath, filepath) == 0) {
			BKE_reportf(reports, RPT_ERROR, "Cannot overwrite used library '%.240s'", filepath);
			return -1;
		}
	}

	/* blend file thumbnail */
	/* save before exit_editmode, otherwise derivedmeshes for shared data corrupt #27765) */
	if ((U.flag & USER_SAVE_PREVIEWS) && BLI_thread_is_main()) {
		ibuf_thumb = blend_file_thumb(CTX_data_scene(C), CTX_wm_screen(C), &thumb);

		wm_ensure_previews(C, G.main);
	}

	BLI_callback_exec(G.main, NULL, BLI_CB_EVT_SAVE_PRE);

	/* operator now handles overwrite checks */

	if (G.fileflags & G_AUTOPACK) {
		packAll(G.main, reports);
	}

	/* don't forget not to return without! */
	WM_cursor_wait(1);
	
	ED_editors_flush_edits(C, false);

	fileflags |= G_FILE_HISTORY; /* write file history */

	/* first time saving */
	/* XXX temp solution to solve bug, real fix coming (ton) */
	if ((G.main->name[0] == '\0') && !(fileflags & G_FILE_SAVE_COPY)) {
		BLI_strncpy(G.main->name, filepath, sizeof(G.main->name));
	}

	/* XXX temp solution to solve bug, real fix coming (ton) */
	G.main->recovered = 0;
	
	if (BLO_write_file(CTX_data_main(C), filepath, fileflags, reports, thumb)) {
		if (!(fileflags & G_FILE_SAVE_COPY)) {
			G.relbase_valid = 1;
			BLI_strncpy(G.main->name, filepath, sizeof(G.main->name));  /* is guaranteed current file */
	
			G.save_over = 1; /* disable untitled.blend convention */
		}

		BKE_BIT_TEST_SET(G.fileflags, fileflags & G_FILE_COMPRESS, G_FILE_COMPRESS);
		BKE_BIT_TEST_SET(G.fileflags, fileflags & G_FILE_AUTOPLAY, G_FILE_AUTOPLAY);

		/* prevent background mode scripts from clobbering history */
		if (!G.background) {
			write_history();
		}

		BLI_callback_exec(G.main, NULL, BLI_CB_EVT_SAVE_POST);

		/* run this function after because the file cant be written before the blend is */
		if (ibuf_thumb) {
			IMB_thumb_delete(filepath, THB_FAIL); /* without this a failed thumb overrides */
			ibuf_thumb = IMB_thumb_create(filepath, THB_NORMAL, THB_SOURCE_BLEND, ibuf_thumb);
			IMB_freeImBuf(ibuf_thumb);
		}

		if (thumb) MEM_freeN(thumb);
	}
	else {
		if (ibuf_thumb) IMB_freeImBuf(ibuf_thumb);
		if (thumb) MEM_freeN(thumb);
		
		WM_cursor_wait(0);
		return -1;
	}

	WM_cursor_wait(0);
	
	return 0;
}

/**
 * \see #wm_file_write wraps #BLO_write_file in a similar way.
 */
int wm_homefile_write_exec(bContext *C, wmOperator *op)
{
	wmWindowManager *wm = CTX_wm_manager(C);
	wmWindow *win = CTX_wm_window(C);
	char filepath[FILE_MAX];
	int fileflags;

	BLI_callback_exec(G.main, NULL, BLI_CB_EVT_SAVE_PRE);

	/* check current window and close it if temp */
	if (win && win->screen->temp)
		wm_window_close(C, wm, win);
	
	/* update keymaps in user preferences */
	WM_keyconfig_update(wm);
	
	BLI_make_file_string("/", filepath, BKE_appdir_folder_id_create(BLENDER_USER_CONFIG, NULL), BLENDER_STARTUP_FILE);
	printf("trying to save homefile at %s ", filepath);
	
	ED_editors_flush_edits(C, false);

	/*  force save as regular blend file */
	fileflags = G.fileflags & ~(G_FILE_COMPRESS | G_FILE_AUTOPLAY | G_FILE_LOCK | G_FILE_SIGN | G_FILE_HISTORY);

	if (BLO_write_file(CTX_data_main(C), filepath, fileflags | G_FILE_USERPREFS, op->reports, NULL) == 0) {
		printf("fail\n");
		return OPERATOR_CANCELLED;
	}
	
	printf("ok\n");

	G.save_over = 0;

	BLI_callback_exec(G.main, NULL, BLI_CB_EVT_SAVE_POST);

	return OPERATOR_FINISHED;
}

/* Only save the prefs block. operator entry */
int wm_userpref_write_exec(bContext *C, wmOperator *op)
{
	wmWindowManager *wm = CTX_wm_manager(C);
	char filepath[FILE_MAX];
	
	/* update keymaps in user preferences */
	WM_keyconfig_update(wm);
	
	BLI_make_file_string("/", filepath, BKE_appdir_folder_id_create(BLENDER_USER_CONFIG, NULL), BLENDER_USERPREF_FILE);
	printf("trying to save userpref at %s ", filepath);
	
	if (BKE_write_file_userdef(filepath, op->reports) == 0) {
		printf("fail\n");
		return OPERATOR_CANCELLED;
	}
	
	printf("ok\n");
	
	return OPERATOR_FINISHED;
}

/************************ autosave ****************************/

void wm_autosave_location(char *filepath)
{
	const int pid = abs(getpid());
	char path[1024];
#ifdef WIN32
	const char *savedir;
#endif

	if (G.main && G.relbase_valid) {
		const char *basename = BLI_path_basename(G.main->name);
		int len = strlen(basename) - 6;
		BLI_snprintf(path, sizeof(path), "%.*s-%d.blend", len, basename, pid);
	}
	else {
		BLI_snprintf(path, sizeof(path), "%d.blend", pid);
	}

#ifdef WIN32
	/* XXX Need to investigate how to handle default location of '/tmp/'
	 * This is a relative directory on Windows, and it may be
	 * found. Example:
	 * Blender installed on D:\ drive, D:\ drive has D:\tmp\
	 * Now, BLI_exists() will find '/tmp/' exists, but
	 * BLI_make_file_string will create string that has it most likely on C:\
	 * through get_default_root().
	 * If there is no C:\tmp autosave fails. */
	if (!BLI_exists(BKE_tempdir_base())) {
		savedir = BKE_appdir_folder_id_create(BLENDER_USER_AUTOSAVE, NULL);
		BLI_make_file_string("/", filepath, savedir, path);
		return;
	}
#endif

	BLI_make_file_string("/", filepath, BKE_tempdir_base(), path);
}

void WM_autosave_init(wmWindowManager *wm)
{
	wm_autosave_timer_ended(wm);

	if (U.flag & USER_AUTOSAVE)
		wm->autosavetimer = WM_event_add_timer(wm, NULL, TIMERAUTOSAVE, U.savetime * 60.0);
}

void wm_autosave_timer(const bContext *C, wmWindowManager *wm, wmTimer *UNUSED(wt))
{
	wmWindow *win;
	wmEventHandler *handler;
	char filepath[FILE_MAX];
	
	WM_event_remove_timer(wm, NULL, wm->autosavetimer);

	/* if a modal operator is running, don't autosave, but try again in 10 seconds */
	for (win = wm->windows.first; win; win = win->next) {
		for (handler = win->modalhandlers.first; handler; handler = handler->next) {
			if (handler->op) {
				wm->autosavetimer = WM_event_add_timer(wm, NULL, TIMERAUTOSAVE, 10.0);
				return;
			}
		}
	}

	ED_editors_flush_edits(C, false);

	wm_autosave_location(filepath);

	if (U.uiflag & USER_GLOBALUNDO) {
		/* fast save of last undobuffer, now with UI */
		BKE_undo_save_file(filepath);
	}
	else {
		/*  save as regular blend file */
		int fileflags = G.fileflags & ~(G_FILE_COMPRESS | G_FILE_AUTOPLAY | G_FILE_LOCK | G_FILE_SIGN | G_FILE_HISTORY);

		/* no error reporting to console */
		BLO_write_file(CTX_data_main(C), filepath, fileflags, NULL, NULL);
	}
	/* do timer after file write, just in case file write takes a long time */
	wm->autosavetimer = WM_event_add_timer(wm, NULL, TIMERAUTOSAVE, U.savetime * 60.0);
}

void wm_autosave_timer_ended(wmWindowManager *wm)
{
	if (wm->autosavetimer) {
		WM_event_remove_timer(wm, NULL, wm->autosavetimer);
		wm->autosavetimer = NULL;
	}
}

void wm_autosave_delete(void)
{
	char filename[FILE_MAX];
	
	wm_autosave_location(filename);

	if (BLI_exists(filename)) {
		char str[FILE_MAX];
		BLI_make_file_string("/", str, BKE_tempdir_base(), BLENDER_QUIT_FILE);

		/* if global undo; remove tempsave, otherwise rename */
		if (U.uiflag & USER_GLOBALUNDO) BLI_delete(filename, false, false);
		else BLI_rename(filename, str);
	}
}

void wm_autosave_read(bContext *C, ReportList *reports)
{
	char filename[FILE_MAX];

	wm_autosave_location(filename);
	WM_file_read(C, filename, reports);
}


/** \name Initialize WM_OT_open_xxx properties
 *
 * Check if load_ui was set by the caller.
 * Fall back to user preference when file flags not specified.
 *
 * \{ */

void wm_open_init_load_ui(wmOperator *op, bool use_prefs)
{
	PropertyRNA *prop = RNA_struct_find_property(op->ptr, "load_ui");
	if (!RNA_property_is_set(op->ptr, prop)) {
		bool value = use_prefs ?
		             ((U.flag & USER_FILENOUI) == 0) :
		             ((G.fileflags & G_FILE_NO_UI) == 0);

		RNA_property_boolean_set(op->ptr, prop, value);
	}
}

void wm_open_init_use_scripts(wmOperator *op, bool use_prefs)
{
	PropertyRNA *prop = RNA_struct_find_property(op->ptr, "use_scripts");
	if (!RNA_property_is_set(op->ptr, prop)) {
		/* use G_SCRIPT_AUTOEXEC rather than the userpref because this means if
		 * the flag has been disabled from the command line, then opening
		 * from the menu wont enable this setting. */
		bool value = use_prefs ?
		             ((U.flag & USER_SCRIPT_AUTOEXEC_DISABLE) == 0) :
		             ((G.f & G_SCRIPT_AUTOEXEC) != 0);

		RNA_property_boolean_set(op->ptr, prop, value);
	}
}

/** \} */<|MERGE_RESOLUTION|>--- conflicted
+++ resolved
@@ -62,7 +62,6 @@
 
 #include "BLF_translation.h"
 
-#include "DNA_ID.h"
 #include "DNA_object_types.h"
 #include "DNA_space_types.h"
 #include "DNA_userdef_types.h"
@@ -898,37 +897,6 @@
 
 static void wm_ensure_previews(bContext *C, Main *mainvar)
 {
-<<<<<<< HEAD
-	ID *id;
-
-	for (id = mainvar->mat.first; id; id = id->next) {
-		UI_id_icon_render(C, id, false, false);
-		UI_id_icon_render(C, id, true, true);
-	}
-
-	for (id = mainvar->tex.first; id; id = id->next) {
-		UI_id_icon_render(C, id, false, false);
-		UI_id_icon_render(C, id, true, true);
-	}
-
-	for (id = mainvar->image.first; id; id = id->next) {
-		UI_id_icon_render(C, id, false, false);
-		UI_id_icon_render(C, id, true, true);
-	}
-
-	for (id = mainvar->world.first; id; id = id->next) {
-		UI_id_icon_render(C, id, false, false);
-		UI_id_icon_render(C, id, true, true);
-	}
-
-	for (id = mainvar->lamp.first; id; id = id->next) {
-		UI_id_icon_render(C, id, false, false);
-		UI_id_icon_render(C, id, true, true);
-	}
-}
-
-
-=======
 	ListBase *lb[] = {&mainvar->mat, &mainvar->tex, &mainvar->image, &mainvar->world, &mainvar->lamp, NULL};
 	ID *id;
 	int i;
@@ -944,7 +912,6 @@
 	}
 }
 
->>>>>>> 820b6b37
 /**
  * \see #wm_homefile_write_exec wraps #BLO_write_file in a similar way.
  */
