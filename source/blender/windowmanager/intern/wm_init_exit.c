--- conflicted
+++ resolved
@@ -174,13 +174,11 @@
 	/* Enforce loading the UI for the initial homefile */
 	G.fileflags &= ~G_FILE_NO_UI;
 
-<<<<<<< HEAD
 	ED_spacedropwidgets_init();
-=======
+
 	/* reports cant be initialized before the wm,
 	 * but keep before file reading, since that may report errors */
 	wm_init_reports(C);
->>>>>>> 02b78964
 
 	/* get the default database, plus a wm */
 	wm_homefile_read(C, NULL, G.factory_startup, NULL);
