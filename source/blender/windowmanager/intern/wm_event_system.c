--- conflicted
+++ resolved
@@ -394,7 +394,6 @@
 						UI_popup_handlers_remove_all(C, &win->modalhandlers);
 
 
-<<<<<<< HEAD
 						ED_screen_change(C, ref_screen);  /* XXX hrms, think this over! */
 						if (G.debug & G_DEBUG_EVENTS)
 							printf("%s: screen set %p\n", __func__, note->reference);
@@ -406,14 +405,6 @@
 						ED_workspace_layout_delete(workspace, layout, C);   // XXX hrms, think this over!
 						if (G.debug & G_DEBUG_EVENTS)
 							printf("%s: screen delete %p\n", __func__, note->reference);
-=======
-						ED_screen_set(C, note->reference);  // XXX hrms, think this over!
-						CLOG_INFO(WM_LOG_EVENTS, 1, "screen set %p", note->reference);
-					}
-					else if (note->data == ND_SCREENDELETE) {
-						ED_screen_delete(C, note->reference);   // XXX hrms, think this over!
-						CLOG_INFO(WM_LOG_EVENTS, 1, "screen delete %p", note->reference);
->>>>>>> 473f17b3
 					}
 				}
 			}
@@ -777,7 +768,7 @@
 			CTX_wm_region_set(C, ar_prev);
 		}
 	}
-
+	
 	if (retval & OPERATOR_FINISHED) {
 		CLOG_STR_INFO_N(WM_LOG_OPERATORS, 1, WM_operator_pystring(C, op, false, true));
 
@@ -1199,16 +1190,10 @@
 			WM_operator_last_properties_init(op);
 		}
 
-<<<<<<< HEAD
-		if ((G.debug & G_DEBUG_HANDLERS) && ((event == NULL) || (event->type != MOUSEMOVE))) {
-			printf("%s: handle evt %d region %p op %s\n",
-			       __func__, event ? event->type : 0, CTX_wm_screen(C)->active_region, ot->idname);
-=======
 		if ((event == NULL) || (event->type != MOUSEMOVE)) {
 			CLOG_INFO(WM_LOG_HANDLERS, 2,
-			          "handle evt %d win %d op %s",
-			          event ? event->type : 0, CTX_wm_screen(C)->subwinactive, ot->idname);
->>>>>>> 473f17b3
+			          "handle evt %d win %p op %s",
+			          event ? event->type : 0, CTX_wm_screen(C)->active_region, ot->idname);
 		}
 
 		if (op->type->invoke && event) {
@@ -2702,7 +2687,6 @@
 
 			if (G.debug & (G_DEBUG_HANDLERS | G_DEBUG_EVENTS) && !ELEM(event->type, MOUSEMOVE, INBETWEEN_MOUSEMOVE)) {
 				printf("\n%s: Handling event\n", __func__);
-
 				WM_event_print(event);
 			}
 
