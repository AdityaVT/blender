--- conflicted
+++ resolved
@@ -3131,7 +3131,6 @@
 #undef PAINT_BLEND_HUE
 #undef PAINT_BLEND_ALPHA_SUB
 #undef PAINT_BLEND_ALPHA_ADD
-<<<<<<< HEAD
 		}
 	}
 
@@ -4207,1486 +4206,6 @@
 								do_versions_remove_region(regionbase, ar_next);
 							}
 
-							BLI_remlink(regionbase, ar_tools);
-							BLI_insertlinkafter(regionbase, ar_header, ar_tools);
-						}
-						else {
-							ar_tools = do_versions_add_region(RGN_TYPE_TOOLS, "versioning file tools region");
-							BLI_insertlinkafter(regionbase, ar_header, ar_tools);
-							ar_tools->alignment = RGN_ALIGN_LEFT;
-						}
-					}
-				}
-			}
-		}
-
-		{
-			/* Initialize new grease pencil uv scale parameter. */
-			if (!DNA_struct_elem_find(fd->filesdna, "bGPDstroke", "float", "uv_scale")) {
-				for (bGPdata* gpd = bmain->gpencils.first; gpd; gpd = gpd->id.next) {
-					LISTBASE_FOREACH(bGPDlayer*, gpl, &gpd->layers) {
-						LISTBASE_FOREACH(bGPDframe*, gpf, &gpl->frames) {
-							LISTBASE_FOREACH(bGPDstroke*, gps, &gpf->strokes) {
-								gps->uv_scale = 1.0f;
-							}
-						}
-					}
-				}
-			}
-		}
-	}
-
-	if (!MAIN_VERSION_ATLEAST(bmain, 282, 2)) {
-		do_version_curvemapping_walker(bmain, do_version_curvemapping_flag_extend_extrapolate);
-
-		for (bScreen* screen = bmain->screens.first; screen; screen = screen->id.next) {
-			for (ScrArea* sa = screen->areabase.first; sa; sa = sa->next) {
-				sa->flag &= ~AREA_FLAG_UNUSED_6;
-			}
-		}
-
-		/* Add custom curve profile to toolsettings for bevel tool */
-		if (!DNA_struct_elem_find(fd->filesdna, "ToolSettings", "CurveProfile", "custom_profile")) {
-			for (Scene* scene = bmain->scenes.first; scene; scene = scene->id.next) {
-				ToolSettings* ts = scene->toolsettings;
-				if ((ts) && (ts->custom_bevel_profile_preset == NULL)) {
-					ts->custom_bevel_profile_preset = BKE_curveprofile_add(PROF_PRESET_LINE);
-				}
-			}
-		}
-
-		/* Add custom curve profile to bevel modifier */
-		if (!DNA_struct_elem_find(fd->filesdna, "BevelModifier", "CurveProfile", "custom_profile")) {
-			for (Object* object = bmain->objects.first; object != NULL; object = object->id.next) {
-				for (ModifierData* md = object->modifiers.first; md; md = md->next) {
-					if (md->type == eModifierType_Bevel) {
-						BevelModifierData* bmd = (BevelModifierData*)md;
-						if (!bmd->custom_profile) {
-							bmd->custom_profile = BKE_curveprofile_add(PROF_PRESET_LINE);
-						}
-					}
-				}
-			}
-		}
-
-		/* Dash Ratio and Dash Samples */
-		if (!DNA_struct_elem_find(fd->filesdna, "Brush", "float", "dash_ratio")) {
-			for (Brush* br = bmain->brushes.first; br; br = br->id.next) {
-				br->dash_ratio = 1.0f;
-				br->dash_samples = 20;
-			}
-		}
-
-		/* Pose brush smooth iterations */
-		if (!DNA_struct_elem_find(fd->filesdna, "Brush", "float", "pose_smooth_iterations")) {
-			for (Brush* br = bmain->brushes.first; br; br = br->id.next) {
-				br->pose_smooth_iterations = 4;
-			}
-		}
-
-		/* Cloth pressure */
-		for (Object* ob = bmain->objects.first; ob; ob = ob->id.next) {
-			for (ModifierData* md = ob->modifiers.first; md; md = md->next) {
-				if (md->type == eModifierType_Cloth) {
-					ClothModifierData* clmd = (ClothModifierData*)md;
-
-					clmd->sim_parms->pressure_factor = 1;
-				}
-			}
-		}
-	}
-
-	if (!MAIN_VERSION_ATLEAST(bmain, 282, 3)) {
-		/* Remove Unified pressure/size and pressure/alpha */
-		for (Scene* scene = bmain->scenes.first; scene; scene = scene->id.next) {
-			ToolSettings* ts = scene->toolsettings;
-			UnifiedPaintSettings* ups = &ts->unified_paint_settings;
-			ups->flag &= ~(UNIFIED_PAINT_FLAG_UNUSED_0 | UNIFIED_PAINT_FLAG_UNUSED_1);
-		}
-
-		/* Set the default render pass in the viewport to Combined. */
-		if (!DNA_struct_elem_find(fd->filesdna, "View3DShading", "int", "render_pass")) {
-			for (Scene* scene = bmain->scenes.first; scene; scene = scene->id.next) {
-				scene->display.shading.render_pass = SCE_PASS_COMBINED;
-			}
-
-			for (bScreen* screen = bmain->screens.first; screen; screen = screen->id.next) {
-				for (ScrArea* sa = screen->areabase.first; sa; sa = sa->next) {
-					for (SpaceLink* sl = sa->spacedata.first; sl; sl = sl->next) {
-						if (sl->spacetype == SPACE_VIEW3D) {
-							View3D* v3d = (View3D*)sl;
-							v3d->shading.render_pass = SCE_PASS_COMBINED;
-						}
-					}
-				}
-			}
-		}
-
-		/* Make markers region visible by default. */
-		for (bScreen* screen = bmain->screens.first; screen; screen = screen->id.next) {
-			for (ScrArea* area = screen->areabase.first; area; area = area->next) {
-				for (SpaceLink* sl = area->spacedata.first; sl; sl = sl->next) {
-					switch (sl->spacetype) {
-					case SPACE_SEQ: {
-						SpaceSeq* sseq = (SpaceSeq*)sl;
-						sseq->flag |= SEQ_SHOW_MARKERS;
-						break;
-					}
-					case SPACE_ACTION: {
-						SpaceAction* saction = (SpaceAction*)sl;
-						saction->flag |= SACTION_SHOW_MARKERS;
-						break;
-					}
-					case SPACE_GRAPH: {
-						SpaceGraph* sipo = (SpaceGraph*)sl;
-						sipo->flag |= SIPO_SHOW_MARKERS;
-						break;
-					}
-					case SPACE_NLA: {
-						SpaceNla* snla = (SpaceNla*)sl;
-						snla->flag |= SNLA_SHOW_MARKERS;
-						break;
-					}
-					}
-				}
-			}
-		}
-
-		/* Init new Grease Pencil Paint tools. */
-		{
-			for (Brush* brush = bmain->brushes.first; brush; brush = brush->id.next) {
-				if (brush->gpencil_settings != NULL) {
-					brush->gpencil_vertex_tool = brush->gpencil_settings->brush_type;
-					brush->gpencil_sculpt_tool = brush->gpencil_settings->brush_type;
-					brush->gpencil_weight_tool = brush->gpencil_settings->brush_type;
-				}
-			}
-
-			BKE_paint_toolslots_init_from_main(bmain);
-		}
-
-		/* Init default Grease Pencil Vertex paint mix factor for Viewport. */
-		{
-			if (!DNA_struct_elem_find(
-				fd->filesdna, "View3DOverlay", "float", "gpencil_vertex_paint_opacity")) {
-				for (bScreen* screen = bmain->screens.first; screen; screen = screen->id.next) {
-					for (ScrArea* area = screen->areabase.first; area; area = area->next) {
-						for (SpaceLink* sl = area->spacedata.first; sl; sl = sl->next) {
-							if (sl->spacetype == SPACE_VIEW3D) {
-								View3D* v3d = (View3D*)sl;
-								v3d->overlay.gpencil_vertex_paint_opacity = 1.0f;
-							}
-						}
-					}
-				}
-			}
-		}
-
-		/* Init default Grease Pencil Vertex paint layer mix factor. */
-		{
-			if (!DNA_struct_elem_find(fd->filesdna, "bGPDlayer", "float", "vertex_paint_opacity")) {
-				for (bGPdata* gpd = bmain->gpencils.first; gpd; gpd = gpd->id.next) {
-					LISTBASE_FOREACH(bGPDlayer*, gpl, &gpd->layers) {
-						gpl->vertex_paint_opacity = 1.0f;
-					}
-				}
-			}
-		}
-	}
-
-	if (!MAIN_VERSION_ATLEAST(bmain, 283, 0)) {
-
-		/* Update Grease Pencil after drawing engine refactor. */
-		{
-			LISTBASE_FOREACH(Material*, mat, &bmain->materials) {
-				MaterialGPencilStyle* gp_style = mat->gp_style;
-				if (gp_style == NULL) {
-					continue;
-				}
-				/* Fix Grease Pencil Material colors to Linear. */
-				srgb_to_linearrgb_v4(gp_style->stroke_rgba, gp_style->stroke_rgba);
-				srgb_to_linearrgb_v4(gp_style->fill_rgba, gp_style->fill_rgba);
-
-				/* Move old gradient variables to texture. */
-				if (gp_style->fill_style == GP_MATERIAL_FILL_STYLE_GRADIENT) {
-					gp_style->texture_angle = gp_style->gradient_angle;
-					copy_v2_v2(gp_style->texture_scale, gp_style->gradient_scale);
-					copy_v2_v2(gp_style->texture_offset, gp_style->gradient_shift);
-				}
-				/* Set Checker material as Solid. This fill mode has been removed and replaced
-				 * by textures. */
-				if (gp_style->fill_style == GP_MATERIAL_FILL_STYLE_CHECKER) {
-					gp_style->fill_style = GP_MATERIAL_FILL_STYLE_SOLID;
-				}
-				/* Update Alpha channel for texture opacity. */
-				if (gp_style->fill_style == GP_MATERIAL_FILL_STYLE_TEXTURE) {
-					gp_style->fill_rgba[3] *= gp_style->texture_opacity;
-				}
-				/* Stroke stencil mask to mix = 1. */
-				if (gp_style->flag & GP_MATERIAL_STROKE_PATTERN) {
-					gp_style->mix_stroke_factor = 1.0f;
-					gp_style->flag &= ~GP_MATERIAL_STROKE_PATTERN;
-				}
-				/* Mix disabled, set mix factor to 0. */
-				else if ((gp_style->flag & GP_MATERIAL_STROKE_TEX_MIX) == 0) {
-					gp_style->mix_stroke_factor = 0.0f;
-				}
-			}
-
-			/* Fix Grease Pencil VFX and modifiers. */
-			LISTBASE_FOREACH(Object*, ob, &bmain->objects) {
-				if (ob->type != OB_GPENCIL) {
-					continue;
-				}
-
-				/* VFX. */
-				LISTBASE_FOREACH(ShaderFxData*, fx, &ob->shader_fx) {
-					switch (fx->type) {
-					case eShaderFxType_Colorize: {
-						ColorizeShaderFxData* vfx = (ColorizeShaderFxData*)fx;
-						if (ELEM(vfx->mode, eShaderFxColorizeMode_GrayScale, eShaderFxColorizeMode_Sepia)) {
-							vfx->factor = 1.0f;
-						}
-						srgb_to_linearrgb_v4(vfx->low_color, vfx->low_color);
-						srgb_to_linearrgb_v4(vfx->high_color, vfx->high_color);
-						break;
-					}
-					case eShaderFxType_Pixel: {
-						PixelShaderFxData* vfx = (PixelShaderFxData*)fx;
-						srgb_to_linearrgb_v4(vfx->rgba, vfx->rgba);
-						break;
-					}
-					case eShaderFxType_Rim: {
-						RimShaderFxData* vfx = (RimShaderFxData*)fx;
-						srgb_to_linearrgb_v3_v3(vfx->rim_rgb, vfx->rim_rgb);
-						srgb_to_linearrgb_v3_v3(vfx->mask_rgb, vfx->mask_rgb);
-						break;
-					}
-					case eShaderFxType_Shadow: {
-						ShadowShaderFxData* vfx = (ShadowShaderFxData*)fx;
-						srgb_to_linearrgb_v4(vfx->shadow_rgba, vfx->shadow_rgba);
-						break;
-					}
-					case eShaderFxType_Glow: {
-						GlowShaderFxData* vfx = (GlowShaderFxData*)fx;
-						srgb_to_linearrgb_v3_v3(vfx->glow_color, vfx->glow_color);
-						srgb_to_linearrgb_v3_v3(vfx->select_color, vfx->select_color);
-						break;
-					}
-					default:
-						break;
-					}
-				}
-
-				/* Modifiers. */
-				LISTBASE_FOREACH(GpencilModifierData*, md, &ob->greasepencil_modifiers) {
-					const GpencilModifierTypeInfo* mti = BKE_gpencil_modifierType_getInfo(md->type);
-					switch (mti->type) {
-					case eGpencilModifierTypeType_Gpencil: {
-						TintGpencilModifierData* mmd = (TintGpencilModifierData*)md;
-						srgb_to_linearrgb_v3_v3(mmd->rgb, mmd->rgb);
-						break;
-					}
-					default:
-						break;
-					}
-				}
-			}
-
-			/* Fix Layers Colors and Vertex Colors to Linear.
-			 * Also set lights to on for layers. */
-			LISTBASE_FOREACH(bGPdata*, gpd, &bmain->gpencils) {
-				if (gpd->flag & GP_DATA_ANNOTATIONS) {
-					continue;
-				}
-				/* Onion colors. */
-				srgb_to_linearrgb_v3_v3(gpd->gcolor_prev, gpd->gcolor_prev);
-				srgb_to_linearrgb_v3_v3(gpd->gcolor_next, gpd->gcolor_next);
-
-				LISTBASE_FOREACH(bGPDlayer*, gpl, &gpd->layers) {
-					gpl->flag |= GP_LAYER_USE_LIGHTS;
-					srgb_to_linearrgb_v4(gpl->tintcolor, gpl->tintcolor);
-
-					LISTBASE_FOREACH(bGPDframe*, gpf, &gpl->frames) {
-						LISTBASE_FOREACH(bGPDstroke*, gps, &gpf->strokes) {
-							/* Set initial opacity for fill color. */
-							gps->fill_opacity_fac = 1.0f;
-
-							/* Calc geometry data because in old versions this data was not saved. */
-							BKE_gpencil_stroke_geometry_update(gps);
-
-							srgb_to_linearrgb_v4(gps->vert_color_fill, gps->vert_color_fill);
-							int i;
-							bGPDspoint* pt;
-							for (i = 0, pt = gps->points; i < gps->totpoints; i++, pt++) {
-								srgb_to_linearrgb_v4(pt->vert_color, pt->vert_color);
-							}
-						}
-					}
-				}
-			}
-		}
-	}
-
-	/**
-	 * Versioning code until next subversion bump goes here.
-	 *
-	 * \note Be sure to check when bumping the version:
-	 * - "versioning_userdef.c", #BLO_version_defaults_userpref_blend
-	 * - "versioning_userdef.c", #do_versions_theme
-	 *
-	 * \note Keep this message at the bottom of the function.
-	 */
-	{
-		/* Keep this block, even when empty. */
-
-		/* Sequencer Tool region */
-		do_versions_area_ensure_tool_region(bmain, SPACE_SEQ, RGN_FLAG_HIDDEN);
-
-		/* Cloth internal springs */
-		for (Object* ob = bmain->objects.first; ob; ob = ob->id.next) {
-			for (ModifierData* md = ob->modifiers.first; md; md = md->next) {
-				if (md->type == eModifierType_Cloth) {
-					ClothModifierData* clmd = (ClothModifierData*)md;
-
-					clmd->sim_parms->internal_tension = 15.0f;
-					clmd->sim_parms->max_internal_tension = 15.0f;
-					clmd->sim_parms->internal_compression = 15.0f;
-					clmd->sim_parms->max_internal_compression = 15.0f;
-					clmd->sim_parms->internal_spring_max_diversion = M_PI / 4.0f;
-				}
-			}
-		}
-
-		/* Add primary tile to images. */
-		if (!DNA_struct_elem_find(fd->filesdna, "Image", "ListBase", "tiles")) {
-			for (Image* ima = bmain->images.first; ima; ima = ima->id.next) {
-				ImageTile* tile = MEM_callocN(sizeof(ImageTile), "Image Tile");
-				tile->ok = 1;
-				tile->tile_number = 1001;
-				BLI_addtail(&ima->tiles, tile);
-			}
-		}
-
-		/* UDIM Image Editor change. */
-		if (!DNA_struct_elem_find(fd->filesdna, "SpaceImage", "int", "tile_grid_shape[2]")) {
-			for (bScreen* screen = bmain->screens.first; screen; screen = screen->id.next) {
-				for (ScrArea* sa = screen->areabase.first; sa; sa = sa->next) {
-					for (SpaceLink* sl = sa->spacedata.first; sl; sl = sl->next) {
-						if (sl->spacetype == SPACE_IMAGE) {
-							SpaceImage* sima = (SpaceImage*)sl;
-							sima->tile_grid_shape[0] = 1;
-							sima->tile_grid_shape[1] = 1;
-						}
-					}
-				}
-			}
-		}
-
-		/* Brush cursor alpha */
-		for (Brush* br = bmain->brushes.first; br; br = br->id.next) {
-			br->add_col[3] = 0.9f;
-			br->sub_col[3] = 0.9f;
-		}
-
-		/* Pose brush IK segments. */
-		for (Brush* br = bmain->brushes.first; br; br = br->id.next) {
-			if (br->pose_ik_segments == 0) {
-				br->pose_ik_segments = 1;
-			}
-		}
-	}
-=======
-    }
-  }
-
-  if (!MAIN_VERSION_ATLEAST(bmain, 280, 34)) {
-    for (bScreen *screen = bmain->screens.first; screen; screen = screen->id.next) {
-      for (ScrArea *area = screen->areabase.first; area; area = area->next) {
-        for (SpaceLink *slink = area->spacedata.first; slink; slink = slink->next) {
-          if (slink->spacetype == SPACE_USERPREF) {
-            ARegion *navigation_region = BKE_spacedata_find_region_type(
-                slink, area, RGN_TYPE_NAV_BAR);
-
-            if (!navigation_region) {
-              ARegion *main_region = BKE_spacedata_find_region_type(slink, area, RGN_TYPE_WINDOW);
-              ListBase *regionbase = (slink == area->spacedata.first) ? &area->regionbase :
-                                                                        &slink->regionbase;
-
-              navigation_region = MEM_callocN(sizeof(ARegion),
-                                              "userpref navigation-region do_versions");
-
-              /* Order matters, addhead not addtail! */
-              BLI_insertlinkbefore(regionbase, main_region, navigation_region);
-
-              navigation_region->regiontype = RGN_TYPE_NAV_BAR;
-              navigation_region->alignment = RGN_ALIGN_LEFT;
-            }
-          }
-        }
-      }
-    }
-  }
-
-  if (!MAIN_VERSION_ATLEAST(bmain, 280, 36)) {
-    if (!DNA_struct_elem_find(fd->filesdna, "View3DShading", "float", "curvature_ridge_factor")) {
-      for (bScreen *screen = bmain->screens.first; screen; screen = screen->id.next) {
-        for (ScrArea *sa = screen->areabase.first; sa; sa = sa->next) {
-          for (SpaceLink *sl = sa->spacedata.first; sl; sl = sl->next) {
-            if (sl->spacetype == SPACE_VIEW3D) {
-              View3D *v3d = (View3D *)sl;
-              v3d->shading.curvature_ridge_factor = 1.0f;
-              v3d->shading.curvature_valley_factor = 1.0f;
-            }
-          }
-        }
-      }
-    }
-
-    /* Rename OpenGL to Workbench. */
-    for (Scene *scene = bmain->scenes.first; scene; scene = scene->id.next) {
-      if (STREQ(scene->r.engine, "BLENDER_OPENGL")) {
-        STRNCPY(scene->r.engine, RE_engine_id_BLENDER_WORKBENCH);
-      }
-    }
-
-    /* init Annotations onion skin */
-    if (!DNA_struct_elem_find(fd->filesdna, "bGPDlayer", "int", "gstep")) {
-      for (bGPdata *gpd = bmain->gpencils.first; gpd; gpd = gpd->id.next) {
-        for (bGPDlayer *gpl = gpd->layers.first; gpl; gpl = gpl->next) {
-          ARRAY_SET_ITEMS(gpl->gcolor_prev, 0.302f, 0.851f, 0.302f);
-          ARRAY_SET_ITEMS(gpl->gcolor_next, 0.250f, 0.1f, 1.0f);
-        }
-      }
-    }
-
-    /* Move studio_light selection to lookdev_light. */
-    if (!DNA_struct_elem_find(fd->filesdna, "View3DShading", "char", "lookdev_light[256]")) {
-      for (bScreen *screen = bmain->screens.first; screen; screen = screen->id.next) {
-        for (ScrArea *sa = screen->areabase.first; sa; sa = sa->next) {
-          for (SpaceLink *sl = sa->spacedata.first; sl; sl = sl->next) {
-            if (sl->spacetype == SPACE_VIEW3D) {
-              View3D *v3d = (View3D *)sl;
-              memcpy(v3d->shading.lookdev_light, v3d->shading.studio_light, sizeof(char) * 256);
-            }
-          }
-        }
-      }
-    }
-
-    /* Change Solid mode shadow orientation. */
-    if (!DNA_struct_elem_find(fd->filesdna, "SceneDisplay", "float", "shadow_focus")) {
-      for (Scene *scene = bmain->scenes.first; scene; scene = scene->id.next) {
-        float *dir = scene->display.light_direction;
-        SWAP(float, dir[2], dir[1]);
-        dir[2] = -dir[2];
-        dir[0] = -dir[0];
-      }
-    }
-  }
-
-  if (!MAIN_VERSION_ATLEAST(bmain, 280, 37)) {
-    for (Camera *ca = bmain->cameras.first; ca; ca = ca->id.next) {
-      ca->drawsize *= 2.0f;
-    }
-
-    /* Grease pencil primitive curve */
-    if (!DNA_struct_elem_find(
-            fd->filesdna, "GP_Sculpt_Settings", "CurveMapping", "cur_primitive")) {
-      for (Scene *scene = bmain->scenes.first; scene; scene = scene->id.next) {
-        GP_Sculpt_Settings *gset = &scene->toolsettings->gp_sculpt;
-        if ((gset) && (gset->cur_primitive == NULL)) {
-          gset->cur_primitive = BKE_curvemapping_add(1, 0.0f, 0.0f, 1.0f, 1.0f);
-          BKE_curvemapping_initialize(gset->cur_primitive);
-          BKE_curvemap_reset(gset->cur_primitive->cm,
-                             &gset->cur_primitive->clipr,
-                             CURVE_PRESET_BELL,
-                             CURVEMAP_SLOPE_POSITIVE);
-        }
-      }
-    }
-  }
-
-  if (!MAIN_VERSION_ATLEAST(bmain, 280, 38)) {
-    if (DNA_struct_elem_find(fd->filesdna, "Object", "char", "empty_image_visibility_flag")) {
-      for (Object *ob = bmain->objects.first; ob; ob = ob->id.next) {
-        ob->empty_image_visibility_flag ^= (OB_EMPTY_IMAGE_HIDE_PERSPECTIVE |
-                                            OB_EMPTY_IMAGE_HIDE_ORTHOGRAPHIC |
-                                            OB_EMPTY_IMAGE_HIDE_BACK);
-      }
-    }
-
-    for (bScreen *screen = bmain->screens.first; screen; screen = screen->id.next) {
-      for (ScrArea *area = screen->areabase.first; area; area = area->next) {
-        for (SpaceLink *sl = area->spacedata.first; sl; sl = sl->next) {
-          switch (sl->spacetype) {
-            case SPACE_IMAGE: {
-              SpaceImage *sima = (SpaceImage *)sl;
-              sima->flag &= ~(SI_FLAG_UNUSED_0 | SI_FLAG_UNUSED_1 | SI_FLAG_UNUSED_3 |
-                              SI_FLAG_UNUSED_6 | SI_FLAG_UNUSED_7 | SI_FLAG_UNUSED_8 |
-                              SI_FLAG_UNUSED_17 | SI_FLAG_UNUSED_18 | SI_FLAG_UNUSED_23 |
-                              SI_FLAG_UNUSED_24);
-              break;
-            }
-            case SPACE_VIEW3D: {
-              View3D *v3d = (View3D *)sl;
-              v3d->flag &= ~(V3D_LOCAL_COLLECTIONS | V3D_FLAG_UNUSED_1 | V3D_FLAG_UNUSED_10 |
-                             V3D_FLAG_UNUSED_12);
-              v3d->flag2 &= ~(V3D_FLAG2_UNUSED_3 | V3D_FLAG2_UNUSED_6 | V3D_FLAG2_UNUSED_12 |
-                              V3D_FLAG2_UNUSED_13 | V3D_FLAG2_UNUSED_14 | V3D_FLAG2_UNUSED_15);
-              break;
-            }
-            case SPACE_OUTLINER: {
-              SpaceOutliner *so = (SpaceOutliner *)sl;
-              so->filter &= ~(SO_FILTER_UNUSED_1 | SO_FILTER_UNUSED_5 | SO_FILTER_UNUSED_12);
-              so->storeflag &= ~(SO_TREESTORE_UNUSED_1);
-              break;
-            }
-            case SPACE_FILE: {
-              SpaceFile *sfile = (SpaceFile *)sl;
-              if (sfile->params) {
-                sfile->params->flag &= ~(FILE_PARAMS_FLAG_UNUSED_1 | FILE_PARAMS_FLAG_UNUSED_6 |
-                                         FILE_PARAMS_FLAG_UNUSED_9);
-              }
-              break;
-            }
-            case SPACE_NODE: {
-              SpaceNode *snode = (SpaceNode *)sl;
-              snode->flag &= ~(SNODE_FLAG_UNUSED_6 | SNODE_FLAG_UNUSED_10 | SNODE_FLAG_UNUSED_11);
-              break;
-            }
-            case SPACE_PROPERTIES: {
-              SpaceProperties *sbuts = (SpaceProperties *)sl;
-              sbuts->flag &= ~(SB_FLAG_UNUSED_2 | SB_FLAG_UNUSED_3);
-              break;
-            }
-            case SPACE_NLA: {
-              SpaceNla *snla = (SpaceNla *)sl;
-              snla->flag &= ~(SNLA_FLAG_UNUSED_0 | SNLA_FLAG_UNUSED_1 | SNLA_FLAG_UNUSED_3);
-              break;
-            }
-          }
-        }
-      }
-    }
-
-    for (Scene *scene = bmain->scenes.first; scene; scene = scene->id.next) {
-      scene->r.mode &= ~(R_MODE_UNUSED_1 | R_MODE_UNUSED_2 | R_MODE_UNUSED_3 | R_MODE_UNUSED_4 |
-                         R_MODE_UNUSED_5 | R_MODE_UNUSED_6 | R_MODE_UNUSED_7 | R_MODE_UNUSED_8 |
-                         R_MODE_UNUSED_10 | R_MODE_UNUSED_13 | R_MODE_UNUSED_16 |
-                         R_MODE_UNUSED_17 | R_MODE_UNUSED_18 | R_MODE_UNUSED_19 |
-                         R_MODE_UNUSED_20 | R_MODE_UNUSED_21 | R_MODE_UNUSED_27);
-
-      scene->r.scemode &= ~(R_SCEMODE_UNUSED_8 | R_SCEMODE_UNUSED_11 | R_SCEMODE_UNUSED_13 |
-                            R_SCEMODE_UNUSED_16 | R_SCEMODE_UNUSED_17 | R_SCEMODE_UNUSED_19);
-
-      if (scene->toolsettings->sculpt) {
-        scene->toolsettings->sculpt->flags &= ~(SCULPT_FLAG_UNUSED_0 | SCULPT_FLAG_UNUSED_1 |
-                                                SCULPT_FLAG_UNUSED_2);
-      }
-
-      if (scene->ed) {
-        Sequence *seq;
-        SEQ_BEGIN (scene->ed, seq) {
-          seq->flag &= ~(SEQ_FLAG_UNUSED_6 | SEQ_FLAG_UNUSED_18 | SEQ_FLAG_UNUSED_19 |
-                         SEQ_FLAG_UNUSED_21);
-          if (seq->type == SEQ_TYPE_SPEED) {
-            SpeedControlVars *s = (SpeedControlVars *)seq->effectdata;
-            s->flags &= ~(SEQ_SPEED_UNUSED_1);
-          }
-        }
-        SEQ_END;
-      }
-    }
-
-    for (World *world = bmain->worlds.first; world; world = world->id.next) {
-      world->flag &= ~(WO_MODE_UNUSED_1 | WO_MODE_UNUSED_2 | WO_MODE_UNUSED_3 | WO_MODE_UNUSED_4 |
-                       WO_MODE_UNUSED_5 | WO_MODE_UNUSED_7);
-    }
-
-    for (Image *image = bmain->images.first; image; image = image->id.next) {
-      image->flag &= ~(IMA_FLAG_UNUSED_0 | IMA_FLAG_UNUSED_1 | IMA_FLAG_UNUSED_4 |
-                       IMA_FLAG_UNUSED_6 | IMA_FLAG_UNUSED_8 | IMA_FLAG_UNUSED_15 |
-                       IMA_FLAG_UNUSED_16);
-    }
-
-    for (Object *ob = bmain->objects.first; ob; ob = ob->id.next) {
-      ob->flag &= ~(OB_FLAG_UNUSED_11 | OB_FLAG_UNUSED_12);
-      ob->transflag &= ~(OB_TRANSFLAG_UNUSED_0 | OB_TRANSFLAG_UNUSED_1);
-      ob->shapeflag &= ~OB_SHAPE_FLAG_UNUSED_1;
-    }
-
-    for (Mesh *me = bmain->meshes.first; me; me = me->id.next) {
-      me->flag &= ~(ME_FLAG_UNUSED_0 | ME_FLAG_UNUSED_1 | ME_FLAG_UNUSED_3 | ME_FLAG_UNUSED_4 |
-                    ME_FLAG_UNUSED_6 | ME_FLAG_UNUSED_7 | ME_FLAG_UNUSED_8);
-    }
-
-    for (Material *mat = bmain->materials.first; mat; mat = mat->id.next) {
-      mat->blend_flag &= ~(1 << 2); /* UNUSED */
-    }
-  }
-
-  if (!MAIN_VERSION_ATLEAST(bmain, 280, 40)) {
-    if (!DNA_struct_elem_find(fd->filesdna, "ToolSettings", "char", "snap_transform_mode_flag")) {
-      for (Scene *scene = bmain->scenes.first; scene; scene = scene->id.next) {
-        scene->toolsettings->snap_transform_mode_flag = SCE_SNAP_TRANSFORM_MODE_TRANSLATE;
-      }
-    }
-
-    for (bScreen *screen = bmain->screens.first; screen; screen = screen->id.next) {
-      for (ScrArea *area = screen->areabase.first; area; area = area->next) {
-        for (SpaceLink *sl = area->spacedata.first; sl; sl = sl->next) {
-          switch (sl->spacetype) {
-            case SPACE_VIEW3D: {
-              enum { V3D_BACKFACE_CULLING = (1 << 10) };
-              View3D *v3d = (View3D *)sl;
-              if (v3d->flag2 & V3D_BACKFACE_CULLING) {
-                v3d->flag2 &= ~V3D_BACKFACE_CULLING;
-                v3d->shading.flag |= V3D_SHADING_BACKFACE_CULLING;
-              }
-              break;
-            }
-          }
-        }
-      }
-    }
-
-    if (!DNA_struct_find(fd->filesdna, "TransformOrientationSlot")) {
-      for (Scene *scene = bmain->scenes.first; scene; scene = scene->id.next) {
-        for (int i = 0; i < ARRAY_SIZE(scene->orientation_slots); i++) {
-          scene->orientation_slots[i].index_custom = -1;
-        }
-      }
-    }
-
-    /* Grease pencil target weight  */
-    if (!DNA_struct_elem_find(fd->filesdna, "GP_Sculpt_Settings", "float", "weight")) {
-      for (Scene *scene = bmain->scenes.first; scene; scene = scene->id.next) {
-        /* sculpt brushes */
-        GP_Sculpt_Settings *gset = &scene->toolsettings->gp_sculpt;
-        if (gset) {
-          for (int i = 0; i < GP_SCULPT_TYPE_MAX; i++) {
-            GP_Sculpt_Data *gp_brush = &gset->brush[i];
-            gp_brush->weight = 1.0f;
-          }
-        }
-      }
-    }
-
-    /* Grease pencil cutter/select segment intersection threshold  */
-    if (!DNA_struct_elem_find(fd->filesdna, "GP_Sculpt_Settings", "float", "isect_threshold")) {
-      for (Scene *scene = bmain->scenes.first; scene; scene = scene->id.next) {
-        GP_Sculpt_Settings *gset = &scene->toolsettings->gp_sculpt;
-        if (gset) {
-          gset->isect_threshold = 0.1f;
-        }
-      }
-    }
-
-    /* Fix anamorphic bokeh eevee rna limits.*/
-    for (Camera *ca = bmain->cameras.first; ca; ca = ca->id.next) {
-      if (ca->gpu_dof.ratio < 0.01f) {
-        ca->gpu_dof.ratio = 0.01f;
-      }
-    }
-
-    for (bScreen *screen = bmain->screens.first; screen; screen = screen->id.next) {
-      for (ScrArea *area = screen->areabase.first; area; area = area->next) {
-        for (SpaceLink *sl = area->spacedata.first; sl; sl = sl->next) {
-          if (sl->spacetype == SPACE_USERPREF) {
-            ARegion *execute_region = BKE_spacedata_find_region_type(sl, area, RGN_TYPE_EXECUTE);
-
-            if (!execute_region) {
-              ListBase *regionbase = (sl == area->spacedata.first) ? &area->regionbase :
-                                                                     &sl->regionbase;
-              ARegion *ar_navbar = BKE_spacedata_find_region_type(sl, area, RGN_TYPE_NAV_BAR);
-
-              execute_region = MEM_callocN(sizeof(ARegion), "execute region for properties");
-
-              BLI_assert(ar_navbar);
-
-              BLI_insertlinkafter(regionbase, ar_navbar, execute_region);
-
-              execute_region->regiontype = RGN_TYPE_EXECUTE;
-              execute_region->alignment = RGN_ALIGN_BOTTOM | RGN_SPLIT_PREV;
-              execute_region->flag |= RGN_FLAG_DYNAMIC_SIZE;
-            }
-          }
-        }
-      }
-    }
-  }
-
-  if (!MAIN_VERSION_ATLEAST(bmain, 280, 43)) {
-    ListBase *lb = which_libbase(bmain, ID_BR);
-    BKE_main_id_repair_duplicate_names_listbase(lb);
-  }
-
-  if (!MAIN_VERSION_ATLEAST(bmain, 280, 44)) {
-    if (!DNA_struct_elem_find(fd->filesdna, "Material", "float", "a")) {
-      for (Material *mat = bmain->materials.first; mat; mat = mat->id.next) {
-        mat->a = 1.0f;
-      }
-    }
-
-    for (Scene *scene = bmain->scenes.first; scene; scene = scene->id.next) {
-      enum {
-        R_ALPHAKEY = 2,
-      };
-      scene->r.seq_flag &= ~(R_SEQ_UNUSED_0 | R_SEQ_UNUSED_1 | R_SEQ_UNUSED_2);
-      scene->r.color_mgt_flag &= ~R_COLOR_MANAGEMENT_UNUSED_1;
-      if (scene->r.alphamode == R_ALPHAKEY) {
-        scene->r.alphamode = R_ADDSKY;
-      }
-      ToolSettings *ts = scene->toolsettings;
-      ts->particle.flag &= ~PE_UNUSED_6;
-      if (ts->sculpt != NULL) {
-        ts->sculpt->flags &= ~SCULPT_FLAG_UNUSED_6;
-      }
-    }
-  }
-
-  if (!MAIN_VERSION_ATLEAST(bmain, 280, 46)) {
-    /* Add wireframe color. */
-    if (!DNA_struct_elem_find(fd->filesdna, "View3DShading", "char", "wire_color_type")) {
-      for (bScreen *screen = bmain->screens.first; screen; screen = screen->id.next) {
-        for (ScrArea *sa = screen->areabase.first; sa; sa = sa->next) {
-          for (SpaceLink *sl = sa->spacedata.first; sl; sl = sl->next) {
-            if (sl->spacetype == SPACE_VIEW3D) {
-              View3D *v3d = (View3D *)sl;
-              v3d->shading.wire_color_type = V3D_SHADING_SINGLE_COLOR;
-            }
-          }
-        }
-      }
-    }
-
-    if (!DNA_struct_elem_find(fd->filesdna, "View3DCursor", "short", "rotation_mode")) {
-      for (Scene *scene = bmain->scenes.first; scene; scene = scene->id.next) {
-        if (is_zero_v3(scene->cursor.rotation_axis)) {
-          scene->cursor.rotation_mode = ROT_MODE_XYZ;
-          scene->cursor.rotation_quaternion[0] = 1.0f;
-          scene->cursor.rotation_axis[1] = 1.0f;
-        }
-      }
-    }
-  }
-
-  if (!MAIN_VERSION_ATLEAST(bmain, 280, 47)) {
-    LISTBASE_FOREACH (Scene *, scene, &bmain->scenes) {
-      ParticleEditSettings *pset = &scene->toolsettings->particle;
-      if (pset->brushtype < 0) {
-        pset->brushtype = PE_BRUSH_COMB;
-      }
-    }
-
-    LISTBASE_FOREACH (Object *, ob, &bmain->objects) {
-      {
-        enum { PARCURVE = 1, PARKEY = 2, PAR_DEPRECATED = 16 };
-        if (ELEM(ob->partype, PARCURVE, PARKEY, PAR_DEPRECATED)) {
-          ob->partype = PAROBJECT;
-        }
-      }
-
-      {
-        enum { OB_WAVE = 21, OB_LIFE = 23, OB_SECTOR = 24 };
-        if (ELEM(ob->type, OB_WAVE, OB_LIFE, OB_SECTOR)) {
-          ob->type = OB_EMPTY;
-        }
-      }
-
-      ob->transflag &= ~(OB_TRANSFLAG_UNUSED_0 | OB_TRANSFLAG_UNUSED_1 | OB_TRANSFLAG_UNUSED_3 |
-                         OB_TRANSFLAG_UNUSED_6 | OB_TRANSFLAG_UNUSED_12);
-
-      ob->nlaflag &= ~(OB_ADS_UNUSED_1 | OB_ADS_UNUSED_2);
-    }
-
-    LISTBASE_FOREACH (bArmature *, arm, &bmain->armatures) {
-      arm->flag &= ~(ARM_FLAG_UNUSED_1 | ARM_FLAG_UNUSED_5 | ARM_FLAG_UNUSED_6 |
-                     ARM_FLAG_UNUSED_7 | ARM_FLAG_UNUSED_12);
-    }
-
-    LISTBASE_FOREACH (Text *, text, &bmain->texts) {
-      text->flags &= ~(TXT_FLAG_UNUSED_8 | TXT_FLAG_UNUSED_9);
-    }
-  }
-
-  if (!MAIN_VERSION_ATLEAST(bmain, 280, 48)) {
-    for (Scene *scene = bmain->scenes.first; scene; scene = scene->id.next) {
-      /* Those are not currently used, but are accessible through RNA API and were not
-       * properly initialized previously. This is mere copy of BKE_init_scene() code. */
-      if (scene->r.im_format.view_settings.look[0] == '\0') {
-        BKE_color_managed_display_settings_init(&scene->r.im_format.display_settings);
-        BKE_color_managed_view_settings_init_render(
-            &scene->r.im_format.view_settings, &scene->r.im_format.display_settings, "Filmic");
-      }
-
-      if (scene->r.bake.im_format.view_settings.look[0] == '\0') {
-        BKE_color_managed_display_settings_init(&scene->r.bake.im_format.display_settings);
-        BKE_color_managed_view_settings_init_render(&scene->r.bake.im_format.view_settings,
-                                                    &scene->r.bake.im_format.display_settings,
-                                                    "Filmic");
-      }
-    }
-  }
-
-  if (!MAIN_VERSION_ATLEAST(bmain, 280, 49)) {
-    /* All tool names changed, reset to defaults. */
-    for (WorkSpace *workspace = bmain->workspaces.first; workspace;
-         workspace = workspace->id.next) {
-      while (!BLI_listbase_is_empty(&workspace->tools)) {
-        BKE_workspace_tool_remove(workspace, workspace->tools.first);
-      }
-    }
-  }
-
-  if (!MAIN_VERSION_ATLEAST(bmain, 280, 52)) {
-    LISTBASE_FOREACH (ParticleSettings *, part, &bmain->particles) {
-      /* Replace deprecated PART_DRAW_BB by PART_DRAW_NOT */
-      if (part->ren_as == PART_DRAW_BB) {
-        part->ren_as = PART_DRAW_NOT;
-      }
-      if (part->draw_as == PART_DRAW_BB) {
-        part->draw_as = PART_DRAW_NOT;
-      }
-    }
-
-    if (!DNA_struct_elem_find(fd->filesdna, "TriangulateModifierData", "int", "min_vertices")) {
-      for (Object *ob = bmain->objects.first; ob; ob = ob->id.next) {
-        for (ModifierData *md = ob->modifiers.first; md; md = md->next) {
-          if (md->type == eModifierType_Triangulate) {
-            TriangulateModifierData *smd = (TriangulateModifierData *)md;
-            smd->min_vertices = 4;
-          }
-        }
-      }
-    }
-
-    FOREACH_NODETREE_BEGIN (bmain, ntree, id) {
-      if (ntree->type == NTREE_SHADER) {
-        for (bNode *node = ntree->nodes.first; node; node = node->next) {
-          /* Fix missing version patching from earlier changes. */
-          if (STREQ(node->idname, "ShaderNodeOutputLamp")) {
-            STRNCPY(node->idname, "ShaderNodeOutputLight");
-          }
-          if (node->type == SH_NODE_BSDF_PRINCIPLED && node->custom2 == 0) {
-            node->custom2 = SHD_SUBSURFACE_BURLEY;
-          }
-        }
-      }
-    }
-    FOREACH_NODETREE_END;
-  }
-
-  if (!MAIN_VERSION_ATLEAST(bmain, 280, 53)) {
-    for (Material *mat = bmain->materials.first; mat; mat = mat->id.next) {
-      /* Eevee: Keep material appearance consistent with previous behavior. */
-      if (!mat->use_nodes || !mat->nodetree || mat->blend_method == MA_BM_SOLID) {
-        mat->blend_shadow = MA_BS_SOLID;
-      }
-    }
-
-    /* grease pencil default animation channel color */
-    {
-      for (bGPdata *gpd = bmain->gpencils.first; gpd; gpd = gpd->id.next) {
-        if (gpd->flag & GP_DATA_ANNOTATIONS) {
-          continue;
-        }
-        for (bGPDlayer *gpl = gpd->layers.first; gpl; gpl = gpl->next) {
-          /* default channel color */
-          ARRAY_SET_ITEMS(gpl->color, 0.2f, 0.2f, 0.2f);
-        }
-      }
-    }
-  }
-
-  if (!MAIN_VERSION_ATLEAST(bmain, 280, 54)) {
-    for (Object *ob = bmain->objects.first; ob; ob = ob->id.next) {
-      bool is_first_subdiv = true;
-      for (ModifierData *md = ob->modifiers.first; md; md = md->next) {
-        if (md->type == eModifierType_Subsurf) {
-          SubsurfModifierData *smd = (SubsurfModifierData *)md;
-          if (is_first_subdiv) {
-            smd->flags |= eSubsurfModifierFlag_UseCrease;
-          }
-          else {
-            smd->flags &= ~eSubsurfModifierFlag_UseCrease;
-          }
-          is_first_subdiv = false;
-        }
-        else if (md->type == eModifierType_Multires) {
-          MultiresModifierData *mmd = (MultiresModifierData *)md;
-          if (is_first_subdiv) {
-            mmd->flags |= eMultiresModifierFlag_UseCrease;
-          }
-          else {
-            mmd->flags &= ~eMultiresModifierFlag_UseCrease;
-          }
-          is_first_subdiv = false;
-        }
-      }
-    }
-  }
-
-  if (!MAIN_VERSION_ATLEAST(bmain, 280, 55)) {
-    for (bScreen *screen = bmain->screens.first; screen; screen = screen->id.next) {
-      for (ScrArea *sa = screen->areabase.first; sa; sa = sa->next) {
-        for (SpaceLink *sl = sa->spacedata.first; sl; sl = sl->next) {
-          if (sl->spacetype == SPACE_TEXT) {
-            ListBase *regionbase = (sl == sa->spacedata.first) ? &sa->regionbase : &sl->regionbase;
-
-            /* Remove multiple footers that were added by mistake. */
-            do_versions_remove_regions_by_type(regionbase, RGN_TYPE_FOOTER);
-
-            /* Add footer. */
-            ARegion *ar = do_versions_add_region(RGN_TYPE_FOOTER, "footer for text");
-            ar->alignment = (U.uiflag & USER_HEADER_BOTTOM) ? RGN_ALIGN_TOP : RGN_ALIGN_BOTTOM;
-
-            ARegion *ar_header = do_versions_find_region(regionbase, RGN_TYPE_HEADER);
-            BLI_insertlinkafter(regionbase, ar_header, ar);
-          }
-        }
-      }
-    }
-  }
-
-  if (!MAIN_VERSION_ATLEAST(bmain, 280, 56)) {
-    for (bScreen *screen = bmain->screens.first; screen; screen = screen->id.next) {
-      for (ScrArea *area = screen->areabase.first; area; area = area->next) {
-        for (SpaceLink *sl = area->spacedata.first; sl; sl = sl->next) {
-          if (sl->spacetype == SPACE_VIEW3D) {
-            View3D *v3d = (View3D *)sl;
-            v3d->gizmo_show_armature = V3D_GIZMO_SHOW_ARMATURE_BBONE |
-                                       V3D_GIZMO_SHOW_ARMATURE_ROLL;
-            v3d->gizmo_show_empty = V3D_GIZMO_SHOW_EMPTY_IMAGE | V3D_GIZMO_SHOW_EMPTY_FORCE_FIELD;
-            v3d->gizmo_show_light = V3D_GIZMO_SHOW_LIGHT_SIZE | V3D_GIZMO_SHOW_LIGHT_LOOK_AT;
-            v3d->gizmo_show_camera = V3D_GIZMO_SHOW_CAMERA_LENS | V3D_GIZMO_SHOW_CAMERA_DOF_DIST;
-          }
-        }
-      }
-    }
-  }
-
-  if (!MAIN_VERSION_ATLEAST(bmain, 280, 57)) {
-    /* Enable Show Interpolation in dopesheet by default. */
-    for (bScreen *screen = bmain->screens.first; screen; screen = screen->id.next) {
-      for (ScrArea *sa = screen->areabase.first; sa; sa = sa->next) {
-        for (SpaceLink *sl = sa->spacedata.first; sl; sl = sl->next) {
-          if (sl->spacetype == SPACE_ACTION) {
-            SpaceAction *saction = (SpaceAction *)sl;
-            if ((saction->flag & SACTION_SHOW_EXTREMES) == 0) {
-              saction->flag |= SACTION_SHOW_INTERPOLATION;
-            }
-          }
-        }
-      }
-    }
-
-    /* init grease pencil brush gradients */
-    if (!DNA_struct_elem_find(fd->filesdna, "BrushGpencilSettings", "float", "gradient_f")) {
-      for (Brush *brush = bmain->brushes.first; brush; brush = brush->id.next) {
-        if (brush->gpencil_settings != NULL) {
-          BrushGpencilSettings *gp = brush->gpencil_settings;
-          gp->gradient_f = 1.0f;
-          gp->gradient_s[0] = 1.0f;
-          gp->gradient_s[1] = 1.0f;
-        }
-      }
-    }
-
-    /* init grease pencil stroke gradients */
-    if (!DNA_struct_elem_find(fd->filesdna, "bGPDstroke", "float", "gradient_f")) {
-      for (bGPdata *gpd = bmain->gpencils.first; gpd; gpd = gpd->id.next) {
-        for (bGPDlayer *gpl = gpd->layers.first; gpl; gpl = gpl->next) {
-          for (bGPDframe *gpf = gpl->frames.first; gpf; gpf = gpf->next) {
-            for (bGPDstroke *gps = gpf->strokes.first; gps; gps = gps->next) {
-              gps->gradient_f = 1.0f;
-              gps->gradient_s[0] = 1.0f;
-              gps->gradient_s[1] = 1.0f;
-            }
-          }
-        }
-      }
-    }
-
-    /* enable the axis aligned ortho grid by default */
-    for (bScreen *screen = bmain->screens.first; screen; screen = screen->id.next) {
-      for (ScrArea *area = screen->areabase.first; area; area = area->next) {
-        for (SpaceLink *sl = area->spacedata.first; sl; sl = sl->next) {
-          if (sl->spacetype == SPACE_VIEW3D) {
-            View3D *v3d = (View3D *)sl;
-            v3d->gridflag |= V3D_SHOW_ORTHO_GRID;
-          }
-        }
-      }
-    }
-  }
-
-  /* Keep un-versioned until we're finished adding space types. */
-  {
-    for (bScreen *screen = bmain->screens.first; screen; screen = screen->id.next) {
-      for (ScrArea *sa = screen->areabase.first; sa; sa = sa->next) {
-        for (SpaceLink *sl = sa->spacedata.first; sl; sl = sl->next) {
-          ListBase *regionbase = (sl == sa->spacedata.first) ? &sa->regionbase : &sl->regionbase;
-          /* All spaces that use tools must be eventually added. */
-          ARegion *ar = NULL;
-          if (ELEM(sl->spacetype, SPACE_VIEW3D, SPACE_IMAGE, SPACE_SEQ) &&
-              ((ar = do_versions_find_region_or_null(regionbase, RGN_TYPE_TOOL_HEADER)) == NULL)) {
-            /* Add tool header. */
-            ar = do_versions_add_region(RGN_TYPE_TOOL_HEADER, "tool header");
-            ar->alignment = (U.uiflag & USER_HEADER_BOTTOM) ? RGN_ALIGN_BOTTOM : RGN_ALIGN_TOP;
-
-            ARegion *ar_header = do_versions_find_region(regionbase, RGN_TYPE_HEADER);
-            BLI_insertlinkbefore(regionbase, ar_header, ar);
-            /* Hide by default, enable for painting workspaces (startup only). */
-            ar->flag |= RGN_FLAG_HIDDEN | RGN_FLAG_HIDDEN_BY_USER;
-          }
-          if (ar != NULL) {
-            SET_FLAG_FROM_TEST(ar->flag, ar->flag & RGN_FLAG_HIDDEN_BY_USER, RGN_FLAG_HIDDEN);
-          }
-        }
-      }
-    }
-  }
-
-  if (!MAIN_VERSION_ATLEAST(bmain, 280, 60)) {
-    if (!DNA_struct_elem_find(fd->filesdna, "bSplineIKConstraint", "short", "yScaleMode")) {
-      for (Object *ob = bmain->objects.first; ob; ob = ob->id.next) {
-        if (ob->pose) {
-          for (bPoseChannel *pchan = ob->pose->chanbase.first; pchan; pchan = pchan->next) {
-            for (bConstraint *con = pchan->constraints.first; con; con = con->next) {
-              if (con->type == CONSTRAINT_TYPE_SPLINEIK) {
-                bSplineIKConstraint *data = (bSplineIKConstraint *)con->data;
-                if ((data->flag & CONSTRAINT_SPLINEIK_SCALE_LIMITED) == 0) {
-                  data->yScaleMode = CONSTRAINT_SPLINEIK_YS_FIT_CURVE;
-                }
-              }
-            }
-          }
-        }
-      }
-    }
-
-    if (!DNA_struct_elem_find(
-            fd->filesdna, "View3DOverlay", "float", "sculpt_mode_mask_opacity")) {
-      for (bScreen *screen = bmain->screens.first; screen; screen = screen->id.next) {
-        for (ScrArea *sa = screen->areabase.first; sa; sa = sa->next) {
-          for (SpaceLink *sl = sa->spacedata.first; sl; sl = sl->next) {
-            if (sl->spacetype == SPACE_VIEW3D) {
-              View3D *v3d = (View3D *)sl;
-              v3d->overlay.sculpt_mode_mask_opacity = 0.75f;
-            }
-          }
-        }
-      }
-    }
-    if (!DNA_struct_elem_find(fd->filesdna, "SceneDisplay", "char", "render_aa")) {
-      LISTBASE_FOREACH (Scene *, scene, &bmain->scenes) {
-        scene->display.render_aa = SCE_DISPLAY_AA_SAMPLES_8;
-        scene->display.viewport_aa = SCE_DISPLAY_AA_FXAA;
-      }
-    }
-
-    /* Split bbone_scalein/bbone_scaleout into x and y fields. */
-    if (!DNA_struct_elem_find(fd->filesdna, "bPoseChannel", "float", "scale_out_y")) {
-      /* Update armature data and pose channels. */
-      LISTBASE_FOREACH (bArmature *, arm, &bmain->armatures) {
-        do_version_bones_split_bbone_scale(&arm->bonebase);
-      }
-
-      LISTBASE_FOREACH (Object *, ob, &bmain->objects) {
-        if (ob->pose) {
-          LISTBASE_FOREACH (bPoseChannel *, pchan, &ob->pose->chanbase) {
-            pchan->scale_in_y = pchan->scale_in_x;
-            pchan->scale_out_y = pchan->scale_out_x;
-          }
-        }
-      }
-
-      /* Update action curves and drivers. */
-      LISTBASE_FOREACH (bAction *, act, &bmain->actions) {
-        LISTBASE_FOREACH_MUTABLE (FCurve *, fcu, &act->curves) {
-          do_version_bbone_scale_fcurve_fix(&act->curves, fcu);
-        }
-      }
-
-      BKE_animdata_main_cb(bmain, do_version_bbone_scale_animdata_cb, NULL);
-    }
-
-    for (Scene *sce = bmain->scenes.first; sce != NULL; sce = sce->id.next) {
-      if (sce->ed != NULL) {
-        do_versions_seq_set_cache_defaults(sce->ed);
-      }
-    }
-  }
-
-  if (!MAIN_VERSION_ATLEAST(bmain, 280, 61)) {
-    /* Added a power option to Copy Scale. */
-    if (!DNA_struct_elem_find(fd->filesdna, "bSizeLikeConstraint", "float", "power")) {
-      LISTBASE_FOREACH (Object *, ob, &bmain->objects) {
-        do_version_constraints_copy_scale_power(&ob->constraints);
-        if (ob->pose) {
-          LISTBASE_FOREACH (bPoseChannel *, pchan, &ob->pose->chanbase) {
-            do_version_constraints_copy_scale_power(&pchan->constraints);
-          }
-        }
-      }
-    }
-
-    for (bScreen *screen = bmain->screens.first; screen; screen = screen->id.next) {
-      for (ScrArea *sa = screen->areabase.first; sa; sa = sa->next) {
-        for (SpaceLink *sl = sa->spacedata.first; sl; sl = sl->next) {
-          if (ELEM(sl->spacetype, SPACE_CLIP, SPACE_GRAPH, SPACE_SEQ)) {
-            ListBase *regionbase = (sl == sa->spacedata.first) ? &sa->regionbase : &sl->regionbase;
-
-            ARegion *ar = NULL;
-            if (sl->spacetype == SPACE_CLIP) {
-              if (((SpaceClip *)sl)->view == SC_VIEW_GRAPH) {
-                ar = do_versions_find_region_or_null(regionbase, RGN_TYPE_PREVIEW);
-              }
-            }
-            else {
-              ar = do_versions_find_region_or_null(regionbase, RGN_TYPE_WINDOW);
-            }
-
-            if (ar != NULL) {
-              ar->v2d.scroll &= ~V2D_SCROLL_LEFT;
-              ar->v2d.scroll |= V2D_SCROLL_RIGHT;
-            }
-          }
-        }
-      }
-    }
-
-    for (bScreen *screen = bmain->screens.first; screen; screen = screen->id.next) {
-      for (ScrArea *area = screen->areabase.first; area; area = area->next) {
-        for (SpaceLink *sl = area->spacedata.first; sl; sl = sl->next) {
-          if (sl->spacetype != SPACE_OUTLINER) {
-            continue;
-          }
-          SpaceOutliner *so = (SpaceOutliner *)sl;
-          so->filter &= ~SO_FLAG_UNUSED_1;
-          so->show_restrict_flags = SO_RESTRICT_ENABLE | SO_RESTRICT_HIDE;
-        }
-      }
-    }
-  }
-
-  if (!MAIN_VERSION_ATLEAST(bmain, 280, 69)) {
-    LISTBASE_FOREACH (bArmature *, arm, &bmain->armatures) {
-      arm->flag &= ~(ARM_FLAG_UNUSED_7 | ARM_FLAG_UNUSED_9);
-    }
-
-    /* Initializes sun lights with the new angular diameter property */
-    if (!DNA_struct_elem_find(fd->filesdna, "Light", "float", "sun_angle")) {
-      LISTBASE_FOREACH (Light *, light, &bmain->lights) {
-        light->sun_angle = 2.0f * atanf(light->area_size);
-      }
-    }
-  }
-
-  if (!MAIN_VERSION_ATLEAST(bmain, 280, 70)) {
-    /* New image alpha modes. */
-    LISTBASE_FOREACH (Image *, image, &bmain->images) {
-      const int IMA_IGNORE_ALPHA = (1 << 12);
-      if (image->flag & IMA_IGNORE_ALPHA) {
-        image->alpha_mode = IMA_ALPHA_IGNORE;
-        image->flag &= ~IMA_IGNORE_ALPHA;
-      }
-    }
-  }
-
-  if (!MAIN_VERSION_ATLEAST(bmain, 280, 71)) {
-    /* This assumes the Blender builtin config. Depending on the OCIO
-     * environment variable for versioning is weak, and these deprecated view
-     * transforms and look names don't seem to exist in other commonly used
-     * OCIO configs so .blend files created for those would be unaffected. */
-    for (Scene *scene = bmain->scenes.first; scene; scene = scene->id.next) {
-      ColorManagedViewSettings *view_settings;
-      view_settings = &scene->view_settings;
-
-      if (STREQ(view_settings->view_transform, "Default")) {
-        STRNCPY(view_settings->view_transform, "Standard");
-      }
-      else if (STREQ(view_settings->view_transform, "RRT") ||
-               STREQ(view_settings->view_transform, "Film")) {
-        STRNCPY(view_settings->view_transform, "Filmic");
-      }
-      else if (STREQ(view_settings->view_transform, "Log")) {
-        STRNCPY(view_settings->view_transform, "Filmic Log");
-      }
-
-      if (STREQ(view_settings->look, "Filmic - Base Contrast")) {
-        STRNCPY(view_settings->look, "None");
-      }
-    }
-  }
-
-  if (!MAIN_VERSION_ATLEAST(bmain, 280, 74)) {
-    for (Scene *scene = bmain->scenes.first; scene; scene = scene->id.next) {
-      if (scene->ed != NULL) {
-        do_versions_seq_alloc_transform_and_crop(&scene->ed->seqbase);
-      }
-    }
-  }
-
-  if (!MAIN_VERSION_ATLEAST(bmain, 280, 75)) {
-    for (Scene *scene = bmain->scenes.first; scene; scene = scene->id.next) {
-      if (scene->master_collection != NULL) {
-        scene->master_collection->flag &= ~(COLLECTION_RESTRICT_VIEWPORT |
-                                            COLLECTION_RESTRICT_SELECT |
-                                            COLLECTION_RESTRICT_RENDER);
-      }
-
-      UnitSettings *unit = &scene->unit;
-      if (unit->system == USER_UNIT_NONE) {
-        unit->length_unit = (char)USER_UNIT_ADAPTIVE;
-        unit->mass_unit = (char)USER_UNIT_ADAPTIVE;
-      }
-
-      RenderData *render_data = &scene->r;
-      switch (render_data->ffcodecdata.ffmpeg_preset) {
-        case FFM_PRESET_ULTRAFAST:
-        case FFM_PRESET_SUPERFAST:
-          render_data->ffcodecdata.ffmpeg_preset = FFM_PRESET_REALTIME;
-          break;
-        case FFM_PRESET_VERYFAST:
-        case FFM_PRESET_FASTER:
-        case FFM_PRESET_FAST:
-        case FFM_PRESET_MEDIUM:
-          render_data->ffcodecdata.ffmpeg_preset = FFM_PRESET_GOOD;
-          break;
-        case FFM_PRESET_SLOW:
-        case FFM_PRESET_SLOWER:
-        case FFM_PRESET_VERYSLOW:
-          render_data->ffcodecdata.ffmpeg_preset = FFM_PRESET_BEST;
-      }
-    }
-
-    LISTBASE_FOREACH (bArmature *, arm, &bmain->armatures) {
-      arm->flag &= ~(ARM_FLAG_UNUSED_6);
-    }
-  }
-
-  if (!MAIN_VERSION_ATLEAST(bmain, 281, 1)) {
-    LISTBASE_FOREACH (Object *, ob, &bmain->objects) {
-      for (ModifierData *md = ob->modifiers.first; md; md = md->next) {
-        if (md->type == eModifierType_DataTransfer) {
-          /* Now datatransfer's mix factor is multiplied with weights when any,
-           * instead of being ignored,
-           * we need to take care of that to keep 'old' files compatible. */
-          DataTransferModifierData *dtmd = (DataTransferModifierData *)md;
-          if (dtmd->defgrp_name[0] != '\0') {
-            dtmd->mix_factor = 1.0f;
-          }
-        }
-      }
-    }
-  }
-
-  if (!MAIN_VERSION_ATLEAST(bmain, 281, 3)) {
-    for (bScreen *screen = bmain->screens.first; screen; screen = screen->id.next) {
-      for (ScrArea *sa = screen->areabase.first; sa; sa = sa->next) {
-        for (SpaceLink *sl = sa->spacedata.first; sl; sl = sl->next) {
-          if (sl->spacetype == SPACE_TEXT) {
-            ListBase *regionbase = (sl == sa->spacedata.first) ? &sa->regionbase : &sl->regionbase;
-            ARegion *ar = do_versions_find_region_or_null(regionbase, RGN_TYPE_UI);
-            if (ar) {
-              ar->alignment = RGN_ALIGN_RIGHT;
-            }
-          }
-          /* Mark outliners as dirty for syncing and enable synced selection */
-          if (sl->spacetype == SPACE_OUTLINER) {
-            SpaceOutliner *soutliner = (SpaceOutliner *)sl;
-            soutliner->sync_select_dirty |= WM_OUTLINER_SYNC_SELECT_FROM_ALL;
-            soutliner->flag |= SO_SYNC_SELECT;
-          }
-        }
-      }
-    }
-    for (Mesh *mesh = bmain->meshes.first; mesh; mesh = mesh->id.next) {
-      if (mesh->remesh_voxel_size == 0.0f) {
-        mesh->remesh_voxel_size = 0.1f;
-      }
-    }
-  }
-
-  if (!MAIN_VERSION_ATLEAST(bmain, 281, 4)) {
-    ID *id;
-    FOREACH_MAIN_ID_BEGIN (bmain, id) {
-      bNodeTree *ntree = ntreeFromID(id);
-      if (ntree) {
-        ntree->id.flag |= LIB_PRIVATE_DATA;
-      }
-    }
-    FOREACH_MAIN_ID_END;
-  }
-
-  if (!MAIN_VERSION_ATLEAST(bmain, 281, 5)) {
-    for (Brush *br = bmain->brushes.first; br; br = br->id.next) {
-      if (br->ob_mode & OB_MODE_SCULPT && br->normal_radius_factor == 0.0f) {
-        br->normal_radius_factor = 0.5f;
-      }
-    }
-
-    LISTBASE_FOREACH (Scene *, scene, &bmain->scenes) {
-      /* Older files do not have a master collection, which is then added through
-       * `BKE_collection_master_add()`, so everything is fine. */
-      if (scene->master_collection != NULL) {
-        scene->master_collection->id.flag |= LIB_PRIVATE_DATA;
-      }
-    }
-  }
-
-  if (!MAIN_VERSION_ATLEAST(bmain, 281, 6)) {
-    for (bScreen *screen = bmain->screens.first; screen; screen = screen->id.next) {
-      for (ScrArea *sa = screen->areabase.first; sa; sa = sa->next) {
-        for (SpaceLink *sl = sa->spacedata.first; sl; sl = sl->next) {
-          if (sl->spacetype == SPACE_VIEW3D) {
-            View3D *v3d = (View3D *)sl;
-            v3d->shading.flag |= V3D_SHADING_SCENE_LIGHTS_RENDER | V3D_SHADING_SCENE_WORLD_RENDER;
-
-            /* files by default don't have studio lights selected unless interacted
-             * with the shading popover. When no studiolight could be read, we will
-             * select the default world one. */
-            StudioLight *studio_light = BKE_studiolight_find(v3d->shading.lookdev_light,
-                                                             STUDIOLIGHT_TYPE_WORLD);
-            if (studio_light != NULL) {
-              STRNCPY(v3d->shading.lookdev_light, studio_light->name);
-            }
-          }
-        }
-      }
-    }
-  }
-
-  if (!MAIN_VERSION_ATLEAST(bmain, 281, 9)) {
-    for (bScreen *screen = bmain->screens.first; screen; screen = screen->id.next) {
-      for (ScrArea *sa = screen->areabase.first; sa; sa = sa->next) {
-        for (SpaceLink *sl = sa->spacedata.first; sl; sl = sl->next) {
-          if (sl->spacetype == SPACE_FILE) {
-            SpaceFile *sfile = (SpaceFile *)sl;
-            ListBase *regionbase = (sl == sa->spacedata.first) ? &sa->regionbase : &sl->regionbase;
-            ARegion *ar_ui = do_versions_find_region(regionbase, RGN_TYPE_UI);
-            ARegion *ar_header = do_versions_find_region(regionbase, RGN_TYPE_HEADER);
-            ARegion *ar_toolprops = do_versions_find_region_or_null(regionbase,
-                                                                    RGN_TYPE_TOOL_PROPS);
-
-            /* Reinsert UI region so that it spawns entire area width */
-            BLI_remlink(regionbase, ar_ui);
-            BLI_insertlinkafter(regionbase, ar_header, ar_ui);
-
-            ar_ui->flag |= RGN_FLAG_DYNAMIC_SIZE;
-
-            if (ar_toolprops && (ar_toolprops->alignment == (RGN_ALIGN_BOTTOM | RGN_SPLIT_PREV))) {
-              SpaceType *stype = BKE_spacetype_from_id(sl->spacetype);
-
-              /* Remove empty region at old location. */
-              BLI_assert(sfile->op == NULL);
-              BKE_area_region_free(stype, ar_toolprops);
-              BLI_freelinkN(regionbase, ar_toolprops);
-            }
-
-            if (sfile->params) {
-              sfile->params->details_flags |= FILE_DETAILS_SIZE | FILE_DETAILS_DATETIME;
-            }
-          }
-        }
-      }
-    }
-
-    /* Convert the BONE_NO_SCALE flag to inherit_scale_mode enum. */
-    if (!DNA_struct_elem_find(fd->filesdna, "Bone", "char", "inherit_scale_mode")) {
-      LISTBASE_FOREACH (bArmature *, arm, &bmain->armatures) {
-        do_version_bones_inherit_scale(&arm->bonebase);
-      }
-    }
-
-    /* Convert the Offset flag to the mix mode enum. */
-    if (!DNA_struct_elem_find(fd->filesdna, "bRotateLikeConstraint", "char", "mix_mode")) {
-      LISTBASE_FOREACH (Object *, ob, &bmain->objects) {
-        do_version_constraints_copy_rotation_mix_mode(&ob->constraints);
-        if (ob->pose) {
-          LISTBASE_FOREACH (bPoseChannel *, pchan, &ob->pose->chanbase) {
-            do_version_constraints_copy_rotation_mix_mode(&pchan->constraints);
-          }
-        }
-      }
-    }
-
-    /* Added studiolight intensity */
-    if (!DNA_struct_elem_find(fd->filesdna, "View3DShading", "float", "studiolight_intensity")) {
-      for (bScreen *screen = bmain->screens.first; screen; screen = screen->id.next) {
-        for (ScrArea *sa = screen->areabase.first; sa; sa = sa->next) {
-          for (SpaceLink *sl = sa->spacedata.first; sl; sl = sl->next) {
-            if (sl->spacetype == SPACE_VIEW3D) {
-              View3D *v3d = (View3D *)sl;
-              v3d->shading.studiolight_intensity = 1.0f;
-            }
-          }
-        }
-      }
-    }
-
-    /* Elatic deform brush */
-    for (Brush *br = bmain->brushes.first; br; br = br->id.next) {
-      if (br->ob_mode & OB_MODE_SCULPT && br->elastic_deform_volume_preservation == 0.0f) {
-        br->elastic_deform_volume_preservation = 0.5f;
-      }
-    }
-  }
-
-  if (!MAIN_VERSION_ATLEAST(bmain, 281, 15)) {
-    LISTBASE_FOREACH (Scene *, scene, &bmain->scenes) {
-      if (scene->toolsettings->snap_node_mode == SCE_SNAP_MODE_NODE_X) {
-        scene->toolsettings->snap_node_mode = SCE_SNAP_MODE_GRID;
-      }
-    }
-
-    if (!DNA_struct_elem_find(
-            fd->filesdna, "LayerCollection", "short", "local_collections_bits")) {
-      LISTBASE_FOREACH (Scene *, scene, &bmain->scenes) {
-        LISTBASE_FOREACH (ViewLayer *, view_layer, &scene->view_layers) {
-          LISTBASE_FOREACH (LayerCollection *, layer_collection, &view_layer->layer_collections) {
-            do_versions_local_collection_bits_set(layer_collection);
-          }
-        }
-      }
-    }
-
-    /* Fix wrong 3D viewport copying causing corrupt pointers (T69974). */
-    for (bScreen *screen = bmain->screens.first; screen; screen = screen->id.next) {
-      for (ScrArea *sa = screen->areabase.first; sa; sa = sa->next) {
-        for (SpaceLink *sl = sa->spacedata.first; sl; sl = sl->next) {
-          if (sl->spacetype == SPACE_VIEW3D) {
-            View3D *v3d = (View3D *)sl;
-
-            for (ScrArea *sa_other = screen->areabase.first; sa_other; sa_other = sa_other->next) {
-              for (SpaceLink *sl_other = sa_other->spacedata.first; sl_other;
-                   sl_other = sl_other->next) {
-                if (sl != sl_other && sl_other->spacetype == SPACE_VIEW3D) {
-                  View3D *v3d_other = (View3D *)sl_other;
-
-                  if (v3d->shading.prop == v3d_other->shading.prop) {
-                    v3d_other->shading.prop = NULL;
-                  }
-                }
-              }
-            }
-          }
-          else if (sl->spacetype == SPACE_FILE) {
-            ListBase *regionbase = (sl == sa->spacedata.first) ? &sa->regionbase : &sl->regionbase;
-            ARegion *ar_tools = do_versions_find_region_or_null(regionbase, RGN_TYPE_TOOLS);
-            ARegion *ar_header = do_versions_find_region(regionbase, RGN_TYPE_HEADER);
-
-            if (ar_tools) {
-              ARegion *ar_next = ar_tools->next;
-
-              /* We temporarily had two tools regions, get rid of the second one. */
-              if (ar_next && ar_next->regiontype == RGN_TYPE_TOOLS) {
-                do_versions_remove_region(regionbase, ar_next);
-              }
-
               BLI_remlink(regionbase, ar_tools);
               BLI_insertlinkafter(regionbase, ar_header, ar_tools);
             }
@@ -5707,177 +4226,352 @@
     }
   }
 
-  if (!MAIN_VERSION_ATLEAST(bmain, 282, 2)) {
-    do_version_curvemapping_walker(bmain, do_version_curvemapping_flag_extend_extrapolate);
-
-    for (bScreen *screen = bmain->screens.first; screen; screen = screen->id.next) {
-      for (ScrArea *sa = screen->areabase.first; sa; sa = sa->next) {
-        sa->flag &= ~AREA_FLAG_UNUSED_6;
-      }
-    }
-
-    /* Add custom curve profile to toolsettings for bevel tool */
-    if (!DNA_struct_elem_find(fd->filesdna, "ToolSettings", "CurveProfile", "custom_profile")) {
-      for (Scene *scene = bmain->scenes.first; scene; scene = scene->id.next) {
-        ToolSettings *ts = scene->toolsettings;
-        if ((ts) && (ts->custom_bevel_profile_preset == NULL)) {
-          ts->custom_bevel_profile_preset = BKE_curveprofile_add(PROF_PRESET_LINE);
-        }
-      }
-    }
-
-    /* Add custom curve profile to bevel modifier */
-    if (!DNA_struct_elem_find(fd->filesdna, "BevelModifier", "CurveProfile", "custom_profile")) {
-      for (Object *object = bmain->objects.first; object != NULL; object = object->id.next) {
-        for (ModifierData *md = object->modifiers.first; md; md = md->next) {
-          if (md->type == eModifierType_Bevel) {
-            BevelModifierData *bmd = (BevelModifierData *)md;
-            if (!bmd->custom_profile) {
-              bmd->custom_profile = BKE_curveprofile_add(PROF_PRESET_LINE);
-            }
-          }
-        }
-      }
-    }
-
-    /* Dash Ratio and Dash Samples */
-    if (!DNA_struct_elem_find(fd->filesdna, "Brush", "float", "dash_ratio")) {
-      for (Brush *br = bmain->brushes.first; br; br = br->id.next) {
-        br->dash_ratio = 1.0f;
-        br->dash_samples = 20;
-      }
-    }
-
-    /* Pose brush smooth iterations */
-    if (!DNA_struct_elem_find(fd->filesdna, "Brush", "float", "pose_smooth_iterations")) {
-      for (Brush *br = bmain->brushes.first; br; br = br->id.next) {
-        br->pose_smooth_iterations = 4;
-      }
-    }
-
-    /* Cloth pressure */
-    for (Object *ob = bmain->objects.first; ob; ob = ob->id.next) {
-      for (ModifierData *md = ob->modifiers.first; md; md = md->next) {
-        if (md->type == eModifierType_Cloth) {
-          ClothModifierData *clmd = (ClothModifierData *)md;
-
-          clmd->sim_parms->pressure_factor = 1;
-        }
-      }
-    }
-  }
-
-  if (!MAIN_VERSION_ATLEAST(bmain, 282, 3)) {
-    /* Remove Unified pressure/size and pressure/alpha */
-    for (Scene *scene = bmain->scenes.first; scene; scene = scene->id.next) {
-      ToolSettings *ts = scene->toolsettings;
-      UnifiedPaintSettings *ups = &ts->unified_paint_settings;
-      ups->flag &= ~(UNIFIED_PAINT_FLAG_UNUSED_0 | UNIFIED_PAINT_FLAG_UNUSED_1);
-    }
-
-    /* Set the default render pass in the viewport to Combined. */
-    if (!DNA_struct_elem_find(fd->filesdna, "View3DShading", "int", "render_pass")) {
-      for (Scene *scene = bmain->scenes.first; scene; scene = scene->id.next) {
-        scene->display.shading.render_pass = SCE_PASS_COMBINED;
-      }
-
-      for (bScreen *screen = bmain->screens.first; screen; screen = screen->id.next) {
-        for (ScrArea *sa = screen->areabase.first; sa; sa = sa->next) {
-          for (SpaceLink *sl = sa->spacedata.first; sl; sl = sl->next) {
-            if (sl->spacetype == SPACE_VIEW3D) {
-              View3D *v3d = (View3D *)sl;
-              v3d->shading.render_pass = SCE_PASS_COMBINED;
-            }
-          }
-        }
-      }
-    }
-
-    /* Make markers region visible by default. */
-    for (bScreen *screen = bmain->screens.first; screen; screen = screen->id.next) {
-      for (ScrArea *area = screen->areabase.first; area; area = area->next) {
-        for (SpaceLink *sl = area->spacedata.first; sl; sl = sl->next) {
-          switch (sl->spacetype) {
-            case SPACE_SEQ: {
-              SpaceSeq *sseq = (SpaceSeq *)sl;
-              sseq->flag |= SEQ_SHOW_MARKERS;
-              break;
-            }
-            case SPACE_ACTION: {
-              SpaceAction *saction = (SpaceAction *)sl;
-              saction->flag |= SACTION_SHOW_MARKERS;
-              break;
-            }
-            case SPACE_GRAPH: {
-              SpaceGraph *sipo = (SpaceGraph *)sl;
-              sipo->flag |= SIPO_SHOW_MARKERS;
-              break;
-            }
-            case SPACE_NLA: {
-              SpaceNla *snla = (SpaceNla *)sl;
-              snla->flag |= SNLA_SHOW_MARKERS;
-              break;
-            }
-          }
-        }
-      }
-    }
-  }
-
-  /**
-   * Versioning code until next subversion bump goes here.
-   *
-   * \note Be sure to check when bumping the version:
-   * - "versioning_userdef.c", #BLO_version_defaults_userpref_blend
-   * - "versioning_userdef.c", #do_versions_theme
-   *
-   * \note Keep this message at the bottom of the function.
-   */
-  {
-    /* Keep this block, even when empty. */
-
-    /* Sequencer Tool region */
-    do_versions_area_ensure_tool_region(bmain, SPACE_SEQ, RGN_FLAG_HIDDEN);
-
-    /* Cloth internal springs */
-    for (Object *ob = bmain->objects.first; ob; ob = ob->id.next) {
-      for (ModifierData *md = ob->modifiers.first; md; md = md->next) {
-        if (md->type == eModifierType_Cloth) {
-          ClothModifierData *clmd = (ClothModifierData *)md;
-
-          clmd->sim_parms->internal_tension = 15.0f;
-          clmd->sim_parms->max_internal_tension = 15.0f;
-          clmd->sim_parms->internal_compression = 15.0f;
-          clmd->sim_parms->max_internal_compression = 15.0f;
-          clmd->sim_parms->internal_spring_max_diversion = M_PI / 4.0f;
-        }
-      }
-    }
-
-    /* Add primary tile to images. */
-    if (!DNA_struct_elem_find(fd->filesdna, "Image", "ListBase", "tiles")) {
-      for (Image *ima = bmain->images.first; ima; ima = ima->id.next) {
-        ImageTile *tile = MEM_callocN(sizeof(ImageTile), "Image Tile");
-        tile->ok = 1;
-        tile->tile_number = 1001;
-        BLI_addtail(&ima->tiles, tile);
-      }
-    }
-
-    /* UDIM Image Editor change. */
-    if (!DNA_struct_elem_find(fd->filesdna, "SpaceImage", "int", "tile_grid_shape[2]")) {
-      for (bScreen *screen = bmain->screens.first; screen; screen = screen->id.next) {
-        for (ScrArea *sa = screen->areabase.first; sa; sa = sa->next) {
-          for (SpaceLink *sl = sa->spacedata.first; sl; sl = sl->next) {
-            if (sl->spacetype == SPACE_IMAGE) {
-              SpaceImage *sima = (SpaceImage *)sl;
-              sima->tile_grid_shape[0] = 1;
-              sima->tile_grid_shape[1] = 1;
-            }
-          }
-        }
-      }
-    }
+	if (!MAIN_VERSION_ATLEAST(bmain, 282, 2)) {
+		do_version_curvemapping_walker(bmain, do_version_curvemapping_flag_extend_extrapolate);
+
+		for (bScreen* screen = bmain->screens.first; screen; screen = screen->id.next) {
+			for (ScrArea* sa = screen->areabase.first; sa; sa = sa->next) {
+				sa->flag &= ~AREA_FLAG_UNUSED_6;
+			}
+		}
+
+		/* Add custom curve profile to toolsettings for bevel tool */
+		if (!DNA_struct_elem_find(fd->filesdna, "ToolSettings", "CurveProfile", "custom_profile")) {
+			for (Scene* scene = bmain->scenes.first; scene; scene = scene->id.next) {
+				ToolSettings* ts = scene->toolsettings;
+				if ((ts) && (ts->custom_bevel_profile_preset == NULL)) {
+					ts->custom_bevel_profile_preset = BKE_curveprofile_add(PROF_PRESET_LINE);
+				}
+			}
+		}
+
+		/* Add custom curve profile to bevel modifier */
+		if (!DNA_struct_elem_find(fd->filesdna, "BevelModifier", "CurveProfile", "custom_profile")) {
+			for (Object* object = bmain->objects.first; object != NULL; object = object->id.next) {
+				for (ModifierData* md = object->modifiers.first; md; md = md->next) {
+					if (md->type == eModifierType_Bevel) {
+						BevelModifierData* bmd = (BevelModifierData*)md;
+						if (!bmd->custom_profile) {
+							bmd->custom_profile = BKE_curveprofile_add(PROF_PRESET_LINE);
+						}
+					}
+				}
+			}
+		}
+
+		/* Dash Ratio and Dash Samples */
+		if (!DNA_struct_elem_find(fd->filesdna, "Brush", "float", "dash_ratio")) {
+			for (Brush* br = bmain->brushes.first; br; br = br->id.next) {
+				br->dash_ratio = 1.0f;
+				br->dash_samples = 20;
+			}
+		}
+
+		/* Pose brush smooth iterations */
+		if (!DNA_struct_elem_find(fd->filesdna, "Brush", "float", "pose_smooth_iterations")) {
+			for (Brush* br = bmain->brushes.first; br; br = br->id.next) {
+				br->pose_smooth_iterations = 4;
+			}
+		}
+
+		/* Cloth pressure */
+		for (Object* ob = bmain->objects.first; ob; ob = ob->id.next) {
+			for (ModifierData* md = ob->modifiers.first; md; md = md->next) {
+				if (md->type == eModifierType_Cloth) {
+					ClothModifierData* clmd = (ClothModifierData*)md;
+
+					clmd->sim_parms->pressure_factor = 1;
+				}
+			}
+		}
+	}
+
+	if (!MAIN_VERSION_ATLEAST(bmain, 282, 3)) {
+		/* Remove Unified pressure/size and pressure/alpha */
+		for (Scene* scene = bmain->scenes.first; scene; scene = scene->id.next) {
+			ToolSettings* ts = scene->toolsettings;
+			UnifiedPaintSettings* ups = &ts->unified_paint_settings;
+			ups->flag &= ~(UNIFIED_PAINT_FLAG_UNUSED_0 | UNIFIED_PAINT_FLAG_UNUSED_1);
+		}
+
+		/* Set the default render pass in the viewport to Combined. */
+		if (!DNA_struct_elem_find(fd->filesdna, "View3DShading", "int", "render_pass")) {
+			for (Scene* scene = bmain->scenes.first; scene; scene = scene->id.next) {
+				scene->display.shading.render_pass = SCE_PASS_COMBINED;
+			}
+
+			for (bScreen* screen = bmain->screens.first; screen; screen = screen->id.next) {
+				for (ScrArea* sa = screen->areabase.first; sa; sa = sa->next) {
+					for (SpaceLink* sl = sa->spacedata.first; sl; sl = sl->next) {
+						if (sl->spacetype == SPACE_VIEW3D) {
+							View3D* v3d = (View3D*)sl;
+							v3d->shading.render_pass = SCE_PASS_COMBINED;
+						}
+					}
+				}
+			}
+		}
+
+		/* Make markers region visible by default. */
+		for (bScreen* screen = bmain->screens.first; screen; screen = screen->id.next) {
+			for (ScrArea* area = screen->areabase.first; area; area = area->next) {
+				for (SpaceLink* sl = area->spacedata.first; sl; sl = sl->next) {
+					switch (sl->spacetype) {
+					case SPACE_SEQ: {
+						SpaceSeq* sseq = (SpaceSeq*)sl;
+						sseq->flag |= SEQ_SHOW_MARKERS;
+						break;
+					}
+					case SPACE_ACTION: {
+						SpaceAction* saction = (SpaceAction*)sl;
+						saction->flag |= SACTION_SHOW_MARKERS;
+						break;
+					}
+					case SPACE_GRAPH: {
+						SpaceGraph* sipo = (SpaceGraph*)sl;
+						sipo->flag |= SIPO_SHOW_MARKERS;
+						break;
+					}
+					case SPACE_NLA: {
+						SpaceNla* snla = (SpaceNla*)sl;
+						snla->flag |= SNLA_SHOW_MARKERS;
+						break;
+					}
+					}
+				}
+			}
+		}
+
+		/* Init new Grease Pencil Paint tools. */
+		{
+			for (Brush* brush = bmain->brushes.first; brush; brush = brush->id.next) {
+				if (brush->gpencil_settings != NULL) {
+					brush->gpencil_vertex_tool = brush->gpencil_settings->brush_type;
+					brush->gpencil_sculpt_tool = brush->gpencil_settings->brush_type;
+					brush->gpencil_weight_tool = brush->gpencil_settings->brush_type;
+				}
+			}
+
+			BKE_paint_toolslots_init_from_main(bmain);
+		}
+
+		/* Init default Grease Pencil Vertex paint mix factor for Viewport. */
+		{
+			if (!DNA_struct_elem_find(
+				fd->filesdna, "View3DOverlay", "float", "gpencil_vertex_paint_opacity")) {
+				for (bScreen* screen = bmain->screens.first; screen; screen = screen->id.next) {
+					for (ScrArea* area = screen->areabase.first; area; area = area->next) {
+						for (SpaceLink* sl = area->spacedata.first; sl; sl = sl->next) {
+							if (sl->spacetype == SPACE_VIEW3D) {
+								View3D* v3d = (View3D*)sl;
+								v3d->overlay.gpencil_vertex_paint_opacity = 1.0f;
+							}
+						}
+					}
+				}
+			}
+		}
+
+		/* Init default Grease Pencil Vertex paint layer mix factor. */
+		{
+			if (!DNA_struct_elem_find(fd->filesdna, "bGPDlayer", "float", "vertex_paint_opacity")) {
+				for (bGPdata* gpd = bmain->gpencils.first; gpd; gpd = gpd->id.next) {
+					LISTBASE_FOREACH(bGPDlayer*, gpl, &gpd->layers) {
+						gpl->vertex_paint_opacity = 1.0f;
+					}
+				}
+			}
+		}
+	}
+
+	if (!MAIN_VERSION_ATLEAST(bmain, 283, 0)) {
+
+		/* Update Grease Pencil after drawing engine refactor. */
+		{
+			LISTBASE_FOREACH(Material*, mat, &bmain->materials) {
+				MaterialGPencilStyle* gp_style = mat->gp_style;
+				if (gp_style == NULL) {
+					continue;
+				}
+				/* Fix Grease Pencil Material colors to Linear. */
+				srgb_to_linearrgb_v4(gp_style->stroke_rgba, gp_style->stroke_rgba);
+				srgb_to_linearrgb_v4(gp_style->fill_rgba, gp_style->fill_rgba);
+
+				/* Move old gradient variables to texture. */
+				if (gp_style->fill_style == GP_MATERIAL_FILL_STYLE_GRADIENT) {
+					gp_style->texture_angle = gp_style->gradient_angle;
+					copy_v2_v2(gp_style->texture_scale, gp_style->gradient_scale);
+					copy_v2_v2(gp_style->texture_offset, gp_style->gradient_shift);
+				}
+				/* Set Checker material as Solid. This fill mode has been removed and replaced
+				 * by textures. */
+				if (gp_style->fill_style == GP_MATERIAL_FILL_STYLE_CHECKER) {
+					gp_style->fill_style = GP_MATERIAL_FILL_STYLE_SOLID;
+				}
+				/* Update Alpha channel for texture opacity. */
+				if (gp_style->fill_style == GP_MATERIAL_FILL_STYLE_TEXTURE) {
+					gp_style->fill_rgba[3] *= gp_style->texture_opacity;
+				}
+				/* Stroke stencil mask to mix = 1. */
+				if (gp_style->flag & GP_MATERIAL_STROKE_PATTERN) {
+					gp_style->mix_stroke_factor = 1.0f;
+					gp_style->flag &= ~GP_MATERIAL_STROKE_PATTERN;
+				}
+				/* Mix disabled, set mix factor to 0. */
+				else if ((gp_style->flag & GP_MATERIAL_STROKE_TEX_MIX) == 0) {
+					gp_style->mix_stroke_factor = 0.0f;
+				}
+			}
+
+			/* Fix Grease Pencil VFX and modifiers. */
+			LISTBASE_FOREACH(Object*, ob, &bmain->objects) {
+				if (ob->type != OB_GPENCIL) {
+					continue;
+				}
+
+				/* VFX. */
+				LISTBASE_FOREACH(ShaderFxData*, fx, &ob->shader_fx) {
+					switch (fx->type) {
+					case eShaderFxType_Colorize: {
+						ColorizeShaderFxData* vfx = (ColorizeShaderFxData*)fx;
+						if (ELEM(vfx->mode, eShaderFxColorizeMode_GrayScale, eShaderFxColorizeMode_Sepia)) {
+							vfx->factor = 1.0f;
+						}
+						srgb_to_linearrgb_v4(vfx->low_color, vfx->low_color);
+						srgb_to_linearrgb_v4(vfx->high_color, vfx->high_color);
+						break;
+					}
+					case eShaderFxType_Pixel: {
+						PixelShaderFxData* vfx = (PixelShaderFxData*)fx;
+						srgb_to_linearrgb_v4(vfx->rgba, vfx->rgba);
+						break;
+					}
+					case eShaderFxType_Rim: {
+						RimShaderFxData* vfx = (RimShaderFxData*)fx;
+						srgb_to_linearrgb_v3_v3(vfx->rim_rgb, vfx->rim_rgb);
+						srgb_to_linearrgb_v3_v3(vfx->mask_rgb, vfx->mask_rgb);
+						break;
+					}
+					case eShaderFxType_Shadow: {
+						ShadowShaderFxData* vfx = (ShadowShaderFxData*)fx;
+						srgb_to_linearrgb_v4(vfx->shadow_rgba, vfx->shadow_rgba);
+						break;
+					}
+					case eShaderFxType_Glow: {
+						GlowShaderFxData* vfx = (GlowShaderFxData*)fx;
+						srgb_to_linearrgb_v3_v3(vfx->glow_color, vfx->glow_color);
+						srgb_to_linearrgb_v3_v3(vfx->select_color, vfx->select_color);
+						break;
+					}
+					default:
+						break;
+					}
+				}
+
+				/* Modifiers. */
+				LISTBASE_FOREACH(GpencilModifierData*, md, &ob->greasepencil_modifiers) {
+					const GpencilModifierTypeInfo* mti = BKE_gpencil_modifierType_getInfo(md->type);
+					switch (mti->type) {
+					case eGpencilModifierTypeType_Gpencil: {
+						TintGpencilModifierData* mmd = (TintGpencilModifierData*)md;
+						srgb_to_linearrgb_v3_v3(mmd->rgb, mmd->rgb);
+						break;
+					}
+					default:
+						break;
+					}
+				}
+			}
+
+			/* Fix Layers Colors and Vertex Colors to Linear.
+			 * Also set lights to on for layers. */
+			LISTBASE_FOREACH(bGPdata*, gpd, &bmain->gpencils) {
+				if (gpd->flag & GP_DATA_ANNOTATIONS) {
+					continue;
+				}
+				/* Onion colors. */
+				srgb_to_linearrgb_v3_v3(gpd->gcolor_prev, gpd->gcolor_prev);
+				srgb_to_linearrgb_v3_v3(gpd->gcolor_next, gpd->gcolor_next);
+
+				LISTBASE_FOREACH(bGPDlayer*, gpl, &gpd->layers) {
+					gpl->flag |= GP_LAYER_USE_LIGHTS;
+					srgb_to_linearrgb_v4(gpl->tintcolor, gpl->tintcolor);
+
+					LISTBASE_FOREACH(bGPDframe*, gpf, &gpl->frames) {
+						LISTBASE_FOREACH(bGPDstroke*, gps, &gpf->strokes) {
+							/* Set initial opacity for fill color. */
+							gps->fill_opacity_fac = 1.0f;
+
+							/* Calc geometry data because in old versions this data was not saved. */
+							BKE_gpencil_stroke_geometry_update(gps);
+
+							srgb_to_linearrgb_v4(gps->vert_color_fill, gps->vert_color_fill);
+							int i;
+							bGPDspoint* pt;
+							for (i = 0, pt = gps->points; i < gps->totpoints; i++, pt++) {
+								srgb_to_linearrgb_v4(pt->vert_color, pt->vert_color);
+							}
+						}
+					}
+				}
+			}
+		}
+	}
+
+	/**
+	 * Versioning code until next subversion bump goes here.
+	 *
+	 * \note Be sure to check when bumping the version:
+	 * - "versioning_userdef.c", #BLO_version_defaults_userpref_blend
+	 * - "versioning_userdef.c", #do_versions_theme
+	 *
+	 * \note Keep this message at the bottom of the function.
+	 */
+	{
+		/* Keep this block, even when empty. */
+
+		/* Sequencer Tool region */
+		do_versions_area_ensure_tool_region(bmain, SPACE_SEQ, RGN_FLAG_HIDDEN);
+
+		/* Cloth internal springs */
+		for (Object* ob = bmain->objects.first; ob; ob = ob->id.next) {
+			for (ModifierData* md = ob->modifiers.first; md; md = md->next) {
+				if (md->type == eModifierType_Cloth) {
+					ClothModifierData* clmd = (ClothModifierData*)md;
+
+					clmd->sim_parms->internal_tension = 15.0f;
+					clmd->sim_parms->max_internal_tension = 15.0f;
+					clmd->sim_parms->internal_compression = 15.0f;
+					clmd->sim_parms->max_internal_compression = 15.0f;
+					clmd->sim_parms->internal_spring_max_diversion = M_PI / 4.0f;
+				}
+			}
+		}
+
+		/* Add primary tile to images. */
+		if (!DNA_struct_elem_find(fd->filesdna, "Image", "ListBase", "tiles")) {
+			for (Image* ima = bmain->images.first; ima; ima = ima->id.next) {
+				ImageTile* tile = MEM_callocN(sizeof(ImageTile), "Image Tile");
+				tile->ok = 1;
+				tile->tile_number = 1001;
+				BLI_addtail(&ima->tiles, tile);
+			}
+		}
+
+		/* UDIM Image Editor change. */
+		if (!DNA_struct_elem_find(fd->filesdna, "SpaceImage", "int", "tile_grid_shape[2]")) {
+			for (bScreen* screen = bmain->screens.first; screen; screen = screen->id.next) {
+				for (ScrArea* sa = screen->areabase.first; sa; sa = sa->next) {
+					for (SpaceLink* sl = sa->spacedata.first; sl; sl = sl->next) {
+						if (sl->spacetype == SPACE_IMAGE) {
+							SpaceImage* sima = (SpaceImage*)sl;
+							sima->tile_grid_shape[0] = 1;
+							sima->tile_grid_shape[1] = 1;
+						}
+					}
+				}
+			}
+		}
 
     for (Brush *br = bmain->brushes.first; br; br = br->id.next) {
       br->add_col[3] = 0.9f;
@@ -5907,5 +4601,4 @@
       }
     }
   }
->>>>>>> df45257e
 }