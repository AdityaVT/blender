--- conflicted
+++ resolved
@@ -3934,7 +3934,12 @@
 
   {
     /* Versioning code until next subversion bump goes here. */
-<<<<<<< HEAD
+    for (bScreen *screen = bmain->screens.first; screen; screen = screen->id.next) {
+      for (ScrArea *sa = screen->areabase.first; sa; sa = sa->next) {
+        sa->flag &= ~AREA_FLAG_UNUSED_6;
+      }
+    }
+
 #ifdef WITH_OPENXR
     if (!DNA_struct_find(fd->filesdna, "bXrSessionSettings")) {
       for (wmWindowManager *wm = bmain->wm.first; wm; wm = wm->id.next) {
@@ -3948,12 +3953,5 @@
       }
     }
 #endif
-=======
-    for (bScreen *screen = bmain->screens.first; screen; screen = screen->id.next) {
-      for (ScrArea *sa = screen->areabase.first; sa; sa = sa->next) {
-        sa->flag &= ~AREA_FLAG_UNUSED_6;
-      }
-    }
->>>>>>> ea7e161e
   }
 }