/*
 * This program is free software; you can redistribute it and/or
 * modify it under the terms of the GNU General Public License
 * as published by the Free Software Foundation; either version 2
 * of the License, or (at your option) any later version.
 *
 * This program is distributed in the hope that it will be useful,
 * but WITHOUT ANY WARRANTY; without even the implied warranty of
 * MERCHANTABILITY or FITNESS FOR A PARTICULAR PURPOSE.  See the
 * GNU General Public License for more details.
 *
 * You should have received a copy of the GNU General Public License
 * along with this program; if not, write to the Free Software Foundation,
 * Inc., 51 Franklin Street, Fifth Floor, Boston, MA 02110-1301, USA.
 */

/** \file
 * \ingroup blenloader
 */
/* allow readfile to use deprecated functionality */
#define DNA_DEPRECATED_ALLOW

#include "BLI_alloca.h"
#include "BLI_listbase.h"
#include "BLI_math.h"
#include "BLI_string.h"
#include "BLI_utildefines.h"

#include "DNA_anim_types.h"
#include "DNA_brush_types.h"
#include "DNA_cachefile_types.h"
#include "DNA_collection_types.h"
#include "DNA_constraint_types.h"
#include "DNA_fluid_types.h"
#include "DNA_genfile.h"
#include "DNA_gpencil_modifier_types.h"
#include "DNA_gpencil_types.h"
#include "DNA_hair_types.h"
#include "DNA_mesh_types.h"
#include "DNA_meshdata_types.h"
#include "DNA_modifier_types.h"
#include "DNA_object_types.h"
#include "DNA_particle_types.h"
#include "DNA_pointcloud_types.h"
#include "DNA_rigidbody_types.h"
#include "DNA_screen_types.h"
#include "DNA_shader_fx_types.h"
#include "DNA_space_types.h"
#include "DNA_tracking_types.h"
#include "DNA_workspace_types.h"

#include "BKE_animsys.h"
#include "BKE_armature.h"
#include "BKE_brush.h"
#include "BKE_collection.h"
#include "BKE_colortools.h"
#include "BKE_cryptomatte.h"
#include "BKE_fcurve.h"
#include "BKE_gpencil.h"
#include "BKE_lib_id.h"
#include "BKE_main.h"
#include "BKE_mesh.h"
#include "BKE_multires.h"
#include "BKE_node.h"

#include "MEM_guardedalloc.h"

#include "RNA_access.h"

#include "SEQ_proxy.h"
#include "SEQ_render.h"
#include "SEQ_sequencer.h"

#include "BLO_readfile.h"
#include "readfile.h"

/* Make preferences read-only, use versioning_userdef.c. */
#define U (*((const UserDef *)&U))

static eSpaceSeq_Proxy_RenderSize get_sequencer_render_size(Main *bmain)
{
  eSpaceSeq_Proxy_RenderSize render_size = 100;

  for (bScreen *screen = bmain->screens.first; screen; screen = screen->id.next) {
    LISTBASE_FOREACH (ScrArea *, area, &screen->areabase) {
      LISTBASE_FOREACH (SpaceLink *, sl, &area->spacedata) {
        switch (sl->spacetype) {
          case SPACE_SEQ: {
            SpaceSeq *sseq = (SpaceSeq *)sl;
            if (sseq->mainb == SEQ_DRAW_IMG_IMBUF) {
              render_size = sseq->render_size;
              break;
            }
          }
        }
      }
    }
  }

  return render_size;
}

/* image_size is width or height depending what RNA property is converted - X or Y. */
static void seq_convert_transform_animation(const Scene *scene,
                                            const char *path,
                                            const int image_size)
{
  if (scene->adt == NULL || scene->adt->action == NULL) {
    return;
  }

  FCurve *fcu = BKE_fcurve_find(&scene->adt->action->curves, path, 0);
  if (fcu != NULL && !BKE_fcurve_is_empty(fcu)) {
    BezTriple *bezt = fcu->bezt;
    for (int i = 0; i < fcu->totvert; i++, bezt++) {
      /* Same math as with old_image_center_*, but simplified. */
      bezt->vec[0][1] = image_size / 2 + bezt->vec[0][1] - scene->r.xsch / 2;
      bezt->vec[1][1] = image_size / 2 + bezt->vec[1][1] - scene->r.xsch / 2;
      bezt->vec[2][1] = image_size / 2 + bezt->vec[2][1] - scene->r.xsch / 2;
    }
  }
}

static void seq_convert_transform_crop(const Scene *scene,
                                       Sequence *seq,
                                       const eSpaceSeq_Proxy_RenderSize render_size)
{
  StripCrop *c = seq->strip->crop;
  StripTransform *t = seq->strip->transform;
  int old_image_center_x = scene->r.xsch / 2;
  int old_image_center_y = scene->r.ysch / 2;
  int image_size_x = scene->r.xsch;
  int image_size_y = scene->r.ysch;

  /* Hardcoded legacy bit-flags which has been removed. */
  const uint32_t use_transform_flag = (1 << 16);
  const uint32_t use_crop_flag = (1 << 17);

  const StripElem *s_elem = SEQ_render_give_stripelem(seq, seq->start);
  if (s_elem != NULL) {
    image_size_x = s_elem->orig_width;
    image_size_y = s_elem->orig_height;

    if (SEQ_can_use_proxy(seq, SEQ_rendersize_to_proxysize(render_size))) {
      image_size_x /= SEQ_rendersize_to_scale_factor(render_size);
      image_size_y /= SEQ_rendersize_to_scale_factor(render_size);
    }
  }

  /* Default scale. */
  if (t->scale_x == 0.0f && t->scale_y == 0.0f) {
    t->scale_x = 1.0f;
    t->scale_y = 1.0f;
  }

  /* Clear crop if it was unused. This must happen before converting values. */
  if ((seq->flag & use_crop_flag) == 0) {
    c->bottom = c->top = c->left = c->right = 0;
  }

  if ((seq->flag & use_transform_flag) == 0) {
    t->xofs = t->yofs = 0;

    /* Reverse scale to fit for strips not using offset. */
    float project_aspect = (float)scene->r.xsch / (float)scene->r.ysch;
    float image_aspect = (float)image_size_x / (float)image_size_y;
    if (project_aspect > image_aspect) {
      t->scale_x = project_aspect / image_aspect;
    }
    else {
      t->scale_y = image_aspect / project_aspect;
    }
  }

  if ((seq->flag & use_crop_flag) != 0 && (seq->flag & use_transform_flag) == 0) {
    /* Calculate image offset. */
    float s_x = scene->r.xsch / image_size_x;
    float s_y = scene->r.ysch / image_size_y;
    old_image_center_x += c->right * s_x - c->left * s_x;
    old_image_center_y += c->top * s_y - c->bottom * s_y;

    /* Convert crop to scale. */
    int cropped_image_size_x = image_size_x - c->right - c->left;
    int cropped_image_size_y = image_size_y - c->top - c->bottom;
    c->bottom = c->top = c->left = c->right = 0;
    t->scale_x *= (float)image_size_x / (float)cropped_image_size_x;
    t->scale_y *= (float)image_size_y / (float)cropped_image_size_y;
  }

  if ((seq->flag & use_transform_flag) != 0) {
    /* Convert image offset. */
    old_image_center_x = image_size_x / 2 - c->left + t->xofs;
    old_image_center_y = image_size_y / 2 - c->bottom + t->yofs;

    /* Preserve original image size. */
    t->scale_x = t->scale_y = MAX2((float)image_size_x / (float)scene->r.xsch,
                                   (float)image_size_y / (float)scene->r.ysch);

    /* Convert crop. */
    if ((seq->flag & use_crop_flag) != 0) {
      c->top /= t->scale_x;
      c->bottom /= t->scale_x;
      c->left /= t->scale_x;
      c->right /= t->scale_x;
    }
  }

  t->xofs = old_image_center_x - scene->r.xsch / 2;
  t->yofs = old_image_center_y - scene->r.ysch / 2;

  /* Convert offset animation, but only if crop is not used. */
  if ((seq->flag & use_transform_flag) != 0 && (seq->flag & use_crop_flag) == 0) {
    char name_esc[(sizeof(seq->name) - 2) * 2], *path;
    BLI_str_escape(name_esc, seq->name + 2, sizeof(name_esc));

    path = BLI_sprintfN("sequence_editor.sequences_all[\"%s\"].transform.offset_x", name_esc);
    seq_convert_transform_animation(scene, path, image_size_x);
    MEM_freeN(path);
    path = BLI_sprintfN("sequence_editor.sequences_all[\"%s\"].transform.offset_y", name_esc);
    seq_convert_transform_animation(scene, path, image_size_y);
    MEM_freeN(path);
  }

  seq->flag &= ~use_transform_flag;
  seq->flag &= ~use_crop_flag;
}

static void seq_convert_transform_crop_lb(const Scene *scene,
                                          const ListBase *lb,
                                          const eSpaceSeq_Proxy_RenderSize render_size)
{

  LISTBASE_FOREACH (Sequence *, seq, lb) {
    if (seq->type != SEQ_TYPE_SOUND_RAM) {
      seq_convert_transform_crop(scene, seq, render_size);
    }
    if (seq->type == SEQ_TYPE_META) {
      seq_convert_transform_crop_lb(scene, &seq->seqbase, render_size);
    }
  }
}

static void seq_convert_transform_animation_2(const Scene *scene,
                                              const char *path,
                                              const float scale_to_fit_factor)
{
  if (scene->adt == NULL || scene->adt->action == NULL) {
    return;
  }

  FCurve *fcu = BKE_fcurve_find(&scene->adt->action->curves, path, 0);
  if (fcu != NULL && !BKE_fcurve_is_empty(fcu)) {
    BezTriple *bezt = fcu->bezt;
    for (int i = 0; i < fcu->totvert; i++, bezt++) {
      /* Same math as with old_image_center_*, but simplified. */
      bezt->vec[0][1] *= scale_to_fit_factor;
      bezt->vec[1][1] *= scale_to_fit_factor;
      bezt->vec[2][1] *= scale_to_fit_factor;
    }
  }
}

static void seq_convert_transform_crop_2(const Scene *scene,
                                         Sequence *seq,
                                         const eSpaceSeq_Proxy_RenderSize render_size)
{
  const StripElem *s_elem = SEQ_render_give_stripelem(seq, seq->start);
  if (s_elem == NULL) {
    return;
  }

  StripCrop *c = seq->strip->crop;
  StripTransform *t = seq->strip->transform;
  int image_size_x = s_elem->orig_width;
  int image_size_y = s_elem->orig_height;

  if (SEQ_can_use_proxy(seq, SEQ_rendersize_to_proxysize(render_size))) {
    image_size_x /= SEQ_rendersize_to_scale_factor(render_size);
    image_size_y /= SEQ_rendersize_to_scale_factor(render_size);
  }

  /* Calculate scale factor, so image fits in preview area with original aspect ratio. */
  const float scale_to_fit_factor = MIN2((float)scene->r.xsch / (float)image_size_x,
                                         (float)scene->r.ysch / (float)image_size_y);
  t->scale_x *= scale_to_fit_factor;
  t->scale_y *= scale_to_fit_factor;
  c->top /= scale_to_fit_factor;
  c->bottom /= scale_to_fit_factor;
  c->left /= scale_to_fit_factor;
  c->right /= scale_to_fit_factor;

  char name_esc[(sizeof(seq->name) - 2) * 2], *path;
  BLI_str_escape(name_esc, seq->name + 2, sizeof(name_esc));
  path = BLI_sprintfN("sequence_editor.sequences_all[\"%s\"].transform.scale_x", name_esc);
  seq_convert_transform_animation_2(scene, path, scale_to_fit_factor);
  MEM_freeN(path);
  path = BLI_sprintfN("sequence_editor.sequences_all[\"%s\"].transform.scale_y", name_esc);
  seq_convert_transform_animation_2(scene, path, scale_to_fit_factor);
  MEM_freeN(path);
  path = BLI_sprintfN("sequence_editor.sequences_all[\"%s\"].crop.min_x", name_esc);
  seq_convert_transform_animation_2(scene, path, 1 / scale_to_fit_factor);
  MEM_freeN(path);
  path = BLI_sprintfN("sequence_editor.sequences_all[\"%s\"].crop.max_x", name_esc);
  seq_convert_transform_animation_2(scene, path, 1 / scale_to_fit_factor);
  MEM_freeN(path);
  path = BLI_sprintfN("sequence_editor.sequences_all[\"%s\"].crop.min_y", name_esc);
  seq_convert_transform_animation_2(scene, path, 1 / scale_to_fit_factor);
  MEM_freeN(path);
  path = BLI_sprintfN("sequence_editor.sequences_all[\"%s\"].crop.max_x", name_esc);
  seq_convert_transform_animation_2(scene, path, 1 / scale_to_fit_factor);
  MEM_freeN(path);
}

static void seq_convert_transform_crop_lb_2(const Scene *scene,
                                            const ListBase *lb,
                                            const eSpaceSeq_Proxy_RenderSize render_size)
{

  LISTBASE_FOREACH (Sequence *, seq, lb) {
    if (seq->type != SEQ_TYPE_SOUND_RAM) {
      seq_convert_transform_crop_2(scene, seq, render_size);
    }
    if (seq->type == SEQ_TYPE_META) {
      seq_convert_transform_crop_lb_2(scene, &seq->seqbase, render_size);
    }
  }
}

void do_versions_after_linking_290(Main *bmain, ReportList *UNUSED(reports))
{
  if (!MAIN_VERSION_ATLEAST(bmain, 290, 1)) {
    /* Patch old grease pencil modifiers material filter. */
    LISTBASE_FOREACH (Object *, ob, &bmain->objects) {
      LISTBASE_FOREACH (GpencilModifierData *, md, &ob->greasepencil_modifiers) {
        switch (md->type) {
          case eGpencilModifierType_Array: {
            ArrayGpencilModifierData *gpmd = (ArrayGpencilModifierData *)md;
            if (gpmd->materialname[0] != '\0') {
              gpmd->material = BLI_findstring(
                  &bmain->materials, gpmd->materialname, offsetof(ID, name) + 2);
              gpmd->materialname[0] = '\0';
            }
            break;
          }
          case eGpencilModifierType_Color: {
            ColorGpencilModifierData *gpmd = (ColorGpencilModifierData *)md;
            if (gpmd->materialname[0] != '\0') {
              gpmd->material = BLI_findstring(
                  &bmain->materials, gpmd->materialname, offsetof(ID, name) + 2);
              gpmd->materialname[0] = '\0';
            }
            break;
          }
          case eGpencilModifierType_Hook: {
            HookGpencilModifierData *gpmd = (HookGpencilModifierData *)md;
            if (gpmd->materialname[0] != '\0') {
              gpmd->material = BLI_findstring(
                  &bmain->materials, gpmd->materialname, offsetof(ID, name) + 2);
              gpmd->materialname[0] = '\0';
            }
            break;
          }
          case eGpencilModifierType_Lattice: {
            LatticeGpencilModifierData *gpmd = (LatticeGpencilModifierData *)md;
            if (gpmd->materialname[0] != '\0') {
              gpmd->material = BLI_findstring(
                  &bmain->materials, gpmd->materialname, offsetof(ID, name) + 2);
              gpmd->materialname[0] = '\0';
            }
            break;
          }
          case eGpencilModifierType_Mirror: {
            MirrorGpencilModifierData *gpmd = (MirrorGpencilModifierData *)md;
            if (gpmd->materialname[0] != '\0') {
              gpmd->material = BLI_findstring(
                  &bmain->materials, gpmd->materialname, offsetof(ID, name) + 2);
              gpmd->materialname[0] = '\0';
            }
            break;
          }
          case eGpencilModifierType_Multiply: {
            MultiplyGpencilModifierData *gpmd = (MultiplyGpencilModifierData *)md;
            if (gpmd->materialname[0] != '\0') {
              gpmd->material = BLI_findstring(
                  &bmain->materials, gpmd->materialname, offsetof(ID, name) + 2);
              gpmd->materialname[0] = '\0';
            }
            break;
          }
          case eGpencilModifierType_Noise: {
            NoiseGpencilModifierData *gpmd = (NoiseGpencilModifierData *)md;
            if (gpmd->materialname[0] != '\0') {
              gpmd->material = BLI_findstring(
                  &bmain->materials, gpmd->materialname, offsetof(ID, name) + 2);
              gpmd->materialname[0] = '\0';
            }
            break;
          }
          case eGpencilModifierType_Offset: {
            OffsetGpencilModifierData *gpmd = (OffsetGpencilModifierData *)md;
            if (gpmd->materialname[0] != '\0') {
              gpmd->material = BLI_findstring(
                  &bmain->materials, gpmd->materialname, offsetof(ID, name) + 2);
              gpmd->materialname[0] = '\0';
            }
            break;
          }
          case eGpencilModifierType_Opacity: {
            OpacityGpencilModifierData *gpmd = (OpacityGpencilModifierData *)md;
            if (gpmd->materialname[0] != '\0') {
              gpmd->material = BLI_findstring(
                  &bmain->materials, gpmd->materialname, offsetof(ID, name) + 2);
              gpmd->materialname[0] = '\0';
            }
            break;
          }
          case eGpencilModifierType_Simplify: {
            SimplifyGpencilModifierData *gpmd = (SimplifyGpencilModifierData *)md;
            if (gpmd->materialname[0] != '\0') {
              gpmd->material = BLI_findstring(
                  &bmain->materials, gpmd->materialname, offsetof(ID, name) + 2);
              gpmd->materialname[0] = '\0';
            }
            break;
          }
          case eGpencilModifierType_Smooth: {
            SmoothGpencilModifierData *gpmd = (SmoothGpencilModifierData *)md;
            if (gpmd->materialname[0] != '\0') {
              gpmd->material = BLI_findstring(
                  &bmain->materials, gpmd->materialname, offsetof(ID, name) + 2);
              gpmd->materialname[0] = '\0';
            }
            break;
          }
          case eGpencilModifierType_Subdiv: {
            SubdivGpencilModifierData *gpmd = (SubdivGpencilModifierData *)md;
            if (gpmd->materialname[0] != '\0') {
              gpmd->material = BLI_findstring(
                  &bmain->materials, gpmd->materialname, offsetof(ID, name) + 2);
              gpmd->materialname[0] = '\0';
            }
            break;
          }
          case eGpencilModifierType_Texture: {
            TextureGpencilModifierData *gpmd = (TextureGpencilModifierData *)md;
            if (gpmd->materialname[0] != '\0') {
              gpmd->material = BLI_findstring(
                  &bmain->materials, gpmd->materialname, offsetof(ID, name) + 2);
              gpmd->materialname[0] = '\0';
            }
            break;
          }
          case eGpencilModifierType_Thick: {
            ThickGpencilModifierData *gpmd = (ThickGpencilModifierData *)md;
            if (gpmd->materialname[0] != '\0') {
              gpmd->material = BLI_findstring(
                  &bmain->materials, gpmd->materialname, offsetof(ID, name) + 2);
              gpmd->materialname[0] = '\0';
            }
            break;
          }
          default:
            break;
        }
      }
    }

    /* Patch first frame for old files. */
    Scene *scene = bmain->scenes.first;
    if (scene != NULL) {
      LISTBASE_FOREACH (Object *, ob, &bmain->objects) {
        if (ob->type != OB_GPENCIL) {
          continue;
        }
        bGPdata *gpd = ob->data;
        LISTBASE_FOREACH (bGPDlayer *, gpl, &gpd->layers) {
          bGPDframe *gpf = gpl->frames.first;
          if (gpf && gpf->framenum > scene->r.sfra) {
            bGPDframe *gpf_dup = BKE_gpencil_frame_duplicate(gpf);
            gpf_dup->framenum = scene->r.sfra;
            BLI_addhead(&gpl->frames, gpf_dup);
          }
        }
      }
    }
  }

  if (!MAIN_VERSION_ATLEAST(bmain, 291, 1)) {
    LISTBASE_FOREACH (Collection *, collection, &bmain->collections) {
      if (BKE_collection_cycles_fix(bmain, collection)) {
        printf(
            "WARNING: Cycle detected in collection '%s', fixed as best as possible.\n"
            "You may have to reconstruct your View Layers...\n",
            collection->id.name);
      }
    }
  }

  if (!MAIN_VERSION_ATLEAST(bmain, 291, 8)) {
    /**
     * Make sure Emission Alpha fcurve and drivers is properly mapped after the Emission Strength
     * got introduced.
     * */

    /**
     * Effectively we are replacing the (animation of) node socket input 18 with 19.
     * Emission Strength is the new socket input 18, pushing Emission Alpha to input 19.
     *
     * To play safe we move all the inputs beyond 18 to their rightful new place.
     * In case users are doing unexpected things with not-really supported keyframeable channels.
     *
     * The for loop for the input ids is at the top level otherwise we lose the animation
     * keyframe data.
     * */
    for (int input_id = 21; input_id >= 18; input_id--) {
      FOREACH_NODETREE_BEGIN (bmain, ntree, id) {
        if (ntree->type == NTREE_SHADER) {
          LISTBASE_FOREACH (bNode *, node, &ntree->nodes) {
            if (node->type != SH_NODE_BSDF_PRINCIPLED) {
              continue;
            }

            const size_t node_name_length = strlen(node->name);
            const size_t node_name_escaped_max_length = (node_name_length * 2);
            char *node_name_escaped = MEM_mallocN(node_name_escaped_max_length + 1,
                                                  "escaped name");
            BLI_str_escape(node_name_escaped, node->name, node_name_escaped_max_length);
            char *rna_path_prefix = BLI_sprintfN("nodes[\"%s\"].inputs", node_name_escaped);

            BKE_animdata_fix_paths_rename_all_ex(
                bmain, id, rna_path_prefix, NULL, NULL, input_id, input_id + 1, false);
            MEM_freeN(rna_path_prefix);
            MEM_freeN(node_name_escaped);
          }
        }
      }
      FOREACH_NODETREE_END;
    }
  }

  /* Convert all Multires displacement to Catmull-Clark subdivision limit surface. */
  if (!MAIN_VERSION_ATLEAST(bmain, 292, 1)) {
    LISTBASE_FOREACH (Object *, ob, &bmain->objects) {
      ModifierData *md;
      for (md = ob->modifiers.first; md; md = md->next) {
        if (md->type == eModifierType_Multires) {
          MultiresModifierData *mmd = (MultiresModifierData *)md;
          if (mmd->simple) {
            multires_do_versions_simple_to_catmull_clark(ob, mmd);
          }
        }
      }
    }
  }

  if (!MAIN_VERSION_ATLEAST(bmain, 292, 2)) {

    eSpaceSeq_Proxy_RenderSize render_size = get_sequencer_render_size(bmain);

    LISTBASE_FOREACH (Scene *, scene, &bmain->scenes) {
      if (scene->ed != NULL) {
        seq_convert_transform_crop_lb(scene, &scene->ed->seqbase, render_size);
      }
    }
  }

  if (!MAIN_VERSION_ATLEAST(bmain, 292, 8)) {
    /* Systematically rebuild posebones to ensure consistent ordering matching the one of bones in
     * Armature obdata. */
    LISTBASE_FOREACH (Object *, ob, &bmain->objects) {
      if (ob->type == OB_ARMATURE) {
        BKE_pose_rebuild(bmain, ob, ob->data, true);
      }
    }

    /* Wet Paint Radius Factor */
    for (Brush *br = bmain->brushes.first; br; br = br->id.next) {
      if (br->ob_mode & OB_MODE_SCULPT && br->wet_paint_radius_factor == 0.0f) {
        br->wet_paint_radius_factor = 1.0f;
      }
    }

    eSpaceSeq_Proxy_RenderSize render_size = get_sequencer_render_size(bmain);
    LISTBASE_FOREACH (Scene *, scene, &bmain->scenes) {
      if (scene->ed != NULL) {
        seq_convert_transform_crop_lb_2(scene, &scene->ed->seqbase, render_size);
      }
    }
  }

  /**
   * Versioning code until next subversion bump goes here.
   *
   * \note Be sure to check when bumping the version:
   * - #blo_do_versions_290 in this file.
   * - "versioning_userdef.c", #blo_do_versions_userdef
   * - "versioning_userdef.c", #do_versions_theme
   *
   * \note Keep this message at the bottom of the function.
   */
  {
    /* Keep this block, even when empty. */
  }
}

static void panels_remove_x_closed_flag_recursive(Panel *panel)
{
  const bool was_closed_x = panel->flag & PNL_UNUSED_1;
  const bool was_closed_y = panel->flag & PNL_CLOSED; /* That value was the Y closed flag. */

  SET_FLAG_FROM_TEST(panel->flag, was_closed_x || was_closed_y, PNL_CLOSED);

  /* Clear the old PNL_CLOSEDX flag. */
  panel->flag &= ~PNL_UNUSED_1;

  LISTBASE_FOREACH (Panel *, child_panel, &panel->children) {
    panels_remove_x_closed_flag_recursive(child_panel);
  }
}

static void do_versions_point_attributes(CustomData *pdata)
{
  /* Change to generic named float/float3 attributes. */
  const int CD_LOCATION = 43;
  const int CD_RADIUS = 44;

  for (int i = 0; i < pdata->totlayer; i++) {
    CustomDataLayer *layer = &pdata->layers[i];
    if (layer->type == CD_LOCATION) {
      STRNCPY(layer->name, "Position");
      layer->type = CD_PROP_FLOAT3;
    }
    else if (layer->type == CD_RADIUS) {
      STRNCPY(layer->name, "Radius");
      layer->type = CD_PROP_FLOAT;
    }
  }
}

static void do_versions_point_attribute_names(CustomData *pdata)
{
  /* Change from capital initial letter to lower case (T82693). */
  for (int i = 0; i < pdata->totlayer; i++) {
    CustomDataLayer *layer = &pdata->layers[i];
    if (layer->type == CD_PROP_FLOAT3 && STREQ(layer->name, "Position")) {
      STRNCPY(layer->name, "position");
    }
    else if (layer->type == CD_PROP_FLOAT && STREQ(layer->name, "Radius")) {
      STRNCPY(layer->name, "radius");
    }
  }
}

/* Move FCurve handles towards the control point in such a way that the curve itself doesn't
 * change. Since 2.91 FCurves are computed slightly differently, which requires this update to keep
 * the same animation result. Previous versions scaled down overlapping handles during evaluation.
 * This function applies the old correction to the actual animation data instead. */
static void do_versions_291_fcurve_handles_limit(FCurve *fcu)
{
  uint i = 1;
  for (BezTriple *bezt = fcu->bezt; i < fcu->totvert; i++, bezt++) {
    /* Only adjust bezier keyframes. */
    if (bezt->ipo != BEZT_IPO_BEZ) {
      continue;
    }

    BezTriple *nextbezt = bezt + 1;
    const float v1[2] = {bezt->vec[1][0], bezt->vec[1][1]};
    const float v2[2] = {bezt->vec[2][0], bezt->vec[2][1]};
    const float v3[2] = {nextbezt->vec[0][0], nextbezt->vec[0][1]};
    const float v4[2] = {nextbezt->vec[1][0], nextbezt->vec[1][1]};

    /* If the handles have no length, no need to do any corrections. */
    if (v1[0] == v2[0] && v3[0] == v4[0]) {
      continue;
    }

    /* Calculate handle deltas. */
    float delta1[2], delta2[2];
    sub_v2_v2v2(delta1, v1, v2);
    sub_v2_v2v2(delta2, v4, v3);

    const float len1 = fabsf(delta1[0]); /* Length of handle of first key. */
    const float len2 = fabsf(delta2[0]); /* Length of handle of second key. */

    /* Overlapping handles used to be internally scaled down in previous versions.
     * We bake the handles onto these previously virtual values. */
    const float time_delta = v4[0] - v1[0];
    const float total_len = len1 + len2;
    if (total_len <= time_delta) {
      continue;
    }

    const float factor = time_delta / total_len;
    /* Current keyframe's right handle: */
    madd_v2_v2v2fl(bezt->vec[2], v1, delta1, -factor); /* vec[2] = v1 - factor * delta1 */
    /* Next keyframe's left handle: */
    madd_v2_v2v2fl(nextbezt->vec[0], v4, delta2, -factor); /* vec[0] = v4 - factor * delta2 */
  }
}

static void do_versions_strip_cache_settings_recursive(const ListBase *seqbase)
{
  LISTBASE_FOREACH (Sequence *, seq, seqbase) {
    seq->cache_flag = 0;
    if (seq->type == SEQ_TYPE_META) {
      do_versions_strip_cache_settings_recursive(&seq->seqbase);
    }
  }
}

/* NOLINTNEXTLINE: readability-function-size */
void blo_do_versions_290(FileData *fd, Library *UNUSED(lib), Main *bmain)
{
  UNUSED_VARS(fd);

  if (MAIN_VERSION_ATLEAST(bmain, 290, 2) && MAIN_VERSION_OLDER(bmain, 291, 1)) {
    /* In this range, the extrude manifold could generate meshes with degenerated face. */
    LISTBASE_FOREACH (Mesh *, me, &bmain->meshes) {
      for (MPoly *mp = me->mpoly, *mp_end = mp + me->totpoly; mp < mp_end; mp++) {
        if (mp->totloop == 2) {
          bool changed;
          BKE_mesh_validate_arrays(me,
                                   me->mvert,
                                   me->totvert,
                                   me->medge,
                                   me->totedge,
                                   me->mface,
                                   me->totface,
                                   me->mloop,
                                   me->totloop,
                                   me->mpoly,
                                   me->totpoly,
                                   me->dvert,
                                   false,
                                   true,
                                   &changed);
          break;
        }
      }
    }
  }

  /** Repair files from duplicate brushes added to blend files, see: T76738. */
  if (!MAIN_VERSION_ATLEAST(bmain, 290, 2)) {
    {
      short id_codes[] = {ID_BR, ID_PAL};
      for (int i = 0; i < ARRAY_SIZE(id_codes); i++) {
        ListBase *lb = which_libbase(bmain, id_codes[i]);
        BKE_main_id_repair_duplicate_names_listbase(lb);
      }
    }

    if (!DNA_struct_elem_find(fd->filesdna, "SpaceImage", "float", "uv_opacity")) {
      for (bScreen *screen = bmain->screens.first; screen; screen = screen->id.next) {
        LISTBASE_FOREACH (ScrArea *, area, &screen->areabase) {
          LISTBASE_FOREACH (SpaceLink *, sl, &area->spacedata) {
            if (sl->spacetype == SPACE_IMAGE) {
              SpaceImage *sima = (SpaceImage *)sl;
              sima->uv_opacity = 1.0f;
            }
          }
        }
      }
    }

    /* Init Grease Pencil new random curves. */
    if (!DNA_struct_elem_find(fd->filesdna, "BrushGpencilSettings", "float", "random_hue")) {
      LISTBASE_FOREACH (Brush *, brush, &bmain->brushes) {
        if ((brush->gpencil_settings) && (brush->gpencil_settings->curve_rand_pressure == NULL)) {
          brush->gpencil_settings->curve_rand_pressure = BKE_curvemapping_add(
              1, 0.0f, 0.0f, 1.0f, 1.0f);
          brush->gpencil_settings->curve_rand_strength = BKE_curvemapping_add(
              1, 0.0f, 0.0f, 1.0f, 1.0f);
          brush->gpencil_settings->curve_rand_uv = BKE_curvemapping_add(1, 0.0f, 0.0f, 1.0f, 1.0f);
          brush->gpencil_settings->curve_rand_hue = BKE_curvemapping_add(
              1, 0.0f, 0.0f, 1.0f, 1.0f);
          brush->gpencil_settings->curve_rand_saturation = BKE_curvemapping_add(
              1, 0.0f, 0.0f, 1.0f, 1.0f);
          brush->gpencil_settings->curve_rand_value = BKE_curvemapping_add(
              1, 0.0f, 0.0f, 1.0f, 1.0f);
        }
      }
    }
  }

  if (!MAIN_VERSION_ATLEAST(bmain, 290, 4)) {
    /* Clear old deprecated bit-flag from edit weights modifiers, we now use it for something else.
     */
    LISTBASE_FOREACH (Object *, ob, &bmain->objects) {
      LISTBASE_FOREACH (ModifierData *, md, &ob->modifiers) {
        if (md->type == eModifierType_WeightVGEdit) {
          ((WeightVGEditModifierData *)md)->edit_flags &= ~MOD_WVG_EDIT_WEIGHTS_NORMALIZE;
        }
      }
    }

    /* Initialize parameters of the new Nishita sky model. */
    if (!DNA_struct_elem_find(fd->filesdna, "NodeTexSky", "float", "sun_size")) {
      FOREACH_NODETREE_BEGIN (bmain, ntree, id) {
        if (ntree->type == NTREE_SHADER) {
          LISTBASE_FOREACH (bNode *, node, &ntree->nodes) {
            if (node->type == SH_NODE_TEX_SKY && node->storage) {
              NodeTexSky *tex = (NodeTexSky *)node->storage;
              tex->sun_disc = true;
              tex->sun_size = DEG2RADF(0.545);
              tex->sun_elevation = M_PI_2;
              tex->sun_rotation = 0.0f;
              tex->altitude = 0.0f;
              tex->air_density = 1.0f;
              tex->dust_density = 1.0f;
              tex->ozone_density = 1.0f;
            }
          }
        }
      }
      FOREACH_NODETREE_END;
    }
  }

  if (!MAIN_VERSION_ATLEAST(bmain, 290, 6)) {
    /* Transition to saving expansion for all of a modifier's sub-panels. */
    if (!DNA_struct_elem_find(fd->filesdna, "ModifierData", "short", "ui_expand_flag")) {
      for (Object *object = bmain->objects.first; object != NULL; object = object->id.next) {
        LISTBASE_FOREACH (ModifierData *, md, &object->modifiers) {
          if (md->mode & eModifierMode_Expanded_DEPRECATED) {
            md->ui_expand_flag = 1;
          }
          else {
            md->ui_expand_flag = 0;
          }
        }
      }
    }

    /* EEVEE Motion blur new parameters. */
    if (!DNA_struct_elem_find(fd->filesdna, "SceneEEVEE", "float", "motion_blur_depth_scale")) {
      LISTBASE_FOREACH (Scene *, scene, &bmain->scenes) {
        scene->eevee.motion_blur_depth_scale = 100.0f;
        scene->eevee.motion_blur_max = 32;
      }
    }

    if (!DNA_struct_elem_find(fd->filesdna, "SceneEEVEE", "int", "motion_blur_steps")) {
      LISTBASE_FOREACH (Scene *, scene, &bmain->scenes) {
        scene->eevee.motion_blur_steps = 1;
      }
    }

    /* Transition to saving expansion for all of a constraint's sub-panels. */
    if (!DNA_struct_elem_find(fd->filesdna, "bConstraint", "short", "ui_expand_flag")) {
      for (Object *object = bmain->objects.first; object != NULL; object = object->id.next) {
        LISTBASE_FOREACH (bConstraint *, con, &object->constraints) {
          if (con->flag & CONSTRAINT_EXPAND_DEPRECATED) {
            con->ui_expand_flag = 1;
          }
          else {
            con->ui_expand_flag = 0;
          }
        }
      }
    }

    /* Transition to saving expansion for all of grease pencil modifier's sub-panels. */
    if (!DNA_struct_elem_find(fd->filesdna, "GpencilModifierData", "short", "ui_expand_flag")) {
      for (Object *object = bmain->objects.first; object != NULL; object = object->id.next) {
        LISTBASE_FOREACH (GpencilModifierData *, md, &object->greasepencil_modifiers) {
          if (md->mode & eGpencilModifierMode_Expanded_DEPRECATED) {
            md->ui_expand_flag = 1;
          }
          else {
            md->ui_expand_flag = 0;
          }
        }
      }
    }

    /* Transition to saving expansion for all of an effect's sub-panels. */
    if (!DNA_struct_elem_find(fd->filesdna, "ShaderFxData", "short", "ui_expand_flag")) {
      for (Object *object = bmain->objects.first; object != NULL; object = object->id.next) {
        LISTBASE_FOREACH (ShaderFxData *, fx, &object->shader_fx) {
          if (fx->mode & eShaderFxMode_Expanded_DEPRECATED) {
            fx->ui_expand_flag = 1;
          }
          else {
            fx->ui_expand_flag = 0;
          }
        }
      }
    }

    /* Refactor bevel profile type to use an enum. */
    if (!DNA_struct_elem_find(fd->filesdna, "BevelModifierData", "short", "profile_type")) {
      for (Object *object = bmain->objects.first; object != NULL; object = object->id.next) {
        LISTBASE_FOREACH (ModifierData *, md, &object->modifiers) {
          if (md->type == eModifierType_Bevel) {
            BevelModifierData *bmd = (BevelModifierData *)md;
            bool use_custom_profile = bmd->flags & MOD_BEVEL_CUSTOM_PROFILE_DEPRECATED;
            bmd->profile_type = use_custom_profile ? MOD_BEVEL_PROFILE_CUSTOM :
                                                     MOD_BEVEL_PROFILE_SUPERELLIPSE;
          }
        }
      }
    }

    /* Change ocean modifier values from [0, 10] to [0, 1] ranges. */
    for (Object *object = bmain->objects.first; object != NULL; object = object->id.next) {
      LISTBASE_FOREACH (ModifierData *, md, &object->modifiers) {
        if (md->type == eModifierType_Ocean) {
          OceanModifierData *omd = (OceanModifierData *)md;
          omd->wave_alignment *= 0.1f;
          omd->sharpen_peak_jonswap *= 0.1f;
        }
      }
    }
  }

  if (!MAIN_VERSION_ATLEAST(bmain, 291, 1)) {

    /* Initialize additional parameter of the Nishita sky model and change altitude unit. */
    if (!DNA_struct_elem_find(fd->filesdna, "NodeTexSky", "float", "sun_intensity")) {
      FOREACH_NODETREE_BEGIN (bmain, ntree, id) {
        if (ntree->type == NTREE_SHADER) {
          LISTBASE_FOREACH (bNode *, node, &ntree->nodes) {
            if (node->type == SH_NODE_TEX_SKY && node->storage) {
              NodeTexSky *tex = (NodeTexSky *)node->storage;
              tex->sun_intensity = 1.0f;
              tex->altitude *= 0.001f;
            }
          }
        }
      }
      FOREACH_NODETREE_END;
    }

    /* Refactor bevel affect type to use an enum. */
    if (!DNA_struct_elem_find(fd->filesdna, "BevelModifierData", "char", "affect_type")) {
      for (Object *object = bmain->objects.first; object != NULL; object = object->id.next) {
        LISTBASE_FOREACH (ModifierData *, md, &object->modifiers) {
          if (md->type == eModifierType_Bevel) {
            BevelModifierData *bmd = (BevelModifierData *)md;
            const bool use_vertex_bevel = bmd->flags & MOD_BEVEL_VERT_DEPRECATED;
            bmd->affect_type = use_vertex_bevel ? MOD_BEVEL_AFFECT_VERTICES :
                                                  MOD_BEVEL_AFFECT_EDGES;
          }
        }
      }
    }

    /* Initialize additional velocity parameter for #CacheFile's. */
    if (!DNA_struct_elem_find(
            fd->filesdna, "MeshSeqCacheModifierData", "float", "velocity_scale")) {
      for (Object *object = bmain->objects.first; object != NULL; object = object->id.next) {
        LISTBASE_FOREACH (ModifierData *, md, &object->modifiers) {
          if (md->type == eModifierType_MeshSequenceCache) {
            MeshSeqCacheModifierData *mcmd = (MeshSeqCacheModifierData *)md;
            mcmd->velocity_scale = 1.0f;
            mcmd->vertex_velocities = NULL;
            mcmd->num_vertices = 0;
          }
        }
      }
    }

    if (!DNA_struct_elem_find(fd->filesdna, "CacheFile", "char", "velocity_unit")) {
      for (CacheFile *cache_file = bmain->cachefiles.first; cache_file != NULL;
           cache_file = cache_file->id.next) {
        BLI_strncpy(cache_file->velocity_name, ".velocities", sizeof(cache_file->velocity_name));
        cache_file->velocity_unit = CACHEFILE_VELOCITY_UNIT_SECOND;
      }
    }

    if (!DNA_struct_elem_find(fd->filesdna, "OceanModifierData", "int", "viewport_resolution")) {
      for (Object *object = bmain->objects.first; object != NULL; object = object->id.next) {
        LISTBASE_FOREACH (ModifierData *, md, &object->modifiers) {
          if (md->type == eModifierType_Ocean) {
            OceanModifierData *omd = (OceanModifierData *)md;
            omd->viewport_resolution = omd->resolution;
          }
        }
      }
    }

    /* Remove panel X axis collapsing, a remnant of horizontal panel alignment. */
    LISTBASE_FOREACH (bScreen *, screen, &bmain->screens) {
      LISTBASE_FOREACH (ScrArea *, area, &screen->areabase) {
        LISTBASE_FOREACH (ARegion *, region, &area->regionbase) {
          LISTBASE_FOREACH (Panel *, panel, &region->panels) {
            panels_remove_x_closed_flag_recursive(panel);
          }
        }
      }
    }
  }

  if (!MAIN_VERSION_ATLEAST(bmain, 291, 2)) {
    for (Scene *scene = bmain->scenes.first; scene; scene = scene->id.next) {
      RigidBodyWorld *rbw = scene->rigidbody_world;

      if (rbw == NULL) {
        continue;
      }

      /* The substep method changed from "per second" to "per frame".
       * To get the new value simply divide the old bullet sim fps with the scene fps.
       */
      rbw->substeps_per_frame /= FPS;

      if (rbw->substeps_per_frame <= 0) {
        rbw->substeps_per_frame = 1;
      }
    }

    /* Set the minimum sequence interpolate for grease pencil. */
    if (!DNA_struct_elem_find(fd->filesdna, "GP_Interpolate_Settings", "int", "step")) {
      LISTBASE_FOREACH (Scene *, scene, &bmain->scenes) {
        ToolSettings *ts = scene->toolsettings;
        ts->gp_interpolate.step = 1;
      }
    }

    /* Hair and PointCloud attributes. */
    for (Hair *hair = bmain->hairs.first; hair != NULL; hair = hair->id.next) {
      do_versions_point_attributes(&hair->pdata);
    }
    for (PointCloud *pointcloud = bmain->pointclouds.first; pointcloud != NULL;
         pointcloud = pointcloud->id.next) {
      do_versions_point_attributes(&pointcloud->pdata);
    }

    /* Show outliner mode column by default. */
    LISTBASE_FOREACH (bScreen *, screen, &bmain->screens) {
      LISTBASE_FOREACH (ScrArea *, area, &screen->areabase) {
        LISTBASE_FOREACH (SpaceLink *, space, &area->spacedata) {
          if (space->spacetype == SPACE_OUTLINER) {
            SpaceOutliner *space_outliner = (SpaceOutliner *)space;

            space_outliner->flag |= SO_MODE_COLUMN;
          }
        }
      }
    }

    /* Solver and Collections for Boolean. */
    for (Object *object = bmain->objects.first; object != NULL; object = object->id.next) {
      LISTBASE_FOREACH (ModifierData *, md, &object->modifiers) {
        if (md->type == eModifierType_Boolean) {
          BooleanModifierData *bmd = (BooleanModifierData *)md;
          bmd->solver = eBooleanModifierSolver_Fast;
          bmd->flag = eBooleanModifierFlag_Object;
        }
      }
    }
  }

  if (!MAIN_VERSION_ATLEAST(bmain, 291, 4) && MAIN_VERSION_ATLEAST(bmain, 291, 1)) {
    /* Due to a48d78ce07f4f, CustomData.totlayer and CustomData.maxlayer has been written
     * incorrectly. Fortunately, the size of the layers array has been written to the .blend file
     * as well, so we can reconstruct totlayer and maxlayer from that. */
    LISTBASE_FOREACH (Mesh *, mesh, &bmain->meshes) {
      mesh->vdata.totlayer = mesh->vdata.maxlayer = MEM_allocN_len(mesh->vdata.layers) /
                                                    sizeof(CustomDataLayer);
      mesh->edata.totlayer = mesh->edata.maxlayer = MEM_allocN_len(mesh->edata.layers) /
                                                    sizeof(CustomDataLayer);
      /* We can be sure that mesh->fdata is empty for files written by 2.90. */
      mesh->ldata.totlayer = mesh->ldata.maxlayer = MEM_allocN_len(mesh->ldata.layers) /
                                                    sizeof(CustomDataLayer);
      mesh->pdata.totlayer = mesh->pdata.maxlayer = MEM_allocN_len(mesh->pdata.layers) /
                                                    sizeof(CustomDataLayer);
    }
  }

  if (!MAIN_VERSION_ATLEAST(bmain, 291, 5)) {
    /* Fix fcurves to allow for new bezier handles behaviour (T75881 and D8752). */
    for (bAction *act = bmain->actions.first; act; act = act->id.next) {
      for (FCurve *fcu = act->curves.first; fcu; fcu = fcu->next) {
        /* Only need to fix Bezier curves with at least 2 keyframes. */
        if (fcu->totvert < 2 || fcu->bezt == NULL) {
          continue;
        }
        do_versions_291_fcurve_handles_limit(fcu);
      }
    }

    LISTBASE_FOREACH (Collection *, collection, &bmain->collections) {
      collection->color_tag = COLLECTION_COLOR_NONE;
    }
    LISTBASE_FOREACH (Scene *, scene, &bmain->scenes) {
      /* Old files do not have a master collection, but it will be created by
       * `BKE_collection_master_add()`. */
      if (scene->master_collection) {
        scene->master_collection->color_tag = COLLECTION_COLOR_NONE;
      }
    }

    /* Add custom profile and bevel mode to curve bevels. */
    if (!DNA_struct_elem_find(fd->filesdna, "Curve", "char", "bevel_mode")) {
      LISTBASE_FOREACH (Curve *, curve, &bmain->curves) {
        if (curve->bevobj != NULL) {
          curve->bevel_mode = CU_BEV_MODE_OBJECT;
        }
        else {
          curve->bevel_mode = CU_BEV_MODE_ROUND;
        }
      }
    }

    /* Ensure that new viewport display fields are initialized correctly. */
    LISTBASE_FOREACH (Object *, ob, &bmain->objects) {
      LISTBASE_FOREACH (ModifierData *, md, &ob->modifiers) {
        if (md->type == eModifierType_Fluid) {
          FluidModifierData *fmd = (FluidModifierData *)md;
          if (fmd->domain != NULL) {
            if (!fmd->domain->coba_field && fmd->domain->type == FLUID_DOMAIN_TYPE_LIQUID) {
              fmd->domain->coba_field = FLUID_DOMAIN_FIELD_PHI;
            }
            fmd->domain->grid_scale = 1.0;
            fmd->domain->gridlines_upper_bound = 1.0;
            fmd->domain->vector_scale_with_magnitude = true;
            const float grid_lines[4] = {1.0, 0.0, 0.0, 1.0};
            copy_v4_v4(fmd->domain->gridlines_range_color, grid_lines);
          }
        }
      }
    }
  }

  if (!MAIN_VERSION_ATLEAST(bmain, 291, 6)) {
    /* Darken Inactive Overlay. */
    if (!DNA_struct_elem_find(fd->filesdna, "View3DOverlay", "float", "fade_alpha")) {
      for (bScreen *screen = bmain->screens.first; screen; screen = screen->id.next) {
        LISTBASE_FOREACH (ScrArea *, area, &screen->areabase) {
          LISTBASE_FOREACH (SpaceLink *, sl, &area->spacedata) {
            if (sl->spacetype == SPACE_VIEW3D) {
              View3D *v3d = (View3D *)sl;
              v3d->overlay.fade_alpha = 0.40f;
              v3d->overlay.flag |= V3D_OVERLAY_FADE_INACTIVE;
            }
          }
        }
      }
    }

    /* Unify symmetry as a mesh property. */
    if (!DNA_struct_elem_find(fd->filesdna, "Mesh", "char", "symmetry")) {
      LISTBASE_FOREACH (Mesh *, mesh, &bmain->meshes) {
        /* The previous flags used to store mesh symmetry in edit-mode match the new ones that are
         * used in #Mesh.symmetry. */
        mesh->symmetry = mesh->editflag & (ME_SYMMETRY_X | ME_SYMMETRY_Y | ME_SYMMETRY_Z);
      }
    }

    /* Alembic importer: allow vertex interpolation by default. */
    for (Object *object = bmain->objects.first; object != NULL; object = object->id.next) {
      LISTBASE_FOREACH (ModifierData *, md, &object->modifiers) {
        if (md->type != eModifierType_MeshSequenceCache) {
          continue;
        }

        MeshSeqCacheModifierData *data = (MeshSeqCacheModifierData *)md;
        data->read_flag |= MOD_MESHSEQ_INTERPOLATE_VERTICES;
      }
    }
  }

  if (!MAIN_VERSION_ATLEAST(bmain, 291, 7)) {
    LISTBASE_FOREACH (Scene *, scene, &bmain->scenes) {
      scene->r.simplify_volumes = 1.0f;
    }
  }

  if (!MAIN_VERSION_ATLEAST(bmain, 291, 8)) {
    if (!DNA_struct_elem_find(fd->filesdna, "WorkSpaceDataRelation", "int", "parentid")) {
      LISTBASE_FOREACH (WorkSpace *, workspace, &bmain->workspaces) {
        LISTBASE_FOREACH_MUTABLE (
            WorkSpaceDataRelation *, relation, &workspace->hook_layout_relations) {
          relation->parent = blo_read_get_new_globaldata_address(fd, relation->parent);
          BLI_assert(relation->parentid == 0);
          if (relation->parent != NULL) {
            LISTBASE_FOREACH (wmWindowManager *, wm, &bmain->wm) {
              wmWindow *win = BLI_findptr(
                  &wm->windows, relation->parent, offsetof(wmWindow, workspace_hook));
              if (win != NULL) {
                relation->parentid = win->winid;
                break;
              }
            }
            if (relation->parentid == 0) {
              BLI_assert(
                  !"Found a valid parent for workspace data relation, but no valid parent id.");
            }
          }
          if (relation->parentid == 0) {
            BLI_freelinkN(&workspace->hook_layout_relations, relation);
          }
        }
      }
    }

    /* UV/Image show overlay option. */
    if (!DNA_struct_find(fd->filesdna, "SpaceImageOverlay")) {
      LISTBASE_FOREACH (bScreen *, screen, &bmain->screens) {
        LISTBASE_FOREACH (ScrArea *, area, &screen->areabase) {
          LISTBASE_FOREACH (SpaceLink *, space, &area->spacedata) {
            if (space->spacetype == SPACE_IMAGE) {
              SpaceImage *sima = (SpaceImage *)space;
              sima->overlay.flag = SI_OVERLAY_SHOW_OVERLAYS;
            }
          }
        }
      }
    }

    /* Ensure that particle systems generated by fluid modifier have correct phystype. */
    LISTBASE_FOREACH (ParticleSettings *, part, &bmain->particles) {
      if (ELEM(
              part->type, PART_FLUID_FLIP, PART_FLUID_SPRAY, PART_FLUID_BUBBLE, PART_FLUID_FOAM)) {
        part->phystype = PART_PHYS_NO;
      }
    }
    /* Init grease pencil default curve resolution. */
    if (!DNA_struct_elem_find(fd->filesdna, "bGPdata", "int", "curve_edit_resolution")) {
      LISTBASE_FOREACH (bGPdata *, gpd, &bmain->gpencils) {
        gpd->curve_edit_resolution = GP_DEFAULT_CURVE_RESOLUTION;
        gpd->flag |= GP_DATA_CURVE_ADAPTIVE_RESOLUTION;
      }
    }
    /* Init grease pencil curve editing error threshold. */
    if (!DNA_struct_elem_find(fd->filesdna, "bGPdata", "float", "curve_edit_threshold")) {
      LISTBASE_FOREACH (bGPdata *, gpd, &bmain->gpencils) {
        gpd->curve_edit_threshold = GP_DEFAULT_CURVE_ERROR;
        gpd->curve_edit_corner_angle = GP_DEFAULT_CURVE_EDIT_CORNER_ANGLE;
      }
    }
  }

  if (!MAIN_VERSION_ATLEAST(bmain, 291, 9)) {
    /* Remove options of legacy UV/Image editor */
    for (bScreen *screen = bmain->screens.first; screen; screen = screen->id.next) {
      LISTBASE_FOREACH (ScrArea *, area, &screen->areabase) {
        LISTBASE_FOREACH (SpaceLink *, sl, &area->spacedata) {
          switch (sl->spacetype) {
            case SPACE_IMAGE: {
              SpaceImage *sima = (SpaceImage *)sl;
              sima->flag &= ~(SI_FLAG_UNUSED_20);
              break;
            }
          }
        }
      }
    }

    if (!DNA_struct_elem_find(fd->filesdna, "FluidModifierData", "float", "fractions_distance")) {
      LISTBASE_FOREACH (Object *, ob, &bmain->objects) {
        LISTBASE_FOREACH (ModifierData *, md, &ob->modifiers) {
          if (md->type == eModifierType_Fluid) {
            FluidModifierData *fmd = (FluidModifierData *)md;
            if (fmd->domain) {
              fmd->domain->fractions_distance = 0.5;
            }
          }
        }
      }
    }
  }

  if (!MAIN_VERSION_ATLEAST(bmain, 292, 1)) {
    {
      const int LEGACY_REFINE_RADIAL_DISTORTION_K1 = (1 << 2);

      LISTBASE_FOREACH (MovieClip *, clip, &bmain->movieclips) {
        MovieTracking *tracking = &clip->tracking;
        MovieTrackingSettings *settings = &tracking->settings;
        int new_refine_camera_intrinsics = 0;

        if (settings->refine_camera_intrinsics & REFINE_FOCAL_LENGTH) {
          new_refine_camera_intrinsics |= REFINE_FOCAL_LENGTH;
        }

        if (settings->refine_camera_intrinsics & REFINE_PRINCIPAL_POINT) {
          new_refine_camera_intrinsics |= REFINE_PRINCIPAL_POINT;
        }

        /* The end goal is to enable radial distortion refinement if either K1 or K2 were set for
         * refinement. It is enough to only check for L1 it was not possible to refine K2 without
         * K1. */
        if (settings->refine_camera_intrinsics & LEGACY_REFINE_RADIAL_DISTORTION_K1) {
          new_refine_camera_intrinsics |= REFINE_RADIAL_DISTORTION;
        }

        settings->refine_camera_intrinsics = new_refine_camera_intrinsics;
      }
    }
  }

  if (!MAIN_VERSION_ATLEAST(bmain, 292, 5)) {
    /* Initialize the opacity of the overlay wireframe */
    if (!DNA_struct_elem_find(fd->filesdna, "View3DOverlay", "float", "wireframe_opacity")) {
      for (bScreen *screen = bmain->screens.first; screen; screen = screen->id.next) {
        LISTBASE_FOREACH (ScrArea *, area, &screen->areabase) {
          LISTBASE_FOREACH (SpaceLink *, sl, &area->spacedata) {
            if (sl->spacetype == SPACE_VIEW3D) {
              View3D *v3d = (View3D *)sl;
              v3d->overlay.wireframe_opacity = 1.0f;
            }
          }
        }
      }
    }

    /* Replace object hidden filter with inverted object visible filter.  */
    LISTBASE_FOREACH (bScreen *, screen, &bmain->screens) {
      LISTBASE_FOREACH (ScrArea *, area, &screen->areabase) {
        LISTBASE_FOREACH (SpaceLink *, space, &area->spacedata) {
          if (space->spacetype == SPACE_OUTLINER) {
            SpaceOutliner *space_outliner = (SpaceOutliner *)space;
            if (space_outliner->filter_state == SO_FILTER_OB_HIDDEN) {
              space_outliner->filter_state = SO_FILTER_OB_VISIBLE;
              space_outliner->filter |= SO_FILTER_OB_STATE_INVERSE;
            }
          }
        }
      }
    }

    LISTBASE_FOREACH (Object *, ob, &bmain->objects) {
      LISTBASE_FOREACH (ModifierData *, md, &ob->modifiers) {
        if (md->type == eModifierType_WeightVGProximity) {
          WeightVGProximityModifierData *wmd = (WeightVGProximityModifierData *)md;
          if (wmd->cmap_curve == NULL) {
            wmd->cmap_curve = BKE_curvemapping_add(1, 0.0, 0.0, 1.0, 1.0);
            BKE_curvemapping_init(wmd->cmap_curve);
          }
        }
      }
    }

    /* Hair and PointCloud attributes names. */
    LISTBASE_FOREACH (Hair *, hair, &bmain->hairs) {
      do_versions_point_attribute_names(&hair->pdata);
    }
    LISTBASE_FOREACH (PointCloud *, pointcloud, &bmain->pointclouds) {
      do_versions_point_attribute_names(&pointcloud->pdata);
    }

    /* Cryptomatte render pass */
    if (!DNA_struct_elem_find(fd->filesdna, "ViewLayer", "short", "cryptomatte_levels")) {
      LISTBASE_FOREACH (Scene *, scene, &bmain->scenes) {
        LISTBASE_FOREACH (ViewLayer *, view_layer, &scene->view_layers) {
          view_layer->cryptomatte_levels = 6;
          view_layer->cryptomatte_flag = VIEW_LAYER_CRYPTOMATTE_ACCURATE;
        }
      }
    }
  }

  if (!MAIN_VERSION_ATLEAST(bmain, 292, 7)) {
    /* Make all IDProperties used as interface of geometry node trees overridable. */
    LISTBASE_FOREACH (Object *, ob, &bmain->objects) {
      LISTBASE_FOREACH (ModifierData *, md, &ob->modifiers) {
        if (md->type == eModifierType_Nodes) {
          NodesModifierData *nmd = (NodesModifierData *)md;
          IDProperty *nmd_properties = nmd->settings.properties;

          BLI_assert(nmd_properties->type == IDP_GROUP);
          LISTBASE_FOREACH (IDProperty *, nmd_socket_idprop, &nmd_properties->data.group) {
            nmd_socket_idprop->flag |= IDP_FLAG_OVERRIDABLE_LIBRARY;
          }
        }
      }
    }

    /* EEVEE/Cycles Volumes consistency */
    for (Scene *scene = bmain->scenes.first; scene; scene = scene->id.next) {
      /* Remove Volume Transmittance render pass from each view layer. */
      LISTBASE_FOREACH (ViewLayer *, view_layer, &scene->view_layers) {
        view_layer->eevee.render_passes &= ~EEVEE_RENDER_PASS_UNUSED_8;
      }

      /* Rename Renderlayer Socket `VolumeScatterCol` to `VolumeDir` */
      if (scene->nodetree) {
        LISTBASE_FOREACH (bNode *, node, &scene->nodetree->nodes) {
          if (node->type == CMP_NODE_R_LAYERS) {
            LISTBASE_FOREACH (bNodeSocket *, output_socket, &node->outputs) {
              const char *volume_scatter = "VolumeScatterCol";
              if (STREQLEN(output_socket->name, volume_scatter, MAX_NAME)) {
                BLI_strncpy(output_socket->name, RE_PASSNAME_VOLUME_LIGHT, MAX_NAME);
              }
            }
          }
        }
      }
    }

    /* Convert `NodeCryptomatte->storage->matte_id` to `NodeCryptomatte->storage->entries` */
    if (!DNA_struct_find(fd->filesdna, "CryptomatteEntry")) {
      LISTBASE_FOREACH (Scene *, scene, &bmain->scenes) {
        if (scene->nodetree) {
          LISTBASE_FOREACH (bNode *, node, &scene->nodetree->nodes) {
            if (node->type == CMP_NODE_CRYPTOMATTE) {
              NodeCryptomatte *storage = (NodeCryptomatte *)node->storage;
              char *matte_id = storage->matte_id;
              if (matte_id == NULL || strlen(storage->matte_id) == 0) {
                continue;
              }
              BKE_cryptomatte_matte_id_to_entries(NULL, storage, storage->matte_id);
              MEM_SAFE_FREE(storage->matte_id);
            }
          }
        }
      }
    }

    /* Overlay elements in the sequencer. */
    LISTBASE_FOREACH (bScreen *, screen, &bmain->screens) {
      LISTBASE_FOREACH (ScrArea *, area, &screen->areabase) {
        LISTBASE_FOREACH (SpaceLink *, sl, &area->spacedata) {
          if (sl->spacetype == SPACE_SEQ) {
            SpaceSeq *sseq = (SpaceSeq *)sl;
            sseq->flag |= (SEQ_SHOW_STRIP_OVERLAY | SEQ_SHOW_STRIP_NAME | SEQ_SHOW_STRIP_SOURCE |
                           SEQ_SHOW_STRIP_DURATION);
          }
        }
      }
    }
  }

  if (!MAIN_VERSION_ATLEAST(bmain, 292, 8)) {
    LISTBASE_FOREACH (bNodeTree *, ntree, &bmain->nodetrees) {
      LISTBASE_FOREACH (bNode *, node, &ntree->nodes) {
        if (STREQ(node->idname, "GeometryNodeRandomAttribute")) {
          STRNCPY(node->idname, "GeometryNodeAttributeRandomize");
        }
      }
    }

    LISTBASE_FOREACH (Scene *, scene, &bmain->scenes) {
      if (scene->ed != NULL) {
        scene->toolsettings->sequencer_tool_settings = SEQ_tool_settings_init();
      }
    }
  }

  if (!MAIN_VERSION_ATLEAST(bmain, 292, 9)) {
    FOREACH_NODETREE_BEGIN (bmain, ntree, id) {
      if (ntree->type == NTREE_GEOMETRY) {
        LISTBASE_FOREACH (bNode *, node, &ntree->nodes) {
          if (node->type == GEO_NODE_ATTRIBUTE_MATH && node->storage == NULL) {
            const int old_use_attibute_a = (1 << 0);
            const int old_use_attibute_b = (1 << 1);
            NodeAttributeMath *data = MEM_callocN(sizeof(NodeAttributeMath), "NodeAttributeMath");
            data->operation = NODE_MATH_ADD;
            data->input_type_a = (node->custom2 & old_use_attibute_a) ?
                                     GEO_NODE_ATTRIBUTE_INPUT_ATTRIBUTE :
                                     GEO_NODE_ATTRIBUTE_INPUT_FLOAT;
            data->input_type_b = (node->custom2 & old_use_attibute_b) ?
                                     GEO_NODE_ATTRIBUTE_INPUT_ATTRIBUTE :
                                     GEO_NODE_ATTRIBUTE_INPUT_FLOAT;
            node->storage = data;
          }
        }
      }
    }
    FOREACH_NODETREE_END;

    /* Default properties editors to auto outliner sync. */
    LISTBASE_FOREACH (bScreen *, screen, &bmain->screens) {
      LISTBASE_FOREACH (ScrArea *, area, &screen->areabase) {
        LISTBASE_FOREACH (SpaceLink *, space, &area->spacedata) {
          if (space->spacetype == SPACE_PROPERTIES) {
            SpaceProperties *space_properties = (SpaceProperties *)space;
            space_properties->outliner_sync = PROPERTIES_SYNC_AUTO;
          }
        }
      }
    }

    /* Ensure that new viscosity strength field is initialized correctly. */
    if (!DNA_struct_elem_find(fd->filesdna, "FluidModifierData", "float", "viscosity_value")) {
      LISTBASE_FOREACH (Object *, ob, &bmain->objects) {
        LISTBASE_FOREACH (ModifierData *, md, &ob->modifiers) {
          if (md->type == eModifierType_Fluid) {
            FluidModifierData *fmd = (FluidModifierData *)md;
            if (fmd->domain != NULL) {
              fmd->domain->viscosity_value = 0.05;
            }
          }
        }
      }
    }
  }

<<<<<<< HEAD
  /**
   * Versioning code until next subversion bump goes here.
   *
   * \note Be sure to check when bumping the version:
   * - "versioning_userdef.c", #blo_do_versions_userdef
   * - "versioning_userdef.c", #do_versions_theme
   *
   * \note Keep this message at the bottom of the function.
   */
  {
    /* Keep this block, even when empty. */
    if (!DNA_struct_elem_find(fd->filesdna, "Brush", "CurveMapping", "*pressure_size_curve")) {
      LISTBASE_FOREACH (Brush *, br, &bmain->brushes) {
        BKE_brush_default_input_curves_set(br);
      }
    }

=======
  if (!MAIN_VERSION_ATLEAST(bmain, 292, 10)) {
>>>>>>> 6154aa15
    if (!DNA_struct_find(fd->filesdna, "NodeSetAlpha")) {
      LISTBASE_FOREACH (Scene *, scene, &bmain->scenes) {
        bNodeTree *nodetree = scene->nodetree;
        if (nodetree == NULL) {
          continue;
        }

        LISTBASE_FOREACH (bNode *, node, &nodetree->nodes) {
          if (node->type != CMP_NODE_SETALPHA) {
            continue;
          }
          NodeSetAlpha *storage = MEM_callocN(sizeof(NodeSetAlpha), "NodeSetAlpha");
          storage->mode = CMP_NODE_SETALPHA_MODE_REPLACE_ALPHA;
          node->storage = storage;
        }
      }
    }
  }

  LISTBASE_FOREACH (Scene *, scene, &bmain->scenes) {
    Editing *ed = SEQ_editing_get(scene, false);
    if (ed == NULL) {
      continue;
    }
    ed->cache_flag = (SEQ_CACHE_STORE_RAW | SEQ_CACHE_STORE_FINAL_OUT);
    do_versions_strip_cache_settings_recursive(&ed->seqbase);
  }

  /**
   * Versioning code until next subversion bump goes here.
   *
   * \note Be sure to check when bumping the version:
   * - "versioning_userdef.c", #blo_do_versions_userdef
   * - "versioning_userdef.c", #do_versions_theme
   *
   * \note Keep this message at the bottom of the function.
   */
  {
    /* Keep this block, even when empty. */
  }
}<|MERGE_RESOLUTION|>--- conflicted
+++ resolved
@@ -1490,7 +1490,35 @@
     }
   }
 
-<<<<<<< HEAD
+  if (!MAIN_VERSION_ATLEAST(bmain, 292, 10)) {
+    if (!DNA_struct_find(fd->filesdna, "NodeSetAlpha")) {
+      LISTBASE_FOREACH (Scene *, scene, &bmain->scenes) {
+        bNodeTree *nodetree = scene->nodetree;
+        if (nodetree == NULL) {
+          continue;
+        }
+
+        LISTBASE_FOREACH (bNode *, node, &nodetree->nodes) {
+          if (node->type != CMP_NODE_SETALPHA) {
+            continue;
+          }
+          NodeSetAlpha *storage = MEM_callocN(sizeof(NodeSetAlpha), "NodeSetAlpha");
+          storage->mode = CMP_NODE_SETALPHA_MODE_REPLACE_ALPHA;
+          node->storage = storage;
+        }
+      }
+    }
+  }
+
+  LISTBASE_FOREACH (Scene *, scene, &bmain->scenes) {
+    Editing *ed = SEQ_editing_get(scene, false);
+    if (ed == NULL) {
+      continue;
+    }
+    ed->cache_flag = (SEQ_CACHE_STORE_RAW | SEQ_CACHE_STORE_FINAL_OUT);
+    do_versions_strip_cache_settings_recursive(&ed->seqbase);
+  }
+
   /**
    * Versioning code until next subversion bump goes here.
    *
@@ -1507,48 +1535,5 @@
         BKE_brush_default_input_curves_set(br);
       }
     }
-
-=======
-  if (!MAIN_VERSION_ATLEAST(bmain, 292, 10)) {
->>>>>>> 6154aa15
-    if (!DNA_struct_find(fd->filesdna, "NodeSetAlpha")) {
-      LISTBASE_FOREACH (Scene *, scene, &bmain->scenes) {
-        bNodeTree *nodetree = scene->nodetree;
-        if (nodetree == NULL) {
-          continue;
-        }
-
-        LISTBASE_FOREACH (bNode *, node, &nodetree->nodes) {
-          if (node->type != CMP_NODE_SETALPHA) {
-            continue;
-          }
-          NodeSetAlpha *storage = MEM_callocN(sizeof(NodeSetAlpha), "NodeSetAlpha");
-          storage->mode = CMP_NODE_SETALPHA_MODE_REPLACE_ALPHA;
-          node->storage = storage;
-        }
-      }
-    }
-  }
-
-  LISTBASE_FOREACH (Scene *, scene, &bmain->scenes) {
-    Editing *ed = SEQ_editing_get(scene, false);
-    if (ed == NULL) {
-      continue;
-    }
-    ed->cache_flag = (SEQ_CACHE_STORE_RAW | SEQ_CACHE_STORE_FINAL_OUT);
-    do_versions_strip_cache_settings_recursive(&ed->seqbase);
-  }
-
-  /**
-   * Versioning code until next subversion bump goes here.
-   *
-   * \note Be sure to check when bumping the version:
-   * - "versioning_userdef.c", #blo_do_versions_userdef
-   * - "versioning_userdef.c", #do_versions_theme
-   *
-   * \note Keep this message at the bottom of the function.
-   */
-  {
-    /* Keep this block, even when empty. */
   }
 }