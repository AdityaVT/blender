--- conflicted
+++ resolved
@@ -2905,26 +2905,9 @@
         /* write strokes */
         BLO_write_struct_list(writer, bGPDstroke, &gpf->strokes);
         LISTBASE_FOREACH (bGPDstroke *, gps, &gpf->strokes) {
-<<<<<<< HEAD
-          writestruct(wd, DATA, bGPDspoint, gps->totpoints, gps->points);
-          writestruct(wd, DATA, bGPDtriangle, gps->tot_triangles, gps->triangles);
-          if (gps->editcurve != NULL) {
-            writestruct(wd,
-                        DATA,
-                        BezTriple,
-                        gps->editcurve->tot_curve_points,
-                        gps->editcurve->curve_points);
-            writedata(wd,
-                      DATA,
-                      sizeof(int) * gps->editcurve->tot_curve_points,
-                      gps->editcurve->point_index_array);
-          }
-          write_dverts(wd, gps->totpoints, gps->dvert);
-=======
           BLO_write_struct(writer, bGPDspoint, gps->points);
           BLO_write_struct(writer, bGPDtriangle, gps->triangles);
           write_dverts(writer->wd, gps->totpoints, gps->dvert);
->>>>>>> 6dc2ac9e
         }
       }
     }
