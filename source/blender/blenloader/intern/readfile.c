--- conflicted
+++ resolved
@@ -6723,7 +6723,7 @@
 			sseq->scopes.sep_waveform_ibuf = NULL;
 			sseq->scopes.vector_ibuf = NULL;
 			sseq->scopes.histogram_ibuf = NULL;
-
+			sseq->compositor = NULL;
 		}
 		else if (sl->spacetype == SPACE_BUTS) {
 			SpaceButs *sbuts = (SpaceButs *)sl;
@@ -7568,257 +7568,7 @@
 	
 	/* areas */
 	for (sa = sc->areabase.first; sa; sa = sa->next) {
-<<<<<<< HEAD
 		direct_link_area(fd, sa);
-=======
-		SpaceLink *sl;
-		ARegion *ar;
-		
-		link_list(fd, &(sa->spacedata));
-		link_list(fd, &(sa->regionbase));
-		
-		BLI_listbase_clear(&sa->handlers);
-		sa->type = NULL;	/* spacetype callbacks */
-		sa->region_active_win = -1;
-
-		/* if we do not have the spacetype registered (game player), we cannot
-		 * free it, so don't allocate any new memory for such spacetypes. */
-		if (!BKE_spacetype_exists(sa->spacetype))
-			sa->spacetype = SPACE_EMPTY;
-		
-		for (ar = sa->regionbase.first; ar; ar = ar->next)
-			direct_link_region(fd, ar, sa->spacetype);
-		
-		/* accident can happen when read/save new file with older version */
-		/* 2.50: we now always add spacedata for info */
-		if (sa->spacedata.first==NULL) {
-			SpaceInfo *sinfo= MEM_callocN(sizeof(SpaceInfo), "spaceinfo");
-			sa->spacetype= sinfo->spacetype= SPACE_INFO;
-			BLI_addtail(&sa->spacedata, sinfo);
-		}
-		/* add local view3d too */
-		else if (sa->spacetype == SPACE_VIEW3D)
-			blo_do_versions_view3d_split_250(sa->spacedata.first, &sa->regionbase);
-
-		/* incase we set above */
-		sa->butspacetype = sa->spacetype;
-
-		for (sl = sa->spacedata.first; sl; sl = sl->next) {
-			link_list(fd, &(sl->regionbase));
-
-			/* if we do not have the spacetype registered (game player), we cannot
-			 * free it, so don't allocate any new memory for such spacetypes. */
-			if (!BKE_spacetype_exists(sl->spacetype))
-				sl->spacetype = SPACE_EMPTY;
-
-			for (ar = sl->regionbase.first; ar; ar = ar->next)
-				direct_link_region(fd, ar, sl->spacetype);
-			
-			if (sl->spacetype == SPACE_VIEW3D) {
-				View3D *v3d= (View3D*) sl;
-				v3d->flag |= V3D_INVALID_BACKBUF;
-				
-				if (v3d->gpd) {
-					v3d->gpd = newdataadr(fd, v3d->gpd);
-					direct_link_gpencil(fd, v3d->gpd);
-				}
-				v3d->localvd = newdataadr(fd, v3d->localvd);
-				BLI_listbase_clear(&v3d->afterdraw_transp);
-				BLI_listbase_clear(&v3d->afterdraw_xray);
-				BLI_listbase_clear(&v3d->afterdraw_xraytransp);
-				v3d->properties_storage = NULL;
-				v3d->defmaterial = NULL;
-				
-				/* render can be quite heavy, set to solid on load */
-				if (v3d->drawtype == OB_RENDER)
-					v3d->drawtype = OB_SOLID;
-				v3d->prev_drawtype = OB_SOLID;
-
-				if (v3d->fx_settings.dof)
-					v3d->fx_settings.dof = newdataadr(fd, v3d->fx_settings.dof);
-				if (v3d->fx_settings.ssao)
-					v3d->fx_settings.ssao = newdataadr(fd, v3d->fx_settings.ssao);
-				
-				blo_do_versions_view3d_split_250(v3d, &sl->regionbase);
-			}
-			else if (sl->spacetype == SPACE_IPO) {
-				SpaceIpo *sipo = (SpaceIpo *)sl;
-				
-				sipo->ads = newdataadr(fd, sipo->ads);
-				BLI_listbase_clear(&sipo->ghostCurves);
-			}
-			else if (sl->spacetype == SPACE_NLA) {
-				SpaceNla *snla = (SpaceNla *)sl;
-				
-				snla->ads = newdataadr(fd, snla->ads);
-			}
-			else if (sl->spacetype == SPACE_OUTLINER) {
-				SpaceOops *soops = (SpaceOops *) sl;
-				
-				/* use newdataadr_no_us and do not free old memory avoiding double
-				 * frees and use of freed memory. this could happen because of a
-				 * bug fixed in revision 58959 where the treestore memory address
-				 * was not unique */
-				TreeStore *ts = newdataadr_no_us(fd, soops->treestore);
-				soops->treestore = NULL;
-				if (ts) {
-					TreeStoreElem *elems = newdataadr_no_us(fd, ts->data);
-					
-					soops->treestore = BLI_mempool_create(sizeof(TreeStoreElem), ts->usedelem,
-					                                      512, BLI_MEMPOOL_ALLOW_ITER);
-					if (ts->usedelem && elems) {
-						int i;
-						for (i = 0; i < ts->usedelem; i++) {
-							TreeStoreElem *new_elem = BLI_mempool_alloc(soops->treestore);
-							*new_elem = elems[i];
-						}
-					}
-					/* we only saved what was used */
-					soops->storeflag |= SO_TREESTORE_CLEANUP;	// at first draw
-				}
-				soops->treehash = NULL;
-				soops->tree.first = soops->tree.last= NULL;
-			}
-			else if (sl->spacetype == SPACE_IMAGE) {
-				SpaceImage *sima = (SpaceImage *)sl;
-
-				sima->iuser.scene = NULL;
-				sima->iuser.ok = 1;
-				sima->scopes.waveform_1 = NULL;
-				sima->scopes.waveform_2 = NULL;
-				sima->scopes.waveform_3 = NULL;
-				sima->scopes.vecscope = NULL;
-				sima->scopes.ok = 0;
-				
-				/* WARNING: gpencil data is no longer stored directly in sima after 2.5 
-				 * so sacrifice a few old files for now to avoid crashes with new files!
-				 * committed: r28002 */
-#if 0
-				sima->gpd = newdataadr(fd, sima->gpd);
-				if (sima->gpd)
-					direct_link_gpencil(fd, sima->gpd);
-#endif
-			}
-			else if (sl->spacetype == SPACE_NODE) {
-				SpaceNode *snode = (SpaceNode *)sl;
-				
-				if (snode->gpd) {
-					snode->gpd = newdataadr(fd, snode->gpd);
-					direct_link_gpencil(fd, snode->gpd);
-				}
-				
-				link_list(fd, &snode->treepath);
-				snode->edittree = NULL;
-				snode->iofsd = NULL;
-				BLI_listbase_clear(&snode->linkdrag);
-			}
-			else if (sl->spacetype == SPACE_TEXT) {
-				SpaceText *st= (SpaceText *)sl;
-				
-				st->drawcache = NULL;
-				st->scroll_accum[0] = 0.0f;
-				st->scroll_accum[1] = 0.0f;
-			}
-			else if (sl->spacetype == SPACE_TIME) {
-				SpaceTime *stime = (SpaceTime *)sl;
-				BLI_listbase_clear(&stime->caches);
-			}
-			else if (sl->spacetype == SPACE_LOGIC) {
-				SpaceLogic *slogic = (SpaceLogic *)sl;
-				
-				/* XXX: this is new stuff, which shouldn't be directly linking to gpd... */
-				if (slogic->gpd) {
-					slogic->gpd = newdataadr(fd, slogic->gpd);
-					direct_link_gpencil(fd, slogic->gpd);
-				}
-			}
-			else if (sl->spacetype == SPACE_SEQ) {
-				SpaceSeq *sseq = (SpaceSeq *)sl;
-				
-				/* grease pencil data is not a direct data and can't be linked from direct_link*
-				 * functions, it should be linked from lib_link* functions instead
-				 *
-				 * otherwise it'll lead to lost grease data on open because it'll likely be
-				 * read from file after all other users of grease pencil and newdataadr would
-				 * simple return NULL here (sergey)
-				 */
-#if 0
-				if (sseq->gpd) {
-					sseq->gpd = newdataadr(fd, sseq->gpd);
-					direct_link_gpencil(fd, sseq->gpd);
-				}
-#endif
-				sseq->scopes.reference_ibuf = NULL;
-				sseq->scopes.zebra_ibuf = NULL;
-				sseq->scopes.waveform_ibuf = NULL;
-				sseq->scopes.sep_waveform_ibuf = NULL;
-				sseq->scopes.vector_ibuf = NULL;
-				sseq->scopes.histogram_ibuf = NULL;
-				sseq->compositor = NULL;
-			}
-			else if (sl->spacetype == SPACE_BUTS) {
-				SpaceButs *sbuts = (SpaceButs *)sl;
-				
-				sbuts->path= NULL;
-				sbuts->texuser= NULL;
-				sbuts->mainbo = sbuts->mainb;
-				sbuts->mainbuser = sbuts->mainb;
-			}
-			else if (sl->spacetype == SPACE_CONSOLE) {
-				SpaceConsole *sconsole = (SpaceConsole *)sl;
-				ConsoleLine *cl, *cl_next;
-				
-				link_list(fd, &sconsole->scrollback);
-				link_list(fd, &sconsole->history);
-				
-				//for (cl= sconsole->scrollback.first; cl; cl= cl->next)
-				//	cl->line= newdataadr(fd, cl->line);
-				
-				/* comma expressions, (e.g. expr1, expr2, expr3) evaluate each expression,
-				 * from left to right.  the right-most expression sets the result of the comma
-				 * expression as a whole*/
-				for (cl = sconsole->history.first; cl; cl = cl_next) {
-					cl_next = cl->next;
-					cl->line = newdataadr(fd, cl->line);
-					if (cl->line) {
-						/* the allocted length is not written, so reset here */
-						cl->len_alloc = cl->len + 1;
-					}
-					else {
-						BLI_remlink(&sconsole->history, cl);
-						MEM_freeN(cl);
-					}
-				}
-			}
-			else if (sl->spacetype == SPACE_FILE) {
-				SpaceFile *sfile = (SpaceFile *)sl;
-				
-				/* this sort of info is probably irrelevant for reloading...
-				 * plus, it isn't saved to files yet!
-				 */
-				sfile->folders_prev = sfile->folders_next = NULL;
-				sfile->files = NULL;
-				sfile->layout = NULL;
-				sfile->op = NULL;
-				sfile->previews_timer = NULL;
-				sfile->params = newdataadr(fd, sfile->params);
-			}
-			else if (sl->spacetype == SPACE_CLIP) {
-				SpaceClip *sclip = (SpaceClip *)sl;
-				
-				sclip->scopes.track_search = NULL;
-				sclip->scopes.track_preview = NULL;
-				sclip->scopes.ok = 0;
-			}
-		}
-		
-		BLI_listbase_clear(&sa->actionzones);
-		
-		sa->v1 = newdataadr(fd, sa->v1);
-		sa->v2 = newdataadr(fd, sa->v2);
-		sa->v3 = newdataadr(fd, sa->v3);
-		sa->v4 = newdataadr(fd, sa->v4);
->>>>>>> 51911047
 	}
 	
 	return wrong_id;
