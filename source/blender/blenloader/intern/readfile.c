/*
 * ***** BEGIN GPL LICENSE BLOCK *****
 *
 * This program is free software; you can redistribute it and/or
 * modify it under the terms of the GNU General Public License
 * as published by the Free Software Foundation; either version 2
 * of the License, or (at your option) any later version.
 *
 * This program is distributed in the hope that it will be useful,
 * but WITHOUT ANY WARRANTY; without even the implied warranty of
 * MERCHANTABILITY or FITNESS FOR A PARTICULAR PURPOSE.  See the
 * GNU General Public License for more details.
 *
 * You should have received a copy of the GNU General Public License
 * along with this program; if not, write to the Free Software Foundation,
 * Inc., 51 Franklin Street, Fifth Floor, Boston, MA 02110-1301, USA.
 *
 * The Original Code is Copyright (C) 2001-2002 by NaN Holding BV.
 * All rights reserved.
 *
 *
 * Contributor(s): Blender Foundation
 *
 * ***** END GPL LICENSE BLOCK *****
 *
 */

/** \file blender/blenloader/intern/readfile.c
 *  \ingroup blenloader
 */


#include "zlib.h"

#include <limits.h>
#include <stdio.h> // for printf fopen fwrite fclose sprintf FILE
#include <stdlib.h> // for getenv atoi
#include <stddef.h> // for offsetof
#include <fcntl.h> // for open
#include <string.h> // for strrchr strncmp strstr
#include <math.h> // for fabs
#include <stdarg.h> /* for va_start/end */
#include <time.h> /* for gmtime */
#include <ctype.h> /* for isdigit */

#include "BLI_utildefines.h"
#ifndef WIN32
#  include <unistd.h> // for read close
#else
#  include <io.h> // for open close read
#  include "winsock2.h"
#  include "BLI_winstuff.h"
#endif

/* allow readfile to use deprecated functionality */
#define DNA_DEPRECATED_ALLOW
/* Allow using DNA struct members that are marked as private for read/write.
 * Note: Each header that uses this needs to define its own way of handling
 * it. There's no generic implementation, direct use does nothing. */
#define DNA_PRIVATE_READ_WRITE_ALLOW

#include "DNA_anim_types.h"
#include "DNA_armature_types.h"
#include "DNA_brush_types.h"
#include "DNA_camera_types.h"
#include "DNA_cachefile_types.h"
#include "DNA_cloth_types.h"
#include "DNA_constraint_types.h"
#include "DNA_dynamicpaint_types.h"
#include "DNA_effect_types.h"
#include "DNA_fileglobal_types.h"
#include "DNA_genfile.h"
#include "DNA_group_types.h"
#include "DNA_gpencil_types.h"
#include "DNA_ipo_types.h"
#include "DNA_key_types.h"
#include "DNA_lattice_types.h"
#include "DNA_layer_types.h"
#include "DNA_lamp_types.h"
#include "DNA_linestyle_types.h"
#include "DNA_meta_types.h"
#include "DNA_material_types.h"
#include "DNA_mesh_types.h"
#include "DNA_meshdata_types.h"
#include "DNA_nla_types.h"
#include "DNA_node_types.h"
#include "DNA_object_fluidsim_types.h"
#include "DNA_object_types.h"
#include "DNA_packedFile_types.h"
#include "DNA_particle_types.h"
#include "DNA_lightprobe_types.h"
#include "DNA_rigidbody_types.h"
#include "DNA_text_types.h"
#include "DNA_view3d_types.h"
#include "DNA_screen_types.h"
#include "DNA_sdna_types.h"
#include "DNA_scene_types.h"
#include "DNA_sequence_types.h"
#include "DNA_smoke_types.h"
#include "DNA_speaker_types.h"
#include "DNA_sound_types.h"
#include "DNA_space_types.h"
#include "DNA_vfont_types.h"
#include "DNA_workspace_types.h"
#include "DNA_world_types.h"
#include "DNA_movieclip_types.h"
#include "DNA_mask_types.h"

#include "RNA_access.h"

#include "MEM_guardedalloc.h"

#include "BLI_endian_switch.h"
#include "BLI_blenlib.h"
#include "BLI_math.h"
#include "BLI_threads.h"
#include "BLI_mempool.h"

#include "RNA_types.h"

#include "BLT_translation.h"

#include "BKE_action.h"
#include "BKE_armature.h"
#include "BKE_asset_engine.h"
#include "BKE_brush.h"
#include "BKE_cachefile.h"
#include "BKE_cloth.h"
#include "BKE_collection.h"
#include "BKE_constraint.h"
#include "BKE_context.h"
#include "BKE_curve.h"
#include "BKE_effect.h"
#include "BKE_fcurve.h"
#include "BKE_global.h" // for G
#include "BKE_layer.h"
#include "BKE_library.h" // for which_libbase
#include "BKE_library_idmap.h"
#include "BKE_library_override.h"
#include "BKE_library_query.h"
#include "BKE_idcode.h"
#include "BKE_idprop.h"
#include "BKE_material.h"
#include "BKE_main.h" // for Main
#include "BKE_mesh.h" // for ME_ defines (patching)
#include "BKE_mesh_runtime.h"
#include "BKE_modifier.h"
#include "BKE_multires.h"
#include "BKE_node.h" // for tree type defines
#include "BKE_object.h"
#include "BKE_paint.h"
#include "BKE_particle.h"
#include "BKE_pointcache.h"
#include "BKE_report.h"
#include "BKE_scene.h"
#include "BKE_screen.h"
#include "BKE_sequencer.h"
#include "BKE_outliner_treehash.h"
#include "BKE_sound.h"
#include "BKE_colortools.h"
#include "BKE_workspace.h"

#include "DEG_depsgraph.h"

#include "NOD_common.h"
#include "NOD_socket.h"

#include "BLO_readfile.h"
#include "BLO_undofile.h"
#include "BLO_blend_defs.h"

#include "RE_engine.h"

#include "readfile.h"


#include <errno.h>

/**
 * READ
 * ====
 *
 * - Existing Library (#Main) push or free
 * - allocate new #Main
 * - load file
 * - read #SDNA
 * - for each LibBlock
 *   - read LibBlock
 *   - if a Library
 *     - make a new #Main
 *     - attach ID's to it
 *   - else
 *     - read associated 'direct data'
 *     - link direct data (internal and to LibBlock)
 * - read #FileGlobal
 * - read #USER data, only when indicated (file is ``~/X.XX/startup.blend``)
 * - free file
 * - per Library (per #Main)
 *   - read file
 *   - read #SDNA
 *   - find LibBlocks and attach #ID's to #Main
 *     - if external LibBlock
 *       - search all #Main's
 *         - or it's already read,
 *         - or not read yet
 *         - or make new #Main
 *   - per LibBlock
 *     - read recursive
 *     - read associated direct data
 *     - link direct data (internal and to LibBlock)
 *   - free file
 * - per Library with unread LibBlocks
 *   - read file
 *   - read #SDNA
 *   - per LibBlock
 *     - read recursive
 *     - read associated direct data
 *     - link direct data (internal and to LibBlock)
 *   - free file
 * - join all #Main's
 * - link all LibBlocks and indirect pointers to libblocks
 * - initialize #FileGlobal and copy pointers to #Global
 *
 * \note Still a weak point is the new-address function, that doesnt solve reading from
 * multiple files at the same time.
 * (added remark: oh, i thought that was solved? will look at that... (ton).
 */

/* use GHash for BHead name-based lookups (speeds up linking) */
#define USE_GHASH_BHEAD

/* Use GHash for restoring pointers by name */
#define USE_GHASH_RESTORE_POINTER

/* Define this to have verbose debug prints. */
#define USE_DEBUG_PRINT

#ifdef USE_DEBUG_PRINT
#  define DEBUG_PRINTF(...) printf(__VA_ARGS__)
#else
#  define DEBUG_PRINTF(...)
#endif

/***/

typedef struct OldNew {
	const void *old;
	void *newp;
	int nr;
} OldNew;

typedef struct OldNewMap {
	OldNew *entries;
	int nentries, entriessize;
	bool sorted;
	int lasthit;
} OldNewMap;


/* local prototypes */
static void *read_struct(FileData *fd, BHead *bh, const char *blockname);
static void direct_link_modifiers(FileData *fd, ListBase *lb);
static BHead *find_bhead_from_code_name(FileData *fd, const short idcode, const char *name);
static BHead *find_bhead_from_idname(FileData *fd, const char *idname);

#ifdef USE_COLLECTION_COMPAT_28
static void expand_scene_collection(FileData *fd, Main *mainvar, SceneCollection *sc);
#endif

/* this function ensures that reports are printed,
 * in the case of libraray linking errors this is important!
 *
 * bit kludge but better then doubling up on prints,
 * we could alternatively have a versions of a report function which forces printing - campbell
 */

void blo_reportf_wrap(ReportList *reports, ReportType type, const char *format, ...)
{
	char fixed_buf[1024]; /* should be long enough */

	va_list args;

	va_start(args, format);
	vsnprintf(fixed_buf, sizeof(fixed_buf), format, args);
	va_end(args);

	fixed_buf[sizeof(fixed_buf) - 1] = '\0';

	BKE_report(reports, type, fixed_buf);

	if (G.background == 0) {
		printf("%s: %s\n", BKE_report_type_str(type), fixed_buf);
	}
}

/* for reporting linking messages */
static const char *library_parent_filepath(Library *lib)
{
	return lib->parent ? lib->parent->filepath : "<direct>";
}

static OldNewMap *oldnewmap_new(void)
{
	OldNewMap *onm= MEM_callocN(sizeof(*onm), "OldNewMap");

	onm->entriessize = 1024;
	onm->entries = MEM_malloc_arrayN(onm->entriessize, sizeof(*onm->entries), "OldNewMap.entries");

	return onm;
}

static int verg_oldnewmap(const void *v1, const void *v2)
{
	const struct OldNew *x1=v1, *x2=v2;

	if (x1->old > x2->old) return 1;
	else if (x1->old < x2->old) return -1;
	return 0;
}


static void oldnewmap_sort(FileData *fd)
{
	BLI_assert(fd->libmap->sorted == false);
	qsort(fd->libmap->entries, fd->libmap->nentries, sizeof(OldNew), verg_oldnewmap);
	fd->libmap->sorted = 1;
}

/* nr is zero for data, and ID code for libdata */
static void oldnewmap_insert(OldNewMap *onm, const void *oldaddr, void *newaddr, int nr)
{
	OldNew *entry;

	if (oldaddr==NULL || newaddr==NULL) return;

	if (UNLIKELY(onm->nentries == onm->entriessize)) {
		onm->entriessize *= 2;
		onm->entries = MEM_reallocN(onm->entries, sizeof(*onm->entries) * onm->entriessize);
	}

	entry = &onm->entries[onm->nentries++];
	entry->old = oldaddr;
	entry->newp = newaddr;
	entry->nr = nr;
}

void blo_do_versions_oldnewmap_insert(OldNewMap *onm, const void *oldaddr, void *newaddr, int nr)
{
	oldnewmap_insert(onm, oldaddr, newaddr, nr);
}

/**
 * Do a full search (no state).
 *
 * \param lasthit: Use as a reference position to avoid a full search
 * from either end of the array, giving more efficient lookups.
 *
 * \note This would seem an ideal case for hash or btree lookups.
 * However the data is written in-order, using the \a lasthit will normally avoid calling this function.
 * Creating a btree/hash structure adds overhead for the common-case to optimize the corner-case
 * (since most entries will never be retrieved).
 * So just keep full lookups as a fall-back.
 */
static int oldnewmap_lookup_entry_full(const OldNewMap *onm, const void *addr, int lasthit)
{
	const int nentries = onm->nentries;
	const OldNew *entries = onm->entries;
	int i;

	/* search relative to lasthit where possible */
	if (lasthit >= 0 && lasthit < nentries) {

		/* search forwards */
		i = lasthit;
		while (++i != nentries) {
			if (entries[i].old == addr) {
				return i;
			}
		}

		/* search backwards */
		i = lasthit + 1;
		while (i--) {
			if (entries[i].old == addr) {
				return i;
			}
		}
	}
	else {
		/* search backwards (full) */
		i = nentries;
		while (i--) {
			if (entries[i].old == addr) {
				return i;
			}
		}
	}

	return -1;
}

static void *oldnewmap_lookup_and_inc(OldNewMap *onm, const void *addr, bool increase_users)
{
	int i;

	if (addr == NULL) return NULL;

	if (onm->lasthit < onm->nentries-1) {
		OldNew *entry = &onm->entries[++onm->lasthit];

		if (entry->old == addr) {
			if (increase_users)
				entry->nr++;
			return entry->newp;
		}
	}

	i = oldnewmap_lookup_entry_full(onm, addr, onm->lasthit);
	if (i != -1) {
		OldNew *entry = &onm->entries[i];
		BLI_assert(entry->old == addr);
		onm->lasthit = i;
		if (increase_users)
			entry->nr++;
		return entry->newp;
	}

	return NULL;
}

/* for libdata, nr has ID code, no increment */
static void *oldnewmap_liblookup(OldNewMap *onm, const void *addr, const void *lib)
{
	if (addr == NULL) {
		return NULL;
	}

	/* lasthit works fine for non-libdata, linking there is done in same sequence as writing */
	if (onm->sorted) {
		const OldNew entry_s = {.old = addr};
		OldNew *entry = bsearch(&entry_s, onm->entries, onm->nentries, sizeof(OldNew), verg_oldnewmap);
		if (entry) {
			ID *id = entry->newp;

			if (id && (!lib || id->lib)) {
				return id;
			}
		}
	}
	else {
		/* note, this can be a bottle neck when loading some files */
		const int i = oldnewmap_lookup_entry_full(onm, addr, -1);
		if (i != -1) {
			OldNew *entry = &onm->entries[i];
			ID *id = entry->newp;
			BLI_assert(entry->old == addr);
			if (id && (!lib || id->lib)) {
				return id;
			}
		}
	}

	return NULL;
}

static void oldnewmap_free_unused(OldNewMap *onm)
{
	int i;

	for (i = 0; i < onm->nentries; i++) {
		OldNew *entry = &onm->entries[i];
		if (entry->nr == 0) {
			MEM_freeN(entry->newp);
			entry->newp = NULL;
		}
	}
}

static void oldnewmap_clear(OldNewMap *onm)
{
	onm->nentries = 0;
	onm->lasthit = 0;
}

static void oldnewmap_free(OldNewMap *onm)
{
	MEM_freeN(onm->entries);
	MEM_freeN(onm);
}

/***/

static void read_libraries(FileData *basefd, ListBase *mainlist);

/* ************ help functions ***************** */

static void add_main_to_main(Main *mainvar, Main *from)
{
	ListBase *lbarray[MAX_LIBARRAY], *fromarray[MAX_LIBARRAY];
	int a;

	set_listbasepointers(mainvar, lbarray);
	a = set_listbasepointers(from, fromarray);
	while (a--) {
		BLI_movelisttolist(lbarray[a], fromarray[a]);
	}
}

void blo_join_main(ListBase *mainlist)
{
	Main *tojoin, *mainl;

	mainl = mainlist->first;
	while ((tojoin = mainl->next)) {
		add_main_to_main(mainl, tojoin);
		BLI_remlink(mainlist, tojoin);
		BKE_main_free(tojoin);
	}
}

static void split_libdata(ListBase *lb_src, Main **lib_main_array, const unsigned int lib_main_array_len)
{
	for (ID *id = lb_src->first, *idnext; id; id = idnext) {
		idnext = id->next;

		if (id->lib) {
			if (((unsigned int)id->lib->temp_index < lib_main_array_len) &&
			    /* this check should never fail, just incase 'id->lib' is a dangling pointer. */
			    (lib_main_array[id->lib->temp_index]->curlib == id->lib))
			{
				Main *mainvar = lib_main_array[id->lib->temp_index];
				ListBase *lb_dst = which_libbase(mainvar, GS(id->name));
				BLI_remlink(lb_src, id);
				BLI_addtail(lb_dst, id);
			}
			else {
				printf("%s: invalid library for '%s'\n", __func__, id->name);
				BLI_assert(0);
			}
		}
	}
}

void blo_split_main(ListBase *mainlist, Main *main)
{
	mainlist->first = mainlist->last = main;
	main->next = NULL;

	if (BLI_listbase_is_empty(&main->library))
		return;

	/* (Library.temp_index -> Main), lookup table */
	const unsigned int lib_main_array_len = BLI_listbase_count(&main->library);
	Main             **lib_main_array     = MEM_malloc_arrayN(lib_main_array_len, sizeof(*lib_main_array), __func__);

	int i = 0;
	for (Library *lib = main->library.first; lib; lib = lib->id.next, i++) {
		Main *libmain = BKE_main_new();
		libmain->curlib = lib;
		libmain->versionfile = lib->versionfile;
		libmain->subversionfile = lib->subversionfile;
		BLI_addtail(mainlist, libmain);
		lib->temp_index = i;
		lib_main_array[i] = libmain;
	}

	ListBase *lbarray[MAX_LIBARRAY];
	i = set_listbasepointers(main, lbarray);
	while (i--) {
		ID *id = lbarray[i]->first;
		if (id == NULL || GS(id->name) == ID_LI) {
			continue;  /* no ID_LI datablock should ever be linked anyway, but just in case, better be explicit. */
		}
		split_libdata(lbarray[i], lib_main_array, lib_main_array_len);
	}

	MEM_freeN(lib_main_array);
}

static void read_file_version(FileData *fd, Main *main)
{
	BHead *bhead;

	for (bhead= blo_firstbhead(fd); bhead; bhead= blo_nextbhead(fd, bhead)) {
		if (bhead->code == GLOB) {
			FileGlobal *fg= read_struct(fd, bhead, "Global");
			if (fg) {
				main->subversionfile= fg->subversion;
				main->minversionfile= fg->minversion;
				main->minsubversionfile= fg->minsubversion;
				MEM_freeN(fg);
			}
			else if (bhead->code == ENDB)
				break;
		}
	}
	if (main->curlib) {
		main->curlib->versionfile = main->versionfile;
		main->curlib->subversionfile = main->subversionfile;
	}
}

#ifdef USE_GHASH_BHEAD
static void read_file_bhead_idname_map_create(FileData *fd)
{
	BHead *bhead;

	/* dummy values */
	bool is_link = false;
	int code_prev = ENDB;
	unsigned int reserve = 0;

	for (bhead = blo_firstbhead(fd); bhead; bhead = blo_nextbhead(fd, bhead)) {
		if (code_prev != bhead->code) {
			code_prev = bhead->code;
			is_link = BKE_idcode_is_valid(code_prev) ? BKE_idcode_is_linkable(code_prev) : false;
		}

		if (is_link) {
			reserve += 1;
		}
	}

	BLI_assert(fd->bhead_idname_hash == NULL);

	fd->bhead_idname_hash = BLI_ghash_str_new_ex(__func__, reserve);

	for (bhead = blo_firstbhead(fd); bhead; bhead = blo_nextbhead(fd, bhead)) {
		if (code_prev != bhead->code) {
			code_prev = bhead->code;
			is_link = BKE_idcode_is_valid(code_prev) ? BKE_idcode_is_linkable(code_prev) : false;
		}

		if (is_link) {
			BLI_ghash_insert(fd->bhead_idname_hash, (void *)bhead_id_name(fd, bhead), bhead);
		}
	}
}
#endif


static Main *blo_find_main(FileData *fd, const char *filepath, const char *relabase)
{
	ListBase *mainlist = fd->mainlist;
	Main *m;
	Library *lib;
	char name1[FILE_MAX];

	BLI_strncpy(name1, filepath, sizeof(name1));
	BLI_cleanup_path(relabase, name1);

//	printf("blo_find_main: relabase  %s\n", relabase);
//	printf("blo_find_main: original in  %s\n", filepath);
//	printf("blo_find_main: converted to %s\n", name1);

	for (m = mainlist->first; m; m = m->next) {
		const char *libname = (m->curlib) ? m->curlib->filepath : m->name;

		if (BLI_path_cmp(name1, libname) == 0) {
			if (G.debug & G_DEBUG) printf("blo_find_main: found library %s\n", libname);
			return m;
		}
	}

	m = BKE_main_new();
	BLI_addtail(mainlist, m);

	/* Add library datablock itself to 'main' Main, since libraries are **never** linked data.
	 * Fixes bug where you could end with all ID_LI datablocks having the same name... */
	lib = BKE_libblock_alloc(mainlist->first, ID_LI, "Lib", 0);
	lib->id.us = ID_FAKE_USERS(lib);  /* Important, consistency with main ID reading code from read_libblock(). */
	BLI_strncpy(lib->name, filepath, sizeof(lib->name));
	BLI_strncpy(lib->filepath, name1, sizeof(lib->filepath));

	m->curlib = lib;

	read_file_version(fd, m);

	if (G.debug & G_DEBUG) printf("blo_find_main: added new lib %s\n", filepath);
	return m;
}


/* ************ FILE PARSING ****************** */

static void switch_endian_bh4(BHead4 *bhead)
{
	/* the ID_.. codes */
	if ((bhead->code & 0xFFFF)==0) bhead->code >>= 16;

	if (bhead->code != ENDB) {
		BLI_endian_switch_int32(&bhead->len);
		BLI_endian_switch_int32(&bhead->SDNAnr);
		BLI_endian_switch_int32(&bhead->nr);
	}
}

static void switch_endian_bh8(BHead8 *bhead)
{
	/* the ID_.. codes */
	if ((bhead->code & 0xFFFF)==0) bhead->code >>= 16;

	if (bhead->code != ENDB) {
		BLI_endian_switch_int32(&bhead->len);
		BLI_endian_switch_int32(&bhead->SDNAnr);
		BLI_endian_switch_int32(&bhead->nr);
	}
}

static void bh4_from_bh8(BHead *bhead, BHead8 *bhead8, int do_endian_swap)
{
	BHead4 *bhead4 = (BHead4 *) bhead;
	int64_t old;

	bhead4->code = bhead8->code;
	bhead4->len = bhead8->len;

	if (bhead4->code != ENDB) {
		/* perform a endian swap on 64bit pointers, otherwise the pointer might map to zero
		 * 0x0000000000000000000012345678 would become 0x12345678000000000000000000000000
		 */
		if (do_endian_swap) {
			BLI_endian_switch_int64(&bhead8->old);
		}

		/* this patch is to avoid a long long being read from not-eight aligned positions
		 * is necessary on any modern 64bit architecture) */
		memcpy(&old, &bhead8->old, 8);
		bhead4->old = (int) (old >> 3);

		bhead4->SDNAnr = bhead8->SDNAnr;
		bhead4->nr = bhead8->nr;
	}
}

static void bh8_from_bh4(BHead *bhead, BHead4 *bhead4)
{
	BHead8 *bhead8 = (BHead8 *) bhead;

	bhead8->code = bhead4->code;
	bhead8->len = bhead4->len;

	if (bhead8->code != ENDB) {
		bhead8->old = bhead4->old;
		bhead8->SDNAnr = bhead4->SDNAnr;
		bhead8->nr= bhead4->nr;
	}
}

static BHeadN *get_bhead(FileData *fd)
{
	BHeadN *new_bhead = NULL;
	int readsize;

	if (fd) {
		if (!fd->eof) {
			/* initializing to zero isn't strictly needed but shuts valgrind up
			 * since uninitialized memory gets compared */
			BHead8 bhead8 = {0};
			BHead4 bhead4 = {0};
			BHead  bhead = {0};

			/* First read the bhead structure.
			 * Depending on the platform the file was written on this can
			 * be a big or little endian BHead4 or BHead8 structure.
			 *
			 * As usual 'ENDB' (the last *partial* bhead of the file)
			 * needs some special handling. We don't want to EOF just yet.
			 */
			if (fd->flags & FD_FLAGS_FILE_POINTSIZE_IS_4) {
				bhead4.code = DATA;
				readsize = fd->read(fd, &bhead4, sizeof(bhead4));

				if (readsize == sizeof(bhead4) || bhead4.code == ENDB) {
					if (fd->flags & FD_FLAGS_SWITCH_ENDIAN) {
						switch_endian_bh4(&bhead4);
					}

					if (fd->flags & FD_FLAGS_POINTSIZE_DIFFERS) {
						bh8_from_bh4(&bhead, &bhead4);
					}
					else {
						/* MIN2 is only to quiet '-Warray-bounds' compiler warning. */
						BLI_assert(sizeof(bhead) == sizeof(bhead4));
						memcpy(&bhead, &bhead4, MIN2(sizeof(bhead), sizeof(bhead4)));
					}
				}
				else {
					fd->eof = 1;
					bhead.len= 0;
				}
			}
			else {
				bhead8.code = DATA;
				readsize = fd->read(fd, &bhead8, sizeof(bhead8));

				if (readsize == sizeof(bhead8) || bhead8.code == ENDB) {
					if (fd->flags & FD_FLAGS_SWITCH_ENDIAN) {
						switch_endian_bh8(&bhead8);
					}

					if (fd->flags & FD_FLAGS_POINTSIZE_DIFFERS) {
						bh4_from_bh8(&bhead, &bhead8, (fd->flags & FD_FLAGS_SWITCH_ENDIAN));
					}
					else {
						/* MIN2 is only to quiet '-Warray-bounds' compiler warning. */
						BLI_assert(sizeof(bhead) == sizeof(bhead8));
						memcpy(&bhead, &bhead8, MIN2(sizeof(bhead), sizeof(bhead8)));
					}
				}
				else {
					fd->eof = 1;
					bhead.len= 0;
				}
			}

			/* make sure people are not trying to pass bad blend files */
			if (bhead.len < 0) fd->eof = 1;

			/* bhead now contains the (converted) bhead structure. Now read
			 * the associated data and put everything in a BHeadN (creative naming !)
			 */
			if (!fd->eof) {
				new_bhead = MEM_mallocN(sizeof(BHeadN) + bhead.len, "new_bhead");
				if (new_bhead) {
					new_bhead->next = new_bhead->prev = NULL;
					new_bhead->bhead = bhead;

					readsize = fd->read(fd, new_bhead + 1, bhead.len);

					if (readsize != bhead.len) {
						fd->eof = 1;
						MEM_freeN(new_bhead);
						new_bhead = NULL;
					}
				}
				else {
					fd->eof = 1;
				}
			}
		}
	}

	/* We've read a new block. Now add it to the list
	 * of blocks.
	 */
	if (new_bhead) {
		BLI_addtail(&fd->listbase, new_bhead);
	}

	return(new_bhead);
}

BHead *blo_firstbhead(FileData *fd)
{
	BHeadN *new_bhead;
	BHead *bhead = NULL;

	/* Rewind the file
	 * Read in a new block if necessary
	 */
	new_bhead = fd->listbase.first;
	if (new_bhead == NULL) {
		new_bhead = get_bhead(fd);
	}

	if (new_bhead) {
		bhead = &new_bhead->bhead;
	}

	return(bhead);
}

BHead *blo_prevbhead(FileData *UNUSED(fd), BHead *thisblock)
{
	BHeadN *bheadn = (BHeadN *)POINTER_OFFSET(thisblock, -offsetof(BHeadN, bhead));
	BHeadN *prev = bheadn->prev;

	return (prev) ? &prev->bhead : NULL;
}

BHead *blo_nextbhead(FileData *fd, BHead *thisblock)
{
	BHeadN *new_bhead = NULL;
	BHead *bhead = NULL;

	if (thisblock) {
		/* bhead is actually a sub part of BHeadN
		 * We calculate the BHeadN pointer from the BHead pointer below */
		new_bhead = (BHeadN *)POINTER_OFFSET(thisblock, -offsetof(BHeadN, bhead));

		/* get the next BHeadN. If it doesn't exist we read in the next one */
		new_bhead = new_bhead->next;
		if (new_bhead == NULL) {
			new_bhead = get_bhead(fd);
		}
	}

	if (new_bhead) {
		/* here we do the reverse:
		 * go from the BHeadN pointer to the BHead pointer */
		bhead = &new_bhead->bhead;
	}

	return(bhead);
}

/* Warning! Caller's responsibility to ensure given bhead **is** and ID one! */
const char *bhead_id_name(const FileData *fd, const BHead *bhead)
{
	return (const char *)POINTER_OFFSET(bhead, sizeof(*bhead) + fd->id_name_offs);
}

static void decode_blender_header(FileData *fd)
{
	char header[SIZEOFBLENDERHEADER], num[4];
	int readsize;

	/* read in the header data */
	readsize = fd->read(fd, header, sizeof(header));

	if (readsize == sizeof(header) &&
	    STREQLEN(header, "BLENDER", 7) &&
	    ELEM(header[7], '_', '-') &&
	    ELEM(header[8], 'v', 'V') &&
	    (isdigit(header[9]) && isdigit(header[10]) && isdigit(header[11])))
	{
		fd->flags |= FD_FLAGS_FILE_OK;

		/* what size are pointers in the file ? */
		if (header[7] == '_') {
			fd->flags |= FD_FLAGS_FILE_POINTSIZE_IS_4;
			if (sizeof(void *) != 4) {
				fd->flags |= FD_FLAGS_POINTSIZE_DIFFERS;
			}
		}
		else {
			if (sizeof(void *) != 8) {
				fd->flags |= FD_FLAGS_POINTSIZE_DIFFERS;
			}
		}

		/* is the file saved in a different endian
		 * than we need ?
		 */
		if (((header[8] == 'v') ? L_ENDIAN : B_ENDIAN) != ENDIAN_ORDER) {
			fd->flags |= FD_FLAGS_SWITCH_ENDIAN;
		}

		/* get the version number */
		memcpy(num, header + 9, 3);
		num[3] = 0;
		fd->fileversion = atoi(num);
	}
}

/**
 * \return Success if the file is read correctly, else set \a r_error_message.
 */
static bool read_file_dna(FileData *fd, const char **r_error_message)
{
	BHead *bhead;

	for (bhead = blo_firstbhead(fd); bhead; bhead = blo_nextbhead(fd, bhead)) {
		if (bhead->code == DNA1) {
			const bool do_endian_swap = (fd->flags & FD_FLAGS_SWITCH_ENDIAN) != 0;

			fd->filesdna = DNA_sdna_from_data(&bhead[1], bhead->len, do_endian_swap, true, r_error_message);
			if (fd->filesdna) {
				fd->compflags = DNA_struct_get_compareflags(fd->filesdna, fd->memsdna);
				/* used to retrieve ID names from (bhead+1) */
				fd->id_name_offs = DNA_elem_offset(fd->filesdna, "ID", "char", "name[]");

				return true;
			}
			else {
				return false;
			}

		}
		else if (bhead->code == ENDB)
			break;
	}

	*r_error_message = "Missing DNA block";
	return false;
}

static int *read_file_thumbnail(FileData *fd)
{
	BHead *bhead;
	int *blend_thumb = NULL;

	for (bhead = blo_firstbhead(fd); bhead; bhead = blo_nextbhead(fd, bhead)) {
		if (bhead->code == TEST) {
			const bool do_endian_swap = (fd->flags & FD_FLAGS_SWITCH_ENDIAN) != 0;
			int *data = (int *)(bhead + 1);

			if (bhead->len < (2 * sizeof(int))) {
				break;
			}

			if (do_endian_swap) {
				BLI_endian_switch_int32(&data[0]);
				BLI_endian_switch_int32(&data[1]);
			}

			int width = data[0];
			int height = data[1];

			if (!BLEN_THUMB_SAFE_MEMSIZE(width, height)) {
				break;
			}
			if (bhead->len < BLEN_THUMB_MEMSIZE_FILE(width, height)) {
				break;
			}

			blend_thumb = data;
			break;
		}
		else if (bhead->code != REND) {
			/* Thumbnail is stored in TEST immediately after first REND... */
			break;
		}
	}

	return blend_thumb;
}

static int fd_read_from_file(FileData *filedata, void *buffer, unsigned int size)
{
	int readsize = read(filedata->filedes, buffer, size);

	if (readsize < 0) {
		readsize = EOF;
	}
	else {
		filedata->seek += readsize;
	}

	return readsize;
}

static int fd_read_gzip_from_file(FileData *filedata, void *buffer, unsigned int size)
{
	int readsize = gzread(filedata->gzfiledes, buffer, size);

	if (readsize < 0) {
		readsize = EOF;
	}
	else {
		filedata->seek += readsize;
	}

	return (readsize);
}

static int fd_read_from_memory(FileData *filedata, void *buffer, unsigned int size)
{
	/* don't read more bytes then there are available in the buffer */
	int readsize = (int)MIN2(size, (unsigned int)(filedata->buffersize - filedata->seek));

	memcpy(buffer, filedata->buffer + filedata->seek, readsize);
	filedata->seek += readsize;

	return (readsize);
}

static int fd_read_from_memfile(FileData *filedata, void *buffer, unsigned int size)
{
	static unsigned int seek = (1<<30);	/* the current position */
	static unsigned int offset = 0;		/* size of previous chunks */
	static MemFileChunk *chunk = NULL;
	unsigned int chunkoffset, readsize, totread;

	if (size == 0) return 0;

	if (seek != (unsigned int)filedata->seek) {
		chunk = filedata->memfile->chunks.first;
		seek = 0;

		while (chunk) {
			if (seek + chunk->size > (unsigned) filedata->seek) break;
			seek += chunk->size;
			chunk = chunk->next;
		}
		offset = seek;
		seek = filedata->seek;
	}

	if (chunk) {
		totread = 0;

		do {
			/* first check if it's on the end if current chunk */
			if (seek-offset == chunk->size) {
				offset += chunk->size;
				chunk = chunk->next;
			}

			/* debug, should never happen */
			if (chunk == NULL) {
				printf("illegal read, chunk zero\n");
				return 0;
			}

			chunkoffset = seek-offset;
			readsize = size-totread;

			/* data can be spread over multiple chunks, so clamp size
			 * to within this chunk, and then it will read further in
			 * the next chunk */
			if (chunkoffset+readsize > chunk->size)
				readsize= chunk->size-chunkoffset;

			memcpy(POINTER_OFFSET(buffer, totread), chunk->buf + chunkoffset, readsize);
			totread += readsize;
			filedata->seek += readsize;
			seek += readsize;
		} while (totread < size);

		return totread;
	}

	return 0;
}

static FileData *filedata_new(void)
{
	FileData *fd = MEM_callocN(sizeof(FileData), "FileData");

	fd->filedes = -1;
	fd->gzfiledes = NULL;

	fd->memsdna = DNA_sdna_current_get();

	fd->datamap = oldnewmap_new();
	fd->globmap = oldnewmap_new();
	fd->libmap = oldnewmap_new();

	return fd;
}

static FileData *blo_decode_and_check(FileData *fd, ReportList *reports)
{
	decode_blender_header(fd);

	if (fd->flags & FD_FLAGS_FILE_OK) {
		const char *error_message = NULL;
		if (read_file_dna(fd, &error_message) == false) {
			BKE_reportf(reports, RPT_ERROR,
			            "Failed to read blend file '%s': %s",
			            fd->relabase, error_message);
			blo_freefiledata(fd);
			fd = NULL;
		}
	}
	else {
		BKE_reportf(reports, RPT_ERROR, "Failed to read blend file '%s', not a blend file", fd->relabase);
		blo_freefiledata(fd);
		fd = NULL;
	}

	return fd;
}

/* cannot be called with relative paths anymore! */
/* on each new library added, it now checks for the current FileData and expands relativeness */
FileData *blo_openblenderfile(const char *filepath, ReportList *reports)
{
	gzFile gzfile;
	errno = 0;
	gzfile = BLI_gzopen(filepath, "rb");

	if (gzfile == (gzFile)Z_NULL) {
		BKE_reportf(reports, RPT_WARNING, "Unable to open '%s': %s",
		            filepath, errno ? strerror(errno) : TIP_("unknown error reading file"));
		return NULL;
	}
	else {
		FileData *fd = filedata_new();
		fd->gzfiledes = gzfile;
		fd->read = fd_read_gzip_from_file;

		/* needed for library_append and read_libraries */
		BLI_strncpy(fd->relabase, filepath, sizeof(fd->relabase));

		return blo_decode_and_check(fd, reports);
	}
}

/**
 * Same as blo_openblenderfile(), but does not reads DNA data, only header. Use it for light access
 * (e.g. thumbnail reading).
 */
static FileData *blo_openblenderfile_minimal(const char *filepath)
{
	gzFile gzfile;
	errno = 0;
	gzfile = BLI_gzopen(filepath, "rb");

	if (gzfile != (gzFile)Z_NULL) {
		FileData *fd = filedata_new();
		fd->gzfiledes = gzfile;
		fd->read = fd_read_gzip_from_file;

		decode_blender_header(fd);

		if (fd->flags & FD_FLAGS_FILE_OK) {
			return fd;
		}

		blo_freefiledata(fd);
	}

	return NULL;
}

static int fd_read_gzip_from_memory(FileData *filedata, void *buffer, unsigned int size)
{
	int err;

	filedata->strm.next_out = (Bytef *) buffer;
	filedata->strm.avail_out = size;

	// Inflate another chunk.
	err = inflate (&filedata->strm, Z_SYNC_FLUSH);

	if (err == Z_STREAM_END) {
		return 0;
	}
	else if (err != Z_OK) {
		printf("fd_read_gzip_from_memory: zlib error\n");
		return 0;
	}

	filedata->seek += size;

	return (size);
}

static int fd_read_gzip_from_memory_init(FileData *fd)
{

	fd->strm.next_in = (Bytef *) fd->buffer;
	fd->strm.avail_in = fd->buffersize;
	fd->strm.total_out = 0;
	fd->strm.zalloc = Z_NULL;
	fd->strm.zfree = Z_NULL;

	if (inflateInit2(&fd->strm, (16+MAX_WBITS)) != Z_OK)
		return 0;

	fd->read = fd_read_gzip_from_memory;

	return 1;
}

FileData *blo_openblendermemory(const void *mem, int memsize, ReportList *reports)
{
	if (!mem || memsize<SIZEOFBLENDERHEADER) {
		BKE_report(reports, RPT_WARNING, (mem) ? TIP_("Unable to read"): TIP_("Unable to open"));
		return NULL;
	}
	else {
		FileData *fd = filedata_new();
		const char *cp = mem;

		fd->buffer = mem;
		fd->buffersize = memsize;

		/* test if gzip */
		if (cp[0] == 0x1f && cp[1] == 0x8b) {
			if (0 == fd_read_gzip_from_memory_init(fd)) {
				blo_freefiledata(fd);
				return NULL;
			}
		}
		else
			fd->read = fd_read_from_memory;

		fd->flags |= FD_FLAGS_NOT_MY_BUFFER;

		return blo_decode_and_check(fd, reports);
	}
}

FileData *blo_openblendermemfile(MemFile *memfile, ReportList *reports)
{
	if (!memfile) {
		BKE_report(reports, RPT_WARNING, "Unable to open blend <memory>");
		return NULL;
	}
	else {
		FileData *fd = filedata_new();
		fd->memfile = memfile;

		fd->read = fd_read_from_memfile;
		fd->flags |= FD_FLAGS_NOT_MY_BUFFER;

		return blo_decode_and_check(fd, reports);
	}
}


void blo_freefiledata(FileData *fd)
{
	if (fd) {
		if (fd->filedes != -1) {
			close(fd->filedes);
		}

		if (fd->gzfiledes != NULL) {
			gzclose(fd->gzfiledes);
		}

		if (fd->strm.next_in) {
			if (inflateEnd(&fd->strm) != Z_OK) {
				printf("close gzip stream error\n");
			}
		}

		if (fd->buffer && !(fd->flags & FD_FLAGS_NOT_MY_BUFFER)) {
			MEM_freeN((void *)fd->buffer);
			fd->buffer = NULL;
		}

		// Free all BHeadN data blocks
		BLI_freelistN(&fd->listbase);

		if (fd->filesdna)
			DNA_sdna_free(fd->filesdna);
		if (fd->compflags)
			MEM_freeN((void *)fd->compflags);

		if (fd->datamap)
			oldnewmap_free(fd->datamap);
		if (fd->globmap)
			oldnewmap_free(fd->globmap);
		if (fd->imamap)
			oldnewmap_free(fd->imamap);
		if (fd->movieclipmap)
			oldnewmap_free(fd->movieclipmap);
		if (fd->soundmap)
			oldnewmap_free(fd->soundmap);
		if (fd->packedmap)
			oldnewmap_free(fd->packedmap);
		if (fd->libmap && !(fd->flags & FD_FLAGS_NOT_MY_LIBMAP))
			oldnewmap_free(fd->libmap);
		if (fd->bheadmap)
			MEM_freeN(fd->bheadmap);

#ifdef USE_GHASH_BHEAD
		if (fd->bhead_idname_hash) {
			BLI_ghash_free(fd->bhead_idname_hash, NULL, NULL);
		}
#endif

		MEM_freeN(fd);
	}
}

/* ************ DIV ****************** */

/**
 * Check whether given path ends with a blend file compatible extension (.blend, .ble or .blend.gz).
 *
 * \param str The path to check.
 * \return true is this path ends with a blender file extension.
 */
bool BLO_has_bfile_extension(const char *str)
{
	const char *ext_test[4] = {".blend", ".ble", ".blend.gz", NULL};
	return BLI_path_extension_check_array(str, ext_test);
}

/**
 * Try to explode given path into its 'library components' (i.e. a .blend file, id type/group, and datablock itself).
 *
 * \param path the full path to explode.
 * \param r_dir the string that'll contain path up to blend file itself ('library' path).
 *              WARNING! Must be FILE_MAX_LIBEXTRA long (it also stores group and name strings)!
 * \param r_group the string that'll contain 'group' part of the path, if any. May be NULL.
 * \param r_name the string that'll contain data's name part of the path, if any. May be NULL.
 * \return true if path contains a blend file.
 */
bool BLO_library_path_explode(const char *path, char *r_dir, char **r_group, char **r_name)
{
	/* We might get some data names with slashes, so we have to go up in path until we find blend file itself,
	 * then we now next path item is group, and everything else is data name. */
	char *slash = NULL, *prev_slash = NULL, c = '\0';

	r_dir[0] = '\0';
	if (r_group) {
		*r_group = NULL;
	}
	if (r_name) {
		*r_name = NULL;
	}

	/* if path leads to an existing directory, we can be sure we're not (in) a library */
	if (BLI_is_dir(path)) {
		return false;
	}

	strcpy(r_dir, path);

	while ((slash = (char *)BLI_last_slash(r_dir))) {
		char tc = *slash;
		*slash = '\0';
		if (BLO_has_bfile_extension(r_dir) && BLI_is_file(r_dir)) {
			break;
		}

		if (prev_slash) {
			*prev_slash = c;
		}
		prev_slash = slash;
		c = tc;
	}

	if (!slash) {
		return false;
	}

	if (slash[1] != '\0') {
		BLI_assert(strlen(slash + 1) < BLO_GROUP_MAX);
		if (r_group) {
			*r_group = slash + 1;
		}
	}

	if (prev_slash && (prev_slash[1] != '\0')) {
		BLI_assert(strlen(prev_slash + 1) < MAX_ID_NAME - 2);
		if (r_name) {
			*r_name = prev_slash + 1;
		}
	}

	return true;
}

/**
 * Does a very light reading of given .blend file to extract its stored thumbnail.
 *
 * \param filepath The path of the file to extract thumbnail from.
 * \return The raw thumbnail
 *         (MEM-allocated, as stored in file, use BKE_main_thumbnail_to_imbuf() to convert it to ImBuf image).
 */
BlendThumbnail *BLO_thumbnail_from_file(const char *filepath)
{
	FileData *fd;
	BlendThumbnail *data = NULL;
	int *fd_data;

	fd = blo_openblenderfile_minimal(filepath);
	fd_data = fd ? read_file_thumbnail(fd) : NULL;

	if (fd_data) {
		int width = fd_data[0];
		int height = fd_data[1];

		/* Protect against buffer overflow vulnerability. */
		if (BLEN_THUMB_SAFE_MEMSIZE(width, height)) {
			const size_t sz = BLEN_THUMB_MEMSIZE(width, height);
			data = MEM_mallocN(sz, __func__);

			if (data) {
				BLI_assert((sz - sizeof(*data)) == (BLEN_THUMB_MEMSIZE_FILE(width, height) - (sizeof(*fd_data) * 2)));
				data->width = width;
				data->height = height;
				memcpy(data->rect, &fd_data[2], sz - sizeof(*data));
			}
		}
	}

	blo_freefiledata(fd);

	return data;
}

/* ************** OLD POINTERS ******************* */

static void *newdataadr(FileData *fd, const void *adr)		/* only direct databocks */
{
	return oldnewmap_lookup_and_inc(fd->datamap, adr, true);
}

/* This is a special version of newdataadr() which allows us to keep lasthit of
 * map unchanged. In certain cases this makes file loading time significantly
 * faster.
 *
 * Use this function in cases like restoring pointer from one list element to
 * another list element, but keep lasthit value so we can continue restoring
 * pointers efficiently.
 *
 * Example of this could be found in direct_link_fcurves() which restores the
 * fcurve group pointer and keeps lasthit optimal for linking all further
 * fcurves.
 */
static void *newdataadr_ex(FileData *fd, const void *adr, bool increase_lasthit)		/* only direct databocks */
{
	if (increase_lasthit) {
		return newdataadr(fd, adr);
	}
	else {
		int lasthit = fd->datamap->lasthit;
		void *newadr = newdataadr(fd, adr);
		fd->datamap->lasthit = lasthit;
		return newadr;
	}
}

static void *newdataadr_no_us(FileData *fd, const void *adr)		/* only direct databocks */
{
	return oldnewmap_lookup_and_inc(fd->datamap, adr, false);
}

static void *newglobadr(FileData *fd, const void *adr)	    /* direct datablocks with global linking */
{
	return oldnewmap_lookup_and_inc(fd->globmap, adr, true);
}

static void *newimaadr(FileData *fd, const void *adr)		    /* used to restore image data after undo */
{
	if (fd->imamap && adr)
		return oldnewmap_lookup_and_inc(fd->imamap, adr, true);
	return NULL;
}

static void *newmclipadr(FileData *fd, const void *adr)      /* used to restore movie clip data after undo */
{
	if (fd->movieclipmap && adr)
		return oldnewmap_lookup_and_inc(fd->movieclipmap, adr, true);
	return NULL;
}

static void *newsoundadr(FileData *fd, const void *adr)      /* used to restore sound data after undo */
{
	if (fd->soundmap && adr)
		return oldnewmap_lookup_and_inc(fd->soundmap, adr, true);
	return NULL;
}

static void *newpackedadr(FileData *fd, const void *adr)      /* used to restore packed data after undo */
{
	if (fd->packedmap && adr)
		return oldnewmap_lookup_and_inc(fd->packedmap, adr, true);

	return oldnewmap_lookup_and_inc(fd->datamap, adr, true);
}


static void *newlibadr(FileData *fd, const void *lib, const void *adr)		/* only lib data */
{
	return oldnewmap_liblookup(fd->libmap, adr, lib);
}

void *blo_do_versions_newlibadr(FileData *fd, const void *lib, const void *adr)		/* only lib data */
{
	return newlibadr(fd, lib, adr);
}

static void *newlibadr_us(FileData *fd, const void *lib, const void *adr)	/* increases user number */
{
	ID *id = newlibadr(fd, lib, adr);

	id_us_plus_no_lib(id);

	return id;
}

void *blo_do_versions_newlibadr_us(FileData *fd, const void *lib, const void *adr)	/* increases user number */
{
	return newlibadr_us(fd, lib, adr);
}

static void *newlibadr_real_us(FileData *fd, const void *lib, const void *adr)	/* ensures real user */
{
	ID *id = newlibadr(fd, lib, adr);

	id_us_ensure_real(id);

	return id;
}

static void change_idid_adr_fd(FileData *fd, const void *old, void *new)
{
	int i;

	/* use a binary search if we have a sorted libmap, for now it's not needed. */
	BLI_assert(fd->libmap->sorted == false);

	for (i = 0; i < fd->libmap->nentries; i++) {
		OldNew *entry = &fd->libmap->entries[i];

		if (old==entry->newp && entry->nr==ID_ID) {
			entry->newp = new;
			if (new) entry->nr = GS( ((ID *)new)->name );
		}
	}
}

static void change_idid_adr(ListBase *mainlist, FileData *basefd, void *old, void *new)
{
	Main *mainptr;

	for (mainptr = mainlist->first; mainptr; mainptr = mainptr->next) {
		FileData *fd;

		if (mainptr->curlib)
			fd = mainptr->curlib->filedata;
		else
			fd = basefd;

		if (fd) {
			change_idid_adr_fd(fd, old, new);
		}
	}
}

/* lib linked proxy objects point to our local data, we need
 * to clear that pointer before reading the undo memfile since
 * the object might be removed, it is set again in reading
 * if the local object still exists */
void blo_clear_proxy_pointers_from_lib(Main *oldmain)
{
	Object *ob = oldmain->object.first;

	for (; ob; ob= ob->id.next) {
		if (ob->id.lib)
			ob->proxy_from = NULL;
	}
}

void blo_make_image_pointer_map(FileData *fd, Main *oldmain)
{
	Image *ima = oldmain->image.first;
	Scene *sce = oldmain->scene.first;
	int a;

	fd->imamap = oldnewmap_new();

	for (; ima; ima = ima->id.next) {
		if (ima->cache)
			oldnewmap_insert(fd->imamap, ima->cache, ima->cache, 0);
		for (a = 0; a < TEXTARGET_COUNT; a++)
			if (ima->gputexture[a])
				oldnewmap_insert(fd->imamap, ima->gputexture[a], ima->gputexture[a], 0);
		if (ima->rr)
			oldnewmap_insert(fd->imamap, ima->rr, ima->rr, 0);
			LISTBASE_FOREACH(RenderSlot *, slot, &ima->renderslots)
				if (slot->render)
					oldnewmap_insert(fd->imamap, slot->render, slot->render, 0);
	}
	for (; sce; sce = sce->id.next) {
		if (sce->nodetree && sce->nodetree->previews) {
			bNodeInstanceHashIterator iter;
			NODE_INSTANCE_HASH_ITER(iter, sce->nodetree->previews) {
				bNodePreview *preview = BKE_node_instance_hash_iterator_get_value(&iter);
				oldnewmap_insert(fd->imamap, preview, preview, 0);
			}
		}
	}
}

/* set old main image ibufs to zero if it has been restored */
/* this works because freeing old main only happens after this call */
void blo_end_image_pointer_map(FileData *fd, Main *oldmain)
{
	OldNew *entry = fd->imamap->entries;
	Image *ima = oldmain->image.first;
	Scene *sce = oldmain->scene.first;
	int i;

	/* used entries were restored, so we put them to zero */
	for (i = 0; i < fd->imamap->nentries; i++, entry++) {
		if (entry->nr > 0)
			entry->newp = NULL;
	}

	for (; ima; ima = ima->id.next) {
		ima->cache = newimaadr(fd, ima->cache);
		if (ima->cache == NULL) {
			ima->tpageflag &= ~IMA_GLBIND_IS_DATA;
			for (i = 0; i < TEXTARGET_COUNT; i++) {
				ima->gputexture[i] = NULL;
			}
			ima->rr = NULL;
		}
		LISTBASE_FOREACH(RenderSlot *, slot, &ima->renderslots)
			slot->render = newimaadr(fd, slot->render);

		for (i = 0; i < TEXTARGET_COUNT; i++)
			ima->gputexture[i] = newimaadr(fd, ima->gputexture[i]);
		ima->rr = newimaadr(fd, ima->rr);
	}
	for (; sce; sce = sce->id.next) {
		if (sce->nodetree && sce->nodetree->previews) {
			bNodeInstanceHash *new_previews = BKE_node_instance_hash_new("node previews");
			bNodeInstanceHashIterator iter;

			/* reconstruct the preview hash, only using remaining pointers */
			NODE_INSTANCE_HASH_ITER(iter, sce->nodetree->previews) {
				bNodePreview *preview = BKE_node_instance_hash_iterator_get_value(&iter);
				if (preview) {
					bNodePreview *new_preview = newimaadr(fd, preview);
					if (new_preview) {
						bNodeInstanceKey key = BKE_node_instance_hash_iterator_get_key(&iter);
						BKE_node_instance_hash_insert(new_previews, key, new_preview);
					}
				}
			}
			BKE_node_instance_hash_free(sce->nodetree->previews, NULL);
			sce->nodetree->previews = new_previews;
		}
	}
}

void blo_make_movieclip_pointer_map(FileData *fd, Main *oldmain)
{
	MovieClip *clip = oldmain->movieclip.first;
	Scene *sce = oldmain->scene.first;

	fd->movieclipmap = oldnewmap_new();

	for (; clip; clip = clip->id.next) {
		if (clip->cache)
			oldnewmap_insert(fd->movieclipmap, clip->cache, clip->cache, 0);

		if (clip->tracking.camera.intrinsics)
			oldnewmap_insert(fd->movieclipmap, clip->tracking.camera.intrinsics, clip->tracking.camera.intrinsics, 0);
	}

	for (; sce; sce = sce->id.next) {
		if (sce->nodetree) {
			bNode *node;
			for (node = sce->nodetree->nodes.first; node; node = node->next)
				if (node->type == CMP_NODE_MOVIEDISTORTION)
					oldnewmap_insert(fd->movieclipmap, node->storage, node->storage, 0);
		}
	}
}

/* set old main movie clips caches to zero if it has been restored */
/* this works because freeing old main only happens after this call */
void blo_end_movieclip_pointer_map(FileData *fd, Main *oldmain)
{
	OldNew *entry = fd->movieclipmap->entries;
	MovieClip *clip = oldmain->movieclip.first;
	Scene *sce = oldmain->scene.first;
	int i;

	/* used entries were restored, so we put them to zero */
	for (i=0; i < fd->movieclipmap->nentries; i++, entry++) {
		if (entry->nr > 0)
			entry->newp = NULL;
	}

	for (; clip; clip = clip->id.next) {
		clip->cache = newmclipadr(fd, clip->cache);
		clip->tracking.camera.intrinsics = newmclipadr(fd, clip->tracking.camera.intrinsics);
	}

	for (; sce; sce = sce->id.next) {
		if (sce->nodetree) {
			bNode *node;
			for (node = sce->nodetree->nodes.first; node; node = node->next)
				if (node->type == CMP_NODE_MOVIEDISTORTION)
					node->storage = newmclipadr(fd, node->storage);
		}
	}
}

void blo_make_sound_pointer_map(FileData *fd, Main *oldmain)
{
	bSound *sound = oldmain->sound.first;

	fd->soundmap = oldnewmap_new();

	for (; sound; sound = sound->id.next) {
		if (sound->waveform)
			oldnewmap_insert(fd->soundmap, sound->waveform, sound->waveform, 0);
	}
}

/* set old main sound caches to zero if it has been restored */
/* this works because freeing old main only happens after this call */
void blo_end_sound_pointer_map(FileData *fd, Main *oldmain)
{
	OldNew *entry = fd->soundmap->entries;
	bSound *sound = oldmain->sound.first;
	int i;

	/* used entries were restored, so we put them to zero */
	for (i = 0; i < fd->soundmap->nentries; i++, entry++) {
		if (entry->nr > 0)
			entry->newp = NULL;
	}

	for (; sound; sound = sound->id.next) {
		sound->waveform = newsoundadr(fd, sound->waveform);
	}
}

/* XXX disabled this feature - packed files also belong in temp saves and quit.blend, to make restore work */

static void insert_packedmap(FileData *fd, PackedFile *pf)
{
	oldnewmap_insert(fd->packedmap, pf, pf, 0);
	oldnewmap_insert(fd->packedmap, pf->data, pf->data, 0);
}

void blo_make_packed_pointer_map(FileData *fd, Main *oldmain)
{
	Image *ima;
	VFont *vfont;
	bSound *sound;
	Library *lib;

	fd->packedmap = oldnewmap_new();

	for (ima = oldmain->image.first; ima; ima = ima->id.next) {
		ImagePackedFile *imapf;

		if (ima->packedfile)
			insert_packedmap(fd, ima->packedfile);

		for (imapf = ima->packedfiles.first; imapf; imapf = imapf->next)
			if (imapf->packedfile)
				insert_packedmap(fd, imapf->packedfile);
	}

	for (vfont = oldmain->vfont.first; vfont; vfont = vfont->id.next)
		if (vfont->packedfile)
			insert_packedmap(fd, vfont->packedfile);

	for (sound = oldmain->sound.first; sound; sound = sound->id.next)
		if (sound->packedfile)
			insert_packedmap(fd, sound->packedfile);

	for (lib = oldmain->library.first; lib; lib = lib->id.next)
		if (lib->packedfile)
			insert_packedmap(fd, lib->packedfile);

}

/* set old main packed data to zero if it has been restored */
/* this works because freeing old main only happens after this call */
void blo_end_packed_pointer_map(FileData *fd, Main *oldmain)
{
	Image *ima;
	VFont *vfont;
	bSound *sound;
	Library *lib;
	OldNew *entry = fd->packedmap->entries;
	int i;

	/* used entries were restored, so we put them to zero */
	for (i=0; i < fd->packedmap->nentries; i++, entry++) {
		if (entry->nr > 0)
			entry->newp = NULL;
	}

	for (ima = oldmain->image.first; ima; ima = ima->id.next) {
		ImagePackedFile *imapf;

		ima->packedfile = newpackedadr(fd, ima->packedfile);

		for (imapf = ima->packedfiles.first; imapf; imapf = imapf->next)
			imapf->packedfile = newpackedadr(fd, imapf->packedfile);
	}

	for (vfont = oldmain->vfont.first; vfont; vfont = vfont->id.next)
		vfont->packedfile = newpackedadr(fd, vfont->packedfile);

	for (sound = oldmain->sound.first; sound; sound = sound->id.next)
		sound->packedfile = newpackedadr(fd, sound->packedfile);

	for (lib = oldmain->library.first; lib; lib = lib->id.next)
		lib->packedfile = newpackedadr(fd, lib->packedfile);
}


/* undo file support: add all library pointers in lookup */
void blo_add_library_pointer_map(ListBase *old_mainlist, FileData *fd)
{
	Main *ptr = old_mainlist->first;
	ListBase *lbarray[MAX_LIBARRAY];

	for (ptr = ptr->next; ptr; ptr = ptr->next) {
		int i = set_listbasepointers(ptr, lbarray);
		while (i--) {
			ID *id;
			for (id = lbarray[i]->first; id; id = id->next)
				oldnewmap_insert(fd->libmap, id, id, GS(id->name));
		}
	}

	fd->old_mainlist = old_mainlist;
}


/* ********** END OLD POINTERS ****************** */
/* ********** READ FILE ****************** */

static void switch_endian_structs(const struct SDNA *filesdna, BHead *bhead)
{
	int blocksize, nblocks;
	char *data;

	data = (char *)(bhead+1);
	blocksize = filesdna->typelens[ filesdna->structs[bhead->SDNAnr][0] ];

	nblocks = bhead->nr;
	while (nblocks--) {
		DNA_struct_switch_endian(filesdna, bhead->SDNAnr, data);

		data += blocksize;
	}
}

static void *read_struct(FileData *fd, BHead *bh, const char *blockname)
{
	void *temp = NULL;

	if (bh->len) {
		/* switch is based on file dna */
		if (bh->SDNAnr && (fd->flags & FD_FLAGS_SWITCH_ENDIAN))
			switch_endian_structs(fd->filesdna, bh);

		if (fd->compflags[bh->SDNAnr] != SDNA_CMP_REMOVED) {
			if (fd->compflags[bh->SDNAnr] == SDNA_CMP_NOT_EQUAL) {
				temp = DNA_struct_reconstruct(fd->memsdna, fd->filesdna, fd->compflags, bh->SDNAnr, bh->nr, (bh+1));
			}
			else {
				/* SDNA_CMP_EQUAL */
				temp = MEM_mallocN(bh->len, blockname);
				memcpy(temp, (bh+1), bh->len);
			}
		}
	}

	return temp;
}

typedef void (*link_list_cb)(FileData *fd, void *data);

static void link_list_ex(FileData *fd, ListBase *lb, link_list_cb callback)		/* only direct data */
{
	Link *ln, *prev;

	if (BLI_listbase_is_empty(lb)) return;

	lb->first = newdataadr(fd, lb->first);
	if (callback != NULL) {
		callback(fd, lb->first);
	}
	ln = lb->first;
	prev = NULL;
	while (ln) {
		ln->next = newdataadr(fd, ln->next);
		if (ln->next != NULL && callback != NULL) {
			callback(fd, ln->next);
		}
		ln->prev = prev;
		prev = ln;
		ln = ln->next;
	}
	lb->last = prev;
}

static void link_list(FileData *fd, ListBase *lb)		/* only direct data */
{
	link_list_ex(fd, lb, NULL);
}

static void link_glob_list(FileData *fd, ListBase *lb)		/* for glob data */
{
	Link *ln, *prev;
	void *poin;

	if (BLI_listbase_is_empty(lb)) return;
	poin = newdataadr(fd, lb->first);
	if (lb->first) {
		oldnewmap_insert(fd->globmap, lb->first, poin, 0);
	}
	lb->first = poin;

	ln = lb->first;
	prev = NULL;
	while (ln) {
		poin = newdataadr(fd, ln->next);
		if (ln->next) {
			oldnewmap_insert(fd->globmap, ln->next, poin, 0);
		}
		ln->next = poin;
		ln->prev = prev;
		prev = ln;
		ln = ln->next;
	}
	lb->last = prev;
}

static void test_pointer_array(FileData *fd, void **mat)
{
	int64_t *lpoin, *lmat;
	int *ipoin, *imat;
	size_t len;

		/* manually convert the pointer array in
		 * the old dna format to a pointer array in
		 * the new dna format.
		 */
	if (*mat) {
		len = MEM_allocN_len(*mat)/fd->filesdna->pointerlen;

		if (fd->filesdna->pointerlen==8 && fd->memsdna->pointerlen==4) {
			ipoin=imat= MEM_malloc_arrayN(len, 4, "newmatar");
			lpoin= *mat;

			while (len-- > 0) {
				if ((fd->flags & FD_FLAGS_SWITCH_ENDIAN))
					BLI_endian_switch_int64(lpoin);
				*ipoin = (int)((*lpoin) >> 3);
				ipoin++;
				lpoin++;
			}
			MEM_freeN(*mat);
			*mat = imat;
		}

		if (fd->filesdna->pointerlen==4 && fd->memsdna->pointerlen==8) {
			lpoin = lmat = MEM_malloc_arrayN(len, 8, "newmatar");
			ipoin = *mat;

			while (len-- > 0) {
				*lpoin = *ipoin;
				ipoin++;
				lpoin++;
			}
			MEM_freeN(*mat);
			*mat= lmat;
		}
	}
}

/* ************ READ ID Properties *************** */

static void IDP_DirectLinkProperty(IDProperty *prop, int switch_endian, FileData *fd);
static void IDP_LibLinkProperty(IDProperty *prop, FileData *fd);

static void IDP_DirectLinkIDPArray(IDProperty *prop, int switch_endian, FileData *fd)
{
	IDProperty *array;
	int i;

	/* since we didn't save the extra buffer, set totallen to len */
	prop->totallen = prop->len;
	prop->data.pointer = newdataadr(fd, prop->data.pointer);

	array = (IDProperty *)prop->data.pointer;

	/* note!, idp-arrays didn't exist in 2.4x, so the pointer will be cleared
	 * theres not really anything we can do to correct this, at least don't crash */
	if (array == NULL) {
		prop->len = 0;
		prop->totallen = 0;
	}


	for (i = 0; i < prop->len; i++)
		IDP_DirectLinkProperty(&array[i], switch_endian, fd);
}

static void IDP_DirectLinkArray(IDProperty *prop, int switch_endian, FileData *fd)
{
	IDProperty **array;
	int i;

	/* since we didn't save the extra buffer, set totallen to len */
	prop->totallen = prop->len;
	prop->data.pointer = newdataadr(fd, prop->data.pointer);

	if (prop->subtype == IDP_GROUP) {
		test_pointer_array(fd, prop->data.pointer);
		array = prop->data.pointer;

		for (i = 0; i < prop->len; i++)
			IDP_DirectLinkProperty(array[i], switch_endian, fd);
	}
	else if (prop->subtype == IDP_DOUBLE) {
		if (switch_endian) {
			BLI_endian_switch_double_array(prop->data.pointer, prop->len);
		}
	}
	else {
		if (switch_endian) {
			/* also used for floats */
			BLI_endian_switch_int32_array(prop->data.pointer, prop->len);
		}
	}
}

static void IDP_DirectLinkString(IDProperty *prop, FileData *fd)
{
	/*since we didn't save the extra string buffer, set totallen to len.*/
	prop->totallen = prop->len;
	prop->data.pointer = newdataadr(fd, prop->data.pointer);
}

static void IDP_DirectLinkGroup(IDProperty *prop, int switch_endian, FileData *fd)
{
	ListBase *lb = &prop->data.group;
	IDProperty *loop;

	link_list(fd, lb);

	/*Link child id properties now*/
	for (loop=prop->data.group.first; loop; loop=loop->next) {
		IDP_DirectLinkProperty(loop, switch_endian, fd);
	}
}

static void IDP_DirectLinkProperty(IDProperty *prop, int switch_endian, FileData *fd)
{
	switch (prop->type) {
		case IDP_GROUP:
			IDP_DirectLinkGroup(prop, switch_endian, fd);
			break;
		case IDP_STRING:
			IDP_DirectLinkString(prop, fd);
			break;
		case IDP_ARRAY:
			IDP_DirectLinkArray(prop, switch_endian, fd);
			break;
		case IDP_IDPARRAY:
			IDP_DirectLinkIDPArray(prop, switch_endian, fd);
			break;
		case IDP_DOUBLE:
			/* erg, stupid doubles.  since I'm storing them
			 * in the same field as int val; val2 in the
			 * IDPropertyData struct, they have to deal with
			 * endianness specifically
			 *
			 * in theory, val and val2 would've already been swapped
			 * if switch_endian is true, so we have to first unswap
			 * them then reswap them as a single 64-bit entity.
			 */

			if (switch_endian) {
				BLI_endian_switch_int32(&prop->data.val);
				BLI_endian_switch_int32(&prop->data.val2);
				BLI_endian_switch_int64((int64_t *)&prop->data.val);
			}
			break;
		case IDP_INT:
		case IDP_FLOAT:
		case IDP_ID:
			break;  /* Nothing special to do here. */
		default:
			/* Unknown IDP type, nuke it (we cannot handle unknown types everywhere in code,
			 * IDP are way too polymorphic to do it safely. */
			printf("%s: found unknown IDProperty type %d, reset to Integer one !\n", __func__, prop->type);
			/* Note: we do not attempt to free unknown prop, we have no way to know how to do that! */
			prop->type = IDP_INT;
			prop->subtype = 0;
			IDP_Int(prop) = 0;
	}
}

#define IDP_DirectLinkGroup_OrFree(prop, switch_endian, fd) \
       _IDP_DirectLinkGroup_OrFree(prop, switch_endian, fd, __func__)

static void _IDP_DirectLinkGroup_OrFree(IDProperty **prop, int switch_endian, FileData *fd,
                                        const char *caller_func_id)
{
	if (*prop) {
		if ((*prop)->type == IDP_GROUP) {
			IDP_DirectLinkGroup(*prop, switch_endian, fd);
		}
		else {
			/* corrupt file! */
			printf("%s: found non group data, freeing type %d!\n",
			       caller_func_id, (*prop)->type);
			/* don't risk id, data's likely corrupt. */
			// IDP_FreeProperty(*prop);
			*prop = NULL;
		}
	}
}

static void IDP_LibLinkProperty(IDProperty *prop, FileData *fd)
{
	if (!prop)
		return;

	switch (prop->type) {
		case IDP_ID: /* PointerProperty */
		{
			void *newaddr = newlibadr_us(fd, NULL, IDP_Id(prop));
			if (IDP_Id(prop) && !newaddr && G.debug) {
				printf("Error while loading \"%s\". Data not found in file!\n", prop->name);
			}
			prop->data.pointer = newaddr;
			break;
		}
		case IDP_IDPARRAY: /* CollectionProperty */
		{
			IDProperty *idp_array = IDP_IDPArray(prop);
			for (int i = 0; i < prop->len; i++) {
				IDP_LibLinkProperty(&(idp_array[i]), fd);
			}
			break;
		}
		case IDP_GROUP: /* PointerProperty */
		{
			for (IDProperty *loop = prop->data.group.first; loop; loop = loop->next) {
				IDP_LibLinkProperty(loop, fd);
			}
			break;
		}
		default:
			break;  /* Nothing to do for other IDProps. */
	}
}

/* ************ READ IMAGE PREVIEW *************** */

static PreviewImage *direct_link_preview_image(FileData *fd, PreviewImage *old_prv)
{
	PreviewImage *prv = newdataadr(fd, old_prv);

	if (prv) {
		int i;
		for (i = 0; i < NUM_ICON_SIZES; ++i) {
			if (prv->rect[i]) {
				prv->rect[i] = newdataadr(fd, prv->rect[i]);
			}
			prv->gputexture[i] = NULL;
		}
		prv->icon_id = 0;
		prv->tag = 0;
	}

	return prv;
}

/* ************ READ ID *************** */

static void lib_link_id(FileData *fd, Main *main)
{
	ListBase *lbarray[MAX_LIBARRAY];
	int base_count, i;

	base_count = set_listbasepointers(main, lbarray);

	for (i = 0; i < base_count; i++) {
		ListBase *lb = lbarray[i];
		ID *id;

		for (id = lb->first; id; id = id->next) {
			if (id->override_static) {
				id->override_static->reference = newlibadr_us(fd, id->lib, id->override_static->reference);
				id->override_static->storage = newlibadr_us(fd, id->lib, id->override_static->storage);
			}
		}
	}
}

static void direct_link_id_override_property_operation_cb(FileData *fd, void *data)
{
	IDOverrideStaticPropertyOperation *opop = data;

	opop->subitem_reference_name = newdataadr(fd, opop->subitem_reference_name);
	opop->subitem_local_name = newdataadr(fd, opop->subitem_local_name);
}

static void direct_link_id_override_property_cb(FileData *fd, void *data)
{
	IDOverrideStaticProperty *op = data;

	op->rna_path = newdataadr(fd, op->rna_path);
	link_list_ex(fd, &op->operations, direct_link_id_override_property_operation_cb);
}

static void direct_link_id(FileData *fd, ID *id)
{
	/*link direct data of ID properties*/
	if (id->properties) {
		id->properties = newdataadr(fd, id->properties);
		/* this case means the data was written incorrectly, it should not happen */
		IDP_DirectLinkGroup_OrFree(&id->properties, (fd->flags & FD_FLAGS_SWITCH_ENDIAN), fd);
	}
	id->py_instance = NULL;

	/* That way datablock reading not going through main read_libblock() function are still in a clear tag state.
	 * (glowering at certain nodetree fake datablock here...). */
	id->tag = 0;

	/* Link direct data of overrides. */
	if (id->override_static) {
		id->override_static = newdataadr(fd, id->override_static);
		link_list_ex(fd, &id->override_static->properties, direct_link_id_override_property_cb);
	}

	if (id->uuid) {
		id->uuid = newdataadr(fd, id->uuid);
		id->uuid->ibuff = NULL;  /* Just in case... */
		id->uuid->width = id->uuid->height = 0;
	}
}

/* ************ READ CurveMapping *************** */

/* cuma itself has been read! */
static void direct_link_curvemapping(FileData *fd, CurveMapping *cumap)
{
	int a;

	/* flag seems to be able to hang? Maybe old files... not bad to clear anyway */
	cumap->flag &= ~CUMA_PREMULLED;

	for (a = 0; a < CM_TOT; a++) {
		cumap->cm[a].curve = newdataadr(fd, cumap->cm[a].curve);
		cumap->cm[a].table = NULL;
		cumap->cm[a].premultable = NULL;
	}
}

/* ************ READ Brush *************** */
/* library brush linking after fileread */
static void lib_link_brush(FileData *fd, Main *main)
{
	/* only link ID pointers */
	for (Brush *brush = main->brush.first; brush; brush = brush->id.next) {
		if (brush->id.tag & LIB_TAG_NEED_LINK) {
			IDP_LibLinkProperty(brush->id.properties, fd);

			/* brush->(mask_)mtex.obj is ignored on purpose? */
			brush->mtex.tex = newlibadr_us(fd, brush->id.lib, brush->mtex.tex);
			brush->mask_mtex.tex = newlibadr_us(fd, brush->id.lib, brush->mask_mtex.tex);
			brush->clone.image = newlibadr(fd, brush->id.lib, brush->clone.image);
			brush->toggle_brush = newlibadr(fd, brush->id.lib, brush->toggle_brush);
			brush->paint_curve = newlibadr_us(fd, brush->id.lib, brush->paint_curve);

			brush->id.tag &= ~LIB_TAG_NEED_LINK;
		}
	}
}

static void direct_link_brush(FileData *fd, Brush *brush)
{
	/* brush itself has been read */

	/* fallof curve */
	brush->curve = newdataadr(fd, brush->curve);
	brush->gradient = newdataadr(fd, brush->gradient);

	if (brush->curve)
		direct_link_curvemapping(fd, brush->curve);
	else
		BKE_brush_curve_preset(brush, CURVE_PRESET_SHARP);

	brush->preview = NULL;
	brush->icon_imbuf = NULL;
}

/* ************ READ Palette *************** */
static void lib_link_palette(FileData *fd, Main *main)
{
	/* only link ID pointers */
	for (Palette *palette = main->palettes.first; palette; palette = palette->id.next) {
		if (palette->id.tag & LIB_TAG_NEED_LINK) {
			IDP_LibLinkProperty(palette->id.properties, fd);

			palette->id.tag &= ~LIB_TAG_NEED_LINK;
		}
	}
}

static void direct_link_palette(FileData *fd, Palette *palette)
{
	/* palette itself has been read */
	link_list(fd, &palette->colors);
}

static void lib_link_paint_curve(FileData *fd, Main *main)
{
	/* only link ID pointers */
	for (PaintCurve *pc = main->paintcurves.first; pc; pc = pc->id.next) {
		if (pc->id.tag & LIB_TAG_NEED_LINK) {
			IDP_LibLinkProperty(pc->id.properties, fd);

			pc->id.tag &= ~LIB_TAG_NEED_LINK;
		}
	}
}

static void direct_link_paint_curve(FileData *fd, PaintCurve *pc)
{
	pc->points = newdataadr(fd, pc->points);
}

/* ************ READ PACKEDFILE *************** */

static PackedFile *direct_link_packedfile(FileData *fd, PackedFile *oldpf)
{
	PackedFile *pf = newpackedadr(fd, oldpf);

	if (pf) {
		pf->data = newpackedadr(fd, pf->data);
	}

	return pf;
}

/* ************ READ ANIMATION STUFF ***************** */

/* Legacy Data Support (for Version Patching) ----------------------------- */

// XXX deprecated - old animation system
static void lib_link_ipo(FileData *fd, Main *main)
{
	Ipo *ipo;

	for (ipo = main->ipo.first; ipo; ipo = ipo->id.next) {
		if (ipo->id.tag & LIB_TAG_NEED_LINK) {
			IpoCurve *icu;
			for (icu = ipo->curve.first; icu; icu = icu->next) {
				if (icu->driver)
					icu->driver->ob = newlibadr(fd, ipo->id.lib, icu->driver->ob);
			}
			ipo->id.tag &= ~LIB_TAG_NEED_LINK;
		}
	}
}

// XXX deprecated - old animation system
static void direct_link_ipo(FileData *fd, Ipo *ipo)
{
	IpoCurve *icu;

	link_list(fd, &(ipo->curve));

	for (icu = ipo->curve.first; icu; icu = icu->next) {
		icu->bezt = newdataadr(fd, icu->bezt);
		icu->bp = newdataadr(fd, icu->bp);
		icu->driver = newdataadr(fd, icu->driver);
	}
}

// XXX deprecated - old animation system
static void lib_link_nlastrips(FileData *fd, ID *id, ListBase *striplist)
{
	bActionStrip *strip;
	bActionModifier *amod;

	for (strip=striplist->first; strip; strip=strip->next) {
		strip->object = newlibadr(fd, id->lib, strip->object);
		strip->act = newlibadr_us(fd, id->lib, strip->act);
		strip->ipo = newlibadr(fd, id->lib, strip->ipo);
		for (amod = strip->modifiers.first; amod; amod = amod->next)
			amod->ob = newlibadr(fd, id->lib, amod->ob);
	}
}

// XXX deprecated - old animation system
static void direct_link_nlastrips(FileData *fd, ListBase *strips)
{
	bActionStrip *strip;

	link_list(fd, strips);

	for (strip = strips->first; strip; strip = strip->next)
		link_list(fd, &strip->modifiers);
}

// XXX deprecated - old animation system
static void lib_link_constraint_channels(FileData *fd, ID *id, ListBase *chanbase)
{
	bConstraintChannel *chan;

	for (chan=chanbase->first; chan; chan=chan->next) {
		chan->ipo = newlibadr_us(fd, id->lib, chan->ipo);
	}
}

/* Data Linking ----------------------------- */

static void lib_link_fmodifiers(FileData *fd, ID *id, ListBase *list)
{
	FModifier *fcm;

	for (fcm = list->first; fcm; fcm = fcm->next) {
		/* data for specific modifiers */
		switch (fcm->type) {
			case FMODIFIER_TYPE_PYTHON:
			{
				FMod_Python *data = (FMod_Python *)fcm->data;
				data->script = newlibadr(fd, id->lib, data->script);

				break;
			}
		}
	}
}

static void lib_link_fcurves(FileData *fd, ID *id, ListBase *list)
{
	FCurve *fcu;

	if (list == NULL)
		return;

	/* relink ID-block references... */
	for (fcu = list->first; fcu; fcu = fcu->next) {
		/* driver data */
		if (fcu->driver) {
			ChannelDriver *driver = fcu->driver;
			DriverVar *dvar;

			for (dvar= driver->variables.first; dvar; dvar= dvar->next) {
				DRIVER_TARGETS_LOOPER(dvar)
				{
					/* only relink if still used */
					if (tarIndex < dvar->num_targets)
						dtar->id = newlibadr(fd, id->lib, dtar->id);
					else
						dtar->id = NULL;
				}
				DRIVER_TARGETS_LOOPER_END
			}
		}

		/* modifiers */
		lib_link_fmodifiers(fd, id, &fcu->modifiers);
	}
}


/* NOTE: this assumes that link_list has already been called on the list */
static void direct_link_fmodifiers(FileData *fd, ListBase *list, FCurve *curve)
{
	FModifier *fcm;

	for (fcm = list->first; fcm; fcm = fcm->next) {
		/* relink general data */
		fcm->data  = newdataadr(fd, fcm->data);
		fcm->curve = curve;

		/* do relinking of data for specific types */
		switch (fcm->type) {
			case FMODIFIER_TYPE_GENERATOR:
			{
				FMod_Generator *data = (FMod_Generator *)fcm->data;

				data->coefficients = newdataadr(fd, data->coefficients);

				if (fd->flags & FD_FLAGS_SWITCH_ENDIAN) {
					BLI_endian_switch_float_array(data->coefficients, data->arraysize);
				}

				break;
			}
			case FMODIFIER_TYPE_ENVELOPE:
			{
				FMod_Envelope *data=  (FMod_Envelope *)fcm->data;

				data->data= newdataadr(fd, data->data);

				break;
			}
			case FMODIFIER_TYPE_PYTHON:
			{
				FMod_Python *data = (FMod_Python *)fcm->data;

				data->prop = newdataadr(fd, data->prop);
				IDP_DirectLinkGroup_OrFree(&data->prop, (fd->flags & FD_FLAGS_SWITCH_ENDIAN), fd);

				break;
			}
		}
	}
}

/* NOTE: this assumes that link_list has already been called on the list */
static void direct_link_fcurves(FileData *fd, ListBase *list)
{
	FCurve *fcu;

	/* link F-Curve data to F-Curve again (non ID-libs) */
	for (fcu = list->first; fcu; fcu = fcu->next) {
		/* curve data */
		fcu->bezt = newdataadr(fd, fcu->bezt);
		fcu->fpt = newdataadr(fd, fcu->fpt);

		/* rna path */
		fcu->rna_path = newdataadr(fd, fcu->rna_path);

		/* group */
		fcu->grp = newdataadr_ex(fd, fcu->grp, false);

		/* clear disabled flag - allows disabled drivers to be tried again ([#32155]),
		 * but also means that another method for "reviving disabled F-Curves" exists
		 */
		fcu->flag &= ~FCURVE_DISABLED;

		/* driver */
		fcu->driver= newdataadr(fd, fcu->driver);
		if (fcu->driver) {
			ChannelDriver *driver= fcu->driver;
			DriverVar *dvar;

			/* compiled expression data will need to be regenerated (old pointer may still be set here) */
			driver->expr_comp = NULL;

			/* give the driver a fresh chance - the operating environment may be different now
			 * (addons, etc. may be different) so the driver namespace may be sane now [#32155]
			 */
			driver->flag &= ~DRIVER_FLAG_INVALID;

			/* relink variables, targets and their paths */
			link_list(fd, &driver->variables);
			for (dvar= driver->variables.first; dvar; dvar= dvar->next) {
				DRIVER_TARGETS_LOOPER(dvar)
				{
					/* only relink the targets being used */
					if (tarIndex < dvar->num_targets)
						dtar->rna_path = newdataadr(fd, dtar->rna_path);
					else
						dtar->rna_path = NULL;
				}
				DRIVER_TARGETS_LOOPER_END
			}
		}

		/* modifiers */
		link_list(fd, &fcu->modifiers);
		direct_link_fmodifiers(fd, &fcu->modifiers, fcu);
	}
}


static void lib_link_action(FileData *fd, Main *main)
{
	for (bAction *act = main->action.first; act; act = act->id.next) {
		if (act->id.tag & LIB_TAG_NEED_LINK) {
			IDP_LibLinkProperty(act->id.properties, fd);

// XXX deprecated - old animation system <<<
			for (bActionChannel *chan = act->chanbase.first; chan; chan = chan->next) {
				chan->ipo = newlibadr_us(fd, act->id.lib, chan->ipo);
				lib_link_constraint_channels(fd, &act->id, &chan->constraintChannels);
			}
// >>> XXX deprecated - old animation system

			lib_link_fcurves(fd, &act->id, &act->curves);

			for (TimeMarker *marker = act->markers.first; marker; marker = marker->next) {
				if (marker->camera) {
					marker->camera = newlibadr(fd, act->id.lib, marker->camera);
				}
			}

			act->id.tag &= ~LIB_TAG_NEED_LINK;
		}
	}
}

static void direct_link_action(FileData *fd, bAction *act)
{
	bActionChannel *achan; // XXX deprecated - old animation system
	bActionGroup *agrp;

	link_list(fd, &act->curves);
	link_list(fd, &act->chanbase); // XXX deprecated - old animation system
	link_list(fd, &act->groups);
	link_list(fd, &act->markers);

// XXX deprecated - old animation system <<<
	for (achan = act->chanbase.first; achan; achan=achan->next) {
		achan->grp = newdataadr(fd, achan->grp);

		link_list(fd, &achan->constraintChannels);
	}
// >>> XXX deprecated - old animation system

	direct_link_fcurves(fd, &act->curves);

	for (agrp = act->groups.first; agrp; agrp= agrp->next) {
		agrp->channels.first= newdataadr(fd, agrp->channels.first);
		agrp->channels.last= newdataadr(fd, agrp->channels.last);
	}
}

static void lib_link_nladata_strips(FileData *fd, ID *id, ListBase *list)
{
	NlaStrip *strip;

	for (strip = list->first; strip; strip = strip->next) {
		/* check strip's children */
		lib_link_nladata_strips(fd, id, &strip->strips);

		/* check strip's F-Curves */
		lib_link_fcurves(fd, id, &strip->fcurves);

		/* reassign the counted-reference to action */
		strip->act = newlibadr_us(fd, id->lib, strip->act);

		/* fix action id-root (i.e. if it comes from a pre 2.57 .blend file) */
		if ((strip->act) && (strip->act->idroot == 0))
			strip->act->idroot = GS(id->name);
	}
}

static void lib_link_nladata(FileData *fd, ID *id, ListBase *list)
{
	NlaTrack *nlt;

	/* we only care about the NLA strips inside the tracks */
	for (nlt = list->first; nlt; nlt = nlt->next) {
		lib_link_nladata_strips(fd, id, &nlt->strips);
	}
}

/* This handles Animato NLA-Strips linking
 * NOTE: this assumes that link_list has already been called on the list
 */
static void direct_link_nladata_strips(FileData *fd, ListBase *list)
{
	NlaStrip *strip;

	for (strip = list->first; strip; strip = strip->next) {
		/* strip's child strips */
		link_list(fd, &strip->strips);
		direct_link_nladata_strips(fd, &strip->strips);

		/* strip's F-Curves */
		link_list(fd, &strip->fcurves);
		direct_link_fcurves(fd, &strip->fcurves);

		/* strip's F-Modifiers */
		link_list(fd, &strip->modifiers);
		direct_link_fmodifiers(fd, &strip->modifiers, NULL);
	}
}

/* NOTE: this assumes that link_list has already been called on the list */
static void direct_link_nladata(FileData *fd, ListBase *list)
{
	NlaTrack *nlt;

	for (nlt = list->first; nlt; nlt = nlt->next) {
		/* relink list of strips */
		link_list(fd, &nlt->strips);

		/* relink strip data */
		direct_link_nladata_strips(fd, &nlt->strips);
	}
}

/* ------- */

static void lib_link_keyingsets(FileData *fd, ID *id, ListBase *list)
{
	KeyingSet *ks;
	KS_Path *ksp;

	/* here, we're only interested in the ID pointer stored in some of the paths */
	for (ks = list->first; ks; ks = ks->next) {
		for (ksp = ks->paths.first; ksp; ksp = ksp->next) {
			ksp->id= newlibadr(fd, id->lib, ksp->id);
		}
	}
}

/* NOTE: this assumes that link_list has already been called on the list */
static void direct_link_keyingsets(FileData *fd, ListBase *list)
{
	KeyingSet *ks;
	KS_Path *ksp;

	/* link KeyingSet data to KeyingSet again (non ID-libs) */
	for (ks = list->first; ks; ks = ks->next) {
		/* paths */
		link_list(fd, &ks->paths);

		for (ksp = ks->paths.first; ksp; ksp = ksp->next) {
			/* rna path */
			ksp->rna_path= newdataadr(fd, ksp->rna_path);
		}
	}
}

/* ------- */

static void lib_link_animdata(FileData *fd, ID *id, AnimData *adt)
{
	if (adt == NULL)
		return;

	/* link action data */
	adt->action= newlibadr_us(fd, id->lib, adt->action);
	adt->tmpact= newlibadr_us(fd, id->lib, adt->tmpact);

	/* fix action id-roots (i.e. if they come from a pre 2.57 .blend file) */
	if ((adt->action) && (adt->action->idroot == 0))
		adt->action->idroot = GS(id->name);
	if ((adt->tmpact) && (adt->tmpact->idroot == 0))
		adt->tmpact->idroot = GS(id->name);

	/* link drivers */
	lib_link_fcurves(fd, id, &adt->drivers);

	/* overrides don't have lib-link for now, so no need to do anything */

	/* link NLA-data */
	lib_link_nladata(fd, id, &adt->nla_tracks);
}

static void direct_link_animdata(FileData *fd, AnimData *adt)
{
	/* NOTE: must have called newdataadr already before doing this... */
	if (adt == NULL)
		return;

	/* link drivers */
	link_list(fd, &adt->drivers);
	direct_link_fcurves(fd, &adt->drivers);
	adt->driver_array = NULL;

	/* link overrides */
	// TODO...

	/* link NLA-data */
	link_list(fd, &adt->nla_tracks);
	direct_link_nladata(fd, &adt->nla_tracks);

	/* relink active track/strip - even though strictly speaking this should only be used
	 * if we're in 'tweaking mode', we need to be able to have this loaded back for
	 * undo, but also since users may not exit tweakmode before saving (#24535)
	 */
	// TODO: it's not really nice that anyone should be able to save the file in this
	//		state, but it's going to be too hard to enforce this single case...
	adt->act_track = newdataadr(fd, adt->act_track);
	adt->actstrip = newdataadr(fd, adt->actstrip);
}

/* ************ READ CACHEFILES *************** */

static void lib_link_cachefiles(FileData *fd, Main *bmain)
{
	/* only link ID pointers */
	for (CacheFile *cache_file = bmain->cachefiles.first; cache_file; cache_file = cache_file->id.next) {
		if (cache_file->id.tag & LIB_TAG_NEED_LINK) {
			IDP_LibLinkProperty(cache_file->id.properties, fd);
			lib_link_animdata(fd, &cache_file->id, cache_file->adt);

			cache_file->id.tag &= ~LIB_TAG_NEED_LINK;
		}
	}
}

static void direct_link_cachefile(FileData *fd, CacheFile *cache_file)
{
	BLI_listbase_clear(&cache_file->object_paths);
	cache_file->handle = NULL;
	cache_file->handle_mutex = NULL;

	/* relink animdata */
	cache_file->adt = newdataadr(fd, cache_file->adt);
	direct_link_animdata(fd, cache_file->adt);
}

/* ************ READ WORKSPACES *************** */

static void lib_link_workspace_scene_data(FileData *fd, WorkSpace *workspace)
{
	for (WorkSpaceSceneRelation *relation = workspace->scene_layer_relations.first;
		 relation != NULL;
		 relation = relation->next)
	{
		relation->scene = newlibadr(fd, workspace->id.lib, relation->scene);
	}

	/* Free any relations that got lost due to missing datablocks. */
	BKE_workspace_scene_relations_free_invalid(workspace);
}

static void lib_link_workspaces(FileData *fd, Main *bmain)
{
	for (WorkSpace *workspace = bmain->workspaces.first; workspace; workspace = workspace->id.next) {
		ListBase *layouts = BKE_workspace_layouts_get(workspace);
		ID *id = (ID *)workspace;

		if ((id->tag & LIB_TAG_NEED_LINK) == 0) {
			continue;
		}
		IDP_LibLinkProperty(id->properties, fd);
		id_us_ensure_real(id);

		lib_link_workspace_scene_data(fd, workspace);

		for (WorkSpaceLayout *layout = layouts->first, *layout_next; layout; layout = layout_next) {
			bScreen *screen = newlibadr(fd, id->lib, BKE_workspace_layout_screen_get(layout));

			layout_next = layout->next;
			if (screen) {
				BKE_workspace_layout_screen_set(layout, screen);

				if (ID_IS_LINKED(id)) {
					screen->winid = 0;
					if (screen->temp) {
						/* delete temp layouts when appending */
						BKE_workspace_layout_remove(bmain, workspace, layout);
					}
				}
			}
		}

		id->tag &= ~LIB_TAG_NEED_LINK;
	}
}

static void direct_link_workspace(FileData *fd, WorkSpace *workspace, const Main *main)
{
	link_list(fd, BKE_workspace_layouts_get(workspace));
	link_list(fd, &workspace->hook_layout_relations);
	link_list(fd, &workspace->scene_layer_relations);
	link_list(fd, &workspace->owner_ids);
	link_list(fd, &workspace->tools);

	for (WorkSpaceDataRelation *relation = workspace->hook_layout_relations.first;
	     relation;
	     relation = relation->next)
	{
		relation->parent = newglobadr(fd, relation->parent); /* data from window - need to access through global oldnew-map */
		relation->value = newdataadr(fd, relation->value);
	}

	/* Same issue/fix as in direct_link_workspace_link_scene_data: Can't read workspace data
	 * when reading windows, so have to update windows after/when reading workspaces. */
	for (wmWindowManager *wm = main->wm.first; wm; wm = wm->id.next) {
		for (wmWindow *win = wm->windows.first; win; win = win->next) {
			WorkSpaceLayout *act_layout = newdataadr(fd, BKE_workspace_active_layout_get(win->workspace_hook));
			if (act_layout) {
				BKE_workspace_active_layout_set(win->workspace_hook, act_layout);
			}
		}
	}

	for (bToolRef *tref = workspace->tools.first; tref; tref = tref->next) {
		tref->runtime = NULL;
		tref->properties = newdataadr(fd, tref->properties);
	}
}

static void lib_link_workspace_instance_hook(FileData *fd, WorkSpaceInstanceHook *hook, ID *id)
{
	WorkSpace *workspace = BKE_workspace_active_get(hook);
	BKE_workspace_active_set(hook, newlibadr(fd, id->lib, workspace));
}


/* ************ READ MOTION PATHS *************** */

/* direct data for cache */
static void direct_link_motionpath(FileData *fd, bMotionPath *mpath)
{
	/* sanity check */
	if (mpath == NULL)
		return;

	/* relink points cache */
	mpath->points = newdataadr(fd, mpath->points);

	mpath->points_vbo = NULL;
	mpath->batch_line = NULL;
	mpath->batch_points = NULL;
}

/* ************ READ NODE TREE *************** */

/* Single node tree (also used for material/scene trees), ntree is not NULL */
static void lib_link_ntree(FileData *fd, ID *id, bNodeTree *ntree)
{
	bNode *node;
	bNodeSocket *sock;

	IDP_LibLinkProperty(ntree->id.properties, fd);
	lib_link_animdata(fd, &ntree->id, ntree->adt);

	ntree->gpd = newlibadr_us(fd, id->lib, ntree->gpd);

	for (node = ntree->nodes.first; node; node = node->next) {
		/* Link ID Properties -- and copy this comment EXACTLY for easy finding
		 * of library blocks that implement this.*/
		IDP_LibLinkProperty(node->prop, fd);

		node->id = newlibadr_us(fd, id->lib, node->id);

		for (sock = node->inputs.first; sock; sock = sock->next) {
			IDP_LibLinkProperty(sock->prop, fd);
		}
		for (sock = node->outputs.first; sock; sock = sock->next) {
			IDP_LibLinkProperty(sock->prop, fd);
		}
	}

	for (sock = ntree->inputs.first; sock; sock = sock->next) {
		IDP_LibLinkProperty(sock->prop, fd);
	}
	for (sock = ntree->outputs.first; sock; sock = sock->next) {
		IDP_LibLinkProperty(sock->prop, fd);
	}
}

/* library ntree linking after fileread */
static void lib_link_nodetree(FileData *fd, Main *main)
{
	/* only link ID pointers */
	for (bNodeTree *ntree = main->nodetree.first; ntree; ntree = ntree->id.next) {
		if (ntree->id.tag & LIB_TAG_NEED_LINK) {
			lib_link_ntree(fd, &ntree->id, ntree);

			ntree->id.tag &= ~LIB_TAG_NEED_LINK;
		}
	}
}

/* updates group node socket identifier so that
 * external links to/from the group node are preserved.
 */
static void lib_node_do_versions_group_indices(bNode *gnode)
{
	bNodeTree *ngroup = (bNodeTree*)gnode->id;
	bNodeSocket *sock;
	bNodeLink *link;

	for (sock=gnode->outputs.first; sock; sock = sock->next) {
		int old_index = sock->to_index;

		for (link = ngroup->links.first; link; link = link->next) {
			if (link->tonode == NULL && link->fromsock->own_index == old_index) {
				strcpy(sock->identifier, link->fromsock->identifier);
				/* deprecated */
				sock->own_index = link->fromsock->own_index;
				sock->to_index = 0;
				sock->groupsock = NULL;
			}
		}
	}
	for (sock=gnode->inputs.first; sock; sock = sock->next) {
		int old_index = sock->to_index;

		for (link = ngroup->links.first; link; link = link->next) {
			if (link->fromnode == NULL && link->tosock->own_index == old_index) {
				strcpy(sock->identifier, link->tosock->identifier);
				/* deprecated */
				sock->own_index = link->tosock->own_index;
				sock->to_index = 0;
				sock->groupsock = NULL;
			}
		}
	}
}

/* verify types for nodes and groups, all data has to be read */
/* open = 0: appending/linking, open = 1: open new file (need to clean out dynamic
 * typedefs */
static void lib_verify_nodetree(Main *main, int UNUSED(open))
{
	/* this crashes blender on undo/redo */
#if 0
		if (open == 1) {
			reinit_nodesystem();
		}
#endif

	/* set node->typeinfo pointers */
	FOREACH_NODETREE(main, ntree, id) {
		ntreeSetTypes(NULL, ntree);
	} FOREACH_NODETREE_END

	/* verify static socket templates */
	FOREACH_NODETREE(main, ntree, id) {
		bNode *node;
		for (node=ntree->nodes.first; node; node=node->next)
			node_verify_socket_templates(ntree, node);
	} FOREACH_NODETREE_END

	{
		bool has_old_groups = false;
		/* XXX this should actually be part of do_versions, but since we need
		 * finished library linking, it is not possible there. Instead in do_versions
		 * we have set the NTREE_DO_VERSIONS_GROUP_EXPOSE_2_56_2 flag, so at this point we can do the
		 * actual group node updates.
		 */
		for (bNodeTree *ntree = main->nodetree.first; ntree; ntree = ntree->id.next) {
			if (ntree->flag & NTREE_DO_VERSIONS_GROUP_EXPOSE_2_56_2) {
				has_old_groups = 1;
			}
		}

		if (has_old_groups) {
			FOREACH_NODETREE(main, ntree, id) {
				/* updates external links for all group nodes in a tree */
				bNode *node;
				for (node = ntree->nodes.first; node; node = node->next) {
					if (node->type == NODE_GROUP) {
						bNodeTree *ngroup = (bNodeTree*)node->id;
						if (ngroup && (ngroup->flag & NTREE_DO_VERSIONS_GROUP_EXPOSE_2_56_2))
							lib_node_do_versions_group_indices(node);
					}
				}
			} FOREACH_NODETREE_END
		}

		for (bNodeTree *ntree = main->nodetree.first; ntree; ntree = ntree->id.next) {
			ntree->flag &= ~NTREE_DO_VERSIONS_GROUP_EXPOSE_2_56_2;
		}
	}

	{
		/* Convert the previously used ntree->inputs/ntree->outputs lists to interface nodes.
		 * Pre 2.56.2 node trees automatically have all unlinked sockets exposed already
		 * (see NTREE_DO_VERSIONS_GROUP_EXPOSE_2_56_2).
		 *
		 * XXX this should actually be part of do_versions,
		 * but needs valid typeinfo pointers to create interface nodes.
		 *
		 * Note: theoretically only needed in node groups (main->nodetree),
		 * but due to a temporary bug such links could have been added in all trees,
		 * so have to clean up all of them ...
		 */

		FOREACH_NODETREE(main, ntree, id) {
			if (ntree->flag & NTREE_DO_VERSIONS_CUSTOMNODES_GROUP) {
				bNode *input_node = NULL, *output_node = NULL;
				int num_inputs = 0, num_outputs = 0;
				bNodeLink *link, *next_link;
				/* Only create new interface nodes for actual older files.
				 * New file versions already have input/output nodes with duplicate links,
				 * in that case just remove the invalid links.
				 */
				const bool create_io_nodes = (ntree->flag & NTREE_DO_VERSIONS_CUSTOMNODES_GROUP_CREATE_INTERFACE) != 0;

				float input_locx = 1000000.0f, input_locy = 0.0f;
				float output_locx = -1000000.0f, output_locy = 0.0f;
				/* rough guess, not nice but we don't have access to UI constants here ... */
				static const float offsetx = 42 + 3*20 + 20;
				/*static const float offsety = 0.0f;*/

				if (create_io_nodes) {
					if (ntree->inputs.first)
						input_node = nodeAddStaticNode(NULL, ntree, NODE_GROUP_INPUT);

					if (ntree->outputs.first)
						output_node = nodeAddStaticNode(NULL, ntree, NODE_GROUP_OUTPUT);
				}

				/* Redirect links from/to the node tree interface to input/output node.
				 * If the fromnode/tonode pointers are NULL, this means a link from/to
				 * the ntree interface sockets, which need to be redirected to new interface nodes.
				 */
				for (link = ntree->links.first; link; link = next_link) {
					bool free_link = false;
					next_link = link->next;

					if (link->fromnode == NULL) {
						if (input_node) {
							link->fromnode = input_node;
							link->fromsock = node_group_input_find_socket(input_node, link->fromsock->identifier);
							++num_inputs;

							if (link->tonode) {
								if (input_locx > link->tonode->locx - offsetx)
									input_locx = link->tonode->locx - offsetx;
								input_locy += link->tonode->locy;
							}
						}
						else {
							free_link = true;
						}
					}

					if (link->tonode == NULL) {
						if (output_node) {
							link->tonode = output_node;
							link->tosock = node_group_output_find_socket(output_node, link->tosock->identifier);
							++num_outputs;

							if (link->fromnode) {
								if (output_locx < link->fromnode->locx + offsetx)
									output_locx = link->fromnode->locx + offsetx;
								output_locy += link->fromnode->locy;
							}
						}
						else {
							free_link = true;
						}
					}

					if (free_link)
						nodeRemLink(ntree, link);
				}

				if (num_inputs > 0) {
					input_locy /= num_inputs;
					input_node->locx = input_locx;
					input_node->locy = input_locy;
				}
				if (num_outputs > 0) {
					output_locy /= num_outputs;
					output_node->locx = output_locx;
					output_node->locy = output_locy;
				}

				/* clear do_versions flags */
				ntree->flag &= ~(NTREE_DO_VERSIONS_CUSTOMNODES_GROUP | NTREE_DO_VERSIONS_CUSTOMNODES_GROUP_CREATE_INTERFACE);
			}
		}
		FOREACH_NODETREE_END
	}

	/* verify all group user nodes */
	for (bNodeTree *ntree = main->nodetree.first; ntree; ntree = ntree->id.next) {
		ntreeVerifyNodes(main, &ntree->id);
	}

	/* make update calls where necessary */
	{
		FOREACH_NODETREE(main, ntree, id) {
			/* make an update call for the tree */
			ntreeUpdateTree(main, ntree);
		} FOREACH_NODETREE_END
	}
}

static void direct_link_node_socket(FileData *fd, bNodeSocket *sock)
{
	sock->prop = newdataadr(fd, sock->prop);
	IDP_DirectLinkGroup_OrFree(&sock->prop, (fd->flags & FD_FLAGS_SWITCH_ENDIAN), fd);

	sock->link = newdataadr(fd, sock->link);
	sock->typeinfo = NULL;
	sock->storage = newdataadr(fd, sock->storage);
	sock->default_value = newdataadr(fd, sock->default_value);
	sock->cache = NULL;
}

/* ntree itself has been read! */
static void direct_link_nodetree(FileData *fd, bNodeTree *ntree)
{
	/* note: writing and reading goes in sync, for speed */
	bNode *node;
	bNodeSocket *sock;
	bNodeLink *link;

	ntree->init = 0;		/* to set callbacks and force setting types */
	ntree->is_updating = false;
	ntree->typeinfo= NULL;
	ntree->interface_type = NULL;

	ntree->progress = NULL;
	ntree->execdata = NULL;
	ntree->duplilock = NULL;

	ntree->adt = newdataadr(fd, ntree->adt);
	direct_link_animdata(fd, ntree->adt);

	ntree->id.recalc &= ~ID_RECALC_ALL;

	link_list(fd, &ntree->nodes);
	for (node = ntree->nodes.first; node; node = node->next) {
		node->typeinfo = NULL;

		link_list(fd, &node->inputs);
		link_list(fd, &node->outputs);

		node->prop = newdataadr(fd, node->prop);
		IDP_DirectLinkGroup_OrFree(&node->prop, (fd->flags & FD_FLAGS_SWITCH_ENDIAN), fd);

		link_list(fd, &node->internal_links);
		for (link = node->internal_links.first; link; link = link->next) {
			link->fromnode = newdataadr(fd, link->fromnode);
			link->fromsock = newdataadr(fd, link->fromsock);
			link->tonode = newdataadr(fd, link->tonode);
			link->tosock = newdataadr(fd, link->tosock);
		}

		if (node->type == CMP_NODE_MOVIEDISTORTION) {
			node->storage = newmclipadr(fd, node->storage);
		}
		else {
			node->storage = newdataadr(fd, node->storage);
		}

		if (node->storage) {
			/* could be handlerized at some point */
			if (ntree->type==NTREE_SHADER) {
				if (node->type==SH_NODE_CURVE_VEC || node->type==SH_NODE_CURVE_RGB) {
					direct_link_curvemapping(fd, node->storage);
				}
				else if (node->type==SH_NODE_SCRIPT) {
					NodeShaderScript *nss = (NodeShaderScript *) node->storage;
					nss->bytecode = newdataadr(fd, nss->bytecode);
				}
				else if (node->type==SH_NODE_TEX_POINTDENSITY) {
					NodeShaderTexPointDensity *npd = (NodeShaderTexPointDensity *) node->storage;
					memset(&npd->pd, 0, sizeof(npd->pd));
				}
			}
			else if (ntree->type==NTREE_COMPOSIT) {
				if (ELEM(node->type, CMP_NODE_TIME, CMP_NODE_CURVE_VEC, CMP_NODE_CURVE_RGB, CMP_NODE_HUECORRECT))
					direct_link_curvemapping(fd, node->storage);
				else if (ELEM(node->type, CMP_NODE_IMAGE, CMP_NODE_R_LAYERS, CMP_NODE_VIEWER, CMP_NODE_SPLITVIEWER))
					((ImageUser *)node->storage)->ok = 1;
			}
			else if ( ntree->type==NTREE_TEXTURE) {
				if (node->type==TEX_NODE_CURVE_RGB || node->type==TEX_NODE_CURVE_TIME)
					direct_link_curvemapping(fd, node->storage);
				else if (node->type==TEX_NODE_IMAGE)
					((ImageUser *)node->storage)->ok = 1;
			}
		}
	}
	link_list(fd, &ntree->links);

	/* and we connect the rest */
	for (node = ntree->nodes.first; node; node = node->next) {
		node->parent = newdataadr(fd, node->parent);
		node->lasty = 0;

		for (sock = node->inputs.first; sock; sock = sock->next)
			direct_link_node_socket(fd, sock);
		for (sock = node->outputs.first; sock; sock = sock->next)
			direct_link_node_socket(fd, sock);
	}

	/* interface socket lists */
	link_list(fd, &ntree->inputs);
	link_list(fd, &ntree->outputs);
	for (sock = ntree->inputs.first; sock; sock = sock->next)
		direct_link_node_socket(fd, sock);
	for (sock = ntree->outputs.first; sock; sock = sock->next)
		direct_link_node_socket(fd, sock);

	for (link = ntree->links.first; link; link= link->next) {
		link->fromnode = newdataadr(fd, link->fromnode);
		link->tonode = newdataadr(fd, link->tonode);
		link->fromsock = newdataadr(fd, link->fromsock);
		link->tosock = newdataadr(fd, link->tosock);
	}

#if 0
	if (ntree->previews) {
		bNodeInstanceHash *new_previews = BKE_node_instance_hash_new("node previews");
		bNodeInstanceHashIterator iter;

		NODE_INSTANCE_HASH_ITER(iter, ntree->previews) {
			bNodePreview *preview = BKE_node_instance_hash_iterator_get_value(&iter);
			if (preview) {
				bNodePreview *new_preview = newimaadr(fd, preview);
				if (new_preview) {
					bNodeInstanceKey key = BKE_node_instance_hash_iterator_get_key(&iter);
					BKE_node_instance_hash_insert(new_previews, key, new_preview);
				}
			}
		}
		BKE_node_instance_hash_free(ntree->previews, NULL);
		ntree->previews = new_previews;
	}
#else
	/* XXX TODO */
	ntree->previews = NULL;
#endif

	/* type verification is in lib-link */
}

/* ************ READ ARMATURE ***************** */

/* temp struct used to transport needed info to lib_link_constraint_cb() */
typedef struct tConstraintLinkData {
	FileData *fd;
	ID *id;
} tConstraintLinkData;
/* callback function used to relink constraint ID-links */
static void lib_link_constraint_cb(bConstraint *UNUSED(con), ID **idpoin, bool is_reference, void *userdata)
{
	tConstraintLinkData *cld= (tConstraintLinkData *)userdata;

	/* for reference types, we need to increment the usercounts on load... */
	if (is_reference) {
		/* reference type - with usercount */
		*idpoin = newlibadr_us(cld->fd, cld->id->lib, *idpoin);
	}
	else {
		/* target type - no usercount needed */
		*idpoin = newlibadr(cld->fd, cld->id->lib, *idpoin);
	}
}

static void lib_link_constraints(FileData *fd, ID *id, ListBase *conlist)
{
	tConstraintLinkData cld;
	bConstraint *con;

	/* legacy fixes */
	for (con = conlist->first; con; con=con->next) {
		/* patch for error introduced by changing constraints (dunno how) */
		/* if con->data type changes, dna cannot resolve the pointer! (ton) */
		if (con->data == NULL) {
			con->type = CONSTRAINT_TYPE_NULL;
		}
		/* own ipo, all constraints have it */
		con->ipo = newlibadr_us(fd, id->lib, con->ipo); // XXX deprecated - old animation system

		/* If linking from a library, clear 'local' static override flag. */
		if (id->lib != NULL) {
			con->flag &= ~CONSTRAINT_STATICOVERRIDE_LOCAL;
		}
	}

	/* relink all ID-blocks used by the constraints */
	cld.fd = fd;
	cld.id = id;

	BKE_constraints_id_loop(conlist, lib_link_constraint_cb, &cld);
}

static void direct_link_constraints(FileData *fd, ListBase *lb)
{
	bConstraint *con;

	link_list(fd, lb);
	for (con=lb->first; con; con=con->next) {
		con->data = newdataadr(fd, con->data);

		switch (con->type) {
			case CONSTRAINT_TYPE_PYTHON:
			{
				bPythonConstraint *data= con->data;

				link_list(fd, &data->targets);

				data->prop = newdataadr(fd, data->prop);
				IDP_DirectLinkGroup_OrFree(&data->prop, (fd->flags & FD_FLAGS_SWITCH_ENDIAN), fd);
				break;
			}
			case CONSTRAINT_TYPE_SPLINEIK:
			{
				bSplineIKConstraint *data= con->data;

				data->points= newdataadr(fd, data->points);
				break;
			}
			case CONSTRAINT_TYPE_KINEMATIC:
			{
				bKinematicConstraint *data = con->data;

				con->lin_error = 0.f;
				con->rot_error = 0.f;

				/* version patch for runtime flag, was not cleared in some case */
				data->flag &= ~CONSTRAINT_IK_AUTO;
				break;
			}
			case CONSTRAINT_TYPE_CHILDOF:
			{
				/* XXX version patch, in older code this flag wasn't always set, and is inherent to type */
				if (con->ownspace == CONSTRAINT_SPACE_POSE)
					con->flag |= CONSTRAINT_SPACEONCE;
				break;
			}
			case CONSTRAINT_TYPE_TRANSFORM_CACHE:
			{
				bTransformCacheConstraint *data = con->data;
				data->reader = NULL;
			}
		}
	}
}

static void lib_link_pose(FileData *fd, Main *bmain, Object *ob, bPose *pose)
{
	bArmature *arm = ob->data;

	if (!pose || !arm)
		return;

	/* always rebuild to match proxy or lib changes, but on Undo */
	bool rebuild = false;

	if (fd->memfile == NULL) {
		if (ob->proxy || (ob->id.lib==NULL && arm->id.lib)) {
			rebuild = true;
		}
	}

	/* avoid string */
	GHash *bone_hash = BKE_armature_bone_from_name_map(arm);

	if (ob->proxy) {
		/* sync proxy layer */
		if (pose->proxy_layer)
			arm->layer = pose->proxy_layer;

		/* sync proxy active bone */
		if (pose->proxy_act_bone[0]) {
			Bone *bone = BLI_ghash_lookup(bone_hash, pose->proxy_act_bone);
			if (bone) {
				arm->act_bone = bone;
			}
		}
	}

	for (bPoseChannel *pchan = pose->chanbase.first; pchan; pchan = pchan->next) {
		lib_link_constraints(fd, (ID *)ob, &pchan->constraints);

		pchan->bone = BLI_ghash_lookup(bone_hash, pchan->name);

		IDP_LibLinkProperty(pchan->prop, fd);

		pchan->custom = newlibadr_us(fd, arm->id.lib, pchan->custom);
		if (UNLIKELY(pchan->bone == NULL)) {
			rebuild = true;
		}
		else if ((ob->id.lib == NULL) && arm->id.lib) {
			/* local pose selection copied to armature, bit hackish */
			pchan->bone->flag &= ~BONE_SELECTED;
			pchan->bone->flag |= pchan->selectflag;
		}
	}

	BLI_ghash_free(bone_hash, NULL, NULL);


	if (rebuild) {
		DEG_id_tag_update_ex(bmain, &ob->id, OB_RECALC_OB | OB_RECALC_DATA | OB_RECALC_TIME);
		BKE_pose_tag_recalc(bmain, pose);
	}
}

static void lib_link_bones(FileData *fd, Bone *bone)
{
	IDP_LibLinkProperty(bone->prop, fd);

	for (Bone *curbone = bone->childbase.first; curbone; curbone = curbone->next) {
		lib_link_bones(fd, curbone);
	}
}

static void lib_link_armature(FileData *fd, Main *main)
{
	for (bArmature *arm = main->armature.first; arm; arm = arm->id.next) {
		if (arm->id.tag & LIB_TAG_NEED_LINK) {
			IDP_LibLinkProperty(arm->id.properties, fd);
			lib_link_animdata(fd, &arm->id, arm->adt);

			for (Bone *curbone = arm->bonebase.first; curbone; curbone = curbone->next) {
				lib_link_bones(fd, curbone);
			}

			arm->id.tag &= ~LIB_TAG_NEED_LINK;
		}
	}
}

static void direct_link_bones(FileData *fd, Bone *bone)
{
	Bone *child;

	bone->parent = newdataadr(fd, bone->parent);
	bone->prop = newdataadr(fd, bone->prop);
	IDP_DirectLinkGroup_OrFree(&bone->prop, (fd->flags & FD_FLAGS_SWITCH_ENDIAN), fd);

	bone->flag &= ~BONE_DRAW_ACTIVE;

	link_list(fd, &bone->childbase);

	for (child=bone->childbase.first; child; child=child->next)
		direct_link_bones(fd, child);
}

static void direct_link_armature(FileData *fd, bArmature *arm)
{
	Bone *bone;

	link_list(fd, &arm->bonebase);
	arm->edbo = NULL;

	arm->adt = newdataadr(fd, arm->adt);
	direct_link_animdata(fd, arm->adt);

	for (bone = arm->bonebase.first; bone; bone = bone->next) {
		direct_link_bones(fd, bone);
	}

	arm->act_bone = newdataadr(fd, arm->act_bone);
	arm->act_edbone = NULL;
}

/* ************ READ CAMERA ***************** */

static void lib_link_camera(FileData *fd, Main *main)
{
	for (Camera *ca = main->camera.first; ca; ca = ca->id.next) {
		if (ca->id.tag & LIB_TAG_NEED_LINK) {
			IDP_LibLinkProperty(ca->id.properties, fd);
			lib_link_animdata(fd, &ca->id, ca->adt);

			ca->ipo = newlibadr_us(fd, ca->id.lib, ca->ipo); // XXX deprecated - old animation system

			ca->dof_ob = newlibadr(fd, ca->id.lib, ca->dof_ob);

			for (CameraBGImage *bgpic = ca->bg_images.first; bgpic; bgpic = bgpic->next) {
				bgpic->ima = newlibadr_us(fd, ca->id.lib, bgpic->ima);
				bgpic->clip = newlibadr_us(fd, ca->id.lib, bgpic->clip);
			}

			ca->id.tag &= ~LIB_TAG_NEED_LINK;
		}
	}
}

static void direct_link_camera(FileData *fd, Camera *ca)
{
	ca->adt = newdataadr(fd, ca->adt);
	direct_link_animdata(fd, ca->adt);

	link_list(fd, &ca->bg_images);

	for (CameraBGImage *bgpic = ca->bg_images.first; bgpic; bgpic = bgpic->next) {
		bgpic->iuser.ok = 1;
	}
}


/* ************ READ LAMP ***************** */

static void lib_link_lamp(FileData *fd, Main *main)
{
	for (Lamp *la = main->lamp.first; la; la = la->id.next) {
		if (la->id.tag & LIB_TAG_NEED_LINK) {
			IDP_LibLinkProperty(la->id.properties, fd);
			lib_link_animdata(fd, &la->id, la->adt);

			la->ipo = newlibadr_us(fd, la->id.lib, la->ipo); // XXX deprecated - old animation system

			if (la->nodetree) {
				lib_link_ntree(fd, &la->id, la->nodetree);
				la->nodetree->id.lib = la->id.lib;
			}

			la->id.tag &= ~LIB_TAG_NEED_LINK;
		}
	}
}

static void direct_link_lamp(FileData *fd, Lamp *la)
{
	la->adt = newdataadr(fd, la->adt);
	direct_link_animdata(fd, la->adt);

	la->curfalloff = newdataadr(fd, la->curfalloff);
	if (la->curfalloff)
		direct_link_curvemapping(fd, la->curfalloff);

	la->nodetree= newdataadr(fd, la->nodetree);
	if (la->nodetree) {
		direct_link_id(fd, &la->nodetree->id);
		direct_link_nodetree(fd, la->nodetree);
	}

	la->preview = direct_link_preview_image(fd, la->preview);
}

/* ************ READ keys ***************** */

void blo_do_versions_key_uidgen(Key *key)
{
	KeyBlock *block;

	key->uidgen = 1;
	for (block = key->block.first; block; block = block->next) {
		block->uid = key->uidgen++;
	}
}

static void lib_link_key(FileData *fd, Main *main)
{
	for (Key *key = main->key.first; key; key = key->id.next) {
		BLI_assert((key->id.tag & LIB_TAG_EXTERN) == 0);

		if (key->id.tag & LIB_TAG_NEED_LINK) {
			IDP_LibLinkProperty(key->id.properties, fd);
			lib_link_animdata(fd, &key->id, key->adt);

			key->ipo = newlibadr_us(fd, key->id.lib, key->ipo); // XXX deprecated - old animation system
			key->from = newlibadr(fd, key->id.lib, key->from);

			key->id.tag &= ~LIB_TAG_NEED_LINK;
		}
	}
}

static void switch_endian_keyblock(Key *key, KeyBlock *kb)
{
	int elemsize, a, b;
	char *data;

	elemsize = key->elemsize;
	data = kb->data;

	for (a = 0; a < kb->totelem; a++) {
		const char *cp = key->elemstr;
		char *poin = data;

		while (cp[0]) {  /* cp[0] == amount */
			switch (cp[1]) {  /* cp[1] = type */
				case IPO_FLOAT:
				case IPO_BPOINT:
				case IPO_BEZTRIPLE:
					b = cp[0];
					BLI_endian_switch_float_array((float *)poin, b);
					poin += sizeof(float) * b;
					break;
			}

			cp += 2;
		}
		data += elemsize;
	}
}

static void direct_link_key(FileData *fd, Key *key)
{
	KeyBlock *kb;

	link_list(fd, &(key->block));

	key->adt = newdataadr(fd, key->adt);
	direct_link_animdata(fd, key->adt);

	key->refkey= newdataadr(fd, key->refkey);

	for (kb = key->block.first; kb; kb = kb->next) {
		kb->data = newdataadr(fd, kb->data);

		if (fd->flags & FD_FLAGS_SWITCH_ENDIAN)
			switch_endian_keyblock(key, kb);
	}
}

/* ************ READ mball ***************** */

static void lib_link_mball(FileData *fd, Main *main)
{
	for (MetaBall *mb = main->mball.first; mb; mb = mb->id.next) {
		if (mb->id.tag & LIB_TAG_NEED_LINK) {
			IDP_LibLinkProperty(mb->id.properties, fd);
			lib_link_animdata(fd, &mb->id, mb->adt);

			for (int a = 0; a < mb->totcol; a++) {
				mb->mat[a] = newlibadr_us(fd, mb->id.lib, mb->mat[a]);
			}

			mb->ipo = newlibadr_us(fd, mb->id.lib, mb->ipo); // XXX deprecated - old animation system

			mb->id.tag &= ~LIB_TAG_NEED_LINK;
		}
	}
}

static void direct_link_mball(FileData *fd, MetaBall *mb)
{
	mb->adt = newdataadr(fd, mb->adt);
	direct_link_animdata(fd, mb->adt);

	mb->mat = newdataadr(fd, mb->mat);
	test_pointer_array(fd, (void **)&mb->mat);

	link_list(fd, &(mb->elems));

	BLI_listbase_clear(&mb->disp);
	mb->editelems = NULL;
/*	mb->edit_elems.first= mb->edit_elems.last= NULL;*/
	mb->lastelem = NULL;
	mb->batch_cache = NULL;
}

/* ************ READ WORLD ***************** */

static void lib_link_world(FileData *fd, Main *main)
{
	for (World *wrld = main->world.first; wrld; wrld = wrld->id.next) {
		if (wrld->id.tag & LIB_TAG_NEED_LINK) {
			IDP_LibLinkProperty(wrld->id.properties, fd);
			lib_link_animdata(fd, &wrld->id, wrld->adt);

			wrld->ipo = newlibadr_us(fd, wrld->id.lib, wrld->ipo); // XXX deprecated - old animation system

			if (wrld->nodetree) {
				lib_link_ntree(fd, &wrld->id, wrld->nodetree);
				wrld->nodetree->id.lib = wrld->id.lib;
			}

			wrld->id.tag &= ~LIB_TAG_NEED_LINK;
		}
	}
}

static void direct_link_world(FileData *fd, World *wrld)
{
	wrld->adt = newdataadr(fd, wrld->adt);
	direct_link_animdata(fd, wrld->adt);

	wrld->nodetree = newdataadr(fd, wrld->nodetree);
	if (wrld->nodetree) {
		direct_link_id(fd, &wrld->nodetree->id);
		direct_link_nodetree(fd, wrld->nodetree);
	}

	wrld->preview = direct_link_preview_image(fd, wrld->preview);
	BLI_listbase_clear(&wrld->gpumaterial);
}


/* ************ READ VFONT ***************** */

static void lib_link_vfont(FileData *fd, Main *main)
{
	for (VFont *vf = main->vfont.first; vf; vf = vf->id.next) {
		if (vf->id.tag & LIB_TAG_NEED_LINK) {
			IDP_LibLinkProperty(vf->id.properties, fd);

			vf->id.tag &= ~LIB_TAG_NEED_LINK;
		}
	}
}

static void direct_link_vfont(FileData *fd, VFont *vf)
{
	vf->data = NULL;
	vf->temp_pf = NULL;
	vf->packedfile = direct_link_packedfile(fd, vf->packedfile);
}

/* ************ READ TEXT ****************** */

static void lib_link_text(FileData *fd, Main *main)
{
	for (Text *text = main->text.first; text; text = text->id.next) {
		if (text->id.tag & LIB_TAG_NEED_LINK) {
			IDP_LibLinkProperty(text->id.properties, fd);

			text->id.tag &= ~LIB_TAG_NEED_LINK;
		}
	}
}

static void direct_link_text(FileData *fd, Text *text)
{
	TextLine *ln;

	text->name = newdataadr(fd, text->name);

	text->compiled = NULL;

#if 0
	if (text->flags & TXT_ISEXT) {
		BKE_text_reload(text);
	}
	/* else { */
#endif

	link_list(fd, &text->lines);

	text->curl = newdataadr(fd, text->curl);
	text->sell = newdataadr(fd, text->sell);

	for (ln = text->lines.first; ln; ln = ln->next) {
		ln->line = newdataadr(fd, ln->line);
		ln->format = NULL;

		if (ln->len != (int) strlen(ln->line)) {
			printf("Error loading text, line lengths differ\n");
			ln->len = strlen(ln->line);
		}
	}

	text->flags = (text->flags) & ~TXT_ISEXT;

	id_us_ensure_real(&text->id);
}

/* ************ READ IMAGE ***************** */

static void lib_link_image(FileData *fd, Main *main)
{
	for (Image *ima = main->image.first; ima; ima = ima->id.next) {
		if (ima->id.tag & LIB_TAG_NEED_LINK) {
			IDP_LibLinkProperty(ima->id.properties, fd);

			ima->id.tag &= ~LIB_TAG_NEED_LINK;
		}
	}
}

static void direct_link_image(FileData *fd, Image *ima)
{
	ImagePackedFile *imapf;

	/* for undo system, pointers could be restored */
	if (fd->imamap)
		ima->cache = newimaadr(fd, ima->cache);
	else
		ima->cache = NULL;

	/* if not restored, we keep the binded opengl index */
	if (!ima->cache) {
		ima->tpageflag &= ~IMA_GLBIND_IS_DATA;
		for (int i = 0; i < TEXTARGET_COUNT; i++) {
			ima->gputexture[i] = NULL;
		}
		ima->rr = NULL;
	}

	/* undo system, try to restore render buffers */
	link_list(fd, &(ima->renderslots));
	if (fd->imamap) {
		LISTBASE_FOREACH(RenderSlot *, slot, &ima->renderslots) {
			slot->render = newimaadr(fd, slot->render);
		}
	}
	else {
		LISTBASE_FOREACH(RenderSlot *, slot, &ima->renderslots)
			slot->render = NULL;
		ima->last_render_slot = ima->render_slot;
	}

	link_list(fd, &(ima->views));
	link_list(fd, &(ima->packedfiles));

	if (ima->packedfiles.first) {
		for (imapf = ima->packedfiles.first; imapf; imapf = imapf->next) {
			imapf->packedfile = direct_link_packedfile(fd, imapf->packedfile);
		}
		ima->packedfile = NULL;
	}
	else {
		ima->packedfile = direct_link_packedfile(fd, ima->packedfile);
	}

	BLI_listbase_clear(&ima->anims);
	ima->preview = direct_link_preview_image(fd, ima->preview);
	ima->stereo3d_format = newdataadr(fd, ima->stereo3d_format);
	ima->ok = 1;
}


/* ************ READ CURVE ***************** */

static void lib_link_curve(FileData *fd, Main *main)
{
	for (Curve *cu = main->curve.first; cu; cu = cu->id.next) {
		if (cu->id.tag & LIB_TAG_NEED_LINK) {
			IDP_LibLinkProperty(cu->id.properties, fd);
			lib_link_animdata(fd, &cu->id, cu->adt);

			for (int a = 0; a < cu->totcol; a++) {
				cu->mat[a] = newlibadr_us(fd, cu->id.lib, cu->mat[a]);
			}

			cu->bevobj = newlibadr(fd, cu->id.lib, cu->bevobj);
			cu->taperobj = newlibadr(fd, cu->id.lib, cu->taperobj);
			cu->textoncurve = newlibadr(fd, cu->id.lib, cu->textoncurve);
			cu->vfont = newlibadr_us(fd, cu->id.lib, cu->vfont);
			cu->vfontb = newlibadr_us(fd, cu->id.lib, cu->vfontb);
			cu->vfonti = newlibadr_us(fd, cu->id.lib, cu->vfonti);
			cu->vfontbi = newlibadr_us(fd, cu->id.lib, cu->vfontbi);

			cu->ipo = newlibadr_us(fd, cu->id.lib, cu->ipo); // XXX deprecated - old animation system
			cu->key = newlibadr_us(fd, cu->id.lib, cu->key);

			cu->id.tag &= ~LIB_TAG_NEED_LINK;
		}
	}
}


static void switch_endian_knots(Nurb *nu)
{
	if (nu->knotsu) {
		BLI_endian_switch_float_array(nu->knotsu, KNOTSU(nu));
	}
	if (nu->knotsv) {
		BLI_endian_switch_float_array(nu->knotsv, KNOTSV(nu));
	}
}

static void direct_link_curve(FileData *fd, Curve *cu)
{
	Nurb *nu;
	TextBox *tb;

	cu->adt= newdataadr(fd, cu->adt);
	direct_link_animdata(fd, cu->adt);

	/* Protect against integer overflow vulnerability. */
	CLAMP(cu->len_wchar, 0, INT_MAX - 4);

	cu->mat = newdataadr(fd, cu->mat);
	test_pointer_array(fd, (void **)&cu->mat);
	cu->str = newdataadr(fd, cu->str);
	cu->strinfo= newdataadr(fd, cu->strinfo);
	cu->tb = newdataadr(fd, cu->tb);

	if (cu->vfont == NULL) {
		link_list(fd, &(cu->nurb));
	}
	else {
		cu->nurb.first=cu->nurb.last= NULL;

		tb = MEM_calloc_arrayN(MAXTEXTBOX, sizeof(TextBox), "TextBoxread");
		if (cu->tb) {
			memcpy(tb, cu->tb, cu->totbox*sizeof(TextBox));
			MEM_freeN(cu->tb);
			cu->tb = tb;
		}
		else {
			cu->totbox = 1;
			cu->actbox = 1;
			cu->tb = tb;
			cu->tb[0].w = cu->linewidth;
		}
		if (cu->wordspace == 0.0f) cu->wordspace = 1.0f;
	}

	cu->editnurb = NULL;
	cu->editfont = NULL;
	cu->batch_cache = NULL;

	for (nu = cu->nurb.first; nu; nu = nu->next) {
		nu->bezt = newdataadr(fd, nu->bezt);
		nu->bp = newdataadr(fd, nu->bp);
		nu->knotsu = newdataadr(fd, nu->knotsu);
		nu->knotsv = newdataadr(fd, nu->knotsv);
		if (cu->vfont == NULL) nu->charidx = 0;

		if (fd->flags & FD_FLAGS_SWITCH_ENDIAN) {
			switch_endian_knots(nu);
		}
	}
	cu->bb = NULL;
}

/* ************ READ TEX ***************** */

static void lib_link_texture(FileData *fd, Main *main)
{
	for (Tex *tex = main->tex.first; tex; tex = tex->id.next) {
		if (tex->id.tag & LIB_TAG_NEED_LINK) {
			IDP_LibLinkProperty(tex->id.properties, fd);
			lib_link_animdata(fd, &tex->id, tex->adt);

			tex->ima = newlibadr_us(fd, tex->id.lib, tex->ima);
			tex->ipo = newlibadr_us(fd, tex->id.lib, tex->ipo);  // XXX deprecated - old animation system

			if (tex->nodetree) {
				lib_link_ntree(fd, &tex->id, tex->nodetree);
				tex->nodetree->id.lib = tex->id.lib;
			}

			tex->id.tag &= ~LIB_TAG_NEED_LINK;
		}
	}
}

static void direct_link_texture(FileData *fd, Tex *tex)
{
	tex->adt = newdataadr(fd, tex->adt);
	direct_link_animdata(fd, tex->adt);

	tex->coba = newdataadr(fd, tex->coba);

	tex->nodetree = newdataadr(fd, tex->nodetree);
	if (tex->nodetree) {
		direct_link_id(fd, &tex->nodetree->id);
		direct_link_nodetree(fd, tex->nodetree);
	}

	tex->preview = direct_link_preview_image(fd, tex->preview);

	tex->iuser.ok = 1;
}



/* ************ READ MATERIAL ***************** */

static void lib_link_material(FileData *fd, Main *main)
{
	for (Material *ma = main->mat.first; ma; ma = ma->id.next) {
		if (ma->id.tag & LIB_TAG_NEED_LINK) {
			IDP_LibLinkProperty(ma->id.properties, fd);
			lib_link_animdata(fd, &ma->id, ma->adt);

			ma->ipo = newlibadr_us(fd, ma->id.lib, ma->ipo);  // XXX deprecated - old animation system

			if (ma->nodetree) {
				lib_link_ntree(fd, &ma->id, ma->nodetree);
				ma->nodetree->id.lib = ma->id.lib;
			}

			ma->id.tag &= ~LIB_TAG_NEED_LINK;
		}
	}
}

static void direct_link_material(FileData *fd, Material *ma)
{
	ma->adt = newdataadr(fd, ma->adt);
	direct_link_animdata(fd, ma->adt);

	ma->texpaintslot = NULL;

	ma->nodetree = newdataadr(fd, ma->nodetree);
	if (ma->nodetree) {
		direct_link_id(fd, &ma->nodetree->id);
		direct_link_nodetree(fd, ma->nodetree);
	}

	ma->preview = direct_link_preview_image(fd, ma->preview);
	BLI_listbase_clear(&ma->gpumaterial);
}

/* ************ READ PARTICLE SETTINGS ***************** */
/* update this also to writefile.c */
static const char *ptcache_data_struct[] = {
	"", // BPHYS_DATA_INDEX
	"", // BPHYS_DATA_LOCATION
	"", // BPHYS_DATA_VELOCITY
	"", // BPHYS_DATA_ROTATION
	"", // BPHYS_DATA_AVELOCITY / BPHYS_DATA_XCONST */
	"", // BPHYS_DATA_SIZE:
	"", // BPHYS_DATA_TIMES:
	"BoidData" // case BPHYS_DATA_BOIDS:
};

static void direct_link_pointcache_cb(FileData *fd, void *data)
{
	PTCacheMem *pm = data;
	PTCacheExtra *extra;
	int i;
	for (i = 0; i < BPHYS_TOT_DATA; i++) {
		pm->data[i] = newdataadr(fd, pm->data[i]);

		/* the cache saves non-struct data without DNA */
		if (pm->data[i] && ptcache_data_struct[i][0]=='\0' && (fd->flags & FD_FLAGS_SWITCH_ENDIAN)) {
			int tot = (BKE_ptcache_data_size(i) * pm->totpoint) / sizeof(int);  /* data_size returns bytes */
			int *poin = pm->data[i];

			BLI_endian_switch_int32_array(poin, tot);
		}
	}

	link_list(fd, &pm->extradata);

	for (extra=pm->extradata.first; extra; extra=extra->next)
		extra->data = newdataadr(fd, extra->data);
}

static void direct_link_pointcache(FileData *fd, PointCache *cache)
{
	if ((cache->flag & PTCACHE_DISK_CACHE)==0) {
		link_list_ex(fd, &cache->mem_cache, direct_link_pointcache_cb);
	}
	else
		BLI_listbase_clear(&cache->mem_cache);

	cache->flag &= ~PTCACHE_SIMULATION_VALID;
	cache->simframe = 0;
	cache->edit = NULL;
	cache->free_edit = NULL;
	cache->cached_frames = NULL;
}

static void direct_link_pointcache_list(FileData *fd, ListBase *ptcaches, PointCache **ocache, int force_disk)
{
	if (ptcaches->first) {
		PointCache *cache= NULL;
		link_list(fd, ptcaches);
		for (cache=ptcaches->first; cache; cache=cache->next) {
			direct_link_pointcache(fd, cache);
			if (force_disk) {
				cache->flag |= PTCACHE_DISK_CACHE;
				cache->step = 1;
			}
		}

		*ocache = newdataadr(fd, *ocache);
	}
	else if (*ocache) {
		/* old "single" caches need to be linked too */
		*ocache = newdataadr(fd, *ocache);
		direct_link_pointcache(fd, *ocache);
		if (force_disk) {
			(*ocache)->flag |= PTCACHE_DISK_CACHE;
			(*ocache)->step = 1;
		}

		ptcaches->first = ptcaches->last = *ocache;
	}
}

static void lib_link_partdeflect(FileData *fd, ID *id, PartDeflect *pd)
{
	if (pd && pd->tex)
		pd->tex = newlibadr_us(fd, id->lib, pd->tex);
	if (pd && pd->f_source)
		pd->f_source = newlibadr(fd, id->lib, pd->f_source);
}

static void lib_link_particlesettings(FileData *fd, Main *main)
{
	for (ParticleSettings *part = main->particle.first; part; part = part->id.next) {
		if (part->id.tag & LIB_TAG_NEED_LINK) {
			IDP_LibLinkProperty(part->id.properties, fd);
			lib_link_animdata(fd, &part->id, part->adt);

			part->ipo = newlibadr_us(fd, part->id.lib, part->ipo); // XXX deprecated - old animation system

			part->dup_ob = newlibadr(fd, part->id.lib, part->dup_ob);
			part->dup_group = newlibadr(fd, part->id.lib, part->dup_group);
			part->eff_group = newlibadr(fd, part->id.lib, part->eff_group);
			part->bb_ob = newlibadr(fd, part->id.lib, part->bb_ob);
			part->collision_group = newlibadr(fd, part->id.lib, part->collision_group);

			lib_link_partdeflect(fd, &part->id, part->pd);
			lib_link_partdeflect(fd, &part->id, part->pd2);

			if (part->effector_weights) {
				part->effector_weights->group = newlibadr(fd, part->id.lib, part->effector_weights->group);
			}
			else {
				part->effector_weights = BKE_add_effector_weights(part->eff_group);
			}

			if (part->dupliweights.first && part->dup_group) {
				ParticleDupliWeight *dw;
				int index_ok = 0;
				/* check for old files without indices (all indexes 0) */
				if (BLI_listbase_is_single(&part->dupliweights)) {
					/* special case for only one object in the group */
					index_ok = 1;
				}
				else {
					for (dw = part->dupliweights.first; dw; dw = dw->next) {
						if (dw->index > 0) {
							index_ok = 1;
							break;
						}
					}
				}

				if (index_ok) {
					/* if we have indexes, let's use them */
					for (dw = part->dupliweights.first; dw; dw = dw->next) {
						/* Do not try to restore pointer here, we have to search for group objects in another
						 * separated step.
						 * Reason is, the used group may be linked from another library, which has not yet
						 * been 'lib_linked'.
						 * Since dw->ob is not considered as an object user (it does not make objet directly linked),
						 * we may have no valid way to retrieve it yet.
						 * See T49273. */
						dw->ob = NULL;
					}
				}
				else {
					/* otherwise try to get objects from own library (won't work on library linked groups) */
					for (dw = part->dupliweights.first; dw; dw = dw->next) {
						dw->ob = newlibadr(fd, part->id.lib, dw->ob);
					}
				}
			}
			else {
				BLI_listbase_clear(&part->dupliweights);
			}

			if (part->boids) {
				BoidState *state = part->boids->states.first;
				BoidRule *rule;
				for (; state; state=state->next) {
					rule = state->rules.first;
					for (; rule; rule=rule->next) {
						switch (rule->type) {
							case eBoidRuleType_Goal:
							case eBoidRuleType_Avoid:
							{
								BoidRuleGoalAvoid *brga = (BoidRuleGoalAvoid*)rule;
								brga->ob = newlibadr(fd, part->id.lib, brga->ob);
								break;
							}
							case eBoidRuleType_FollowLeader:
							{
								BoidRuleFollowLeader *brfl = (BoidRuleFollowLeader*)rule;
								brfl->ob = newlibadr(fd, part->id.lib, brfl->ob);
								break;
							}
						}
					}
				}
			}

			for (int a = 0; a < MAX_MTEX; a++) {
				MTex *mtex= part->mtex[a];
				if (mtex) {
					mtex->tex = newlibadr_us(fd, part->id.lib, mtex->tex);
					mtex->object = newlibadr(fd, part->id.lib, mtex->object);
				}
			}

			part->id.tag &= ~LIB_TAG_NEED_LINK;
		}
	}
}

static void direct_link_partdeflect(PartDeflect *pd)
{
	if (pd) pd->rng = NULL;
}

static void direct_link_particlesettings(FileData *fd, ParticleSettings *part)
{
	int a;

	part->adt = newdataadr(fd, part->adt);
	part->pd = newdataadr(fd, part->pd);
	part->pd2 = newdataadr(fd, part->pd2);

	direct_link_animdata(fd, part->adt);
	direct_link_partdeflect(part->pd);
	direct_link_partdeflect(part->pd2);

	part->clumpcurve = newdataadr(fd, part->clumpcurve);
	if (part->clumpcurve)
		direct_link_curvemapping(fd, part->clumpcurve);
	part->roughcurve = newdataadr(fd, part->roughcurve);
	if (part->roughcurve)
		direct_link_curvemapping(fd, part->roughcurve);
	part->twistcurve = newdataadr(fd, part->twistcurve);
	if (part->twistcurve)
		direct_link_curvemapping(fd, part->twistcurve);

	part->effector_weights = newdataadr(fd, part->effector_weights);
	if (!part->effector_weights)
		part->effector_weights = BKE_add_effector_weights(part->eff_group);

	link_list(fd, &part->dupliweights);

	part->boids = newdataadr(fd, part->boids);
	part->fluid = newdataadr(fd, part->fluid);

	if (part->boids) {
		BoidState *state;
		link_list(fd, &part->boids->states);

		for (state=part->boids->states.first; state; state=state->next) {
			link_list(fd, &state->rules);
			link_list(fd, &state->conditions);
			link_list(fd, &state->actions);
		}
	}
	for (a = 0; a < MAX_MTEX; a++) {
		part->mtex[a] = newdataadr(fd, part->mtex[a]);
	}

	/* Protect against integer overflow vulnerability. */
	CLAMP(part->trail_count, 1, 100000);
}

static void lib_link_particlesystems(FileData *fd, Object *ob, ID *id, ListBase *particles)
{
	ParticleSystem *psys, *psysnext;

	for (psys=particles->first; psys; psys=psysnext) {
		psysnext = psys->next;

		psys->part = newlibadr_us(fd, id->lib, psys->part);
		if (psys->part) {
			ParticleTarget *pt = psys->targets.first;

			for (; pt; pt=pt->next)
				pt->ob=newlibadr(fd, id->lib, pt->ob);

			psys->parent = newlibadr(fd, id->lib, psys->parent);
			psys->target_ob = newlibadr(fd, id->lib, psys->target_ob);

			if (psys->clmd) {
				/* XXX - from reading existing code this seems correct but intended usage of
				 * pointcache /w cloth should be added in 'ParticleSystem' - campbell */
				psys->clmd->point_cache = psys->pointcache;
				psys->clmd->ptcaches.first = psys->clmd->ptcaches.last= NULL;
				psys->clmd->coll_parms->group = newlibadr(fd, id->lib, psys->clmd->coll_parms->group);
				psys->clmd->modifier.error = NULL;
			}
		}
		else {
			/* particle modifier must be removed before particle system */
			ParticleSystemModifierData *psmd = psys_get_modifier(ob, psys);
			BLI_remlink(&ob->modifiers, psmd);
			modifier_free((ModifierData *)psmd);

			BLI_remlink(particles, psys);
			MEM_freeN(psys);
		}
	}
}
static void direct_link_particlesystems(FileData *fd, ListBase *particles)
{
	ParticleSystem *psys;
	ParticleData *pa;
	int a;

	for (psys=particles->first; psys; psys=psys->next) {
		psys->particles=newdataadr(fd, psys->particles);

		if (psys->particles && psys->particles->hair) {
			for (a=0, pa=psys->particles; a<psys->totpart; a++, pa++)
				pa->hair=newdataadr(fd, pa->hair);
		}

		if (psys->particles && psys->particles->keys) {
			for (a=0, pa=psys->particles; a<psys->totpart; a++, pa++) {
				pa->keys= NULL;
				pa->totkey= 0;
			}

			psys->flag &= ~PSYS_KEYED;
		}

		if (psys->particles && psys->particles->boid) {
			pa = psys->particles;
			pa->boid = newdataadr(fd, pa->boid);
			pa->boid->ground = NULL;  /* This is purely runtime data, but still can be an issue if left dangling. */
			for (a = 1, pa++; a < psys->totpart; a++, pa++) {
				pa->boid = (pa - 1)->boid + 1;
				pa->boid->ground = NULL;
			}
		}
		else if (psys->particles) {
			for (a=0, pa=psys->particles; a<psys->totpart; a++, pa++)
				pa->boid = NULL;
		}

		psys->fluid_springs = newdataadr(fd, psys->fluid_springs);

		psys->child = newdataadr(fd, psys->child);
		psys->effectors = NULL;

		link_list(fd, &psys->targets);

		psys->edit = NULL;
		psys->free_edit = NULL;
		psys->pathcache = NULL;
		psys->childcache = NULL;
		BLI_listbase_clear(&psys->pathcachebufs);
		BLI_listbase_clear(&psys->childcachebufs);
		psys->pdd = NULL;

		if (psys->clmd) {
			psys->clmd = newdataadr(fd, psys->clmd);
			psys->clmd->clothObject = NULL;
			psys->clmd->hairdata = NULL;

			psys->clmd->sim_parms= newdataadr(fd, psys->clmd->sim_parms);
			psys->clmd->coll_parms= newdataadr(fd, psys->clmd->coll_parms);

			if (psys->clmd->sim_parms) {
				psys->clmd->sim_parms->effector_weights = NULL;
				if (psys->clmd->sim_parms->presets > 10)
					psys->clmd->sim_parms->presets = 0;
			}

			psys->hair_in_mesh = psys->hair_out_mesh = NULL;
			psys->clmd->solver_result = NULL;
		}

		direct_link_pointcache_list(fd, &psys->ptcaches, &psys->pointcache, 0);
		if (psys->clmd) {
			psys->clmd->point_cache = psys->pointcache;
		}

		psys->tree = NULL;
		psys->bvhtree = NULL;

		psys->orig_psys = NULL;
		psys->batch_cache = NULL;
	}
	return;
}

/* ************ READ MESH ***************** */

static void lib_link_mesh(FileData *fd, Main *main)
{
	Mesh *me;

	for (me = main->mesh.first; me; me = me->id.next) {
		if (me->id.tag & LIB_TAG_NEED_LINK) {
			int i;

			/* Link ID Properties -- and copy this comment EXACTLY for easy finding
			 * of library blocks that implement this.*/
			IDP_LibLinkProperty(me->id.properties, fd);
			lib_link_animdata(fd, &me->id, me->adt);

			/* this check added for python created meshes */
			if (me->mat) {
				for (i = 0; i < me->totcol; i++) {
					me->mat[i] = newlibadr_us(fd, me->id.lib, me->mat[i]);
				}
			}
			else {
				me->totcol = 0;
			}

			me->ipo = newlibadr_us(fd, me->id.lib, me->ipo); // XXX: deprecated: old anim sys
			me->key = newlibadr_us(fd, me->id.lib, me->key);
			me->texcomesh = newlibadr_us(fd, me->id.lib, me->texcomesh);
		}
	}

	for (me = main->mesh.first; me; me = me->id.next) {
		if (me->id.tag & LIB_TAG_NEED_LINK) {
			/*check if we need to convert mfaces to mpolys*/
			if (me->totface && !me->totpoly) {
				/* temporarily switch main so that reading from
				 * external CustomData works */
				Main *gmain = G_MAIN;
				G_MAIN = main;

				BKE_mesh_do_versions_convert_mfaces_to_mpolys(me);

				G_MAIN = gmain;
			}

			/*
			 * Re-tessellate, even if the polys were just created from tessfaces, this
			 * is important because it:
			 *  - fill the CD_ORIGINDEX layer
			 *  - gives consistency of tessface between loading from a file and
			 *    converting an edited BMesh back into a mesh (i.e. it replaces
			 *    quad tessfaces in a loaded mesh immediately, instead of lazily
			 *    waiting until edit mode has been entered/exited, making it easier
			 *    to recognize problems that would otherwise only show up after edits).
			 */
#ifdef USE_TESSFACE_DEFAULT
			BKE_mesh_tessface_calc(me);
#else
			BKE_mesh_tessface_clear(me);
#endif

			me->id.tag &= ~LIB_TAG_NEED_LINK;
		}
	}
}

static void direct_link_dverts(FileData *fd, int count, MDeformVert *mdverts)
{
	int i;

	if (mdverts == NULL) {
		return;
	}

	for (i = count; i > 0; i--, mdverts++) {
		/*convert to vgroup allocation system*/
		MDeformWeight *dw;
		if (mdverts->dw && (dw = newdataadr(fd, mdverts->dw))) {
			const ssize_t dw_len = mdverts->totweight * sizeof(MDeformWeight);
			void *dw_tmp = MEM_mallocN(dw_len, "direct_link_dverts");
			memcpy(dw_tmp, dw, dw_len);
			mdverts->dw = dw_tmp;
			MEM_freeN(dw);
		}
		else {
			mdverts->dw = NULL;
			mdverts->totweight = 0;
		}
	}
}

static void direct_link_mdisps(FileData *fd, int count, MDisps *mdisps, int external)
{
	if (mdisps) {
		int i;

		for (i = 0; i < count; ++i) {
			mdisps[i].disps = newdataadr(fd, mdisps[i].disps);
			mdisps[i].hidden = newdataadr(fd, mdisps[i].hidden);

			if (mdisps[i].totdisp && !mdisps[i].level) {
				/* this calculation is only correct for loop mdisps;
				 * if loading pre-BMesh face mdisps this will be
				 * overwritten with the correct value in
				 * bm_corners_to_loops() */
				float gridsize = sqrtf(mdisps[i].totdisp);
				mdisps[i].level = (int)(logf(gridsize - 1.0f) / (float)M_LN2) + 1;
			}

			if ((fd->flags & FD_FLAGS_SWITCH_ENDIAN) && (mdisps[i].disps)) {
				/* DNA_struct_switch_endian doesn't do endian swap for (*disps)[] */
				/* this does swap for data written at write_mdisps() - readfile.c */
				BLI_endian_switch_float_array(*mdisps[i].disps, mdisps[i].totdisp * 3);
			}
			if (!external && !mdisps[i].disps)
				mdisps[i].totdisp = 0;
		}
	}
}

static void direct_link_grid_paint_mask(FileData *fd, int count, GridPaintMask *grid_paint_mask)
{
	if (grid_paint_mask) {
		int i;

		for (i = 0; i < count; ++i) {
			GridPaintMask *gpm = &grid_paint_mask[i];
			if (gpm->data)
				gpm->data = newdataadr(fd, gpm->data);
		}
	}
}

/*this isn't really a public api function, so prototyped here*/
static void direct_link_customdata(FileData *fd, CustomData *data, int count)
{
	int i = 0;

	data->layers = newdataadr(fd, data->layers);

	/* annoying workaround for bug [#31079] loading legacy files with
	 * no polygons _but_ have stale customdata */
	if (UNLIKELY(count == 0 && data->layers == NULL && data->totlayer != 0)) {
		CustomData_reset(data);
		return;
	}

	data->external = newdataadr(fd, data->external);

	while (i < data->totlayer) {
		CustomDataLayer *layer = &data->layers[i];

		if (layer->flag & CD_FLAG_EXTERNAL)
			layer->flag &= ~CD_FLAG_IN_MEMORY;

		layer->flag &= ~CD_FLAG_NOFREE;

		if (CustomData_verify_versions(data, i)) {
			layer->data = newdataadr(fd, layer->data);
			if (layer->type == CD_MDISPS)
				direct_link_mdisps(fd, count, layer->data, layer->flag & CD_FLAG_EXTERNAL);
			else if (layer->type == CD_GRID_PAINT_MASK)
				direct_link_grid_paint_mask(fd, count, layer->data);
			i++;
		}
	}

	CustomData_update_typemap(data);
}

static void direct_link_mesh(FileData *fd, Mesh *mesh)
{
	mesh->mat= newdataadr(fd, mesh->mat);
	test_pointer_array(fd, (void **)&mesh->mat);

	mesh->mvert = newdataadr(fd, mesh->mvert);
	mesh->medge = newdataadr(fd, mesh->medge);
	mesh->mface = newdataadr(fd, mesh->mface);
	mesh->mloop = newdataadr(fd, mesh->mloop);
	mesh->mpoly = newdataadr(fd, mesh->mpoly);
	mesh->tface = newdataadr(fd, mesh->tface);
	mesh->mtface = newdataadr(fd, mesh->mtface);
	mesh->mcol = newdataadr(fd, mesh->mcol);
	mesh->dvert = newdataadr(fd, mesh->dvert);
	mesh->mloopcol = newdataadr(fd, mesh->mloopcol);
	mesh->mloopuv = newdataadr(fd, mesh->mloopuv);
	mesh->mselect = newdataadr(fd, mesh->mselect);

	/* animdata */
	mesh->adt = newdataadr(fd, mesh->adt);
	direct_link_animdata(fd, mesh->adt);

	/* normally direct_link_dverts should be called in direct_link_customdata,
	 * but for backwards compat in do_versions to work we do it here */
	direct_link_dverts(fd, mesh->totvert, mesh->dvert);

	direct_link_customdata(fd, &mesh->vdata, mesh->totvert);
	direct_link_customdata(fd, &mesh->edata, mesh->totedge);
	direct_link_customdata(fd, &mesh->fdata, mesh->totface);
	direct_link_customdata(fd, &mesh->ldata, mesh->totloop);
	direct_link_customdata(fd, &mesh->pdata, mesh->totpoly);

	mesh->bb = NULL;
	mesh->edit_btmesh = NULL;
	BKE_mesh_runtime_reset(mesh);

	/* happens with old files */
	if (mesh->mselect == NULL) {
		mesh->totselect = 0;
	}

	/* Multires data */
	mesh->mr= newdataadr(fd, mesh->mr);
	if (mesh->mr) {
		MultiresLevel *lvl;

		link_list(fd, &mesh->mr->levels);
		lvl = mesh->mr->levels.first;

		direct_link_customdata(fd, &mesh->mr->vdata, lvl->totvert);
		direct_link_dverts(fd, lvl->totvert, CustomData_get(&mesh->mr->vdata, 0, CD_MDEFORMVERT));
		direct_link_customdata(fd, &mesh->mr->fdata, lvl->totface);

		mesh->mr->edge_flags = newdataadr(fd, mesh->mr->edge_flags);
		mesh->mr->edge_creases = newdataadr(fd, mesh->mr->edge_creases);

		mesh->mr->verts = newdataadr(fd, mesh->mr->verts);

		/* If mesh has the same number of vertices as the
		 * highest multires level, load the current mesh verts
		 * into multires and discard the old data. Needed
		 * because some saved files either do not have a verts
		 * array, or the verts array contains out-of-date
		 * data. */
		if (mesh->totvert == ((MultiresLevel*)mesh->mr->levels.last)->totvert) {
			if (mesh->mr->verts)
				MEM_freeN(mesh->mr->verts);
			mesh->mr->verts = MEM_dupallocN(mesh->mvert);
		}

		for (; lvl; lvl = lvl->next) {
			lvl->verts = newdataadr(fd, lvl->verts);
			lvl->faces = newdataadr(fd, lvl->faces);
			lvl->edges = newdataadr(fd, lvl->edges);
			lvl->colfaces = newdataadr(fd, lvl->colfaces);
		}
	}

	/* if multires is present but has no valid vertex data,
	 * there's no way to recover it; silently remove multires */
	if (mesh->mr && !mesh->mr->verts) {
		multires_free(mesh->mr);
		mesh->mr = NULL;
	}

	if ((fd->flags & FD_FLAGS_SWITCH_ENDIAN) && mesh->tface) {
		TFace *tf = mesh->tface;
		int i;

		for (i = 0; i < mesh->totface; i++, tf++) {
			BLI_endian_switch_uint32_array(tf->col, 4);
		}
	}
}

/* ************ READ LATTICE ***************** */

static void lib_link_latt(FileData *fd, Main *main)
{
	for (Lattice *lt = main->latt.first; lt; lt = lt->id.next) {
		if (lt->id.tag & LIB_TAG_NEED_LINK) {
			IDP_LibLinkProperty(lt->id.properties, fd);
			lib_link_animdata(fd, &lt->id, lt->adt);

			lt->ipo = newlibadr_us(fd, lt->id.lib, lt->ipo); // XXX deprecated - old animation system
			lt->key = newlibadr_us(fd, lt->id.lib, lt->key);

			lt->id.tag &= ~LIB_TAG_NEED_LINK;
		}
	}
}

static void direct_link_latt(FileData *fd, Lattice *lt)
{
	lt->def = newdataadr(fd, lt->def);

	lt->dvert = newdataadr(fd, lt->dvert);
	direct_link_dverts(fd, lt->pntsu*lt->pntsv*lt->pntsw, lt->dvert);

	lt->editlatt = NULL;
	lt->batch_cache = NULL;

	lt->adt = newdataadr(fd, lt->adt);
	direct_link_animdata(fd, lt->adt);
}


/* ************ READ OBJECT ***************** */

static void lib_link_modifiers__linkModifiers(
        void *userData, Object *ob, ID **idpoin, int cb_flag)
{
	FileData *fd = userData;

	*idpoin = newlibadr(fd, ob->id.lib, *idpoin);
	if (*idpoin != NULL && (cb_flag & IDWALK_CB_USER) != 0) {
		id_us_plus_no_lib(*idpoin);
	}
}
static void lib_link_modifiers(FileData *fd, Object *ob)
{
	modifiers_foreachIDLink(ob, lib_link_modifiers__linkModifiers, fd);

	/* If linking from a library, clear 'local' static override flag. */
	if (ob->id.lib != NULL) {
		for (ModifierData *mod = ob->modifiers.first; mod != NULL; mod = mod->next) {
			mod->flag &= ~eModifierFlag_StaticOverride_Local;
		}
	}

}

static void lib_link_object(FileData *fd, Main *main)
{
	bool warn = false;

	for (Object *ob = main->object.first; ob; ob = ob->id.next) {
		if (ob->id.tag & LIB_TAG_NEED_LINK) {
			int a;

			IDP_LibLinkProperty(ob->id.properties, fd);
			lib_link_animdata(fd, &ob->id, ob->adt);

// XXX deprecated - old animation system <<<
			ob->ipo = newlibadr_us(fd, ob->id.lib, ob->ipo);
			ob->action = newlibadr_us(fd, ob->id.lib, ob->action);
// >>> XXX deprecated - old animation system

			ob->parent = newlibadr(fd, ob->id.lib, ob->parent);
			ob->track = newlibadr(fd, ob->id.lib, ob->track);
			ob->poselib = newlibadr_us(fd, ob->id.lib, ob->poselib);

			/* 2.8x drops support for non-empty dupli instances. */
			if (ob->type == OB_EMPTY) {
				ob->dup_group = newlibadr_us(fd, ob->id.lib, ob->dup_group);
			}
			else {
				ob->dup_group = NULL;
				ob->transflag &= ~OB_DUPLICOLLECTION;
			}

			ob->proxy = newlibadr_us(fd, ob->id.lib, ob->proxy);
			if (ob->proxy) {
				/* paranoia check, actually a proxy_from pointer should never be written... */
				if (ob->proxy->id.lib == NULL) {
					ob->proxy->proxy_from = NULL;
					ob->proxy = NULL;

					if (ob->id.lib)
						printf("Proxy lost from  object %s lib %s\n", ob->id.name + 2, ob->id.lib->name);
					else
						printf("Proxy lost from  object %s lib <NONE>\n", ob->id.name + 2);
				}
				else {
					/* this triggers object_update to always use a copy */
					ob->proxy->proxy_from = ob;
				}
			}
			ob->proxy_group = newlibadr(fd, ob->id.lib, ob->proxy_group);

			void *poin = ob->data;
			ob->data = newlibadr_us(fd, ob->id.lib, ob->data);

			if (ob->data == NULL && poin != NULL) {
				if (ob->id.lib)
					printf("Can't find obdata of %s lib %s\n", ob->id.name + 2, ob->id.lib->name);
				else
					printf("Object %s lost data.\n", ob->id.name + 2);

				ob->type = OB_EMPTY;
				warn = true;

				if (ob->pose) {
					/* we can't call #BKE_pose_free() here because of library linking
					 * freeing will recurse down into every pose constraints ID pointers
					 * which are not always valid, so for now free directly and suffer
					 * some leaked memory rather then crashing immediately
					 * while bad this _is_ an exceptional case - campbell */
#if 0
					BKE_pose_free(ob->pose);
#else
					MEM_freeN(ob->pose);
#endif
					ob->pose= NULL;
					ob->mode &= ~OB_MODE_POSE;
				}
			}
			for (a=0; a < ob->totcol; a++)
				ob->mat[a] = newlibadr_us(fd, ob->id.lib, ob->mat[a]);

			/* When the object is local and the data is library its possible
			 * the material list size gets out of sync. [#22663] */
			if (ob->data && ob->id.lib != ((ID *)ob->data)->lib) {
				const short *totcol_data = give_totcolp(ob);
				/* Only expand so as not to loose any object materials that might be set. */
				if (totcol_data && (*totcol_data > ob->totcol)) {
					/* printf("'%s' %d -> %d\n", ob->id.name, ob->totcol, *totcol_data); */
					BKE_material_resize_object(main, ob, *totcol_data, false);
				}
			}

			ob->gpd = newlibadr_us(fd, ob->id.lib, ob->gpd);

			ob->id.tag &= ~LIB_TAG_NEED_LINK;
			/* if id.us==0 a new base will be created later on */

			/* WARNING! Also check expand_object(), should reflect the stuff below. */
			lib_link_pose(fd, main, ob, ob->pose);
			lib_link_constraints(fd, &ob->id, &ob->constraints);

// XXX deprecated - old animation system <<<
			lib_link_constraint_channels(fd, &ob->id, &ob->constraintChannels);
			lib_link_nlastrips(fd, &ob->id, &ob->nlastrips);
// >>> XXX deprecated - old animation system

			for (PartEff *paf = ob->effect.first; paf; paf = paf->next) {
				if (paf->type == EFF_PARTICLE) {
					paf->group = newlibadr_us(fd, ob->id.lib, paf->group);
				}
			}

			{
				FluidsimModifierData *fluidmd = (FluidsimModifierData *)modifiers_findByType(ob, eModifierType_Fluidsim);

				if (fluidmd && fluidmd->fss)
					fluidmd->fss->ipo = newlibadr_us(fd, ob->id.lib, fluidmd->fss->ipo);  // XXX deprecated - old animation system
			}

			{
				SmokeModifierData *smd = (SmokeModifierData *)modifiers_findByType(ob, eModifierType_Smoke);

				if (smd && (smd->type == MOD_SMOKE_TYPE_DOMAIN) && smd->domain) {
					smd->domain->flags |= MOD_SMOKE_FILE_LOAD; /* flag for refreshing the simulation after loading */
				}
			}

			/* texture field */
			if (ob->pd)
				lib_link_partdeflect(fd, &ob->id, ob->pd);

			if (ob->soft) {
				ob->soft->collision_group = newlibadr(fd, ob->id.lib, ob->soft->collision_group);

				ob->soft->effector_weights->group = newlibadr(fd, ob->id.lib, ob->soft->effector_weights->group);
			}

			lib_link_particlesystems(fd, ob, &ob->id, &ob->particlesystem);
			lib_link_modifiers(fd, ob);

			if (ob->rigidbody_constraint) {
				ob->rigidbody_constraint->ob1 = newlibadr(fd, ob->id.lib, ob->rigidbody_constraint->ob1);
				ob->rigidbody_constraint->ob2 = newlibadr(fd, ob->id.lib, ob->rigidbody_constraint->ob2);
			}

			{
				LodLevel *level;
				for (level = ob->lodlevels.first; level; level = level->next) {
					level->source = newlibadr(fd, ob->id.lib, level->source);

					if (!level->source && level == ob->lodlevels.first)
						level->source = ob;
				}
			}
		}
	}

	if (warn) {
		BKE_report(fd->reports, RPT_WARNING, "Warning in console");
	}
}


static void direct_link_pose(FileData *fd, bPose *pose)
{
	bPoseChannel *pchan;

	if (!pose)
		return;

	link_list(fd, &pose->chanbase);
	link_list(fd, &pose->agroups);

	pose->chanhash = NULL;
	pose->chan_array = NULL;

	for (pchan = pose->chanbase.first; pchan; pchan=pchan->next) {
		pchan->bone = NULL;
		pchan->parent = newdataadr(fd, pchan->parent);
		pchan->child = newdataadr(fd, pchan->child);
		pchan->custom_tx = newdataadr(fd, pchan->custom_tx);

		pchan->bbone_prev = newdataadr(fd, pchan->bbone_prev);
		pchan->bbone_next = newdataadr(fd, pchan->bbone_next);

		direct_link_constraints(fd, &pchan->constraints);

		pchan->prop = newdataadr(fd, pchan->prop);
		IDP_DirectLinkGroup_OrFree(&pchan->prop, (fd->flags & FD_FLAGS_SWITCH_ENDIAN), fd);

		pchan->mpath = newdataadr(fd, pchan->mpath);
		if (pchan->mpath)
			direct_link_motionpath(fd, pchan->mpath);

		BLI_listbase_clear(&pchan->iktree);
		BLI_listbase_clear(&pchan->siktree);

		/* in case this value changes in future, clamp else we get undefined behavior */
		CLAMP(pchan->rotmode, ROT_MODE_MIN, ROT_MODE_MAX);

		pchan->draw_data = NULL;
	}
	pose->ikdata = NULL;
	if (pose->ikparam != NULL) {
		pose->ikparam = newdataadr(fd, pose->ikparam);
	}
}

static void direct_link_modifiers(FileData *fd, ListBase *lb)
{
	ModifierData *md;

	link_list(fd, lb);

	for (md=lb->first; md; md=md->next) {
		md->error = NULL;
		md->scene = NULL;

		/* if modifiers disappear, or for upward compatibility */
		if (NULL == modifierType_getInfo(md->type))
			md->type = eModifierType_None;

		if (md->type == eModifierType_Subsurf) {
			SubsurfModifierData *smd = (SubsurfModifierData *)md;

			smd->emCache = smd->mCache = NULL;
		}
		else if (md->type == eModifierType_Armature) {
			ArmatureModifierData *amd = (ArmatureModifierData *)md;

			amd->prevCos = NULL;
		}
		else if (md->type == eModifierType_Cloth) {
			ClothModifierData *clmd = (ClothModifierData *)md;

			clmd->clothObject = NULL;
			clmd->hairdata = NULL;

			clmd->sim_parms= newdataadr(fd, clmd->sim_parms);
			clmd->coll_parms= newdataadr(fd, clmd->coll_parms);

			direct_link_pointcache_list(fd, &clmd->ptcaches, &clmd->point_cache, 0);

			if (clmd->sim_parms) {
				if (clmd->sim_parms->presets > 10)
					clmd->sim_parms->presets = 0;

				clmd->sim_parms->reset = 0;

				clmd->sim_parms->effector_weights = newdataadr(fd, clmd->sim_parms->effector_weights);

				if (!clmd->sim_parms->effector_weights) {
					clmd->sim_parms->effector_weights = BKE_add_effector_weights(NULL);
				}
			}

			clmd->solver_result = NULL;
		}
		else if (md->type == eModifierType_Fluidsim) {
			FluidsimModifierData *fluidmd = (FluidsimModifierData *)md;

			fluidmd->fss = newdataadr(fd, fluidmd->fss);
			if (fluidmd->fss) {
				fluidmd->fss->fmd = fluidmd;
				fluidmd->fss->meshVelocities = NULL;
			}
		}
		else if (md->type == eModifierType_Smoke) {
			SmokeModifierData *smd = (SmokeModifierData *)md;

			if (smd->type == MOD_SMOKE_TYPE_DOMAIN) {
				smd->flow = NULL;
				smd->coll = NULL;
				smd->domain = newdataadr(fd, smd->domain);
				smd->domain->smd = smd;

				smd->domain->fluid = NULL;
				smd->domain->fluid_mutex = BLI_rw_mutex_alloc();
				smd->domain->wt = NULL;
				smd->domain->shadow = NULL;
				smd->domain->tex = NULL;
				smd->domain->tex_shadow = NULL;
				smd->domain->tex_flame = NULL;
				smd->domain->tex_wt = NULL;
				smd->domain->coba = newdataadr(fd, smd->domain->coba);

				smd->domain->effector_weights = newdataadr(fd, smd->domain->effector_weights);
				if (!smd->domain->effector_weights)
					smd->domain->effector_weights = BKE_add_effector_weights(NULL);

				direct_link_pointcache_list(fd, &(smd->domain->ptcaches[0]), &(smd->domain->point_cache[0]), 1);

				/* Smoke uses only one cache from now on, so store pointer convert */
				if (smd->domain->ptcaches[1].first || smd->domain->point_cache[1]) {
					if (smd->domain->point_cache[1]) {
						PointCache *cache = newdataadr(fd, smd->domain->point_cache[1]);
						if (cache->flag & PTCACHE_FAKE_SMOKE) {
							/* Smoke was already saved in "new format" and this cache is a fake one. */
						}
						else {
							printf("High resolution smoke cache not available due to pointcache update. Please reset the simulation.\n");
						}
						BKE_ptcache_free(cache);
					}
					BLI_listbase_clear(&smd->domain->ptcaches[1]);
					smd->domain->point_cache[1] = NULL;
				}
			}
			else if (smd->type == MOD_SMOKE_TYPE_FLOW) {
				smd->domain = NULL;
				smd->coll = NULL;
				smd->flow = newdataadr(fd, smd->flow);
				smd->flow->smd = smd;
				smd->flow->dm = NULL;
				smd->flow->verts_old = NULL;
				smd->flow->numverts = 0;
				smd->flow->psys = newdataadr(fd, smd->flow->psys);
			}
			else if (smd->type == MOD_SMOKE_TYPE_COLL) {
				smd->flow = NULL;
				smd->domain = NULL;
				smd->coll = newdataadr(fd, smd->coll);
				if (smd->coll) {
					smd->coll->smd = smd;
					smd->coll->verts_old = NULL;
					smd->coll->numverts = 0;
					smd->coll->dm = NULL;
				}
				else {
					smd->type = 0;
					smd->flow = NULL;
					smd->domain = NULL;
					smd->coll = NULL;
				}
			}
		}
		else if (md->type == eModifierType_DynamicPaint) {
			DynamicPaintModifierData *pmd = (DynamicPaintModifierData *)md;

			if (pmd->canvas) {
				pmd->canvas = newdataadr(fd, pmd->canvas);
				pmd->canvas->pmd = pmd;
				pmd->canvas->dm = NULL;
				pmd->canvas->flags &= ~MOD_DPAINT_BAKING; /* just in case */

				if (pmd->canvas->surfaces.first) {
					DynamicPaintSurface *surface;
					link_list(fd, &pmd->canvas->surfaces);

					for (surface=pmd->canvas->surfaces.first; surface; surface=surface->next) {
						surface->canvas = pmd->canvas;
						surface->data = NULL;
						direct_link_pointcache_list(fd, &(surface->ptcaches), &(surface->pointcache), 1);

						if (!(surface->effector_weights = newdataadr(fd, surface->effector_weights)))
							surface->effector_weights = BKE_add_effector_weights(NULL);
					}
				}
			}
			if (pmd->brush) {
				pmd->brush = newdataadr(fd, pmd->brush);
				pmd->brush->pmd = pmd;
				pmd->brush->psys = newdataadr(fd, pmd->brush->psys);
				pmd->brush->paint_ramp = newdataadr(fd, pmd->brush->paint_ramp);
				pmd->brush->vel_ramp = newdataadr(fd, pmd->brush->vel_ramp);
				pmd->brush->dm = NULL;
			}
		}
		else if (md->type == eModifierType_Collision) {
			CollisionModifierData *collmd = (CollisionModifierData *)md;
#if 0
			// TODO: CollisionModifier should use pointcache
			// + have proper reset events before enabling this
			collmd->x = newdataadr(fd, collmd->x);
			collmd->xnew = newdataadr(fd, collmd->xnew);
			collmd->mfaces = newdataadr(fd, collmd->mfaces);

			collmd->current_x = MEM_calloc_arrayN(collmd->numverts, sizeof(MVert), "current_x");
			collmd->current_xnew = MEM_calloc_arrayN(collmd->numverts, sizeof(MVert), "current_xnew");
			collmd->current_v = MEM_calloc_arrayN(collmd->numverts, sizeof(MVert), "current_v");
#endif

			collmd->x = NULL;
			collmd->xnew = NULL;
			collmd->current_x = NULL;
			collmd->current_xnew = NULL;
			collmd->current_v = NULL;
			collmd->time_x = collmd->time_xnew = -1000;
			collmd->mvert_num = 0;
			collmd->tri_num = 0;
			collmd->is_static = false;
			collmd->bvhtree = NULL;
			collmd->tri = NULL;

		}
		else if (md->type == eModifierType_Surface) {
			SurfaceModifierData *surmd = (SurfaceModifierData *)md;

			surmd->mesh = NULL;
			surmd->bvhtree = NULL;
			surmd->x = NULL;
			surmd->v = NULL;
			surmd->numverts = 0;
		}
		else if (md->type == eModifierType_Hook) {
			HookModifierData *hmd = (HookModifierData *)md;

			hmd->indexar = newdataadr(fd, hmd->indexar);
			if (fd->flags & FD_FLAGS_SWITCH_ENDIAN) {
				BLI_endian_switch_int32_array(hmd->indexar, hmd->totindex);
			}

			hmd->curfalloff = newdataadr(fd, hmd->curfalloff);
			if (hmd->curfalloff) {
				direct_link_curvemapping(fd, hmd->curfalloff);
			}
		}
		else if (md->type == eModifierType_ParticleSystem) {
			ParticleSystemModifierData *psmd = (ParticleSystemModifierData *)md;

			psmd->mesh_final = NULL;
			psmd->mesh_original = NULL;
			psmd->psys= newdataadr(fd, psmd->psys);
			psmd->flag &= ~eParticleSystemFlag_psys_updated;
			psmd->flag |= eParticleSystemFlag_file_loaded;
		}
		else if (md->type == eModifierType_Explode) {
			ExplodeModifierData *psmd = (ExplodeModifierData *)md;

			psmd->facepa = NULL;
		}
		else if (md->type == eModifierType_MeshDeform) {
			MeshDeformModifierData *mmd = (MeshDeformModifierData *)md;

			mmd->bindinfluences = newdataadr(fd, mmd->bindinfluences);
			mmd->bindoffsets = newdataadr(fd, mmd->bindoffsets);
			mmd->bindcagecos = newdataadr(fd, mmd->bindcagecos);
			mmd->dyngrid = newdataadr(fd, mmd->dyngrid);
			mmd->dyninfluences = newdataadr(fd, mmd->dyninfluences);
			mmd->dynverts = newdataadr(fd, mmd->dynverts);

			mmd->bindweights = newdataadr(fd, mmd->bindweights);
			mmd->bindcos = newdataadr(fd, mmd->bindcos);

			if (fd->flags & FD_FLAGS_SWITCH_ENDIAN) {
				if (mmd->bindoffsets)  BLI_endian_switch_int32_array(mmd->bindoffsets, mmd->totvert + 1);
				if (mmd->bindcagecos)  BLI_endian_switch_float_array(mmd->bindcagecos, mmd->totcagevert * 3);
				if (mmd->dynverts)     BLI_endian_switch_int32_array(mmd->dynverts, mmd->totvert);
				if (mmd->bindweights)  BLI_endian_switch_float_array(mmd->bindweights, mmd->totvert);
				if (mmd->bindcos)      BLI_endian_switch_float_array(mmd->bindcos, mmd->totcagevert * 3);
			}
		}
		else if (md->type == eModifierType_Ocean) {
			OceanModifierData *omd = (OceanModifierData *)md;
			omd->oceancache = NULL;
			omd->ocean = NULL;
			omd->refresh = (MOD_OCEAN_REFRESH_ADD|MOD_OCEAN_REFRESH_RESET|MOD_OCEAN_REFRESH_SIM);
		}
		else if (md->type == eModifierType_Warp) {
			WarpModifierData *tmd = (WarpModifierData *)md;

			tmd->curfalloff= newdataadr(fd, tmd->curfalloff);
			if (tmd->curfalloff)
				direct_link_curvemapping(fd, tmd->curfalloff);
		}
		else if (md->type == eModifierType_WeightVGEdit) {
			WeightVGEditModifierData *wmd = (WeightVGEditModifierData *)md;

			wmd->cmap_curve = newdataadr(fd, wmd->cmap_curve);
			if (wmd->cmap_curve)
				direct_link_curvemapping(fd, wmd->cmap_curve);
		}
		else if (md->type == eModifierType_LaplacianDeform) {
			LaplacianDeformModifierData *lmd = (LaplacianDeformModifierData *)md;

			lmd->vertexco = newdataadr(fd, lmd->vertexco);
			if (fd->flags & FD_FLAGS_SWITCH_ENDIAN) {
				BLI_endian_switch_float_array(lmd->vertexco, lmd->total_verts * 3);
			}
			lmd->cache_system = NULL;
		}
		else if (md->type == eModifierType_CorrectiveSmooth) {
			CorrectiveSmoothModifierData *csmd = (CorrectiveSmoothModifierData*)md;

			if (csmd->bind_coords) {
				csmd->bind_coords = newdataadr(fd, csmd->bind_coords);
				if (fd->flags & FD_FLAGS_SWITCH_ENDIAN) {
					BLI_endian_switch_float_array((float *)csmd->bind_coords, csmd->bind_coords_num * 3);
				}
			}

			/* runtime only */
			csmd->delta_cache = NULL;
			csmd->delta_cache_num = 0;
		}
		else if (md->type == eModifierType_MeshSequenceCache) {
			MeshSeqCacheModifierData *msmcd = (MeshSeqCacheModifierData *)md;
			msmcd->reader = NULL;
		}
		else if (md->type == eModifierType_SurfaceDeform) {
			SurfaceDeformModifierData *smd = (SurfaceDeformModifierData *)md;

			smd->verts = newdataadr(fd, smd->verts);

			if (smd->verts) {
				for (int i = 0; i < smd->numverts; i++) {
					smd->verts[i].binds = newdataadr(fd, smd->verts[i].binds);

					if (smd->verts[i].binds) {
						for (int j = 0; j < smd->verts[i].numbinds; j++) {
							smd->verts[i].binds[j].vert_inds = newdataadr(fd, smd->verts[i].binds[j].vert_inds);
							smd->verts[i].binds[j].vert_weights = newdataadr(fd, smd->verts[i].binds[j].vert_weights);

							if (fd->flags & FD_FLAGS_SWITCH_ENDIAN) {
								if (smd->verts[i].binds[j].vert_inds)
									BLI_endian_switch_uint32_array(smd->verts[i].binds[j].vert_inds, smd->verts[i].binds[j].numverts);

								if (smd->verts[i].binds[j].vert_weights) {
									if (smd->verts[i].binds[j].mode == MOD_SDEF_MODE_CENTROID ||
									    smd->verts[i].binds[j].mode == MOD_SDEF_MODE_LOOPTRI)
										BLI_endian_switch_float_array(smd->verts[i].binds[j].vert_weights, 3);
									else
										BLI_endian_switch_float_array(smd->verts[i].binds[j].vert_weights, smd->verts[i].binds[j].numverts);
								}
							}
						}
					}
				}
			}
		}
	}
}

static void direct_link_object(FileData *fd, Object *ob)
{
	PartEff *paf;

	/* XXX This should not be needed - but seems like it can happen in some cases, so for now play safe... */
	ob->proxy_from = NULL;

	/* loading saved files with editmode enabled works, but for undo we like
	 * to stay in object mode during undo presses so keep editmode disabled.
	 *
	 * Also when linking in a file don't allow edit and pose modes.
	 * See [#34776, #42780] for more information.
	 */
	if (fd->memfile || (ob->id.tag & (LIB_TAG_EXTERN | LIB_TAG_INDIRECT))) {
		ob->mode &= ~(OB_MODE_EDIT | OB_MODE_PARTICLE_EDIT);
		if (!fd->memfile) {
			ob->mode &= ~OB_MODE_POSE;
		}
	}

	ob->adt = newdataadr(fd, ob->adt);
	direct_link_animdata(fd, ob->adt);

	ob->pose = newdataadr(fd, ob->pose);
	direct_link_pose(fd, ob->pose);

	ob->mpath = newdataadr(fd, ob->mpath);
	if (ob->mpath)
		direct_link_motionpath(fd, ob->mpath);

	link_list(fd, &ob->defbase);
	link_list(fd, &ob->fmaps);
// XXX deprecated - old animation system <<<
	direct_link_nlastrips(fd, &ob->nlastrips);
	link_list(fd, &ob->constraintChannels);
// >>> XXX deprecated - old animation system

	ob->mat= newdataadr(fd, ob->mat);
	test_pointer_array(fd, (void **)&ob->mat);
	ob->matbits= newdataadr(fd, ob->matbits);

	/* do it here, below old data gets converted */
	direct_link_modifiers(fd, &ob->modifiers);

	link_list(fd, &ob->effect);
	paf= ob->effect.first;
	while (paf) {
		if (paf->type == EFF_PARTICLE) {
			paf->keys = NULL;
		}
		if (paf->type == EFF_WAVE) {
			WaveEff *wav = (WaveEff*) paf;
			PartEff *next = paf->next;
			WaveModifierData *wmd = (WaveModifierData*) modifier_new(eModifierType_Wave);

			wmd->damp = wav->damp;
			wmd->flag = wav->flag;
			wmd->height = wav->height;
			wmd->lifetime = wav->lifetime;
			wmd->narrow = wav->narrow;
			wmd->speed = wav->speed;
			wmd->startx = wav->startx;
			wmd->starty = wav->startx;
			wmd->timeoffs = wav->timeoffs;
			wmd->width = wav->width;

			BLI_addtail(&ob->modifiers, wmd);

			BLI_remlink(&ob->effect, paf);
			MEM_freeN(paf);

			paf = next;
			continue;
		}
		if (paf->type == EFF_BUILD) {
			BuildEff *baf = (BuildEff*) paf;
			PartEff *next = paf->next;
			BuildModifierData *bmd = (BuildModifierData*) modifier_new(eModifierType_Build);

			bmd->start = baf->sfra;
			bmd->length = baf->len;
			bmd->randomize = 0;
			bmd->seed = 1;

			BLI_addtail(&ob->modifiers, bmd);

			BLI_remlink(&ob->effect, paf);
			MEM_freeN(paf);

			paf = next;
			continue;
		}
		paf = paf->next;
	}

	ob->pd= newdataadr(fd, ob->pd);
	direct_link_partdeflect(ob->pd);
	ob->soft= newdataadr(fd, ob->soft);
	if (ob->soft) {
		SoftBody *sb = ob->soft;

		sb->bpoint = NULL;	// init pointers so it gets rebuilt nicely
		sb->bspring = NULL;
		sb->scratch = NULL;
		/* although not used anymore */
		/* still have to be loaded to be compatible with old files */
		sb->keys = newdataadr(fd, sb->keys);
		test_pointer_array(fd, (void **)&sb->keys);
		if (sb->keys) {
			int a;
			for (a = 0; a < sb->totkey; a++) {
				sb->keys[a] = newdataadr(fd, sb->keys[a]);
			}
		}

		sb->effector_weights = newdataadr(fd, sb->effector_weights);
		if (!sb->effector_weights)
			sb->effector_weights = BKE_add_effector_weights(NULL);

		direct_link_pointcache_list(fd, &sb->ptcaches, &sb->pointcache, 0);
	}
	ob->fluidsimSettings= newdataadr(fd, ob->fluidsimSettings); /* NT */

	ob->rigidbody_object = newdataadr(fd, ob->rigidbody_object);
	if (ob->rigidbody_object) {
		RigidBodyOb *rbo = ob->rigidbody_object;

		/* must nullify the references to physics sim objects, since they no-longer exist
		 * (and will need to be recalculated)
		 */
		rbo->physics_object = NULL;
		rbo->physics_shape = NULL;
	}
	ob->rigidbody_constraint = newdataadr(fd, ob->rigidbody_constraint);
	if (ob->rigidbody_constraint)
		ob->rigidbody_constraint->physics_constraint = NULL;

	link_list(fd, &ob->particlesystem);
	direct_link_particlesystems(fd, &ob->particlesystem);

	direct_link_constraints(fd, &ob->constraints);

	link_list(fd, &ob->hooks);
	while (ob->hooks.first) {
		ObHook *hook = ob->hooks.first;
		HookModifierData *hmd = (HookModifierData *)modifier_new(eModifierType_Hook);

		hook->indexar= newdataadr(fd, hook->indexar);
		if (fd->flags & FD_FLAGS_SWITCH_ENDIAN) {
			BLI_endian_switch_int32_array(hook->indexar, hook->totindex);
		}

		/* Do conversion here because if we have loaded
		 * a hook we need to make sure it gets converted
		 * and freed, regardless of version.
		 */
		copy_v3_v3(hmd->cent, hook->cent);
		hmd->falloff = hook->falloff;
		hmd->force = hook->force;
		hmd->indexar = hook->indexar;
		hmd->object = hook->parent;
		memcpy(hmd->parentinv, hook->parentinv, sizeof(hmd->parentinv));
		hmd->totindex = hook->totindex;

		BLI_addhead(&ob->modifiers, hmd);
		BLI_remlink(&ob->hooks, hook);

		modifier_unique_name(&ob->modifiers, (ModifierData*)hmd);

		MEM_freeN(hook);
	}

	ob->iuser = newdataadr(fd, ob->iuser);
	if (ob->type == OB_EMPTY && ob->empty_drawtype == OB_EMPTY_IMAGE && !ob->iuser) {
		BKE_object_empty_draw_type_set(ob, ob->empty_drawtype);
	}

	ob->customdata_mask = 0;
	ob->bb = NULL;
	ob->derivedDeform = NULL;
	ob->derivedFinal = NULL;
	BKE_object_runtime_reset(ob);
	BLI_listbase_clear(&ob->gpulamp);
	BLI_listbase_clear(&ob->drawdata);
	link_list(fd, &ob->pc_ids);

	/* Runtime curve data  */
	ob->curve_cache = NULL;

	/* in case this value changes in future, clamp else we get undefined behavior */
	CLAMP(ob->rotmode, ROT_MODE_MIN, ROT_MODE_MAX);

	if (ob->sculpt) {
		ob->sculpt = MEM_callocN(sizeof(SculptSession), "reload sculpt session");
	}

	link_list(fd, &ob->lodlevels);
	ob->currentlod = ob->lodlevels.first;

	ob->preview = direct_link_preview_image(fd, ob->preview);
}

static void direct_link_view_settings(FileData *fd, ColorManagedViewSettings *view_settings)
{
	view_settings->curve_mapping = newdataadr(fd, view_settings->curve_mapping);

	if (view_settings->curve_mapping)
		direct_link_curvemapping(fd, view_settings->curve_mapping);
}

/* ***************** READ VIEW LAYER *************** */

static void direct_link_layer_collections(FileData *fd, ListBase *lb, bool master)
{
	link_list(fd, lb);
	for (LayerCollection *lc = lb->first; lc; lc = lc->next) {
#ifdef USE_COLLECTION_COMPAT_28
		lc->scene_collection = newdataadr(fd, lc->scene_collection);
#endif

		/* Master collection is not a real datablock. */
		if (master) {
			lc->collection = newdataadr(fd, lc->collection);
		}

		direct_link_layer_collections(fd, &lc->layer_collections, false);
	}
}

static void direct_link_view_layer(FileData *fd, ViewLayer *view_layer)
{
	view_layer->stats = NULL;
	link_list(fd, &view_layer->object_bases);
	view_layer->basact = newdataadr(fd, view_layer->basact);

	direct_link_layer_collections(fd, &view_layer->layer_collections, true);
	view_layer->active_collection = newdataadr(fd, view_layer->active_collection);

	view_layer->id_properties = newdataadr(fd, view_layer->id_properties);
	IDP_DirectLinkGroup_OrFree(&view_layer->id_properties, (fd->flags & FD_FLAGS_SWITCH_ENDIAN), fd);

	link_list(fd, &(view_layer->freestyle_config.modules));
	link_list(fd, &(view_layer->freestyle_config.linesets));

	BLI_listbase_clear(&view_layer->drawdata);
	view_layer->object_bases_array = NULL;
	view_layer->object_bases_hash = NULL;
}

static void lib_link_layer_collection(FileData *fd, Library *lib, LayerCollection *layer_collection, bool master)
{
	/* Master collection is not a real datablock. */
	if (!master) {
		layer_collection->collection = newlibadr(fd, lib, layer_collection->collection);
	}

	for (LayerCollection *layer_collection_nested = layer_collection->layer_collections.first;
	     layer_collection_nested != NULL;
	     layer_collection_nested = layer_collection_nested->next)
	{
		lib_link_layer_collection(fd, lib, layer_collection_nested, false);
	}
}

static void lib_link_view_layer(FileData *fd, Library *lib, ViewLayer *view_layer)
{
	/* tag scene layer to update for collection tree evaluation */
	view_layer->flag |= VIEW_LAYER_ENGINE_DIRTY;

	for (FreestyleModuleConfig *fmc = view_layer->freestyle_config.modules.first; fmc; fmc = fmc->next) {
		fmc->script = newlibadr(fd, lib, fmc->script);
	}

	for (FreestyleLineSet *fls = view_layer->freestyle_config.linesets.first; fls; fls = fls->next) {
		fls->linestyle = newlibadr_us(fd, lib, fls->linestyle);
		fls->group = newlibadr_us(fd, lib, fls->group);
	}

	for (Base *base = view_layer->object_bases.first, *base_next = NULL; base; base = base_next) {
		base_next = base->next;

		/* we only bump the use count for the collection objects */
		base->object = newlibadr(fd, lib, base->object);
		base->flag |= BASE_DIRTY_ENGINE_SETTINGS;

		if (base->object == NULL) {
			/* Free in case linked object got lost. */
			BLI_freelinkN(&view_layer->object_bases, base);
		}
	}

	for (LayerCollection *layer_collection = view_layer->layer_collections.first;
	     layer_collection != NULL;
	     layer_collection = layer_collection->next)
	{
		lib_link_layer_collection(fd, lib, layer_collection, true);
	}

	IDP_LibLinkProperty(view_layer->id_properties, fd);
}

/* ***************** READ COLLECTION *************** */

#ifdef USE_COLLECTION_COMPAT_28
static void direct_link_scene_collection(FileData *fd, SceneCollection *sc)
{
	link_list(fd, &sc->objects);
	link_list(fd, &sc->scene_collections);

	for (SceneCollection *nsc = sc->scene_collections.first; nsc; nsc = nsc->next) {
		direct_link_scene_collection(fd, nsc);
	}
}

static void lib_link_scene_collection(FileData *fd, Library *lib, SceneCollection *sc)
{
	for (LinkData *link = sc->objects.first; link; link = link->next) {
		link->data = newlibadr_us(fd, lib, link->data);
		BLI_assert(link->data);
	}

	for (SceneCollection *nsc = sc->scene_collections.first; nsc; nsc = nsc->next) {
		lib_link_scene_collection(fd, lib, nsc);
	}
}
#endif

static void direct_link_collection(FileData *fd, Collection *collection)
{
	link_list(fd, &collection->gobject);
	link_list(fd, &collection->children);

	collection->preview = direct_link_preview_image(fd, collection->preview);

	collection->flag &= ~COLLECTION_HAS_OBJECT_CACHE;
	BLI_listbase_clear(&collection->object_cache);
	BLI_listbase_clear(&collection->parents);

#ifdef USE_COLLECTION_COMPAT_28
	/* This runs before the very first doversion. */
	collection->collection = newdataadr(fd, collection->collection);
	if (collection->collection != NULL) {
		direct_link_scene_collection(fd, collection->collection);
	}

	collection->view_layer = newdataadr(fd, collection->view_layer);
	if (collection->view_layer != NULL) {
		direct_link_view_layer(fd, collection->view_layer);
	}
#endif
}

static void lib_link_collection_data(FileData *fd, Library *lib, Collection *collection)
{
	for (CollectionObject *cob = collection->gobject.first, *cob_next = NULL; cob; cob = cob_next) {
		cob_next = cob->next;
		cob->ob = newlibadr_us(fd, lib, cob->ob);

		if (cob->ob == NULL) {
			BLI_freelinkN(&collection->gobject, cob);
		}
	}

	for (CollectionChild *child = collection->children.first, *child_next = NULL; child; child = child_next) {
		child_next = child->next;
		child->collection = newlibadr_us(fd, lib, child->collection);

		if (child->collection == NULL ||
		    BKE_collection_find_cycle(collection, child->collection))
		{
			BLI_freelinkN(&collection->children, child);
		}
		else {
			CollectionParent *cparent = MEM_callocN(sizeof(CollectionParent), "CollectionParent");
			cparent->collection = collection;
			BLI_addtail(&child->collection->parents, cparent);
		}
	}
}

static void lib_link_collection(FileData *fd, Main *main)
{
	for (Collection *collection = main->collection.first; collection; collection = collection->id.next) {
		if (collection->id.tag & LIB_TAG_NEED_LINK) {
			collection->id.tag &= ~LIB_TAG_NEED_LINK;
			IDP_LibLinkProperty(collection->id.properties, fd);

#ifdef USE_COLLECTION_COMPAT_28
			if (collection->collection) {
				lib_link_scene_collection(fd, collection->id.lib, collection->collection);
			}

			if (collection->view_layer) {
				lib_link_view_layer(fd, collection->id.lib, collection->view_layer);
			}
#endif

			lib_link_collection_data(fd, collection->id.lib, collection);
		}
	}
}

/* ************ READ SCENE ***************** */

/* patch for missing scene IDs, can't be in do-versions */
static void composite_patch(bNodeTree *ntree, Scene *scene)
{
	bNode *node;

	for (node = ntree->nodes.first; node; node = node->next) {
		if (node->id==NULL && node->type == CMP_NODE_R_LAYERS)
			node->id = &scene->id;
	}
}

static void link_paint(FileData *fd, Scene *sce, Paint *p)
{
	if (p) {
		p->brush = newlibadr_us(fd, sce->id.lib, p->brush);
		p->palette = newlibadr_us(fd, sce->id.lib, p->palette);
		p->paint_cursor = NULL;
	}
}

static void lib_link_sequence_modifiers(FileData *fd, Scene *scene, ListBase *lb)
{
	SequenceModifierData *smd;

	for (smd = lb->first; smd; smd = smd->next) {
		if (smd->mask_id)
			smd->mask_id = newlibadr_us(fd, scene->id.lib, smd->mask_id);
	}
}

/* check for cyclic set-scene,
 * libs can cause this case which is normally prevented, see (T#####) */
#define USE_SETSCENE_CHECK

#ifdef USE_SETSCENE_CHECK
/**
 * A version of #BKE_scene_validate_setscene with special checks for linked libs.
 */
static bool scene_validate_setscene__liblink(Scene *sce, const int totscene)
{
	Scene *sce_iter;
	int a;

	if (sce->set == NULL) return 1;

	for (a = 0, sce_iter = sce; sce_iter->set; sce_iter = sce_iter->set, a++) {
		if (sce_iter->id.tag & LIB_TAG_NEED_LINK) {
			return 1;
		}

		if (a > totscene) {
			sce->set = NULL;
			return 0;
		}
	}

	return 1;
}
#endif

static void lib_link_scene(FileData *fd, Main *main)
{
#ifdef USE_SETSCENE_CHECK
	bool need_check_set = false;
	int totscene = 0;
#endif

	for (Scene *sce = main->scene.first; sce; sce = sce->id.next) {
		if (sce->id.tag & LIB_TAG_NEED_LINK) {
			/* Link ID Properties -- and copy this comment EXACTLY for easy finding
			 * of library blocks that implement this.*/
			IDP_LibLinkProperty(sce->id.properties, fd);
			lib_link_animdata(fd, &sce->id, sce->adt);

			lib_link_keyingsets(fd, &sce->id, &sce->keyingsets);

			sce->camera = newlibadr(fd, sce->id.lib, sce->camera);
			sce->world = newlibadr_us(fd, sce->id.lib, sce->world);
			sce->set = newlibadr(fd, sce->id.lib, sce->set);
			sce->gpd = newlibadr_us(fd, sce->id.lib, sce->gpd);

			link_paint(fd, sce, &sce->toolsettings->sculpt->paint);
			link_paint(fd, sce, &sce->toolsettings->vpaint->paint);
			link_paint(fd, sce, &sce->toolsettings->wpaint->paint);
			link_paint(fd, sce, &sce->toolsettings->imapaint.paint);
			link_paint(fd, sce, &sce->toolsettings->uvsculpt->paint);

			if (sce->toolsettings->sculpt)
				sce->toolsettings->sculpt->gravity_object =
						newlibadr(fd, sce->id.lib, sce->toolsettings->sculpt->gravity_object);

			if (sce->toolsettings->imapaint.stencil)
				sce->toolsettings->imapaint.stencil =
				        newlibadr_us(fd, sce->id.lib, sce->toolsettings->imapaint.stencil);

			if (sce->toolsettings->imapaint.clone)
				sce->toolsettings->imapaint.clone =
				        newlibadr_us(fd, sce->id.lib, sce->toolsettings->imapaint.clone);

			if (sce->toolsettings->imapaint.canvas)
				sce->toolsettings->imapaint.canvas =
				        newlibadr_us(fd, sce->id.lib, sce->toolsettings->imapaint.canvas);

			sce->toolsettings->particle.shape_object = newlibadr(fd, sce->id.lib, sce->toolsettings->particle.shape_object);

			for (Base *base_legacy_next, *base_legacy = sce->base.first; base_legacy; base_legacy = base_legacy_next) {
				base_legacy_next = base_legacy->next;

				base_legacy->object = newlibadr_us(fd, sce->id.lib, base_legacy->object);

				if (base_legacy->object == NULL) {
					blo_reportf_wrap(fd->reports, RPT_WARNING, TIP_("LIB: object lost from scene: '%s'"),
					                 sce->id.name + 2);
					BLI_remlink(&sce->base, base_legacy);
					if (base_legacy == sce->basact) sce->basact = NULL;
					MEM_freeN(base_legacy);
				}
			}

			Sequence *seq;
			SEQ_BEGIN (sce->ed, seq)
			{
				IDP_LibLinkProperty(seq->prop, fd);

				if (seq->ipo) seq->ipo = newlibadr_us(fd, sce->id.lib, seq->ipo);  // XXX deprecated - old animation system
				seq->scene_sound = NULL;
				if (seq->scene) {
					seq->scene = newlibadr(fd, sce->id.lib, seq->scene);
					if (seq->scene) {
						seq->scene_sound = BKE_sound_scene_add_scene_sound_defaults(sce, seq);
					}
				}
				if (seq->clip) {
					seq->clip = newlibadr_us(fd, sce->id.lib, seq->clip);
				}
				if (seq->mask) {
					seq->mask = newlibadr_us(fd, sce->id.lib, seq->mask);
				}
				if (seq->scene_camera) {
					seq->scene_camera = newlibadr(fd, sce->id.lib, seq->scene_camera);
				}
				if (seq->sound) {
					seq->scene_sound = NULL;
					if (seq->type == SEQ_TYPE_SOUND_HD) {
						seq->type = SEQ_TYPE_SOUND_RAM;
					}
					else {
						seq->sound = newlibadr(fd, sce->id.lib, seq->sound);
					}
					if (seq->sound) {
						id_us_plus_no_lib((ID *)seq->sound);
						seq->scene_sound = BKE_sound_add_scene_sound_defaults(sce, seq);
					}
				}
				BLI_listbase_clear(&seq->anims);

				lib_link_sequence_modifiers(fd, sce, &seq->modifiers);
			}
			SEQ_END

			for (TimeMarker *marker = sce->markers.first; marker; marker = marker->next) {
				if (marker->camera) {
					marker->camera = newlibadr(fd, sce->id.lib, marker->camera);
				}
			}

			BKE_sequencer_update_muting(sce->ed);
			BKE_sequencer_update_sound_bounds_all(sce);


			/* rigidbody world relies on it's linked collections */
			if (sce->rigidbody_world) {
				RigidBodyWorld *rbw = sce->rigidbody_world;
				if (rbw->group)
					rbw->group = newlibadr(fd, sce->id.lib, rbw->group);
				if (rbw->constraints)
					rbw->constraints = newlibadr(fd, sce->id.lib, rbw->constraints);
				if (rbw->effector_weights)
					rbw->effector_weights->group = newlibadr(fd, sce->id.lib, rbw->effector_weights->group);
			}

			if (sce->nodetree) {
				lib_link_ntree(fd, &sce->id, sce->nodetree);
				sce->nodetree->id.lib = sce->id.lib;
				composite_patch(sce->nodetree, sce);
			}

			for (SceneRenderLayer *srl = sce->r.layers.first; srl; srl = srl->next) {
				srl->mat_override = newlibadr_us(fd, sce->id.lib, srl->mat_override);
				for (FreestyleModuleConfig *fmc = srl->freestyleConfig.modules.first; fmc; fmc = fmc->next) {
					fmc->script = newlibadr(fd, sce->id.lib, fmc->script);
				}
				for (FreestyleLineSet *fls = srl->freestyleConfig.linesets.first; fls; fls = fls->next) {
					fls->linestyle = newlibadr_us(fd, sce->id.lib, fls->linestyle);
					fls->group = newlibadr_us(fd, sce->id.lib, fls->group);
				}
			}
			/* Motion Tracking */
			sce->clip = newlibadr_us(fd, sce->id.lib, sce->clip);

#ifdef USE_COLLECTION_COMPAT_28
			if (sce->collection) {
				lib_link_scene_collection(fd, sce->id.lib, sce->collection);
			}
#endif

			if (sce->master_collection) {
				lib_link_collection_data(fd, sce->id.lib, sce->master_collection);
			}

			for (ViewLayer *view_layer = sce->view_layers.first; view_layer; view_layer = view_layer->next) {
				lib_link_view_layer(fd, sce->id.lib, view_layer);
			}

#ifdef USE_SETSCENE_CHECK
			if (sce->set != NULL) {
				/* link flag for scenes with set would be reset later,
				 * so this way we only check cyclic for newly linked scenes.
				 */
				need_check_set = true;
			}
			else {
				/* postpone un-setting the flag until we've checked the set-scene */
				sce->id.tag &= ~LIB_TAG_NEED_LINK;
			}
#else
			sce->id.tag &= ~LIB_TAG_NEED_LINK;
#endif
		}

#ifdef USE_SETSCENE_CHECK
		totscene++;
#endif
	}

#ifdef USE_SETSCENE_CHECK
	if (need_check_set) {
		for (Scene *sce = main->scene.first; sce; sce = sce->id.next) {
			if (sce->id.tag & LIB_TAG_NEED_LINK) {
				sce->id.tag &= ~LIB_TAG_NEED_LINK;
				if (!scene_validate_setscene__liblink(sce, totscene)) {
					printf("Found cyclic background scene when linking %s\n", sce->id.name + 2);
				}
			}
		}
	}
#endif
}

#undef USE_SETSCENE_CHECK


static void link_recurs_seq(FileData *fd, ListBase *lb)
{
	Sequence *seq;

	link_list(fd, lb);

	for (seq = lb->first; seq; seq = seq->next) {
		if (seq->seqbase.first)
			link_recurs_seq(fd, &seq->seqbase);
	}
}

static void direct_link_paint(FileData *fd, Paint *p)
{
	if (p->num_input_samples < 1)
		p->num_input_samples = 1;

	p->cavity_curve = newdataadr(fd, p->cavity_curve);
	if (p->cavity_curve)
		direct_link_curvemapping(fd, p->cavity_curve);
	else
		BKE_paint_cavity_curve_preset(p, CURVE_PRESET_LINE);
}

static void direct_link_paint_helper(FileData *fd, Paint **paint)
{
	/* TODO. is this needed */
	(*paint) = newdataadr(fd, (*paint));

	if (*paint) {
		direct_link_paint(fd, *paint);
	}
}

static void direct_link_sequence_modifiers(FileData *fd, ListBase *lb)
{
	SequenceModifierData *smd;

	link_list(fd, lb);

	for (smd = lb->first; smd; smd = smd->next) {
		if (smd->mask_sequence)
			smd->mask_sequence = newdataadr(fd, smd->mask_sequence);

		if (smd->type == seqModifierType_Curves) {
			CurvesModifierData *cmd = (CurvesModifierData *) smd;

			direct_link_curvemapping(fd, &cmd->curve_mapping);
		}
		else if (smd->type == seqModifierType_HueCorrect) {
			HueCorrectModifierData *hcmd = (HueCorrectModifierData *) smd;

			direct_link_curvemapping(fd, &hcmd->curve_mapping);
		}
	}
}

static void direct_link_scene(FileData *fd, Scene *sce)
{
	Editing *ed;
	Sequence *seq;
	MetaStack *ms;
	RigidBodyWorld *rbw;
	ViewLayer *view_layer;
	SceneRenderLayer *srl;

	sce->depsgraph_hash = NULL;
	sce->fps_info = NULL;
	sce->customdata_mask_modal = 0;
	sce->lay_updated = 0;

	BKE_sound_create_scene(sce);

	/* set users to one by default, not in lib-link, this will increase it for compo nodes */
	id_us_ensure_real(&sce->id);

	link_list(fd, &(sce->base));

	sce->adt = newdataadr(fd, sce->adt);
	direct_link_animdata(fd, sce->adt);

	link_list(fd, &sce->keyingsets);
	direct_link_keyingsets(fd, &sce->keyingsets);

	sce->basact = newdataadr(fd, sce->basact);

	sce->toolsettings= newdataadr(fd, sce->toolsettings);
	if (sce->toolsettings) {
		direct_link_paint_helper(fd, (Paint**)&sce->toolsettings->sculpt);
		direct_link_paint_helper(fd, (Paint**)&sce->toolsettings->vpaint);
		direct_link_paint_helper(fd, (Paint**)&sce->toolsettings->wpaint);
		direct_link_paint_helper(fd, (Paint**)&sce->toolsettings->uvsculpt);

		direct_link_paint(fd, &sce->toolsettings->imapaint.paint);

		sce->toolsettings->imapaint.paintcursor = NULL;
		sce->toolsettings->particle.paintcursor = NULL;
		sce->toolsettings->particle.scene = NULL;
		sce->toolsettings->particle.object = NULL;
		sce->toolsettings->gp_sculpt.paintcursor = NULL;

		/* relink grease pencil drawing brushes */
		link_list(fd, &sce->toolsettings->gp_brushes);
		for (bGPDbrush *brush = sce->toolsettings->gp_brushes.first; brush; brush = brush->next) {
			brush->cur_sensitivity = newdataadr(fd, brush->cur_sensitivity);
			if (brush->cur_sensitivity) {
				direct_link_curvemapping(fd, brush->cur_sensitivity);
			}
			brush->cur_strength = newdataadr(fd, brush->cur_strength);
			if (brush->cur_strength) {
				direct_link_curvemapping(fd, brush->cur_strength);
			}
			brush->cur_jitter = newdataadr(fd, brush->cur_jitter);
			if (brush->cur_jitter) {
				direct_link_curvemapping(fd, brush->cur_jitter);
			}
		}

		/* relink grease pencil interpolation curves */
		sce->toolsettings->gp_interpolate.custom_ipo = newdataadr(fd, sce->toolsettings->gp_interpolate.custom_ipo);
		if (sce->toolsettings->gp_interpolate.custom_ipo) {
			direct_link_curvemapping(fd, sce->toolsettings->gp_interpolate.custom_ipo);
		}
	}

	if (sce->ed) {
		ListBase *old_seqbasep = &sce->ed->seqbase;

		ed = sce->ed = newdataadr(fd, sce->ed);

		ed->act_seq = newdataadr(fd, ed->act_seq);

		/* recursive link sequences, lb will be correctly initialized */
		link_recurs_seq(fd, &ed->seqbase);

		SEQ_BEGIN (ed, seq)
		{
			seq->seq1= newdataadr(fd, seq->seq1);
			seq->seq2= newdataadr(fd, seq->seq2);
			seq->seq3= newdataadr(fd, seq->seq3);

			/* a patch: after introduction of effects with 3 input strips */
			if (seq->seq3 == NULL) seq->seq3 = seq->seq2;

			seq->effectdata = newdataadr(fd, seq->effectdata);
			seq->stereo3d_format = newdataadr(fd, seq->stereo3d_format);

			if (seq->type & SEQ_TYPE_EFFECT)
				seq->flag |= SEQ_EFFECT_NOT_LOADED;

			if (seq->type == SEQ_TYPE_SPEED) {
				SpeedControlVars *s = seq->effectdata;
				s->frameMap = NULL;
			}

			seq->prop = newdataadr(fd, seq->prop);
			IDP_DirectLinkGroup_OrFree(&seq->prop, (fd->flags & FD_FLAGS_SWITCH_ENDIAN), fd);

			seq->strip = newdataadr(fd, seq->strip);
			if (seq->strip && seq->strip->done==0) {
				seq->strip->done = true;

				if (ELEM(seq->type, SEQ_TYPE_IMAGE, SEQ_TYPE_MOVIE, SEQ_TYPE_SOUND_RAM, SEQ_TYPE_SOUND_HD)) {
					seq->strip->stripdata = newdataadr(fd, seq->strip->stripdata);
				}
				else {
					seq->strip->stripdata = NULL;
				}
				if (seq->flag & SEQ_USE_CROP) {
					seq->strip->crop = newdataadr(
						fd, seq->strip->crop);
				}
				else {
					seq->strip->crop = NULL;
				}
				if (seq->flag & SEQ_USE_TRANSFORM) {
					seq->strip->transform = newdataadr(
						fd, seq->strip->transform);
				}
				else {
					seq->strip->transform = NULL;
				}
				if (seq->flag & SEQ_USE_PROXY) {
					seq->strip->proxy = newdataadr(fd, seq->strip->proxy);
					if (seq->strip->proxy) {
						seq->strip->proxy->anim = NULL;
					}
					else {
						BKE_sequencer_proxy_set(seq, true);
					}
				}
				else {
					seq->strip->proxy = NULL;
				}

				/* need to load color balance to it could be converted to modifier */
				seq->strip->color_balance = newdataadr(fd, seq->strip->color_balance);
			}

			direct_link_sequence_modifiers(fd, &seq->modifiers);
		}
		SEQ_END

		/* link metastack, slight abuse of structs here, have to restore pointer to internal part in struct */
		{
			Sequence temp;
			void *poin;
			intptr_t offset;

			offset = ((intptr_t)&(temp.seqbase)) - ((intptr_t)&temp);

			/* root pointer */
			if (ed->seqbasep == old_seqbasep) {
				ed->seqbasep = &ed->seqbase;
			}
			else {
				poin = POINTER_OFFSET(ed->seqbasep, -offset);

				poin = newdataadr(fd, poin);
				if (poin)
					ed->seqbasep = (ListBase *)POINTER_OFFSET(poin, offset);
				else
					ed->seqbasep = &ed->seqbase;
			}
			/* stack */
			link_list(fd, &(ed->metastack));

			for (ms = ed->metastack.first; ms; ms= ms->next) {
				ms->parseq = newdataadr(fd, ms->parseq);

				if (ms->oldbasep == old_seqbasep)
					ms->oldbasep= &ed->seqbase;
				else {
					poin = POINTER_OFFSET(ms->oldbasep, -offset);
					poin = newdataadr(fd, poin);
					if (poin)
						ms->oldbasep = (ListBase *)POINTER_OFFSET(poin, offset);
					else
						ms->oldbasep = &ed->seqbase;
				}
			}
		}
	}

	sce->r.avicodecdata = newdataadr(fd, sce->r.avicodecdata);
	if (sce->r.avicodecdata) {
		sce->r.avicodecdata->lpFormat = newdataadr(fd, sce->r.avicodecdata->lpFormat);
		sce->r.avicodecdata->lpParms = newdataadr(fd, sce->r.avicodecdata->lpParms);
	}
	if (sce->r.ffcodecdata.properties) {
		sce->r.ffcodecdata.properties = newdataadr(fd, sce->r.ffcodecdata.properties);
		IDP_DirectLinkGroup_OrFree(&sce->r.ffcodecdata.properties, (fd->flags & FD_FLAGS_SWITCH_ENDIAN), fd);
	}

	link_list(fd, &(sce->markers));
	link_list(fd, &(sce->transform_spaces));
	link_list(fd, &(sce->r.layers));
	link_list(fd, &(sce->r.views));


	for (srl = sce->r.layers.first; srl; srl = srl->next) {
		srl->prop = newdataadr(fd, srl->prop);
		IDP_DirectLinkGroup_OrFree(&srl->prop, (fd->flags & FD_FLAGS_SWITCH_ENDIAN), fd);
		link_list(fd, &(srl->freestyleConfig.modules));
		link_list(fd, &(srl->freestyleConfig.linesets));
	}

	sce->nodetree = newdataadr(fd, sce->nodetree);
	if (sce->nodetree) {
		direct_link_id(fd, &sce->nodetree->id);
		direct_link_nodetree(fd, sce->nodetree);
	}

	direct_link_view_settings(fd, &sce->view_settings);

	sce->rigidbody_world = newdataadr(fd, sce->rigidbody_world);
	rbw = sce->rigidbody_world;
	if (rbw) {
		/* must nullify the reference to physics sim object, since it no-longer exist
		 * (and will need to be recalculated)
		 */
		rbw->physics_world = NULL;
		rbw->objects = NULL;
		rbw->numbodies = 0;

		/* set effector weights */
		rbw->effector_weights = newdataadr(fd, rbw->effector_weights);
		if (!rbw->effector_weights)
			rbw->effector_weights = BKE_add_effector_weights(NULL);

		/* link cache */
		direct_link_pointcache_list(fd, &rbw->ptcaches, &rbw->pointcache, false);
		/* make sure simulation starts from the beginning after loading file */
		if (rbw->pointcache) {
			rbw->ltime = (float)rbw->pointcache->startframe;
		}
	}

	sce->preview = direct_link_preview_image(fd, sce->preview);

	direct_link_curvemapping(fd, &sce->r.mblur_shutter_curve);

#ifdef USE_COLLECTION_COMPAT_28
	/* this runs before the very first doversion */
	if (sce->collection) {
		sce->collection = newdataadr(fd, sce->collection);
		direct_link_scene_collection(fd, sce->collection);
	}
#endif

	if (sce->master_collection) {
		sce->master_collection = newdataadr(fd, sce->master_collection);
		direct_link_collection(fd, sce->master_collection);
	}

	/* insert into global old-new map for reading without UI (link_global accesses it again) */
	link_glob_list(fd, &sce->view_layers);
	for (view_layer = sce->view_layers.first; view_layer; view_layer = view_layer->next) {
		direct_link_view_layer(fd, view_layer);
	}

	sce->layer_properties = newdataadr(fd, sce->layer_properties);
	IDP_DirectLinkGroup_OrFree(&sce->layer_properties, (fd->flags & FD_FLAGS_SWITCH_ENDIAN), fd);
}

/* ****************** READ GREASE PENCIL ***************** */

/* relink's grease pencil data's refs */
static void lib_link_gpencil(FileData *fd, Main *main)
{
	for (bGPdata *gpd = main->gpencil.first; gpd; gpd = gpd->id.next) {
		if (gpd->id.tag & LIB_TAG_NEED_LINK) {
			IDP_LibLinkProperty(gpd->id.properties, fd);
			lib_link_animdata(fd, &gpd->id, gpd->adt);

			gpd->id.tag &= ~LIB_TAG_NEED_LINK;
		}
	}
}

/* relinks grease-pencil data - used for direct_link and old file linkage */
static void direct_link_gpencil(FileData *fd, bGPdata *gpd)
{
	bGPDlayer *gpl;
	bGPDframe *gpf;
	bGPDstroke *gps;
	bGPDpalette *palette;

	/* we must firstly have some grease-pencil data to link! */
	if (gpd == NULL)
		return;

	/* relink animdata */
	gpd->adt = newdataadr(fd, gpd->adt);
	direct_link_animdata(fd, gpd->adt);

	/* relink palettes */
	link_list(fd, &gpd->palettes);
	for (palette = gpd->palettes.first; palette; palette = palette->next) {
		link_list(fd, &palette->colors);
	}

	/* relink layers */
	link_list(fd, &gpd->layers);

	for (gpl = gpd->layers.first; gpl; gpl = gpl->next) {
		/* parent */
		gpl->parent = newlibadr(fd, gpd->id.lib, gpl->parent);
		/* relink frames */
		link_list(fd, &gpl->frames);
		gpl->actframe = newdataadr(fd, gpl->actframe);

		for (gpf = gpl->frames.first; gpf; gpf = gpf->next) {
			/* relink strokes (and their points) */
			link_list(fd, &gpf->strokes);

			for (gps = gpf->strokes.first; gps; gps = gps->next) {
				gps->points = newdataadr(fd, gps->points);

				/* the triangulation is not saved, so need to be recalculated */
				gps->triangles = NULL;
				gps->tot_triangles = 0;
				gps->flag |= GP_STROKE_RECALC_CACHES;
				/* the color pointer is not saved, so need to be recalculated using the color name */
				gps->palcolor = NULL;
				gps->flag |= GP_STROKE_RECALC_COLOR;
			}
		}
	}
}

/* *********** READ AREA **************** */

static void direct_link_panel_list(FileData *fd, ListBase *lb)
{
	link_list(fd, lb);

	for (Panel *pa = lb->first; pa; pa = pa->next) {
		pa->paneltab = newdataadr(fd, pa->paneltab);
		pa->runtime_flag = 0;
		pa->activedata = NULL;
		pa->type = NULL;
		direct_link_panel_list(fd, &pa->children);
	}
}

static void direct_link_region(FileData *fd, ARegion *ar, int spacetype)
{
	uiList *ui_list;

	direct_link_panel_list(fd, &ar->panels);

	link_list(fd, &ar->panels_category_active);

	link_list(fd, &ar->ui_lists);

	for (ui_list = ar->ui_lists.first; ui_list; ui_list = ui_list->next) {
		ui_list->type = NULL;
		ui_list->dyn_data = NULL;
		ui_list->properties = newdataadr(fd, ui_list->properties);
		IDP_DirectLinkGroup_OrFree(&ui_list->properties, (fd->flags & FD_FLAGS_SWITCH_ENDIAN), fd);
	}

	link_list(fd, &ar->ui_previews);

	if (spacetype == SPACE_EMPTY) {
		/* unkown space type, don't leak regiondata */
		ar->regiondata = NULL;
	}
	else if (ar->flag & RGN_FLAG_TEMP_REGIONDATA) {
		/* Runtime data, don't use. */
		ar->regiondata = NULL;
	}
	else {
		ar->regiondata = newdataadr(fd, ar->regiondata);
		if (ar->regiondata) {
			if (spacetype == SPACE_VIEW3D) {
				RegionView3D *rv3d = ar->regiondata;

				rv3d->localvd = newdataadr(fd, rv3d->localvd);
				rv3d->clipbb = newdataadr(fd, rv3d->clipbb);

				rv3d->depths = NULL;
				rv3d->gpuoffscreen = NULL;
				rv3d->render_engine = NULL;
				rv3d->sms = NULL;
				rv3d->smooth_timer = NULL;
			}
		}
	}

	ar->v2d.tab_offset = NULL;
	ar->v2d.tab_num = 0;
	ar->v2d.tab_cur = 0;
	ar->v2d.sms = NULL;
	ar->v2d.alpha_hor = ar->v2d.alpha_vert = 255; /* visible by default */
	ar->v2d.size_hor = ar->v2d.size_vert = 0;
	BLI_listbase_clear(&ar->panels_category);
	BLI_listbase_clear(&ar->handlers);
	BLI_listbase_clear(&ar->uiblocks);
	ar->headerstr = NULL;
	ar->visible = 0;
	ar->type = NULL;
	ar->do_draw = 0;
	ar->manipulator_map = NULL;
	ar->regiontimer = NULL;
	ar->draw_buffer = NULL;
	memset(&ar->drawrct, 0, sizeof(ar->drawrct));
}

static void direct_link_area(FileData *fd, ScrArea *area)
{
	SpaceLink *sl;
	ARegion *ar;

	link_list(fd, &(area->spacedata));
	link_list(fd, &(area->regionbase));

	BLI_listbase_clear(&area->handlers);
	area->type = NULL;	/* spacetype callbacks */
	area->butspacetype = SPACE_EMPTY; /* Should always be unset so that rna_Area_type_get works correctly */
	area->region_active_win = -1;

	area->global = newdataadr(fd, area->global);

	/* if we do not have the spacetype registered we cannot
	 * free it, so don't allocate any new memory for such spacetypes. */
	if (!BKE_spacetype_exists(area->spacetype)) {
		area->butspacetype = area->spacetype; /* Hint for versioning code to replace deprecated space types. */
		area->spacetype = SPACE_EMPTY;
	}

	for (ar = area->regionbase.first; ar; ar = ar->next) {
		direct_link_region(fd, ar, area->spacetype);
	}

	/* accident can happen when read/save new file with older version */
	/* 2.50: we now always add spacedata for info */
	if (area->spacedata.first == NULL) {
		SpaceInfo *sinfo= MEM_callocN(sizeof(SpaceInfo), "spaceinfo");
		area->spacetype= sinfo->spacetype= SPACE_INFO;
		BLI_addtail(&area->spacedata, sinfo);
	}
	/* add local view3d too */
	else if (area->spacetype == SPACE_VIEW3D) {
		blo_do_versions_view3d_split_250(area->spacedata.first, &area->regionbase);
	}

	for (sl = area->spacedata.first; sl; sl = sl->next) {
		link_list(fd, &(sl->regionbase));

		/* if we do not have the spacetype registered we cannot
		 * free it, so don't allocate any new memory for such spacetypes. */
		if (!BKE_spacetype_exists(sl->spacetype))
			sl->spacetype = SPACE_EMPTY;

		for (ar = sl->regionbase.first; ar; ar = ar->next)
			direct_link_region(fd, ar, sl->spacetype);

		if (sl->spacetype == SPACE_VIEW3D) {
			View3D *v3d= (View3D*) sl;

			v3d->flag |= V3D_INVALID_BACKBUF;

			if (v3d->gpd) {
				v3d->gpd = newdataadr(fd, v3d->gpd);
				direct_link_gpencil(fd, v3d->gpd);
			}
			v3d->localvd = newdataadr(fd, v3d->localvd);
			v3d->properties_storage = NULL;

			/* render can be quite heavy, set to solid on load */
			if (v3d->drawtype == OB_RENDER)
				v3d->drawtype = OB_SOLID;
			v3d->prev_drawtype = OB_SOLID;

			if (v3d->fx_settings.dof)
				v3d->fx_settings.dof = newdataadr(fd, v3d->fx_settings.dof);
			if (v3d->fx_settings.ssao)
				v3d->fx_settings.ssao = newdataadr(fd, v3d->fx_settings.ssao);

			blo_do_versions_view3d_split_250(v3d, &sl->regionbase);
		}
		else if (sl->spacetype == SPACE_IPO) {
			SpaceIpo *sipo = (SpaceIpo *)sl;

			sipo->ads = newdataadr(fd, sipo->ads);
			BLI_listbase_clear(&sipo->ghostCurves);
		}
		else if (sl->spacetype == SPACE_NLA) {
			SpaceNla *snla = (SpaceNla *)sl;

			snla->ads = newdataadr(fd, snla->ads);
		}
		else if (sl->spacetype == SPACE_OUTLINER) {
			SpaceOops *soops = (SpaceOops *) sl;

			/* use newdataadr_no_us and do not free old memory avoiding double
			 * frees and use of freed memory. this could happen because of a
			 * bug fixed in revision 58959 where the treestore memory address
			 * was not unique */
			TreeStore *ts = newdataadr_no_us(fd, soops->treestore);
			soops->treestore = NULL;
			if (ts) {
				TreeStoreElem *elems = newdataadr_no_us(fd, ts->data);

				soops->treestore = BLI_mempool_create(sizeof(TreeStoreElem), ts->usedelem,
				                                      512, BLI_MEMPOOL_ALLOW_ITER);
				if (ts->usedelem && elems) {
					int i;
					for (i = 0; i < ts->usedelem; i++) {
						TreeStoreElem *new_elem = BLI_mempool_alloc(soops->treestore);
						*new_elem = elems[i];
					}
				}
				/* we only saved what was used */
				soops->storeflag |= SO_TREESTORE_CLEANUP;	// at first draw
			}
			soops->treehash = NULL;
			soops->tree.first = soops->tree.last= NULL;
		}
		else if (sl->spacetype == SPACE_IMAGE) {
			SpaceImage *sima = (SpaceImage *)sl;

			sima->iuser.scene = NULL;
			sima->iuser.ok = 1;
			sima->scopes.waveform_1 = NULL;
			sima->scopes.waveform_2 = NULL;
			sima->scopes.waveform_3 = NULL;
			sima->scopes.vecscope = NULL;
			sima->scopes.ok = 0;

			/* WARNING: gpencil data is no longer stored directly in sima after 2.5
			 * so sacrifice a few old files for now to avoid crashes with new files!
			 * committed: r28002 */
#if 0
			sima->gpd = newdataadr(fd, sima->gpd);
			if (sima->gpd)
				direct_link_gpencil(fd, sima->gpd);
#endif
		}
		else if (sl->spacetype == SPACE_NODE) {
			SpaceNode *snode = (SpaceNode *)sl;

			if (snode->gpd) {
				snode->gpd = newdataadr(fd, snode->gpd);
				direct_link_gpencil(fd, snode->gpd);
			}

			link_list(fd, &snode->treepath);
			snode->edittree = NULL;
			snode->iofsd = NULL;
			BLI_listbase_clear(&snode->linkdrag);
		}
		else if (sl->spacetype == SPACE_TEXT) {
			SpaceText *st= (SpaceText *)sl;

			st->drawcache = NULL;
			st->scroll_accum[0] = 0.0f;
			st->scroll_accum[1] = 0.0f;
		}
		else if (sl->spacetype == SPACE_SEQ) {
			SpaceSeq *sseq = (SpaceSeq *)sl;

			/* grease pencil data is not a direct data and can't be linked from direct_link*
			 * functions, it should be linked from lib_link* functions instead
			 *
			 * otherwise it'll lead to lost grease data on open because it'll likely be
			 * read from file after all other users of grease pencil and newdataadr would
			 * simple return NULL here (sergey)
			 */
#if 0
			if (sseq->gpd) {
				sseq->gpd = newdataadr(fd, sseq->gpd);
				direct_link_gpencil(fd, sseq->gpd);
			}
#endif
			sseq->scopes.reference_ibuf = NULL;
			sseq->scopes.zebra_ibuf = NULL;
			sseq->scopes.waveform_ibuf = NULL;
			sseq->scopes.sep_waveform_ibuf = NULL;
			sseq->scopes.vector_ibuf = NULL;
			sseq->scopes.histogram_ibuf = NULL;
			sseq->compositor = NULL;
		}
		else if (sl->spacetype == SPACE_BUTS) {
			SpaceButs *sbuts = (SpaceButs *)sl;

			sbuts->path= NULL;
			sbuts->texuser= NULL;
			sbuts->mainbo = sbuts->mainb;
			sbuts->mainbuser = sbuts->mainb;
		}
		else if (sl->spacetype == SPACE_CONSOLE) {
			SpaceConsole *sconsole = (SpaceConsole *)sl;
			ConsoleLine *cl, *cl_next;

			link_list(fd, &sconsole->scrollback);
			link_list(fd, &sconsole->history);

			//for (cl= sconsole->scrollback.first; cl; cl= cl->next)
			//	cl->line= newdataadr(fd, cl->line);

			/* comma expressions, (e.g. expr1, expr2, expr3) evaluate each expression,
			 * from left to right.  the right-most expression sets the result of the comma
			 * expression as a whole*/
			for (cl = sconsole->history.first; cl; cl = cl_next) {
				cl_next = cl->next;
				cl->line = newdataadr(fd, cl->line);
				if (cl->line) {
					/* the allocted length is not written, so reset here */
					cl->len_alloc = cl->len + 1;
				}
				else {
					BLI_remlink(&sconsole->history, cl);
					MEM_freeN(cl);
				}
			}
		}
		else if (sl->spacetype == SPACE_FILE) {
			SpaceFile *sfile = (SpaceFile *)sl;

			/* this sort of info is probably irrelevant for reloading...
			 * plus, it isn't saved to files yet!
			 */
			sfile->folders_prev = sfile->folders_next = NULL;
			sfile->files = NULL;
			sfile->layout = NULL;
			sfile->op = NULL;
			sfile->previews_timer = NULL;
			sfile->params = newdataadr(fd, sfile->params);
		}
		else if (sl->spacetype == SPACE_CLIP) {
			SpaceClip *sclip = (SpaceClip *)sl;

			sclip->scopes.track_search = NULL;
			sclip->scopes.track_preview = NULL;
			sclip->scopes.ok = 0;
		}
	}

	BLI_listbase_clear(&area->actionzones);

	area->v1 = newdataadr(fd, area->v1);
	area->v2 = newdataadr(fd, area->v2);
	area->v3 = newdataadr(fd, area->v3);
	area->v4 = newdataadr(fd, area->v4);
}

static void lib_link_area(FileData *fd, ID *parent_id, ScrArea *area)
{
	area->full = newlibadr(fd, parent_id->lib, area->full);

	memset(&area->runtime, 0x0, sizeof(area->runtime));

	for (SpaceLink *sl = area->spacedata.first; sl; sl= sl->next) {
		switch (sl->spacetype) {
			case SPACE_VIEW3D:
			{
				View3D *v3d = (View3D*) sl;

				v3d->camera= newlibadr(fd, parent_id->lib, v3d->camera);
				v3d->ob_centre= newlibadr(fd, parent_id->lib, v3d->ob_centre);

				if (v3d->localvd) {
					v3d->localvd->camera = newlibadr(fd, parent_id->lib, v3d->localvd->camera);
				}
				break;
			}
			case SPACE_IPO:
			{
				SpaceIpo *sipo = (SpaceIpo *)sl;
				bDopeSheet *ads = sipo->ads;

				if (ads) {
					ads->source = newlibadr(fd, parent_id->lib, ads->source);
					ads->filter_grp = newlibadr(fd, parent_id->lib, ads->filter_grp);
				}
				break;
			}
			case SPACE_BUTS:
			{
				SpaceButs *sbuts = (SpaceButs *)sl;
				sbuts->pinid = newlibadr(fd, parent_id->lib, sbuts->pinid);
				if (sbuts->pinid == NULL) {
					sbuts->flag &= ~SB_PIN_CONTEXT;
				}
				break;
			}
			case SPACE_FILE:
				break;
			case SPACE_ACTION:
			{
				SpaceAction *saction = (SpaceAction *)sl;
				bDopeSheet *ads = &saction->ads;

				if (ads) {
					ads->source = newlibadr(fd, parent_id->lib, ads->source);
					ads->filter_grp = newlibadr(fd, parent_id->lib, ads->filter_grp);
				}

				saction->action = newlibadr(fd, parent_id->lib, saction->action);
				break;
			}
			case SPACE_IMAGE:
			{
				SpaceImage *sima = (SpaceImage *)sl;

				sima->image = newlibadr_real_us(fd, parent_id->lib, sima->image);
				sima->mask_info.mask = newlibadr_real_us(fd, parent_id->lib, sima->mask_info.mask);

				/* NOTE: pre-2.5, this was local data not lib data, but now we need this as lib data
				 * so fingers crossed this works fine!
				 */
				sima->gpd = newlibadr_us(fd, parent_id->lib, sima->gpd);
				break;
			}
			case SPACE_SEQ:
			{
				SpaceSeq *sseq = (SpaceSeq *)sl;

				/* NOTE: pre-2.5, this was local data not lib data, but now we need this as lib data
				 * so fingers crossed this works fine!
				 */
				sseq->gpd = newlibadr_us(fd, parent_id->lib, sseq->gpd);
				break;
			}
			case SPACE_NLA:
			{
				SpaceNla *snla= (SpaceNla *)sl;
				bDopeSheet *ads= snla->ads;

				if (ads) {
					ads->source = newlibadr(fd, parent_id->lib, ads->source);
					ads->filter_grp = newlibadr(fd, parent_id->lib, ads->filter_grp);
				}
				break;
			}
			case SPACE_TEXT:
			{
				SpaceText *st= (SpaceText *)sl;

				st->text= newlibadr(fd, parent_id->lib, st->text);
				break;
			}
			case SPACE_SCRIPT:
			{
				SpaceScript *scpt = (SpaceScript *)sl;
				/*scpt->script = NULL; - 2.45 set to null, better re-run the script */
				if (scpt->script) {
					scpt->script = newlibadr(fd, parent_id->lib, scpt->script);
					if (scpt->script) {
						SCRIPT_SET_NULL(scpt->script);
					}
				}
				break;
			}
			case SPACE_OUTLINER:
			{
				SpaceOops *so= (SpaceOops *)sl;
				so->search_tse.id = newlibadr(fd, NULL, so->search_tse.id);

				if (so->treestore) {
					TreeStoreElem *tselem;
					BLI_mempool_iter iter;

					BLI_mempool_iternew(so->treestore, &iter);
					while ((tselem = BLI_mempool_iterstep(&iter))) {
						tselem->id = newlibadr(fd, NULL, tselem->id);
					}
					if (so->treehash) {
						/* rebuild hash table, because it depends on ids too */
						so->storeflag |= SO_TREESTORE_REBUILD;
					}
				}
				break;
			}
			case SPACE_NODE:
			{
				SpaceNode *snode = (SpaceNode *)sl;
				bNodeTreePath *path, *path_next;
				bNodeTree *ntree;

				/* node tree can be stored locally in id too, link this first */
				snode->id = newlibadr(fd, parent_id->lib, snode->id);
				snode->from = newlibadr(fd, parent_id->lib, snode->from);

				ntree = snode->id ? ntreeFromID(snode->id) : NULL;
				snode->nodetree = ntree ? ntree : newlibadr_us(fd, parent_id->lib, snode->nodetree);

				for (path = snode->treepath.first; path; path = path->next) {
					if (path == snode->treepath.first) {
						/* first nodetree in path is same as snode->nodetree */
						path->nodetree = snode->nodetree;
					}
					else
						path->nodetree = newlibadr_us(fd, parent_id->lib, path->nodetree);

					if (!path->nodetree)
						break;
				}

				/* remaining path entries are invalid, remove */
				for (; path; path = path_next) {
					path_next = path->next;

					BLI_remlink(&snode->treepath, path);
					MEM_freeN(path);
				}

				/* edittree is just the last in the path,
				 * set this directly since the path may have been shortened above */
				if (snode->treepath.last) {
					path = snode->treepath.last;
					snode->edittree = path->nodetree;
				}
				else {
					snode->edittree = NULL;
				}
				break;
			}
			case SPACE_CLIP:
			{
				SpaceClip *sclip = (SpaceClip *)sl;
				sclip->clip = newlibadr_real_us(fd, parent_id->lib, sclip->clip);
				sclip->mask_info.mask = newlibadr_real_us(fd, parent_id->lib, sclip->mask_info.mask);
				break;
			}
			default:
				break;
		}
	}
}

/**
 * \return false on error.
 */
static bool direct_link_area_map(FileData *fd, ScrAreaMap *area_map)
{
	link_list(fd, &area_map->vertbase);
	link_list(fd, &area_map->edgebase);
	link_list(fd, &area_map->areabase);
	for (ScrArea *area = area_map->areabase.first; area; area = area->next) {
		direct_link_area(fd, area);
	}

	/* edges */
	for (ScrEdge *se = area_map->edgebase.first; se; se = se->next) {
		se->v1 = newdataadr(fd, se->v1);
		se->v2 = newdataadr(fd, se->v2);
		BKE_screen_sort_scrvert(&se->v1, &se->v2);

		if (se->v1 == NULL) {
			BLI_remlink(&area_map->edgebase, se);

			return false;
		}
	}

	return true;
}

/* ************ READ WM ***************** */

static void direct_link_windowmanager(FileData *fd, wmWindowManager *wm)
{
	wmWindow *win;

	id_us_ensure_real(&wm->id);
	link_list(fd, &wm->windows);

	for (win = wm->windows.first; win; win = win->next) {
		WorkSpaceInstanceHook *hook = win->workspace_hook;

		win->workspace_hook = newdataadr(fd, hook);
		/* we need to restore a pointer to this later when reading workspaces, so store in global oldnew-map */
		oldnewmap_insert(fd->globmap, hook, win->workspace_hook, 0);

		direct_link_area_map(fd, &win->global_areas);

		win->ghostwin = NULL;
		win->gwnctx = NULL;
		win->eventstate = NULL;
		win->tweak = NULL;
#ifdef WIN32
		win->ime_data = NULL;
#endif

		BLI_listbase_clear(&win->queue);
		BLI_listbase_clear(&win->handlers);
		BLI_listbase_clear(&win->modalhandlers);
		BLI_listbase_clear(&win->gesture);

		win->active = 0;

		win->cursor       = 0;
		win->lastcursor   = 0;
		win->modalcursor  = 0;
		win->grabcursor   = 0;
		win->addmousemove = true;
		win->stereo3d_format = newdataadr(fd, win->stereo3d_format);

		/* multiview always fallback to anaglyph at file opening
		 * otherwise quadbuffer saved files can break Blender */
		if (win->stereo3d_format) {
			win->stereo3d_format->display_mode = S3D_DISPLAY_ANAGLYPH;
		}
	}

	BLI_listbase_clear(&wm->timers);
	BLI_listbase_clear(&wm->operators);
	BLI_listbase_clear(&wm->paintcursors);
	BLI_listbase_clear(&wm->queue);
	BKE_reports_init(&wm->reports, RPT_STORE);

	BLI_listbase_clear(&wm->keyconfigs);
	wm->defaultconf = NULL;
	wm->addonconf = NULL;
	wm->userconf = NULL;
	wm->undo_stack = NULL;

	wm->message_bus = NULL;

	BLI_listbase_clear(&wm->jobs);
	BLI_listbase_clear(&wm->drags);

	wm->windrawable = NULL;
	wm->winactive = NULL;
	wm->initialized = 0;
	wm->op_undo_depth = 0;
	wm->is_interface_locked = 0;
}

static void lib_link_windowmanager(FileData *fd, Main *main)
{
	wmWindowManager *wm;
	wmWindow *win;

	for (wm = main->wm.first; wm; wm = wm->id.next) {
		if (wm->id.tag & LIB_TAG_NEED_LINK) {
			/* Note: WM IDProperties are never written to file, hence no need to read/link them here. */
			for (win = wm->windows.first; win; win = win->next) {
				if (win->workspace_hook) { /* NULL for old files */
					lib_link_workspace_instance_hook(fd, win->workspace_hook, &wm->id);
				}
				win->scene = newlibadr(fd, wm->id.lib, win->scene);
				/* deprecated, but needed for versioning (will be NULL'ed then) */
				win->screen = newlibadr(fd, NULL, win->screen);

				for (ScrArea *area = win->global_areas.areabase.first; area; area = area->next) {
					lib_link_area(fd, &wm->id, area);
				}
			}

			wm->id.tag &= ~LIB_TAG_NEED_LINK;
		}
	}
}

/* ****************** READ SCREEN ***************** */

/* note: file read without screens option G_FILE_NO_UI;
 * check lib pointers in call below */
static void lib_link_screen(FileData *fd, Main *main)
{
	for (bScreen *sc = main->screen.first; sc; sc = sc->id.next) {
		if (sc->id.tag & LIB_TAG_NEED_LINK) {
			IDP_LibLinkProperty(sc->id.properties, fd);
			id_us_ensure_real(&sc->id);

			/* deprecated, but needed for versioning (will be NULL'ed then) */
			sc->scene = newlibadr(fd, sc->id.lib, sc->scene);

			sc->animtimer = NULL; /* saved in rare cases */
			sc->tool_tip = NULL;
			sc->scrubbing = false;

			for (ScrArea *area = sc->areabase.first; area; area = area->next) {
				lib_link_area(fd, &sc->id, area);
			}
			sc->id.tag &= ~LIB_TAG_NEED_LINK;
		}
	}
}

/* how to handle user count on pointer restore */
typedef enum ePointerUserMode {
	USER_IGNORE = 0,  /* ignore user count */
	USER_REAL   = 1,  /* ensure at least one real user (fake user ignored) */
} ePointerUserMode;

static void restore_pointer_user(ID *id, ID *newid, ePointerUserMode user)
{
	BLI_assert(STREQ(newid->name + 2, id->name + 2));
	BLI_assert(newid->lib == id->lib);
	UNUSED_VARS_NDEBUG(id);

	if (user == USER_REAL) {
		id_us_ensure_real(newid);
	}
}

#ifndef USE_GHASH_RESTORE_POINTER
/**
 * A version of #restore_pointer_by_name that performs a full search (slow!).
 * Use only for limited lookups, when the overhead of
 * creating a #IDNameLib_Map for a single lookup isn't worthwhile.
 */
static void *restore_pointer_by_name_main(Main *mainp, ID *id, ePointerUserMode user)
{
	if (id) {
		ListBase *lb = which_libbase(mainp, GS(id->name));
		if (lb) {  /* there's still risk of checking corrupt mem (freed Ids in oops) */
			ID *idn = lb->first;
			for (; idn; idn = idn->next) {
				if (STREQ(idn->name + 2, id->name + 2)) {
					if (idn->lib == id->lib) {
						restore_pointer_user(id, idn, user);
						break;
					}
				}
			}
			return idn;
		}
	}
	return NULL;
}
#endif

/**
 * Only for undo files, or to restore a screen after reading without UI...
 *
 * \param user:
 * - USER_IGNORE: no usercount change
 * - USER_REAL: ensure a real user (even if a fake one is set)
 * \param id_map: lookup table, use when performing many lookups.
 * this could be made an optional argument (falling back to a full lookup),
 * however at the moment it's always available.
 */
static void *restore_pointer_by_name(struct IDNameLib_Map *id_map, ID *id, ePointerUserMode user)
{
#ifdef USE_GHASH_RESTORE_POINTER
	if (id) {
		/* use fast lookup when available */
		ID *idn = BKE_main_idmap_lookup_id(id_map, id);
		if (idn) {
			restore_pointer_user(id, idn, user);
		}
		return idn;
	}
	return NULL;
#else
	Main *mainp = BKE_main_idmap_main_get(id_map);
	return restore_pointer_by_name_main(mainp, id, user);
#endif
}

static void lib_link_seq_clipboard_pt_restore(ID *id, struct IDNameLib_Map *id_map)
{
	if (id) {
		/* clipboard must ensure this */
		BLI_assert(id->newid != NULL);
		id->newid = restore_pointer_by_name(id_map, id->newid, USER_REAL);
	}
}
static int lib_link_seq_clipboard_cb(Sequence *seq, void *arg_pt)
{
	struct IDNameLib_Map *id_map = arg_pt;

	lib_link_seq_clipboard_pt_restore((ID *)seq->scene, id_map);
	lib_link_seq_clipboard_pt_restore((ID *)seq->scene_camera, id_map);
	lib_link_seq_clipboard_pt_restore((ID *)seq->clip, id_map);
	lib_link_seq_clipboard_pt_restore((ID *)seq->mask, id_map);
	lib_link_seq_clipboard_pt_restore((ID *)seq->sound, id_map);
	return 1;
}

static void lib_link_clipboard_restore(struct IDNameLib_Map *id_map)
{
	/* update IDs stored in sequencer clipboard */
	BKE_sequencer_base_recursive_apply(&seqbase_clipboard, lib_link_seq_clipboard_cb, id_map);
}

static void lib_link_workspace_scene_data_restore(struct IDNameLib_Map *id_map, WorkSpace *workspace)
{
	for (WorkSpaceSceneRelation *relation = workspace->scene_layer_relations.first;
		 relation != NULL;
		 relation = relation->next)
	{
		relation->scene = restore_pointer_by_name(id_map, &relation->scene->id, USER_IGNORE);
	}

	/* Free any relations that got lost due to missing datablocks or view layers. */
	BKE_workspace_scene_relations_free_invalid(workspace);
}

static void lib_link_window_scene_data_restore(wmWindow *win, Scene *scene)
{
	bScreen *screen = BKE_workspace_active_screen_get(win->workspace_hook);

	for (ScrArea *area = screen->areabase.first; area; area = area->next) {
		for (SpaceLink *sl = area->spacedata.first; sl; sl = sl->next) {
			if (sl->spacetype == SPACE_VIEW3D) {
				View3D *v3d = (View3D *)sl;

				if (v3d->camera == NULL || v3d->scenelock) {
					v3d->camera = scene->camera;
				}

				if (v3d->localvd) {
					/*Base *base;*/

					v3d->localvd->camera = scene->camera;

					/* localview can become invalid during undo/redo steps, so we exit it when no could be found */
#if 0				/* XXX  regionlocalview ? */
					for (base= sc->scene->base.first; base; base= base->next) {
						if (base->lay & v3d->lay) break;
					}
					if (base==NULL) {
						v3d->lay= v3d->localvd->lay;
						v3d->layact= v3d->localvd->layact;
						MEM_freeN(v3d->localvd);
						v3d->localvd= NULL;
					}
#endif
				}
				else if (v3d->scenelock) {
					v3d->lay = scene->lay;
				}
			}
		}
	}
}

static void lib_link_workspace_layout_restore(struct IDNameLib_Map *id_map, Main *newmain, WorkSpaceLayout *layout)
{
	bScreen *screen = BKE_workspace_layout_screen_get(layout);

	/* avoid conflicts with 2.8x branch */
	{
		for (ScrArea *sa = screen->areabase.first; sa; sa = sa->next) {
			for (SpaceLink *sl = sa->spacedata.first; sl; sl = sl->next) {
				if (sl->spacetype == SPACE_VIEW3D) {
					View3D *v3d = (View3D *)sl;
					ARegion *ar;

					v3d->camera = restore_pointer_by_name(id_map, (ID *)v3d->camera, USER_REAL);
					v3d->ob_centre = restore_pointer_by_name(id_map, (ID *)v3d->ob_centre, USER_REAL);

					/* not very nice, but could help */
					if ((v3d->layact & v3d->lay) == 0) v3d->layact = v3d->lay;

					/* free render engines for now */
					for (ar = sa->regionbase.first; ar; ar = ar->next) {
						if (ar->regiontype == RGN_TYPE_WINDOW) {
							RegionView3D *rv3d = ar->regiondata;
							if (rv3d && rv3d->render_engine) {
								RE_engine_free(rv3d->render_engine);
								rv3d->render_engine = NULL;
							}
						}
					}
				}
				else if (sl->spacetype == SPACE_IPO) {
					SpaceIpo *sipo = (SpaceIpo *)sl;
					bDopeSheet *ads = sipo->ads;

					if (ads) {
						ads->source = restore_pointer_by_name(id_map, (ID *)ads->source, USER_REAL);

						if (ads->filter_grp)
							ads->filter_grp = restore_pointer_by_name(id_map, (ID *)ads->filter_grp, USER_IGNORE);
					}

					/* force recalc of list of channels (i.e. includes calculating F-Curve colors)
					 * thus preventing the "black curves" problem post-undo
					 */
					sipo->flag |= SIPO_TEMP_NEEDCHANSYNC;
				}
				else if (sl->spacetype == SPACE_BUTS) {
					SpaceButs *sbuts = (SpaceButs *)sl;
					sbuts->pinid = restore_pointer_by_name(id_map, sbuts->pinid, USER_IGNORE);
					if (sbuts->pinid == NULL) {
						sbuts->flag &= ~SB_PIN_CONTEXT;
					}

					/* TODO: restore path pointers: T40046
					 * (complicated because this contains data pointers too, not just ID)*/
					MEM_SAFE_FREE(sbuts->path);
				}
				else if (sl->spacetype == SPACE_FILE) {
					SpaceFile *sfile = (SpaceFile *)sl;
					sfile->op = NULL;
					sfile->previews_timer = NULL;
				}
				else if (sl->spacetype == SPACE_ACTION) {
					SpaceAction *saction = (SpaceAction *)sl;

					saction->action = restore_pointer_by_name(id_map, (ID *)saction->action, USER_REAL);
					saction->ads.source = restore_pointer_by_name(id_map, (ID *)saction->ads.source, USER_REAL);

					if (saction->ads.filter_grp)
						saction->ads.filter_grp = restore_pointer_by_name(id_map, (ID *)saction->ads.filter_grp, USER_IGNORE);


					/* force recalc of list of channels, potentially updating the active action
					 * while we're at it (as it can only be updated that way) [#28962]
					 */
					saction->flag |= SACTION_TEMP_NEEDCHANSYNC;
				}
				else if (sl->spacetype == SPACE_IMAGE) {
					SpaceImage *sima = (SpaceImage *)sl;

					sima->image = restore_pointer_by_name(id_map, (ID *)sima->image, USER_REAL);

					/* this will be freed, not worth attempting to find same scene,
					 * since it gets initialized later */
					sima->iuser.scene = NULL;

#if 0
					/* Those are allocated and freed by space code, no need to handle them here. */
					MEM_SAFE_FREE(sima->scopes.waveform_1);
					MEM_SAFE_FREE(sima->scopes.waveform_2);
					MEM_SAFE_FREE(sima->scopes.waveform_3);
					MEM_SAFE_FREE(sima->scopes.vecscope);
#endif
					sima->scopes.ok = 0;

					/* NOTE: pre-2.5, this was local data not lib data, but now we need this as lib data
					 * so assume that here we're doing for undo only...
					 */
					sima->gpd = restore_pointer_by_name(id_map, (ID *)sima->gpd, USER_REAL);
					sima->mask_info.mask = restore_pointer_by_name(id_map, (ID *)sima->mask_info.mask, USER_REAL);
				}
				else if (sl->spacetype == SPACE_SEQ) {
					SpaceSeq *sseq = (SpaceSeq *)sl;

					/* NOTE: pre-2.5, this was local data not lib data, but now we need this as lib data
					 * so assume that here we're doing for undo only...
					 */
					sseq->gpd = restore_pointer_by_name(id_map, (ID *)sseq->gpd, USER_REAL);
				}
				else if (sl->spacetype == SPACE_NLA) {
					SpaceNla *snla = (SpaceNla *)sl;
					bDopeSheet *ads = snla->ads;

					if (ads) {
						ads->source = restore_pointer_by_name(id_map, (ID *)ads->source, USER_REAL);

						if (ads->filter_grp)
							ads->filter_grp = restore_pointer_by_name(id_map, (ID *)ads->filter_grp, USER_IGNORE);
					}
				}
				else if (sl->spacetype == SPACE_TEXT) {
					SpaceText *st = (SpaceText *)sl;

					st->text = restore_pointer_by_name(id_map, (ID *)st->text, USER_REAL);
					if (st->text == NULL) st->text = newmain->text.first;
				}
				else if (sl->spacetype == SPACE_SCRIPT) {
					SpaceScript *scpt = (SpaceScript *)sl;

					scpt->script = restore_pointer_by_name(id_map, (ID *)scpt->script, USER_REAL);

					/*sc->script = NULL; - 2.45 set to null, better re-run the script */
					if (scpt->script) {
						SCRIPT_SET_NULL(scpt->script);
					}
				}
				else if (sl->spacetype == SPACE_OUTLINER) {
					SpaceOops *so= (SpaceOops *)sl;

					so->search_tse.id = restore_pointer_by_name(id_map, so->search_tse.id, USER_IGNORE);

					if (so->treestore) {
						TreeStoreElem *tselem;
						BLI_mempool_iter iter;

						BLI_mempool_iternew(so->treestore, &iter);
						while ((tselem = BLI_mempool_iterstep(&iter))) {
							/* Do not try to restore pointers to drivers/sequence/etc., can crash in undo case! */
							if (TSE_IS_REAL_ID(tselem)) {
								tselem->id = restore_pointer_by_name(id_map, tselem->id, USER_IGNORE);
							}
							else {
								tselem->id = NULL;
							}
						}
						if (so->treehash) {
							/* rebuild hash table, because it depends on ids too */
							so->storeflag |= SO_TREESTORE_REBUILD;
						}
					}
				}
				else if (sl->spacetype == SPACE_NODE) {
					SpaceNode *snode= (SpaceNode *)sl;
					bNodeTreePath *path, *path_next;
					bNodeTree *ntree;

					/* node tree can be stored locally in id too, link this first */
					snode->id = restore_pointer_by_name(id_map, snode->id, USER_REAL);
					snode->from = restore_pointer_by_name(id_map, snode->from, USER_IGNORE);

					ntree = snode->id ? ntreeFromID(snode->id) : NULL;
					snode->nodetree = ntree ? ntree : restore_pointer_by_name(id_map, (ID *)snode->nodetree, USER_REAL);

					for (path = snode->treepath.first; path; path = path->next) {
						if (path == snode->treepath.first) {
							/* first nodetree in path is same as snode->nodetree */
							path->nodetree = snode->nodetree;
						}
						else
							path->nodetree= restore_pointer_by_name(id_map, (ID*)path->nodetree, USER_REAL);

						if (!path->nodetree)
							break;
					}

					/* remaining path entries are invalid, remove */
					for (; path; path = path_next) {
						path_next = path->next;

						BLI_remlink(&snode->treepath, path);
						MEM_freeN(path);
					}

					/* edittree is just the last in the path,
					 * set this directly since the path may have been shortened above */
					if (snode->treepath.last) {
						path = snode->treepath.last;
						snode->edittree = path->nodetree;
					}
					else
						snode->edittree = NULL;
				}
				else if (sl->spacetype == SPACE_CLIP) {
					SpaceClip *sclip = (SpaceClip *)sl;

					sclip->clip = restore_pointer_by_name(id_map, (ID *)sclip->clip, USER_REAL);
					sclip->mask_info.mask = restore_pointer_by_name(id_map, (ID *)sclip->mask_info.mask, USER_REAL);

					sclip->scopes.ok = 0;
				}
			}
		}
	}
}

/**
 * Used to link a file (without UI) to the current UI.
 * Note that it assumes the old pointers in UI are still valid, so old Main is not freed.
 */
void blo_lib_link_restore(Main *newmain, wmWindowManager *curwm, Scene *curscene, ViewLayer *cur_view_layer)
{
	struct IDNameLib_Map *id_map = BKE_main_idmap_create(newmain);

	for (WorkSpace *workspace = newmain->workspaces.first; workspace; workspace = workspace->id.next) {
		lib_link_workspace_scene_data_restore(id_map, workspace);
		BKE_workspace_view_layer_set(workspace, cur_view_layer, curscene);

		ListBase *layouts = BKE_workspace_layouts_get(workspace);

		for (WorkSpaceLayout *layout = layouts->first; layout; layout = layout->next) {
			lib_link_workspace_layout_restore(id_map, newmain, layout);
		}
	}

	for (wmWindow *win = curwm->windows.first; win; win = win->next) {
		WorkSpace *workspace = BKE_workspace_active_get(win->workspace_hook);
		ID *workspace_id = (ID *)workspace;
		Scene *oldscene = win->scene;

		workspace = restore_pointer_by_name(id_map, workspace_id, USER_REAL);
		BKE_workspace_active_set(win->workspace_hook, workspace);
		win->scene = restore_pointer_by_name(id_map, (ID *)win->scene, USER_REAL);
		if (win->scene == NULL) {
			win->scene = curscene;
		}
		BKE_workspace_active_set(win->workspace_hook, workspace);

		/* keep cursor location through undo */
		copy_v3_v3(win->scene->cursor.location, oldscene->cursor.location);
		copy_qt_qt(win->scene->cursor.rotation, oldscene->cursor.rotation);
		lib_link_window_scene_data_restore(win, win->scene);

		BLI_assert(win->screen == NULL);
	}

	/* update IDs stored in all possible clipboards */
	lib_link_clipboard_restore(id_map);

	BKE_main_idmap_destroy(id_map);
}

/* for the saved 2.50 files without regiondata */
/* and as patch for 2.48 and older */
void blo_do_versions_view3d_split_250(View3D *v3d, ListBase *regions)
{
	ARegion *ar;

	for (ar = regions->first; ar; ar = ar->next) {
		if (ar->regiontype==RGN_TYPE_WINDOW && ar->regiondata==NULL) {
			RegionView3D *rv3d;

			rv3d = ar->regiondata = MEM_callocN(sizeof(RegionView3D), "region v3d patch");
			rv3d->persp = (char)v3d->persp;
			rv3d->view = (char)v3d->view;
			rv3d->dist = v3d->dist;
			copy_v3_v3(rv3d->ofs, v3d->ofs);
			copy_qt_qt(rv3d->viewquat, v3d->viewquat);
		}
	}

	/* this was not initialized correct always */
	if (v3d->gridsubdiv == 0)
		v3d->gridsubdiv = 10;
}

static bool direct_link_screen(FileData *fd, bScreen *sc)
{
	bool wrong_id = false;

	sc->regionbase.first = sc->regionbase.last= NULL;
	sc->context = NULL;
	sc->active_region = NULL;

	sc->preview = direct_link_preview_image(fd, sc->preview);

	if (!direct_link_area_map(fd, AREAMAP_FROM_SCREEN(sc))) {
		printf("Error reading Screen %s... removing it.\n", sc->id.name + 2);
		wrong_id = true;
	}

	return wrong_id;
}

/* ********** READ LIBRARY *************** */


static void direct_link_library(FileData *fd, Library *lib, Main *main)
{
	Main *newmain;
<<<<<<< HEAD
	
#ifdef DEBUG_LIBRARY
	printf("adding lib %s (%s)\n", lib->id.name, lib->name);
#endif
=======
>>>>>>> 324e10e7

	/* check if the library was already read */
	for (newmain = fd->mainlist->first; newmain; newmain = newmain->next) {
		if (newmain->curlib) {
			if (BLI_path_cmp(newmain->curlib->filepath, lib->filepath) == 0) {
				blo_reportf_wrap(fd->reports, RPT_WARNING,
				                 TIP_("Library '%s', '%s' had multiple instances, save and reload!"),
				                 lib->name, lib->filepath);

				change_idid_adr(fd->mainlist, fd, lib, newmain->curlib);
/*				change_idid_adr_fd(fd, lib, newmain->curlib); */

				BLI_remlink(&main->library, lib);
				MEM_freeN(lib);

				/* Now, since Blender always expect **latest** Main pointer from fd->mainlist to be the active library
				 * Main pointer, where to add all non-library data-blocks found in file next, we have to switch that
				 * 'dupli' found Main to latest position in the list!
				 * Otherwise, you get weird disappearing linked data on a rather unconsistant basis.
				 * See also T53977 for reproducible case. */
				BLI_remlink(fd->mainlist, newmain);
				BLI_addtail(fd->mainlist, newmain);

				return;
			}
		}
	}

	/* make sure we have full path in lib->filepath */
	BLI_strncpy(lib->filepath, lib->name, sizeof(lib->name));
	BLI_cleanup_path(fd->relabase, lib->filepath);

//	printf("direct_link_library: name %s\n", lib->name);
//	printf("direct_link_library: filepath %s\n", lib->filepath);

	lib->packedfile = direct_link_packedfile(fd, lib->packedfile);
<<<<<<< HEAD
	lib->asset_repository = newdataadr(fd, lib->asset_repository);
	if (lib->asset_repository) {
		/* Do not clear lib->asset_repository itself! */
		BLI_listbase_clear(&lib->asset_repository->assets);
	}
=======
>>>>>>> 324e10e7

	/* new main */
	newmain = BKE_main_new();
	BLI_addtail(fd->mainlist, newmain);
	newmain->curlib = lib;

	lib->parent = NULL;
}

static void lib_link_library(FileData *UNUSED(fd), Main *main)
{
	Library *lib;
	for (lib = main->library.first; lib; lib = lib->id.next) {
		id_us_ensure_real(&lib->id);
	}
}

/* Always call this once you have loaded new library data to set the relative paths correctly in relation to the blend file */
static void fix_relpaths_library(const char *basepath, Main *main)
{
	Library *lib;
	/* BLO_read_from_memory uses a blank filename */
	if (basepath == NULL || basepath[0] == '\0') {
		for (lib = main->library.first; lib; lib= lib->id.next) {
			/* when loading a linked lib into a file which has not been saved,
			 * there is nothing we can be relative to, so instead we need to make
			 * it absolute. This can happen when appending an object with a relative
			 * link into an unsaved blend file. See [#27405].
			 * The remap relative option will make it relative again on save - campbell */
			if (BLI_path_is_rel(lib->name)) {
				BLI_strncpy(lib->name, lib->filepath, sizeof(lib->name));
			}
		}
	}
	else {
		for (lib = main->library.first; lib; lib = lib->id.next) {
			/* Libraries store both relative and abs paths, recreate relative paths,
			 * relative to the blend file since indirectly linked libs will be relative to their direct linked library */
			if (BLI_path_is_rel(lib->name)) {  /* if this is relative to begin with? */
				BLI_strncpy(lib->name, lib->filepath, sizeof(lib->name));
				BLI_path_rel(lib->name, basepath);
			}
		}
	}
}

/* ************ READ PROBE ***************** */

static void lib_link_lightprobe(FileData *fd, Main *main)
{
	for (LightProbe *prb = main->lightprobe.first; prb; prb = prb->id.next) {
		if (prb->id.tag & LIB_TAG_NEED_LINK) {
			IDP_LibLinkProperty(prb->id.properties, fd);
			lib_link_animdata(fd, &prb->id, prb->adt);

			prb->visibility_grp = newlibadr(fd, prb->id.lib, prb->visibility_grp);

			prb->id.tag &= ~LIB_TAG_NEED_LINK;
		}
	}
}

static void direct_link_lightprobe(FileData *fd, LightProbe *prb)
{
	prb->adt = newdataadr(fd, prb->adt);
	direct_link_animdata(fd, prb->adt);
}

/* ************ READ SPEAKER ***************** */

static void lib_link_speaker(FileData *fd, Main *main)
{
	for (Speaker *spk = main->speaker.first; spk; spk = spk->id.next) {
		if (spk->id.tag & LIB_TAG_NEED_LINK) {
			IDP_LibLinkProperty(spk->id.properties, fd);
			lib_link_animdata(fd, &spk->id, spk->adt);

			spk->sound = newlibadr_us(fd, spk->id.lib, spk->sound);

			spk->id.tag &= ~LIB_TAG_NEED_LINK;
		}
	}
}

static void direct_link_speaker(FileData *fd, Speaker *spk)
{
	spk->adt = newdataadr(fd, spk->adt);
	direct_link_animdata(fd, spk->adt);

#if 0
	spk->sound = newdataadr(fd, spk->sound);
	direct_link_sound(fd, spk->sound);
#endif
}

/* ************** READ SOUND ******************* */

static void direct_link_sound(FileData *fd, bSound *sound)
{
	sound->handle = NULL;
	sound->playback_handle = NULL;

	/* versioning stuff, if there was a cache, then we enable caching: */
	if (sound->cache) {
		sound->flags |= SOUND_FLAGS_CACHING;
		sound->cache = NULL;
	}

	if (fd->soundmap) {
		sound->waveform = newsoundadr(fd, sound->waveform);
	}
	else {
		sound->waveform = NULL;
	}

	if (sound->spinlock) {
		sound->spinlock = MEM_mallocN(sizeof(SpinLock), "sound_spinlock");
		BLI_spin_init(sound->spinlock);
	}
	/* clear waveform loading flag */
	sound->flags &= ~SOUND_FLAGS_WAVEFORM_LOADING;

	sound->packedfile = direct_link_packedfile(fd, sound->packedfile);
	sound->newpackedfile = direct_link_packedfile(fd, sound->newpackedfile);
}

static void lib_link_sound(FileData *fd, Main *main)
{
	for (bSound *sound = main->sound.first; sound; sound = sound->id.next) {
		if (sound->id.tag & LIB_TAG_NEED_LINK) {
			IDP_LibLinkProperty(sound->id.properties, fd);

			sound->ipo = newlibadr_us(fd, sound->id.lib, sound->ipo); // XXX deprecated - old animation system

			BKE_sound_load(main, sound);

			sound->id.tag &= ~LIB_TAG_NEED_LINK;
		}
	}
}

/* ***************** READ MOVIECLIP *************** */

static void direct_link_movieReconstruction(FileData *fd, MovieTrackingReconstruction *reconstruction)
{
	reconstruction->cameras = newdataadr(fd, reconstruction->cameras);
}

static void direct_link_movieTracks(FileData *fd, ListBase *tracksbase)
{
	MovieTrackingTrack *track;

	link_list(fd, tracksbase);

	for (track = tracksbase->first; track; track = track->next) {
		track->markers = newdataadr(fd, track->markers);
	}
}

static void direct_link_moviePlaneTracks(FileData *fd, ListBase *plane_tracks_base)
{
	MovieTrackingPlaneTrack *plane_track;

	link_list(fd, plane_tracks_base);

	for (plane_track = plane_tracks_base->first;
	     plane_track;
	     plane_track = plane_track->next)
	{
		int i;

		plane_track->point_tracks = newdataadr(fd, plane_track->point_tracks);
		test_pointer_array(fd, (void **)&plane_track->point_tracks);
		for (i = 0; i < plane_track->point_tracksnr; i++) {
			plane_track->point_tracks[i] = newdataadr(fd, plane_track->point_tracks[i]);
		}

		plane_track->markers = newdataadr(fd, plane_track->markers);
	}
}

static void direct_link_movieclip(FileData *fd, MovieClip *clip)
{
	MovieTracking *tracking = &clip->tracking;
	MovieTrackingObject *object;

	clip->adt= newdataadr(fd, clip->adt);

	if (fd->movieclipmap) clip->cache = newmclipadr(fd, clip->cache);
	else clip->cache = NULL;

	if (fd->movieclipmap) clip->tracking.camera.intrinsics = newmclipadr(fd, clip->tracking.camera.intrinsics);
	else clip->tracking.camera.intrinsics = NULL;

	direct_link_movieTracks(fd, &tracking->tracks);
	direct_link_moviePlaneTracks(fd, &tracking->plane_tracks);
	direct_link_movieReconstruction(fd, &tracking->reconstruction);

	clip->tracking.act_track = newdataadr(fd, clip->tracking.act_track);
	clip->tracking.act_plane_track = newdataadr(fd, clip->tracking.act_plane_track);

	clip->anim = NULL;
	clip->tracking_context = NULL;
	clip->tracking.stats = NULL;

	/* Needed for proper versioning, will be NULL for all newer files anyway. */
	clip->tracking.stabilization.rot_track = newdataadr(fd, clip->tracking.stabilization.rot_track);

	clip->tracking.dopesheet.ok = 0;
	BLI_listbase_clear(&clip->tracking.dopesheet.channels);
	BLI_listbase_clear(&clip->tracking.dopesheet.coverage_segments);

	link_list(fd, &tracking->objects);

	for (object = tracking->objects.first; object; object = object->next) {
		direct_link_movieTracks(fd, &object->tracks);
		direct_link_moviePlaneTracks(fd, &object->plane_tracks);
		direct_link_movieReconstruction(fd, &object->reconstruction);
	}
}

static void lib_link_movieTracks(FileData *fd, MovieClip *clip, ListBase *tracksbase)
{
	MovieTrackingTrack *track;

	for (track = tracksbase->first; track; track = track->next) {
		track->gpd = newlibadr_us(fd, clip->id.lib, track->gpd);
	}
}

static void lib_link_moviePlaneTracks(FileData *fd, MovieClip *clip, ListBase *tracksbase)
{
	MovieTrackingPlaneTrack *plane_track;

	for (plane_track = tracksbase->first; plane_track; plane_track = plane_track->next) {
		plane_track->image = newlibadr_us(fd, clip->id.lib, plane_track->image);
	}
}

static void lib_link_movieclip(FileData *fd, Main *main)
{
	for (MovieClip *clip = main->movieclip.first; clip; clip = clip->id.next) {
		if (clip->id.tag & LIB_TAG_NEED_LINK) {
			MovieTracking *tracking = &clip->tracking;

			IDP_LibLinkProperty(clip->id.properties, fd);
			lib_link_animdata(fd, &clip->id, clip->adt);

			clip->gpd = newlibadr_us(fd, clip->id.lib, clip->gpd);

			lib_link_movieTracks(fd, clip, &tracking->tracks);
			lib_link_moviePlaneTracks(fd, clip, &tracking->plane_tracks);

			for (MovieTrackingObject *object = tracking->objects.first; object; object = object->next) {
				lib_link_movieTracks(fd, clip, &object->tracks);
				lib_link_moviePlaneTracks(fd, clip, &object->plane_tracks);
			}

			clip->id.tag &= ~LIB_TAG_NEED_LINK;
		}
	}
}

/* ***************** READ MOVIECLIP *************** */

static void direct_link_mask(FileData *fd, Mask *mask)
{
	MaskLayer *masklay;

	mask->adt = newdataadr(fd, mask->adt);

	link_list(fd, &mask->masklayers);

	for (masklay = mask->masklayers.first; masklay; masklay = masklay->next) {
		MaskSpline *spline;
		MaskLayerShape *masklay_shape;

		/* can't use newdataadr since it's a pointer within an array */
		MaskSplinePoint *act_point_search = NULL;

		link_list(fd, &masklay->splines);

		for (spline = masklay->splines.first; spline; spline = spline->next) {
			MaskSplinePoint *points_old = spline->points;
			int i;

			spline->points = newdataadr(fd, spline->points);

			for (i = 0; i < spline->tot_point; i++) {
				MaskSplinePoint *point = &spline->points[i];

				if (point->tot_uw)
					point->uw = newdataadr(fd, point->uw);
			}

			/* detect active point */
			if ((act_point_search == NULL) &&
			    (masklay->act_point >= points_old) &&
			    (masklay->act_point <  points_old + spline->tot_point))
			{
				act_point_search = &spline->points[masklay->act_point - points_old];
			}
		}

		link_list(fd, &masklay->splines_shapes);

		for (masklay_shape = masklay->splines_shapes.first; masklay_shape; masklay_shape = masklay_shape->next) {
			masklay_shape->data = newdataadr(fd, masklay_shape->data);

			if (masklay_shape->tot_vert) {
				if (fd->flags & FD_FLAGS_SWITCH_ENDIAN) {
					BLI_endian_switch_float_array(masklay_shape->data,
					                              masklay_shape->tot_vert * sizeof(float) * MASK_OBJECT_SHAPE_ELEM_SIZE);

				}
			}
		}

		masklay->act_spline = newdataadr(fd, masklay->act_spline);
		masklay->act_point = act_point_search;
	}
}

static void lib_link_mask_parent(FileData *fd, Mask *mask, MaskParent *parent)
{
	parent->id = newlibadr_us(fd, mask->id.lib, parent->id);
}

static void lib_link_mask(FileData *fd, Main *main)
{
	for (Mask *mask = main->mask.first; mask; mask = mask->id.next) {
		if (mask->id.tag & LIB_TAG_NEED_LINK) {
			IDP_LibLinkProperty(mask->id.properties, fd);
			lib_link_animdata(fd, &mask->id, mask->adt);

			for (MaskLayer *masklay = mask->masklayers.first; masklay; masklay = masklay->next) {
				MaskSpline *spline;

				spline = masklay->splines.first;
				while (spline) {
					int i;

					for (i = 0; i < spline->tot_point; i++) {
						MaskSplinePoint *point = &spline->points[i];

						lib_link_mask_parent(fd, mask, &point->parent);
					}

					lib_link_mask_parent(fd, mask, &spline->parent);

					spline = spline->next;
				}
			}

			mask->id.tag &= ~LIB_TAG_NEED_LINK;
		}
	}
}

/* ************ READ LINE STYLE ***************** */

static void lib_link_linestyle(FileData *fd, Main *main)
{
	for (FreestyleLineStyle *linestyle = main->linestyle.first; linestyle; linestyle = linestyle->id.next) {
		if (linestyle->id.tag & LIB_TAG_NEED_LINK) {
			LineStyleModifier *m;

			IDP_LibLinkProperty(linestyle->id.properties, fd);
			lib_link_animdata(fd, &linestyle->id, linestyle->adt);

			for (m = linestyle->color_modifiers.first; m; m = m->next) {
				switch (m->type) {
				case LS_MODIFIER_DISTANCE_FROM_OBJECT:
					{
						LineStyleColorModifier_DistanceFromObject *cm = (LineStyleColorModifier_DistanceFromObject *)m;
						cm->target = newlibadr(fd, linestyle->id.lib, cm->target);
					}
					break;
				}
			}
			for (m = linestyle->alpha_modifiers.first; m; m = m->next) {
				switch (m->type) {
				case LS_MODIFIER_DISTANCE_FROM_OBJECT:
					{
						LineStyleAlphaModifier_DistanceFromObject *am = (LineStyleAlphaModifier_DistanceFromObject *)m;
						am->target = newlibadr(fd, linestyle->id.lib, am->target);
					}
					break;
				}
			}
			for (m = linestyle->thickness_modifiers.first; m; m = m->next) {
				switch (m->type) {
				case LS_MODIFIER_DISTANCE_FROM_OBJECT:
					{
						LineStyleThicknessModifier_DistanceFromObject *tm = (LineStyleThicknessModifier_DistanceFromObject *)m;
						tm->target = newlibadr(fd, linestyle->id.lib, tm->target);
					}
					break;
				}
			}
			for (int a = 0; a < MAX_MTEX; a++) {
				MTex *mtex = linestyle->mtex[a];
				if (mtex) {
					mtex->tex = newlibadr_us(fd, linestyle->id.lib, mtex->tex);
					mtex->object = newlibadr(fd, linestyle->id.lib, mtex->object);
				}
			}
			if (linestyle->nodetree) {
				lib_link_ntree(fd, &linestyle->id, linestyle->nodetree);
				linestyle->nodetree->id.lib = linestyle->id.lib;
			}

			linestyle->id.tag &= ~LIB_TAG_NEED_LINK;
		}
	}
}

static void direct_link_linestyle_color_modifier(FileData *fd, LineStyleModifier *modifier)
{
	switch (modifier->type) {
	case LS_MODIFIER_ALONG_STROKE:
		{
			LineStyleColorModifier_AlongStroke *m = (LineStyleColorModifier_AlongStroke *)modifier;
			m->color_ramp = newdataadr(fd, m->color_ramp);
		}
		break;
	case LS_MODIFIER_DISTANCE_FROM_CAMERA:
		{
			LineStyleColorModifier_DistanceFromCamera *m = (LineStyleColorModifier_DistanceFromCamera *)modifier;
			m->color_ramp = newdataadr(fd, m->color_ramp);
		}
		break;
	case LS_MODIFIER_DISTANCE_FROM_OBJECT:
		{
			LineStyleColorModifier_DistanceFromObject *m = (LineStyleColorModifier_DistanceFromObject *)modifier;
			m->color_ramp = newdataadr(fd, m->color_ramp);
		}
		break;
	case LS_MODIFIER_MATERIAL:
		{
			LineStyleColorModifier_Material *m = (LineStyleColorModifier_Material *)modifier;
			m->color_ramp = newdataadr(fd, m->color_ramp);
		}
		break;
	case LS_MODIFIER_TANGENT:
		{
			LineStyleColorModifier_Tangent *m = (LineStyleColorModifier_Tangent *)modifier;
			m->color_ramp = newdataadr(fd, m->color_ramp);
		}
		break;
	case LS_MODIFIER_NOISE:
		{
			LineStyleColorModifier_Noise *m = (LineStyleColorModifier_Noise *)modifier;
			m->color_ramp = newdataadr(fd, m->color_ramp);
		}
		break;
	case LS_MODIFIER_CREASE_ANGLE:
		{
			LineStyleColorModifier_CreaseAngle *m = (LineStyleColorModifier_CreaseAngle *)modifier;
			m->color_ramp = newdataadr(fd, m->color_ramp);
		}
		break;
	case LS_MODIFIER_CURVATURE_3D:
		{
			LineStyleColorModifier_Curvature_3D *m = (LineStyleColorModifier_Curvature_3D *)modifier;
			m->color_ramp = newdataadr(fd, m->color_ramp);
		}
		break;
	}
}

static void direct_link_linestyle_alpha_modifier(FileData *fd, LineStyleModifier *modifier)
{
	switch (modifier->type) {
	case LS_MODIFIER_ALONG_STROKE:
		{
			LineStyleAlphaModifier_AlongStroke *m = (LineStyleAlphaModifier_AlongStroke *)modifier;
			m->curve = newdataadr(fd, m->curve);
			direct_link_curvemapping(fd, m->curve);
		}
		break;
	case LS_MODIFIER_DISTANCE_FROM_CAMERA:
		{
			LineStyleAlphaModifier_DistanceFromCamera *m = (LineStyleAlphaModifier_DistanceFromCamera *)modifier;
			m->curve = newdataadr(fd, m->curve);
			direct_link_curvemapping(fd, m->curve);
		}
		break;
	case LS_MODIFIER_DISTANCE_FROM_OBJECT:
		{
			LineStyleAlphaModifier_DistanceFromObject *m = (LineStyleAlphaModifier_DistanceFromObject *)modifier;
			m->curve = newdataadr(fd, m->curve);
			direct_link_curvemapping(fd, m->curve);
		}
		break;
	case LS_MODIFIER_MATERIAL:
		{
			LineStyleAlphaModifier_Material *m = (LineStyleAlphaModifier_Material *)modifier;
			m->curve = newdataadr(fd, m->curve);
			direct_link_curvemapping(fd, m->curve);
		}
		break;
	case LS_MODIFIER_TANGENT:
		{
			LineStyleAlphaModifier_Tangent *m = (LineStyleAlphaModifier_Tangent *)modifier;
			m->curve = newdataadr(fd, m->curve);
			direct_link_curvemapping(fd, m->curve);
		}
		break;
	case LS_MODIFIER_NOISE:
		{
			LineStyleAlphaModifier_Noise *m = (LineStyleAlphaModifier_Noise *)modifier;
			m->curve = newdataadr(fd, m->curve);
			direct_link_curvemapping(fd, m->curve);
		}
		break;
	case LS_MODIFIER_CREASE_ANGLE:
		{
			LineStyleAlphaModifier_CreaseAngle *m = (LineStyleAlphaModifier_CreaseAngle *)modifier;
			m->curve = newdataadr(fd, m->curve);
			direct_link_curvemapping(fd, m->curve);
		}
		break;
	case LS_MODIFIER_CURVATURE_3D:
		{
			LineStyleAlphaModifier_Curvature_3D *m = (LineStyleAlphaModifier_Curvature_3D *)modifier;
			m->curve = newdataadr(fd, m->curve);
			direct_link_curvemapping(fd, m->curve);
		}
		break;
	}
}

static void direct_link_linestyle_thickness_modifier(FileData *fd, LineStyleModifier *modifier)
{
	switch (modifier->type) {
	case LS_MODIFIER_ALONG_STROKE:
		{
			LineStyleThicknessModifier_AlongStroke *m = (LineStyleThicknessModifier_AlongStroke *)modifier;
			m->curve = newdataadr(fd, m->curve);
			direct_link_curvemapping(fd, m->curve);
		}
		break;
	case LS_MODIFIER_DISTANCE_FROM_CAMERA:
		{
			LineStyleThicknessModifier_DistanceFromCamera *m = (LineStyleThicknessModifier_DistanceFromCamera *)modifier;
			m->curve = newdataadr(fd, m->curve);
			direct_link_curvemapping(fd, m->curve);
		}
		break;
	case LS_MODIFIER_DISTANCE_FROM_OBJECT:
		{
			LineStyleThicknessModifier_DistanceFromObject *m = (LineStyleThicknessModifier_DistanceFromObject *)modifier;
			m->curve = newdataadr(fd, m->curve);
			direct_link_curvemapping(fd, m->curve);
		}
		break;
	case LS_MODIFIER_MATERIAL:
		{
			LineStyleThicknessModifier_Material *m = (LineStyleThicknessModifier_Material *)modifier;
			m->curve = newdataadr(fd, m->curve);
			direct_link_curvemapping(fd, m->curve);
		}
		break;
	case LS_MODIFIER_TANGENT:
		{
			LineStyleThicknessModifier_Tangent *m = (LineStyleThicknessModifier_Tangent *)modifier;
			m->curve = newdataadr(fd, m->curve);
			direct_link_curvemapping(fd, m->curve);
		}
		break;
	case LS_MODIFIER_CREASE_ANGLE:
		{
			LineStyleThicknessModifier_CreaseAngle *m = (LineStyleThicknessModifier_CreaseAngle *)modifier;
			m->curve = newdataadr(fd, m->curve);
			direct_link_curvemapping(fd, m->curve);
		}
		break;
	case LS_MODIFIER_CURVATURE_3D:
		{
			LineStyleThicknessModifier_Curvature_3D *m = (LineStyleThicknessModifier_Curvature_3D *)modifier;
			m->curve = newdataadr(fd, m->curve);
			direct_link_curvemapping(fd, m->curve);
		}
		break;
	}
}

static void direct_link_linestyle_geometry_modifier(FileData *UNUSED(fd), LineStyleModifier *UNUSED(modifier))
{
}

static void direct_link_linestyle(FileData *fd, FreestyleLineStyle *linestyle)
{
	int a;
	LineStyleModifier *modifier;

	linestyle->adt= newdataadr(fd, linestyle->adt);
	direct_link_animdata(fd, linestyle->adt);
	link_list(fd, &linestyle->color_modifiers);
	for (modifier = linestyle->color_modifiers.first; modifier; modifier = modifier->next)
		direct_link_linestyle_color_modifier(fd, modifier);
	link_list(fd, &linestyle->alpha_modifiers);
	for (modifier = linestyle->alpha_modifiers.first; modifier; modifier = modifier->next)
		direct_link_linestyle_alpha_modifier(fd, modifier);
	link_list(fd, &linestyle->thickness_modifiers);
	for (modifier = linestyle->thickness_modifiers.first; modifier; modifier = modifier->next)
		direct_link_linestyle_thickness_modifier(fd, modifier);
	link_list(fd, &linestyle->geometry_modifiers);
	for (modifier = linestyle->geometry_modifiers.first; modifier; modifier = modifier->next)
		direct_link_linestyle_geometry_modifier(fd, modifier);
	for (a = 0; a < MAX_MTEX; a++) {
		linestyle->mtex[a] = newdataadr(fd, linestyle->mtex[a]);
	}
	linestyle->nodetree = newdataadr(fd, linestyle->nodetree);
	if (linestyle->nodetree) {
		direct_link_id(fd, &linestyle->nodetree->id);
		direct_link_nodetree(fd, linestyle->nodetree);
	}
}

/* ************** GENERAL & MAIN ******************** */


static const char *dataname(short id_code)
{
	switch (id_code) {
		case ID_OB: return "Data from OB";
		case ID_ME: return "Data from ME";
		case ID_IP: return "Data from IP";
		case ID_SCE: return "Data from SCE";
		case ID_MA: return "Data from MA";
		case ID_TE: return "Data from TE";
		case ID_CU: return "Data from CU";
		case ID_GR: return "Data from GR";
		case ID_AR: return "Data from AR";
		case ID_AC: return "Data from AC";
		case ID_LI: return "Data from LI";
		case ID_MB: return "Data from MB";
		case ID_IM: return "Data from IM";
		case ID_LT: return "Data from LT";
		case ID_LA: return "Data from LA";
		case ID_CA: return "Data from CA";
		case ID_KE: return "Data from KE";
		case ID_WO: return "Data from WO";
		case ID_SCR: return "Data from SCR";
		case ID_VF: return "Data from VF";
		case ID_TXT: return "Data from TXT";
		case ID_SPK: return "Data from SPK";
		case ID_LP: return "Data from LP";
		case ID_SO: return "Data from SO";
		case ID_NT: return "Data from NT";
		case ID_BR: return "Data from BR";
		case ID_PA: return "Data from PA";
		case ID_PAL: return "Data from PAL";
		case ID_PC: return "Data from PCRV";
		case ID_GD: return "Data from GD";
		case ID_WM: return "Data from WM";
		case ID_MC: return "Data from MC";
		case ID_MSK: return "Data from MSK";
		case ID_LS: return "Data from LS";
		case ID_CF: return "Data from CF";
		case ID_WS: return "Data from WS";
	}
	return "Data from Lib Block";

}

static BHead *read_data_into_oldnewmap(FileData *fd, BHead *bhead, const char *allocname)
{
	bhead = blo_nextbhead(fd, bhead);

	while (bhead && bhead->code==DATA) {
		void *data;
#if 0
		/* XXX DUMB DEBUGGING OPTION TO GIVE NAMES for guarded malloc errors */
		short *sp = fd->filesdna->structs[bhead->SDNAnr];
		char *tmp = malloc(100);
		allocname = fd->filesdna->types[ sp[0] ];
		strcpy(tmp, allocname);
		data = read_struct(fd, bhead, tmp);
#else
		data = read_struct(fd, bhead, allocname);
#endif

		if (data) {
			oldnewmap_insert(fd->datamap, bhead->old, data, 0);
		}

		bhead = blo_nextbhead(fd, bhead);
	}

	return bhead;
}

static BHead *read_libblock(FileData *fd, Main *main, BHead *bhead, const short tag, ID **r_id)
{
	/* this routine reads a libblock and its direct data. Use link functions to connect it all
	 */
	ID *id;
	ListBase *lb;
	const char *allocname;
	bool wrong_id = false;

	/* In undo case, most libs and linked data should be kept as is from previous state (see BLO_read_from_memfile).
	 * However, some needed by the snapshot being read may have been removed in previous one, and would go missing.
	 * This leads e.g. to desappearing objects in some undo/redo case, see T34446.
	 * That means we have to carefully check whether current lib or libdata already exits in old main, if it does
	 * we merely copy it over into new main area, otherwise we have to do a full read of that bhead... */
	if (fd->memfile && ELEM(bhead->code, ID_LI, ID_ID)) {
		const char *idname = bhead_id_name(fd, bhead);

		DEBUG_PRINTF("Checking %s...\n", idname);

		if (bhead->code == ID_LI) {
			Main *libmain = fd->old_mainlist->first;
			/* Skip oldmain itself... */
			for (libmain = libmain->next; libmain; libmain = libmain->next) {
				DEBUG_PRINTF("... against %s: ", libmain->curlib ? libmain->curlib->id.name : "<NULL>");
				if (libmain->curlib && STREQ(idname, libmain->curlib->id.name)) {
					Main *oldmain = fd->old_mainlist->first;
					DEBUG_PRINTF("FOUND!\n");
					/* In case of a library, we need to re-add its main to fd->mainlist, because if we have later
					 * a missing ID_ID, we need to get the correct lib it is linked to!
					 * Order is crucial, we cannot bulk-add it in BLO_read_from_memfile() like it used to be... */
					BLI_remlink(fd->old_mainlist, libmain);
					BLI_remlink_safe(&oldmain->library, libmain->curlib);
					BLI_addtail(fd->mainlist, libmain);
					BLI_addtail(&main->library, libmain->curlib);

					if (r_id) {
						*r_id = NULL;  /* Just in case... */
					}
					return blo_nextbhead(fd, bhead);
				}
				DEBUG_PRINTF("nothing...\n");
			}
		}
		else {
			DEBUG_PRINTF("... in %s (%s): ", main->curlib ? main->curlib->id.name : "<NULL>", main->curlib ? main->curlib->name : "<NULL>");
			if ((id = BKE_libblock_find_name(main, GS(idname), idname + 2))) {
				DEBUG_PRINTF("FOUND!\n");
				/* Even though we found our linked ID, there is no guarantee its address is still the same... */
				if (id != bhead->old) {
					oldnewmap_insert(fd->libmap, bhead->old, id, GS(id->name));
				}

				/* No need to do anything else for ID_ID, it's assumed already present in its lib's main... */
				if (r_id) {
					*r_id = NULL;  /* Just in case... */
				}
				return blo_nextbhead(fd, bhead);
			}
			DEBUG_PRINTF("nothing...\n");
		}
	}

	/* read libblock */
	id = read_struct(fd, bhead, "lib block");

	if (id) {
		const short idcode = GS(id->name);
		/* do after read_struct, for dna reconstruct */
		lb = which_libbase(main, idcode);
		if (lb) {
			oldnewmap_insert(fd->libmap, bhead->old, id, bhead->code);	/* for ID_ID check */
			BLI_addtail(lb, id);
		}
		else {
			/* unknown ID type */
			printf("%s: unknown id code '%c%c'\n", __func__, (idcode & 0xff), (idcode >> 8));
			MEM_freeN(id);
			id = NULL;
		}
	}

	if (r_id)
		*r_id = id;
	if (!id)
		return blo_nextbhead(fd, bhead);

<<<<<<< HEAD
#ifdef DEBUG_LIBRARY
	printf("id: %s (%p, %p), lib: %p\n", id->name, id, id->uuid, main->curlib);
#endif

=======
>>>>>>> 324e10e7
	id->lib = main->curlib;
	id->us = ID_FAKE_USERS(id);
	id->icon_id = 0;
	id->newid = NULL;  /* Needed because .blend may have been saved with crap value here... */
	id->orig_id = NULL;
	id->recalc = 0;

	/* this case cannot be direct_linked: it's just the ID part */
	if (bhead->code == ID_ID) {
		/* That way, we know which datablock needs do_versions (required currently for linking). */
		id->tag = tag | LIB_TAG_NEED_LINK | LIB_TAG_NEW;

		if (id->uuid) {
			/* read all data into fd->datamap */
			bhead = read_data_into_oldnewmap(fd, bhead, __func__);

			id->uuid = newdataadr(fd, id->uuid);
			id->uuid->ibuff = NULL;  /* Just in case... */
			id->uuid->width = id->uuid->height = 0;

			oldnewmap_free_unused(fd->datamap);
			oldnewmap_clear(fd->datamap);
			return bhead;
		}

		return blo_nextbhead(fd, bhead);
	}
	
	/* If we have a real ID from a virtual library, tag ID as extern. */
	if (id->lib && (id->lib->flag & LIBRARY_FLAG_VIRTUAL)) {
		BLI_assert(ID_VIRTUAL_LIBRARY_VALID(id));
		id->tag |= LIB_TAG_EXTERN;
	}

	/* need a name for the mallocN, just for debugging and sane prints on leaks */
	allocname = dataname(GS(id->name));

	/* read all data into fd->datamap */
	bhead = read_data_into_oldnewmap(fd, bhead, allocname);

	/* init pointers direct data */
	direct_link_id(fd, id);

	/* That way, we know which datablock needs do_versions (required currently for linking). */
	/* Note: doing this after driect_link_id(), which resets that field. */
	id->tag = tag | LIB_TAG_NEED_LINK | LIB_TAG_NEW;

	switch (GS(id->name)) {
		case ID_WM:
			direct_link_windowmanager(fd, (wmWindowManager *)id);
			break;
		case ID_SCR:
			wrong_id = direct_link_screen(fd, (bScreen *)id);
			break;
		case ID_SCE:
			direct_link_scene(fd, (Scene *)id);
			break;
		case ID_OB:
			direct_link_object(fd, (Object *)id);
			break;
		case ID_ME:
			direct_link_mesh(fd, (Mesh *)id);
			break;
		case ID_CU:
			direct_link_curve(fd, (Curve *)id);
			break;
		case ID_MB:
			direct_link_mball(fd, (MetaBall *)id);
			break;
		case ID_MA:
			direct_link_material(fd, (Material *)id);
			break;
		case ID_TE:
			direct_link_texture(fd, (Tex *)id);
			break;
		case ID_IM:
			direct_link_image(fd, (Image *)id);
			break;
		case ID_LA:
			direct_link_lamp(fd, (Lamp *)id);
			break;
		case ID_VF:
			direct_link_vfont(fd, (VFont *)id);
			break;
		case ID_TXT:
			direct_link_text(fd, (Text *)id);
			break;
		case ID_IP:
			direct_link_ipo(fd, (Ipo *)id);
			break;
		case ID_KE:
			direct_link_key(fd, (Key *)id);
			break;
		case ID_LT:
			direct_link_latt(fd, (Lattice *)id);
			break;
		case ID_WO:
			direct_link_world(fd, (World *)id);
			break;
		case ID_LI:
			direct_link_library(fd, (Library *)id, main);
			break;
		case ID_CA:
			direct_link_camera(fd, (Camera *)id);
			break;
		case ID_SPK:
			direct_link_speaker(fd, (Speaker *)id);
			break;
		case ID_SO:
			direct_link_sound(fd, (bSound *)id);
			break;
		case ID_LP:
			direct_link_lightprobe(fd, (LightProbe *)id);
			break;
		case ID_GR:
			direct_link_collection(fd, (Collection *)id);
			break;
		case ID_AR:
			direct_link_armature(fd, (bArmature*)id);
			break;
		case ID_AC:
			direct_link_action(fd, (bAction*)id);
			break;
		case ID_NT:
			direct_link_nodetree(fd, (bNodeTree*)id);
			break;
		case ID_BR:
			direct_link_brush(fd, (Brush*)id);
			break;
		case ID_PA:
			direct_link_particlesettings(fd, (ParticleSettings*)id);
			break;
		case ID_GD:
			direct_link_gpencil(fd, (bGPdata *)id);
			break;
		case ID_MC:
			direct_link_movieclip(fd, (MovieClip *)id);
			break;
		case ID_MSK:
			direct_link_mask(fd, (Mask *)id);
			break;
		case ID_LS:
			direct_link_linestyle(fd, (FreestyleLineStyle *)id);
			break;
		case ID_PAL:
			direct_link_palette(fd, (Palette *)id);
			break;
		case ID_PC:
			direct_link_paint_curve(fd, (PaintCurve *)id);
			break;
		case ID_CF:
			direct_link_cachefile(fd, (CacheFile *)id);
			break;
		case ID_WS:
			direct_link_workspace(fd, (WorkSpace *)id, main);
			break;
	}

	oldnewmap_free_unused(fd->datamap);
	oldnewmap_clear(fd->datamap);

	if (wrong_id) {
		BKE_libblock_free(main, id);
	}

	return (bhead);
}

/* note, this has to be kept for reading older files... */
/* also version info is written here */
static BHead *read_global(BlendFileData *bfd, FileData *fd, BHead *bhead)
{
	FileGlobal *fg = read_struct(fd, bhead, "Global");

	/* copy to bfd handle */
	bfd->main->subversionfile = fg->subversion;
	bfd->main->minversionfile = fg->minversion;
	bfd->main->minsubversionfile = fg->minsubversion;
	bfd->main->build_commit_timestamp = fg->build_commit_timestamp;
	BLI_strncpy(bfd->main->build_hash, fg->build_hash, sizeof(bfd->main->build_hash));

	bfd->fileflags = fg->fileflags;
	bfd->globalf = fg->globalf;
	BLI_strncpy(bfd->filename, fg->filename, sizeof(bfd->filename));

	/* error in 2.65 and older: main->name was not set if you save from startup (not after loading file) */
	if (bfd->filename[0] == 0) {
		if (fd->fileversion < 265 || (fd->fileversion == 265 && fg->subversion < 1))
			if ((G.fileflags & G_FILE_RECOVER)==0)
				BLI_strncpy(bfd->filename, BKE_main_blendfile_path(bfd->main), sizeof(bfd->filename));

		/* early 2.50 version patch - filename not in FileGlobal struct at all */
		if (fd->fileversion <= 250)
			BLI_strncpy(bfd->filename, BKE_main_blendfile_path(bfd->main), sizeof(bfd->filename));
	}

	if (G.fileflags & G_FILE_RECOVER)
		BLI_strncpy(fd->relabase, fg->filename, sizeof(fd->relabase));

	bfd->curscreen = fg->curscreen;
	bfd->curscene = fg->curscene;
	bfd->cur_view_layer = fg->cur_view_layer;

	MEM_freeN(fg);

	fd->globalf = bfd->globalf;
	fd->fileflags = bfd->fileflags;

	return blo_nextbhead(fd, bhead);
}

/* note, this has to be kept for reading older files... */
static void link_global(FileData *fd, BlendFileData *bfd)
{
	bfd->cur_view_layer = newglobadr(fd, bfd->cur_view_layer);
	bfd->curscreen = newlibadr(fd, NULL, bfd->curscreen);
	bfd->curscene = newlibadr(fd, NULL, bfd->curscene);
	// this happens in files older than 2.35
	if (bfd->curscene == NULL) {
		if (bfd->curscreen) bfd->curscene = bfd->curscreen->scene;
	}
}

/* initialize userdef with non-UI dependency stuff */
/* other initializers (such as theme color defaults) go to resources.c */
static void do_versions_userdef(FileData *fd, BlendFileData *bfd)
{
	Main *bmain = bfd->main;
	UserDef *user = bfd->user;

	if (user == NULL) return;

	if (MAIN_VERSION_OLDER(bmain, 266, 4)) {
		bTheme *btheme;

		/* themes for Node and Sequence editor were not using grid color, but back. we copy this over then */
		for (btheme = user->themes.first; btheme; btheme = btheme->next) {
			copy_v4_v4_char(btheme->tnode.grid, btheme->tnode.back);
			copy_v4_v4_char(btheme->tseq.grid, btheme->tseq.back);
		}
	}

	if (!DNA_struct_elem_find(fd->filesdna, "UserDef", "WalkNavigation", "walk_navigation")) {
		user->walk_navigation.mouse_speed = 1.0f;
		user->walk_navigation.walk_speed = 2.5f;       /* m/s */
		user->walk_navigation.walk_speed_factor = 5.0f;
		user->walk_navigation.view_height =  1.6f;   /* m */
		user->walk_navigation.jump_height = 0.4f;      /* m */
		user->walk_navigation.teleport_time = 0.2f; /* s */
	}
}

static void do_versions(FileData *fd, Library *lib, Main *main)
{
	/* WATCH IT!!!: pointers from libdata have not been converted */

	if (G.debug & G_DEBUG) {
		char build_commit_datetime[32];
		time_t temp_time = main->build_commit_timestamp;
		struct tm *tm = (temp_time) ? gmtime(&temp_time) : NULL;
		if (LIKELY(tm)) {
			strftime(build_commit_datetime, sizeof(build_commit_datetime), "%Y-%m-%d %H:%M", tm);
		}
		else {
			BLI_strncpy(build_commit_datetime, "unknown", sizeof(build_commit_datetime));
		}

		printf("read file %s\n  Version %d sub %d date %s hash %s\n",
		       fd->relabase, main->versionfile, main->subversionfile,
		       build_commit_datetime, main->build_hash);
	}

	blo_do_versions_pre250(fd, lib, main);
	blo_do_versions_250(fd, lib, main);
	blo_do_versions_260(fd, lib, main);
	blo_do_versions_270(fd, lib, main);
	blo_do_versions_280(fd, lib, main);

	/* WATCH IT!!!: pointers from libdata have not been converted yet here! */
	/* WATCH IT 2!: Userdef struct init see do_versions_userdef() above! */

	/* don't forget to set version number in BKE_blender_version.h! */
}

static void do_versions_after_linking(Main *main)
{
//	printf("%s for %s (%s), %d.%d\n", __func__, main->curlib ? main->curlib->name : main->name,
//	       main->curlib ? "LIB" : "MAIN", main->versionfile, main->subversionfile);

	do_versions_after_linking_270(main);
	do_versions_after_linking_280(main);
}

static void lib_link_all(FileData *fd, Main *main)
{
	oldnewmap_sort(fd);

	lib_link_id(fd, main);

	/* No load UI for undo memfiles */
	if (fd->memfile == NULL) {
		lib_link_windowmanager(fd, main);
	}
	/* DO NOT skip screens here, 3Dview may contains pointers to other ID data (like bgpic)! See T41411. */
	lib_link_screen(fd, main);
	lib_link_scene(fd, main);
	lib_link_object(fd, main);
	lib_link_mesh(fd, main);
	lib_link_curve(fd, main);
	lib_link_mball(fd, main);
	lib_link_material(fd, main);
	lib_link_texture(fd, main);
	lib_link_image(fd, main);
	lib_link_ipo(fd, main);        /* XXX deprecated... still needs to be maintained for version patches still */
	lib_link_key(fd, main);
	lib_link_world(fd, main);
	lib_link_lamp(fd, main);
	lib_link_latt(fd, main);
	lib_link_text(fd, main);
	lib_link_camera(fd, main);
	lib_link_speaker(fd, main);
	lib_link_lightprobe(fd, main);
	lib_link_sound(fd, main);
	lib_link_collection(fd, main);
	lib_link_armature(fd, main);
	lib_link_action(fd, main);
	lib_link_vfont(fd, main);
	lib_link_nodetree(fd, main);   /* has to be done after scene/materials, this will verify group nodes */
	lib_link_brush(fd, main);
	lib_link_palette(fd, main);
	lib_link_paint_curve(fd, main);
	lib_link_particlesettings(fd, main);
	lib_link_movieclip(fd, main);
	lib_link_mask(fd, main);
	lib_link_linestyle(fd, main);
	lib_link_gpencil(fd, main);
	lib_link_cachefiles(fd, main);
	lib_link_workspaces(fd, main);

	lib_link_library(fd, main);    /* only init users */
}

static void direct_link_keymapitem(FileData *fd, wmKeyMapItem *kmi)
{
	kmi->properties = newdataadr(fd, kmi->properties);
	IDP_DirectLinkGroup_OrFree(&kmi->properties, (fd->flags & FD_FLAGS_SWITCH_ENDIAN), fd);
	kmi->ptr = NULL;
	kmi->flag &= ~KMI_UPDATE;
}

static BHead *read_userdef(BlendFileData *bfd, FileData *fd, BHead *bhead)
{
	UserDef *user;
	wmKeyMap *keymap;
	wmKeyMapItem *kmi;
	wmKeyMapDiffItem *kmdi;
	bAddon *addon;

	bfd->user = user= read_struct(fd, bhead, "user def");

	/* User struct has separate do-version handling */
	user->versionfile = bfd->main->versionfile;
	user->subversionfile = bfd->main->subversionfile;

	/* read all data into fd->datamap */
	bhead = read_data_into_oldnewmap(fd, bhead, "user def");

	if (user->keymaps.first) {
		/* backwards compatibility */
		user->user_keymaps= user->keymaps;
		user->keymaps.first= user->keymaps.last= NULL;
	}

	link_list(fd, &user->themes);
	link_list(fd, &user->user_keymaps);
	link_list(fd, &user->addons);
	link_list(fd, &user->autoexec_paths);

	for (keymap=user->user_keymaps.first; keymap; keymap=keymap->next) {
		keymap->modal_items= NULL;
		keymap->poll = NULL;
		keymap->flag &= ~KEYMAP_UPDATE;

		link_list(fd, &keymap->diff_items);
		link_list(fd, &keymap->items);

		for (kmdi=keymap->diff_items.first; kmdi; kmdi=kmdi->next) {
			kmdi->remove_item= newdataadr(fd, kmdi->remove_item);
			kmdi->add_item= newdataadr(fd, kmdi->add_item);

			if (kmdi->remove_item)
				direct_link_keymapitem(fd, kmdi->remove_item);
			if (kmdi->add_item)
				direct_link_keymapitem(fd, kmdi->add_item);
		}

		for (kmi=keymap->items.first; kmi; kmi=kmi->next)
			direct_link_keymapitem(fd, kmi);
	}

	for (addon = user->addons.first; addon; addon = addon->next) {
		addon->prop = newdataadr(fd, addon->prop);
		IDP_DirectLinkGroup_OrFree(&addon->prop, (fd->flags & FD_FLAGS_SWITCH_ENDIAN), fd);
	}

	// XXX
	user->uifonts.first = user->uifonts.last= NULL;

	link_list(fd, &user->uistyles);

	/* free fd->datamap again */
	oldnewmap_free_unused(fd->datamap);
	oldnewmap_clear(fd->datamap);

	return bhead;
}

BlendFileData *blo_read_file_internal(FileData *fd, const char *filepath)
{
	BHead *bhead = blo_firstbhead(fd);
	BlendFileData *bfd;
	ListBase mainlist = {NULL, NULL};

	bfd = MEM_callocN(sizeof(BlendFileData), "blendfiledata");
	bfd->main = BKE_main_new();
	BLI_addtail(&mainlist, bfd->main);
	fd->mainlist = &mainlist;

	bfd->main->versionfile = fd->fileversion;

	bfd->type = BLENFILETYPE_BLEND;
	BLI_strncpy(bfd->main->name, filepath, sizeof(bfd->main->name));

	if (G.background) {
		/* We only read & store .blend thumbnail in background mode
		 * (because we cannot re-generate it, no OpenGL available).
		 */
		const int *data = read_file_thumbnail(fd);

		if (data) {
			int width = data[0];
			int height = data[1];

			/* Protect against buffer overflow vulnerability. */
			if (BLEN_THUMB_SAFE_MEMSIZE(width, height)) {
				const size_t sz = BLEN_THUMB_MEMSIZE(width, height);
				bfd->main->blen_thumb = MEM_mallocN(sz, __func__);

				BLI_assert((sz - sizeof(*bfd->main->blen_thumb)) ==
				           (BLEN_THUMB_MEMSIZE_FILE(width, height) - (sizeof(*data) * 2)));
				bfd->main->blen_thumb->width = width;
				bfd->main->blen_thumb->height = height;
				memcpy(bfd->main->blen_thumb->rect, &data[2], sz - sizeof(*bfd->main->blen_thumb));
			}
		}
	}

	while (bhead) {
		switch (bhead->code) {
		case DATA:
		case DNA1:
		case TEST: /* used as preview since 2.5x */
		case REND:
			bhead = blo_nextbhead(fd, bhead);
			break;
		case GLOB:
			bhead = read_global(bfd, fd, bhead);
			break;
		case USER:
			if (fd->skip_flags & BLO_READ_SKIP_USERDEF) {
				bhead = blo_nextbhead(fd, bhead);
			}
			else {
				bhead = read_userdef(bfd, fd, bhead);
			}
			break;
		case ENDB:
			bhead = NULL;
			break;

		case ID_ID:
			/* Always adds to the most recently loaded ID_LI block, see direct_link_library.
			 * This is part of the file format definition. */
			if (fd->skip_flags & BLO_READ_SKIP_DATA) {
				bhead = blo_nextbhead(fd, bhead);
			}
			else {
				bhead = read_libblock(fd, mainlist.last, bhead, LIB_TAG_READ | LIB_TAG_EXTERN, NULL);
			}
			break;
			/* in 2.50+ files, the file identifier for screens is patched, forward compatibility */
		case ID_SCRN:
			bhead->code = ID_SCR;
			/* pass on to default */
			ATTR_FALLTHROUGH;
		default:
			if (fd->skip_flags & BLO_READ_SKIP_DATA) {
				bhead = blo_nextbhead(fd, bhead);
			}
			else {
				bhead = read_libblock(fd, bfd->main, bhead, LIB_TAG_LOCAL, NULL);
			}
		}
	}

	/* do before read_libraries, but skip undo case */
	if (fd->memfile == NULL) {
		do_versions(fd, NULL, bfd->main);
		do_versions_userdef(fd, bfd);
	}

	read_libraries(fd, &mainlist);

	blo_join_main(&mainlist);

	lib_link_all(fd, bfd->main);

	/* Skip in undo case. */
	if (fd->memfile == NULL) {
		/* Yep, second splitting... but this is a very cheap operation, so no big deal. */
		blo_split_main(&mainlist, bfd->main);
		for (Main *mainvar = mainlist.first; mainvar; mainvar = mainvar->next) {
			BLI_assert(mainvar->versionfile != 0);
			do_versions_after_linking(mainvar);
		}
		blo_join_main(&mainlist);
	}

	BKE_main_id_tag_all(bfd->main, LIB_TAG_NEW, false);

	/* Now that all our data-blocks are loaded, we can re-generate overrides from their references. */
	if (fd->memfile == NULL) {
		/* Do not apply in undo case! */
		lib_verify_nodetree(bfd->main, true);  /* Needed to ensure we have typeinfo in nodes... */
		BKE_main_override_static_update(bfd->main);
		BKE_collections_after_lib_link(bfd->main);
	}

	lib_verify_nodetree(bfd->main, true);
	fix_relpaths_library(fd->relabase, bfd->main); /* make all relative paths, relative to the open blend file */
<<<<<<< HEAD
	
	BKE_libraries_asset_repositories_rebuild(bfd->main);
=======
>>>>>>> 324e10e7

	link_global(fd, bfd);	/* as last */

	fd->mainlist = NULL;  /* Safety, this is local variable, shall not be used afterward. */

	return bfd;
}

/* ************* APPEND LIBRARY ************** */

struct BHeadSort {
	BHead *bhead;
	const void *old;
};

static int verg_bheadsort(const void *v1, const void *v2)
{
	const struct BHeadSort *x1=v1, *x2=v2;

	if (x1->old > x2->old) return 1;
	else if (x1->old < x2->old) return -1;
	return 0;
}

static void sort_bhead_old_map(FileData *fd)
{
	BHead *bhead;
	struct BHeadSort *bhs;
	int tot = 0;

	for (bhead = blo_firstbhead(fd); bhead; bhead = blo_nextbhead(fd, bhead))
		tot++;

	fd->tot_bheadmap = tot;
	if (tot == 0) return;

	bhs = fd->bheadmap = MEM_malloc_arrayN(tot, sizeof(struct BHeadSort), "BHeadSort");

	for (bhead = blo_firstbhead(fd); bhead; bhead = blo_nextbhead(fd, bhead), bhs++) {
		bhs->bhead = bhead;
		bhs->old = bhead->old;
	}

	qsort(fd->bheadmap, tot, sizeof(struct BHeadSort), verg_bheadsort);
}

static BHead *find_previous_lib(FileData *fd, BHead *bhead)
{
	/* skip library datablocks in undo, see comment in read_libblock */
	if (fd->memfile)
		return NULL;

	for (; bhead; bhead = blo_prevbhead(fd, bhead)) {
		if (bhead->code == ID_LI)
			break;
	}

	return bhead;
}

static BHead *find_bhead(FileData *fd, void *old)
{
#if 0
	BHead *bhead;
#endif
	struct BHeadSort *bhs, bhs_s;

	if (!old)
		return NULL;

	if (fd->bheadmap == NULL)
		sort_bhead_old_map(fd);

	bhs_s.old = old;
	bhs = bsearch(&bhs_s, fd->bheadmap, fd->tot_bheadmap, sizeof(struct BHeadSort), verg_bheadsort);

	if (bhs)
		return bhs->bhead;

#if 0
	for (bhead = blo_firstbhead(fd); bhead; bhead= blo_nextbhead(fd, bhead)) {
		if (bhead->old == old)
			return bhead;
	}
#endif

	return NULL;
}

static BHead *find_bhead_from_code_name(FileData *fd, const short idcode, const char *name)
{
#ifdef USE_GHASH_BHEAD

	char idname_full[MAX_ID_NAME];

	*((short *)idname_full) = idcode;
	BLI_strncpy(idname_full + 2, name, sizeof(idname_full) - 2);

	return BLI_ghash_lookup(fd->bhead_idname_hash, idname_full);

#else
	BHead *bhead;

	for (bhead = blo_firstbhead(fd); bhead; bhead = blo_nextbhead(fd, bhead)) {
		if (bhead->code == idcode) {
			const char *idname_test = bhead_id_name(fd, bhead);
			if (STREQ(idname_test + 2, name)) {
				return bhead;
			}
		}
		else if (bhead->code == ENDB) {
			break;
		}
	}

	return NULL;
#endif
}

static BHead *find_bhead_from_idname(FileData *fd, const char *idname)
{
#ifdef USE_GHASH_BHEAD
	return BLI_ghash_lookup(fd->bhead_idname_hash, idname);
#else
	return find_bhead_from_code_name(fd, GS(idname), idname + 2);
#endif
}

static ID *is_yet_read(FileData *fd, Main *mainvar, BHead *bhead)
{
	const char *idname= bhead_id_name(fd, bhead);
	/* which_libbase can be NULL, intentionally not using idname+2 */
	return BLI_findstring(which_libbase(mainvar, GS(idname)), idname, offsetof(ID, name));
}

static void expand_doit_library(void *fdhandle, Main *mainvar, void *old)
{
	BHead *bhead;
	FileData *fd = fdhandle;
	ID *id;

	bhead = find_bhead(fd, old);
	if (bhead) {
		/* from another library? */
		if (bhead->code == ID_ID) {
			BHead *bheadlib= find_previous_lib(fd, bhead);

			if (bheadlib) {
				Library *lib = read_struct(fd, bheadlib, "Library");
				Main *ptr = blo_find_main(fd, lib->name, fd->relabase);

				if (ptr->curlib == NULL) {
					const char *idname= bhead_id_name(fd, bhead);

					blo_reportf_wrap(fd->reports, RPT_WARNING, TIP_("LIB: Data refers to main .blend file: '%s' from %s"),
					                 idname, mainvar->curlib->filepath);
					return;
				}
				else
					id = is_yet_read(fd, ptr, bhead);

				if (id == NULL) {
					read_libblock(fd, ptr, bhead, LIB_TAG_READ | LIB_TAG_INDIRECT, NULL);
					// commented because this can print way too much
					// if (G.debug & G_DEBUG) printf("expand_doit: other lib %s\n", lib->name);

					/* for outliner dependency only */
					ptr->curlib->parent = mainvar->curlib;
				}
				else {
					/* The line below was commented by Ton (I assume), when Hos did the merge from the orange branch. rev 6568
					 * This line is NEEDED, the case is that you have 3 blend files...
					 * user.blend, lib.blend and lib_indirect.blend - if user.blend already references a "tree" from
					 * lib_indirect.blend but lib.blend does too, linking in a Scene or Group from lib.blend can result in an
					 * empty without the dupli group referenced. Once you save and reload the group would appear. - Campbell */
					/* This crashes files, must look further into it */

					/* Update: the issue is that in file reading, the oldnewmap is OK, but for existing data, it has to be
					 * inserted in the map to be found! */

					/* Update: previously it was checking for id->tag & LIB_TAG_PRE_EXISTING, however that
					 * does not affect file reading. For file reading we may need to insert it into the libmap as well,
					 * because you might have two files indirectly linking the same datablock, and in that case
					 * we need this in the libmap for the fd of both those files.
					 *
					 * The crash that this check avoided earlier was because bhead->code wasn't properly passed in, making
					 * change_idid_adr not detect the mapping was for an ID_ID datablock. */
					oldnewmap_insert(fd->libmap, bhead->old, id, bhead->code);
					change_idid_adr_fd(fd, bhead->old, id);

					// commented because this can print way too much
					// if (G.debug & G_DEBUG) printf("expand_doit: already linked: %s lib: %s\n", id->name, lib->name);
				}

				MEM_freeN(lib);
			}
		}
		else {
			/* in 2.50+ file identifier for screens is patched, forward compatibility */
			if (bhead->code == ID_SCRN) {
				bhead->code = ID_SCR;
			}

			id = is_yet_read(fd, mainvar, bhead);
			if (id == NULL) {
				read_libblock(fd, mainvar, bhead, LIB_TAG_TESTIND, NULL);
			}
			else {
				/* this is actually only needed on UI call? when ID was already read before, and another append
				 * happens which invokes same ID... in that case the lookup table needs this entry */
				oldnewmap_insert(fd->libmap, bhead->old, id, bhead->code);
				// commented because this can print way too much
				// if (G.debug & G_DEBUG) printf("expand: already read %s\n", id->name);
			}
		}
	}
}

static BLOExpandDoitCallback expand_doit;

// XXX deprecated - old animation system
static void expand_ipo(FileData *fd, Main *mainvar, Ipo *ipo)
{
	IpoCurve *icu;
	for (icu = ipo->curve.first; icu; icu = icu->next) {
		if (icu->driver)
			expand_doit(fd, mainvar, icu->driver->ob);
	}
}

// XXX deprecated - old animation system
static void expand_constraint_channels(FileData *fd, Main *mainvar, ListBase *chanbase)
{
	bConstraintChannel *chan;
	for (chan = chanbase->first; chan; chan = chan->next) {
		expand_doit(fd, mainvar, chan->ipo);
	}
}

static void expand_id(FileData *fd, Main *mainvar, ID *id)
{
	if (id->override_static) {
		expand_doit(fd, mainvar, id->override_static->reference);
		expand_doit(fd, mainvar, id->override_static->storage);
	}
}

static void expand_idprops(FileData *fd, Main *mainvar, IDProperty *prop)
{
	if (!prop)
		return;

	switch (prop->type) {
		case IDP_ID:
			expand_doit(fd, mainvar, IDP_Id(prop));
			break;
		case IDP_IDPARRAY:
		{
			IDProperty *idp_array = IDP_IDPArray(prop);
			for (int i = 0; i < prop->len; i++) {
				expand_idprops(fd, mainvar, &idp_array[i]);
			}
			break;
		}
		case IDP_GROUP:
			for (IDProperty *loop = prop->data.group.first; loop; loop = loop->next) {
				expand_idprops(fd, mainvar, loop);
			}
			break;
	}
}

static void expand_fmodifiers(FileData *fd, Main *mainvar, ListBase *list)
{
	FModifier *fcm;

	for (fcm = list->first; fcm; fcm = fcm->next) {
		/* library data for specific F-Modifier types */
		switch (fcm->type) {
			case FMODIFIER_TYPE_PYTHON:
			{
				FMod_Python *data = (FMod_Python *)fcm->data;

				expand_doit(fd, mainvar, data->script);

				break;
			}
		}
	}
}

static void expand_fcurves(FileData *fd, Main *mainvar, ListBase *list)
{
	FCurve *fcu;

	for (fcu = list->first; fcu; fcu = fcu->next) {
		/* Driver targets if there is a driver */
		if (fcu->driver) {
			ChannelDriver *driver = fcu->driver;
			DriverVar *dvar;

			for (dvar = driver->variables.first; dvar; dvar = dvar->next) {
				DRIVER_TARGETS_LOOPER(dvar)
				{
					// TODO: only expand those that are going to get used?
					expand_doit(fd, mainvar, dtar->id);
				}
				DRIVER_TARGETS_LOOPER_END
			}
		}

		/* F-Curve Modifiers */
		expand_fmodifiers(fd, mainvar, &fcu->modifiers);
	}
}

static void expand_action(FileData *fd, Main *mainvar, bAction *act)
{
	bActionChannel *chan;

	// XXX deprecated - old animation system --------------
	for (chan=act->chanbase.first; chan; chan=chan->next) {
		expand_doit(fd, mainvar, chan->ipo);
		expand_constraint_channels(fd, mainvar, &chan->constraintChannels);
	}
	// ---------------------------------------------------

	/* F-Curves in Action */
	expand_fcurves(fd, mainvar, &act->curves);

	for (TimeMarker *marker = act->markers.first; marker; marker = marker->next) {
		if (marker->camera) {
			expand_doit(fd, mainvar, marker->camera);
		}
	}
}

static void expand_keyingsets(FileData *fd, Main *mainvar, ListBase *list)
{
	KeyingSet *ks;
	KS_Path *ksp;

	/* expand the ID-pointers in KeyingSets's paths */
	for (ks = list->first; ks; ks = ks->next) {
		for (ksp = ks->paths.first; ksp; ksp = ksp->next) {
			expand_doit(fd, mainvar, ksp->id);
		}
	}
}

static void expand_animdata_nlastrips(FileData *fd, Main *mainvar, ListBase *list)
{
	NlaStrip *strip;

	for (strip= list->first; strip; strip= strip->next) {
		/* check child strips */
		expand_animdata_nlastrips(fd, mainvar, &strip->strips);

		/* check F-Curves */
		expand_fcurves(fd, mainvar, &strip->fcurves);

		/* check F-Modifiers */
		expand_fmodifiers(fd, mainvar, &strip->modifiers);

		/* relink referenced action */
		expand_doit(fd, mainvar, strip->act);
	}
}

static void expand_animdata(FileData *fd, Main *mainvar, AnimData *adt)
{
	NlaTrack *nlt;

	/* own action */
	expand_doit(fd, mainvar, adt->action);
	expand_doit(fd, mainvar, adt->tmpact);

	/* drivers - assume that these F-Curves have driver data to be in this list... */
	expand_fcurves(fd, mainvar, &adt->drivers);

	/* nla-data - referenced actions */
	for (nlt = adt->nla_tracks.first; nlt; nlt = nlt->next)
		expand_animdata_nlastrips(fd, mainvar, &nlt->strips);
}

static void expand_particlesettings(FileData *fd, Main *mainvar, ParticleSettings *part)
{
	int a;

	expand_doit(fd, mainvar, part->dup_ob);
	expand_doit(fd, mainvar, part->dup_group);
	expand_doit(fd, mainvar, part->eff_group);
	expand_doit(fd, mainvar, part->bb_ob);
	expand_doit(fd, mainvar, part->collision_group);

	if (part->adt)
		expand_animdata(fd, mainvar, part->adt);

	for (a = 0; a < MAX_MTEX; a++) {
		if (part->mtex[a]) {
			expand_doit(fd, mainvar, part->mtex[a]->tex);
			expand_doit(fd, mainvar, part->mtex[a]->object);
		}
	}

	if (part->effector_weights) {
		expand_doit(fd, mainvar, part->effector_weights->group);
	}

	if (part->pd) {
		expand_doit(fd, mainvar, part->pd->tex);
		expand_doit(fd, mainvar, part->pd->f_source);
	}
	if (part->pd2) {
		expand_doit(fd, mainvar, part->pd2->tex);
		expand_doit(fd, mainvar, part->pd2->f_source);
	}

	if (part->boids) {
		BoidState *state;
		BoidRule *rule;

		for (state = part->boids->states.first; state; state = state->next) {
			for (rule = state->rules.first; rule; rule = rule->next) {
				if (rule->type == eBoidRuleType_Avoid) {
					BoidRuleGoalAvoid *gabr = (BoidRuleGoalAvoid *)rule;
					expand_doit(fd, mainvar, gabr->ob);
				}
				else if (rule->type == eBoidRuleType_FollowLeader) {
					BoidRuleFollowLeader *flbr = (BoidRuleFollowLeader *)rule;
					expand_doit(fd, mainvar, flbr->ob);
				}
			}
		}
	}
}

static void expand_collection(FileData *fd, Main *mainvar, Collection *collection)
{
	for (CollectionObject *cob = collection->gobject.first; cob; cob = cob->next) {
		expand_doit(fd, mainvar, cob->ob);
	}

	for (CollectionChild *child = collection->children.first; child; child = child->next) {
		expand_doit(fd, mainvar, child->collection);
	}

#ifdef USE_COLLECTION_COMPAT_28
	if (collection->collection != NULL) {
		expand_scene_collection(fd, mainvar, collection->collection);
	}
#endif
}

static void expand_key(FileData *fd, Main *mainvar, Key *key)
{
	expand_doit(fd, mainvar, key->ipo); // XXX deprecated - old animation system

	if (key->adt)
		expand_animdata(fd, mainvar, key->adt);
}

static void expand_nodetree(FileData *fd, Main *mainvar, bNodeTree *ntree)
{
	bNode *node;
	bNodeSocket *sock;

	if (ntree->adt)
		expand_animdata(fd, mainvar, ntree->adt);

	if (ntree->gpd)
		expand_doit(fd, mainvar, ntree->gpd);

	for (node = ntree->nodes.first; node; node = node->next) {
		if (node->id && node->type != CMP_NODE_R_LAYERS) {
			expand_doit(fd, mainvar, node->id);
		}

		expand_idprops(fd, mainvar, node->prop);

		for (sock = node->inputs.first; sock; sock = sock->next)
			expand_idprops(fd, mainvar, sock->prop);
		for (sock = node->outputs.first; sock; sock = sock->next)
			expand_idprops(fd, mainvar, sock->prop);
	}

	for (sock = ntree->inputs.first; sock; sock = sock->next)
		expand_idprops(fd, mainvar, sock->prop);
	for (sock = ntree->outputs.first; sock; sock = sock->next)
		expand_idprops(fd, mainvar, sock->prop);
}

static void expand_texture(FileData *fd, Main *mainvar, Tex *tex)
{
	expand_doit(fd, mainvar, tex->ima);
	expand_doit(fd, mainvar, tex->ipo); // XXX deprecated - old animation system

	if (tex->adt)
		expand_animdata(fd, mainvar, tex->adt);

	if (tex->nodetree)
		expand_nodetree(fd, mainvar, tex->nodetree);
}

static void expand_brush(FileData *fd, Main *mainvar, Brush *brush)
{
	expand_doit(fd, mainvar, brush->mtex.tex);
	expand_doit(fd, mainvar, brush->mask_mtex.tex);
	expand_doit(fd, mainvar, brush->clone.image);
	expand_doit(fd, mainvar, brush->paint_curve);
}

static void expand_material(FileData *fd, Main *mainvar, Material *ma)
{
	expand_doit(fd, mainvar, ma->ipo); // XXX deprecated - old animation system

	if (ma->adt)
		expand_animdata(fd, mainvar, ma->adt);

	if (ma->nodetree)
		expand_nodetree(fd, mainvar, ma->nodetree);
}

static void expand_lamp(FileData *fd, Main *mainvar, Lamp *la)
{
	expand_doit(fd, mainvar, la->ipo); // XXX deprecated - old animation system

	if (la->adt)
		expand_animdata(fd, mainvar, la->adt);

	if (la->nodetree)
		expand_nodetree(fd, mainvar, la->nodetree);
}

static void expand_lattice(FileData *fd, Main *mainvar, Lattice *lt)
{
	expand_doit(fd, mainvar, lt->ipo); // XXX deprecated - old animation system
	expand_doit(fd, mainvar, lt->key);

	if (lt->adt)
		expand_animdata(fd, mainvar, lt->adt);
}


static void expand_world(FileData *fd, Main *mainvar, World *wrld)
{
	expand_doit(fd, mainvar, wrld->ipo); // XXX deprecated - old animation system

	if (wrld->adt)
		expand_animdata(fd, mainvar, wrld->adt);

	if (wrld->nodetree)
		expand_nodetree(fd, mainvar, wrld->nodetree);
}


static void expand_mball(FileData *fd, Main *mainvar, MetaBall *mb)
{
	int a;

	for (a = 0; a < mb->totcol; a++) {
		expand_doit(fd, mainvar, mb->mat[a]);
	}

	if (mb->adt)
		expand_animdata(fd, mainvar, mb->adt);
}

static void expand_curve(FileData *fd, Main *mainvar, Curve *cu)
{
	int a;

	for (a = 0; a < cu->totcol; a++) {
		expand_doit(fd, mainvar, cu->mat[a]);
	}

	expand_doit(fd, mainvar, cu->vfont);
	expand_doit(fd, mainvar, cu->vfontb);
	expand_doit(fd, mainvar, cu->vfonti);
	expand_doit(fd, mainvar, cu->vfontbi);
	expand_doit(fd, mainvar, cu->key);
	expand_doit(fd, mainvar, cu->ipo); // XXX deprecated - old animation system
	expand_doit(fd, mainvar, cu->bevobj);
	expand_doit(fd, mainvar, cu->taperobj);
	expand_doit(fd, mainvar, cu->textoncurve);

	if (cu->adt)
		expand_animdata(fd, mainvar, cu->adt);
}

static void expand_mesh(FileData *fd, Main *mainvar, Mesh *me)
{
	int a;

	if (me->adt)
		expand_animdata(fd, mainvar, me->adt);

	for (a = 0; a < me->totcol; a++) {
		expand_doit(fd, mainvar, me->mat[a]);
	}

	expand_doit(fd, mainvar, me->key);
	expand_doit(fd, mainvar, me->texcomesh);
}

/* temp struct used to transport needed info to expand_constraint_cb() */
typedef struct tConstraintExpandData {
	FileData *fd;
	Main *mainvar;
} tConstraintExpandData;
/* callback function used to expand constraint ID-links */
static void expand_constraint_cb(bConstraint *UNUSED(con), ID **idpoin, bool UNUSED(is_reference), void *userdata)
{
	tConstraintExpandData *ced = (tConstraintExpandData *)userdata;
	expand_doit(ced->fd, ced->mainvar, *idpoin);
}

static void expand_constraints(FileData *fd, Main *mainvar, ListBase *lb)
{
	tConstraintExpandData ced;
	bConstraint *curcon;

	/* relink all ID-blocks used by the constraints */
	ced.fd = fd;
	ced.mainvar = mainvar;

	BKE_constraints_id_loop(lb, expand_constraint_cb, &ced);

	/* deprecated manual expansion stuff */
	for (curcon = lb->first; curcon; curcon = curcon->next) {
		if (curcon->ipo)
			expand_doit(fd, mainvar, curcon->ipo); // XXX deprecated - old animation system
	}
}

static void expand_pose(FileData *fd, Main *mainvar, bPose *pose)
{
	bPoseChannel *chan;

	if (!pose)
		return;

	for (chan = pose->chanbase.first; chan; chan = chan->next) {
		expand_constraints(fd, mainvar, &chan->constraints);
		expand_idprops(fd, mainvar, chan->prop);
		expand_doit(fd, mainvar, chan->custom);
	}
}

static void expand_bones(FileData *fd, Main *mainvar, Bone *bone)
{
	expand_idprops(fd, mainvar, bone->prop);

	for (Bone *curBone = bone->childbase.first; curBone; curBone = curBone->next) {
		expand_bones(fd, mainvar, curBone);
	}
}

static void expand_armature(FileData *fd, Main *mainvar, bArmature *arm)
{
	if (arm->adt)
		expand_animdata(fd, mainvar, arm->adt);

	for (Bone *curBone = arm->bonebase.first; curBone; curBone = curBone->next) {
		expand_bones(fd, mainvar, curBone);
	}
}

static void expand_object_expandModifiers(
        void *userData, Object *UNUSED(ob), ID **idpoin, int UNUSED(cb_flag))
{
	struct { FileData *fd; Main *mainvar; } *data= userData;

	FileData *fd = data->fd;
	Main *mainvar = data->mainvar;

	expand_doit(fd, mainvar, *idpoin);
}

static void expand_object(FileData *fd, Main *mainvar, Object *ob)
{
	ParticleSystem *psys;
	bActionStrip *strip;
	PartEff *paf;
	int a;

	expand_doit(fd, mainvar, ob->data);

	/* expand_object_expandModifier() */
	if (ob->modifiers.first) {
		struct { FileData *fd; Main *mainvar; } data;
		data.fd = fd;
		data.mainvar = mainvar;

		modifiers_foreachIDLink(ob, expand_object_expandModifiers, (void *)&data);
	}

	expand_pose(fd, mainvar, ob->pose);
	expand_doit(fd, mainvar, ob->poselib);
	expand_constraints(fd, mainvar, &ob->constraints);

	expand_doit(fd, mainvar, ob->gpd);

// XXX deprecated - old animation system (for version patching only)
	expand_doit(fd, mainvar, ob->ipo);
	expand_doit(fd, mainvar, ob->action);

	expand_constraint_channels(fd, mainvar, &ob->constraintChannels);

	for (strip=ob->nlastrips.first; strip; strip=strip->next) {
		expand_doit(fd, mainvar, strip->object);
		expand_doit(fd, mainvar, strip->act);
		expand_doit(fd, mainvar, strip->ipo);
	}
// XXX deprecated - old animation system (for version patching only)

	if (ob->adt)
		expand_animdata(fd, mainvar, ob->adt);

	for (a = 0; a < ob->totcol; a++) {
		expand_doit(fd, mainvar, ob->mat[a]);
	}

	paf = blo_do_version_give_parteff_245(ob);
	if (paf && paf->group)
		expand_doit(fd, mainvar, paf->group);

	if (ob->dup_group)
		expand_doit(fd, mainvar, ob->dup_group);

	if (ob->proxy)
		expand_doit(fd, mainvar, ob->proxy);
	if (ob->proxy_group)
		expand_doit(fd, mainvar, ob->proxy_group);

	for (psys = ob->particlesystem.first; psys; psys = psys->next)
		expand_doit(fd, mainvar, psys->part);

	if (ob->pd) {
		expand_doit(fd, mainvar, ob->pd->tex);
		expand_doit(fd, mainvar, ob->pd->f_source);
	}

	if (ob->soft) {
		expand_doit(fd, mainvar, ob->soft->collision_group);

		if (ob->soft->effector_weights) {
			expand_doit(fd, mainvar, ob->soft->effector_weights->group);
		}
	}

	if (ob->rigidbody_constraint) {
		expand_doit(fd, mainvar, ob->rigidbody_constraint->ob1);
		expand_doit(fd, mainvar, ob->rigidbody_constraint->ob2);
	}

	if (ob->currentlod) {
		LodLevel *level;
		for (level = ob->lodlevels.first; level; level = level->next) {
			expand_doit(fd, mainvar, level->source);
		}
	}
}

#ifdef USE_COLLECTION_COMPAT_28
static void expand_scene_collection(FileData *fd, Main *mainvar, SceneCollection *sc)
{
	for (LinkData *link = sc->objects.first; link; link = link->next) {
		expand_doit(fd, mainvar, link->data);
	}

	for (SceneCollection *nsc = sc->scene_collections.first; nsc; nsc = nsc->next) {
		expand_scene_collection(fd, mainvar, nsc);
	}
}
#endif

static void expand_scene(FileData *fd, Main *mainvar, Scene *sce)
{
	SceneRenderLayer *srl;
	FreestyleModuleConfig *module;
	FreestyleLineSet *lineset;

	for (Base *base_legacy = sce->base.first; base_legacy; base_legacy = base_legacy->next) {
		expand_doit(fd, mainvar, base_legacy->object);
	}
	expand_doit(fd, mainvar, sce->camera);
	expand_doit(fd, mainvar, sce->world);

	if (sce->adt)
		expand_animdata(fd, mainvar, sce->adt);
	expand_keyingsets(fd, mainvar, &sce->keyingsets);

	if (sce->set)
		expand_doit(fd, mainvar, sce->set);

	if (sce->nodetree)
		expand_nodetree(fd, mainvar, sce->nodetree);

	for (srl = sce->r.layers.first; srl; srl = srl->next) {
		expand_doit(fd, mainvar, srl->mat_override);
		for (module = srl->freestyleConfig.modules.first; module; module = module->next) {
			if (module->script)
				expand_doit(fd, mainvar, module->script);
		}
		for (lineset = srl->freestyleConfig.linesets.first; lineset; lineset = lineset->next) {
			if (lineset->group)
				expand_doit(fd, mainvar, lineset->group);
			expand_doit(fd, mainvar, lineset->linestyle);
		}
	}

	for (ViewLayer *view_layer = sce->view_layers.first; view_layer; view_layer = view_layer->next) {
		expand_idprops(fd, mainvar, view_layer->id_properties);

		for (module = view_layer->freestyle_config.modules.first; module; module = module->next) {
			if (module->script) {
				expand_doit(fd, mainvar, module->script);
			}
		}

		for (lineset = view_layer->freestyle_config.linesets.first; lineset; lineset = lineset->next) {
			if (lineset->group) {
				expand_doit(fd, mainvar, lineset->group);
			}
			expand_doit(fd, mainvar, lineset->linestyle);
		}
	}

	if (sce->gpd)
		expand_doit(fd, mainvar, sce->gpd);

	if (sce->ed) {
		Sequence *seq;

		SEQ_BEGIN (sce->ed, seq)
		{
			expand_idprops(fd, mainvar, seq->prop);

			if (seq->scene) expand_doit(fd, mainvar, seq->scene);
			if (seq->scene_camera) expand_doit(fd, mainvar, seq->scene_camera);
			if (seq->clip) expand_doit(fd, mainvar, seq->clip);
			if (seq->mask) expand_doit(fd, mainvar, seq->mask);
			if (seq->sound) expand_doit(fd, mainvar, seq->sound);
		}
		SEQ_END
	}

	if (sce->rigidbody_world) {
		expand_doit(fd, mainvar, sce->rigidbody_world->group);
		expand_doit(fd, mainvar, sce->rigidbody_world->constraints);
	}

	for (TimeMarker *marker = sce->markers.first; marker; marker = marker->next) {
		if (marker->camera) {
			expand_doit(fd, mainvar, marker->camera);
		}
	}

	expand_doit(fd, mainvar, sce->clip);

#ifdef USE_COLLECTION_COMPAT_28
	if (sce->collection) {
		expand_scene_collection(fd, mainvar, sce->collection);
	}
#endif

	if (sce->master_collection) {
		expand_collection(fd, mainvar, sce->master_collection);
	}
}

static void expand_camera(FileData *fd, Main *mainvar, Camera *ca)
{
	expand_doit(fd, mainvar, ca->ipo); // XXX deprecated - old animation system

	if (ca->adt)
		expand_animdata(fd, mainvar, ca->adt);
}

static void expand_cachefile(FileData *fd, Main *mainvar, CacheFile *cache_file)
{
	if (cache_file->adt) {
		expand_animdata(fd, mainvar, cache_file->adt);
	}
}

static void expand_speaker(FileData *fd, Main *mainvar, Speaker *spk)
{
	expand_doit(fd, mainvar, spk->sound);

	if (spk->adt)
		expand_animdata(fd, mainvar, spk->adt);
}

static void expand_sound(FileData *fd, Main *mainvar, bSound *snd)
{
	expand_doit(fd, mainvar, snd->ipo); // XXX deprecated - old animation system
}

static void expand_lightprobe(FileData *fd, Main *mainvar, LightProbe *prb)
{
	if (prb->adt)
		expand_animdata(fd, mainvar, prb->adt);
}

static void expand_movieclip(FileData *fd, Main *mainvar, MovieClip *clip)
{
	if (clip->adt)
		expand_animdata(fd, mainvar, clip->adt);
}

static void expand_mask_parent(FileData *fd, Main *mainvar, MaskParent *parent)
{
	if (parent->id) {
		expand_doit(fd, mainvar, parent->id);
	}
}

static void expand_mask(FileData *fd, Main *mainvar, Mask *mask)
{
	MaskLayer *mask_layer;

	if (mask->adt)
		expand_animdata(fd, mainvar, mask->adt);

	for (mask_layer = mask->masklayers.first; mask_layer; mask_layer = mask_layer->next) {
		MaskSpline *spline;

		for (spline = mask_layer->splines.first; spline; spline = spline->next) {
			int i;

			for (i = 0; i < spline->tot_point; i++) {
				MaskSplinePoint *point = &spline->points[i];

				expand_mask_parent(fd, mainvar, &point->parent);
			}

			expand_mask_parent(fd, mainvar, &spline->parent);
		}
	}
}

static void expand_linestyle(FileData *fd, Main *mainvar, FreestyleLineStyle *linestyle)
{
	int a;
	LineStyleModifier *m;

	for (a = 0; a < MAX_MTEX; a++) {
		if (linestyle->mtex[a]) {
			expand_doit(fd, mainvar, linestyle->mtex[a]->tex);
			expand_doit(fd, mainvar, linestyle->mtex[a]->object);
		}
	}
	if (linestyle->nodetree)
		expand_nodetree(fd, mainvar, linestyle->nodetree);

	if (linestyle->adt)
		expand_animdata(fd, mainvar, linestyle->adt);
	for (m = linestyle->color_modifiers.first; m; m = m->next) {
		if (m->type == LS_MODIFIER_DISTANCE_FROM_OBJECT)
			expand_doit(fd, mainvar, ((LineStyleColorModifier_DistanceFromObject *)m)->target);
	}
	for (m = linestyle->alpha_modifiers.first; m; m = m->next) {
		if (m->type == LS_MODIFIER_DISTANCE_FROM_OBJECT)
			expand_doit(fd, mainvar, ((LineStyleAlphaModifier_DistanceFromObject *)m)->target);
	}
	for (m = linestyle->thickness_modifiers.first; m; m = m->next) {
		if (m->type == LS_MODIFIER_DISTANCE_FROM_OBJECT)
			expand_doit(fd, mainvar, ((LineStyleThicknessModifier_DistanceFromObject *)m)->target);
	}
}

static void expand_gpencil(FileData *fd, Main *mainvar, bGPdata *gpd)
{
	if (gpd->adt)
		expand_animdata(fd, mainvar, gpd->adt);
}

static void expand_workspace(FileData *fd, Main *mainvar, WorkSpace *workspace)
{
	ListBase *layouts = BKE_workspace_layouts_get(workspace);

	for (WorkSpaceLayout *layout = layouts->first; layout; layout = layout->next) {
		expand_doit(fd, mainvar, BKE_workspace_layout_screen_get(layout));
	}
}

/**
 * Set the callback func used over all ID data found by \a BLO_expand_main func.
 *
 * \param expand_doit_func Called for each ID block it finds.
 */
void BLO_main_expander(BLOExpandDoitCallback expand_doit_func)
{
	expand_doit = expand_doit_func;
}

/**
 * Loop over all ID data in Main to mark relations.
 * Set (id->tag & LIB_TAG_NEED_EXPAND) to mark expanding. Flags get cleared after expanding.
 *
 * \param fdhandle usually filedata, or own handle.
 * \param mainvar the Main database to expand.
 */
void BLO_expand_main(void *fdhandle, Main *mainvar)
{
	ListBase *lbarray[MAX_LIBARRAY];
	FileData *fd = fdhandle;
	ID *id;
	int a;
	bool do_it = true;

	while (do_it) {
		do_it = false;

		a = set_listbasepointers(mainvar, lbarray);
		while (a--) {
			id = lbarray[a]->first;
			while (id) {
				if (id->tag & LIB_TAG_NEED_EXPAND) {
					expand_id(fd, mainvar, id);
					expand_idprops(fd, mainvar, id->properties);

					switch (GS(id->name)) {
					case ID_OB:
						expand_object(fd, mainvar, (Object *)id);
						break;
					case ID_ME:
						expand_mesh(fd, mainvar, (Mesh *)id);
						break;
					case ID_CU:
						expand_curve(fd, mainvar, (Curve *)id);
						break;
					case ID_MB:
						expand_mball(fd, mainvar, (MetaBall *)id);
						break;
					case ID_SCE:
						expand_scene(fd, mainvar, (Scene *)id);
						break;
					case ID_MA:
						expand_material(fd, mainvar, (Material *)id);
						break;
					case ID_TE:
						expand_texture(fd, mainvar, (Tex *)id);
						break;
					case ID_WO:
						expand_world(fd, mainvar, (World *)id);
						break;
					case ID_LT:
						expand_lattice(fd, mainvar, (Lattice *)id);
						break;
					case ID_LA:
						expand_lamp(fd, mainvar, (Lamp *)id);
						break;
					case ID_KE:
						expand_key(fd, mainvar, (Key *)id);
						break;
					case ID_CA:
						expand_camera(fd, mainvar, (Camera *)id);
						break;
					case ID_SPK:
						expand_speaker(fd, mainvar, (Speaker *)id);
						break;
					case ID_SO:
						expand_sound(fd, mainvar, (bSound *)id);
						break;
					case ID_LP:
						expand_lightprobe(fd, mainvar, (LightProbe *)id);
						break;
					case ID_AR:
						expand_armature(fd, mainvar, (bArmature *)id);
						break;
					case ID_AC:
						expand_action(fd, mainvar, (bAction *)id); // XXX deprecated - old animation system
						break;
					case ID_GR:
						expand_collection(fd, mainvar, (Collection *)id);
						break;
					case ID_NT:
						expand_nodetree(fd, mainvar, (bNodeTree *)id);
						break;
					case ID_BR:
						expand_brush(fd, mainvar, (Brush *)id);
						break;
					case ID_IP:
						expand_ipo(fd, mainvar, (Ipo *)id); // XXX deprecated - old animation system
						break;
					case ID_PA:
						expand_particlesettings(fd, mainvar, (ParticleSettings *)id);
						break;
					case ID_MC:
						expand_movieclip(fd, mainvar, (MovieClip *)id);
						break;
					case ID_MSK:
						expand_mask(fd, mainvar, (Mask *)id);
						break;
					case ID_LS:
						expand_linestyle(fd, mainvar, (FreestyleLineStyle *)id);
						break;
					case ID_GD:
						expand_gpencil(fd, mainvar, (bGPdata *)id);
						break;
					case ID_CF:
						expand_cachefile(fd, mainvar, (CacheFile *)id);
						break;
					case ID_WS:
						expand_workspace(fd, mainvar, (WorkSpace *)id);
					default:
						break;
					}

					do_it = true;
					id->tag &= ~LIB_TAG_NEED_EXPAND;

				}
				id = id->next;
			}
		}
	}
}


/* ***************************** */

static bool object_in_any_scene(Main *bmain, Object *ob)
{
	Scene *sce;

	for (sce = bmain->scene.first; sce; sce = sce->id.next) {
		if (BKE_scene_object_find(sce, ob)) {
			return true;
		}
	}

	return false;
}

static Collection *get_collection_active(
        Main *bmain, Scene *scene, ViewLayer *view_layer, const int flag)
{
	if (flag & FILE_ACTIVE_COLLECTION) {
		LayerCollection *lc = BKE_layer_collection_get_active(view_layer);
		return lc->collection;
	}
	else {
		return BKE_collection_add(bmain, scene->master_collection, NULL);
	}
}

static void add_loose_objects_to_scene(
        Main *mainvar, Main *bmain, Scene *scene, ViewLayer *view_layer, Library *lib, const short flag)
{
	const bool is_link = (flag & FILE_LINK) != 0;

	BLI_assert(scene);

	/* Give all objects which are LIB_TAG_INDIRECT a base, or for a collection when *lib has been set. */
	for (Object *ob = mainvar->object.first; ob; ob = ob->id.next) {
		if ((ob->id.tag & LIB_TAG_INDIRECT) && (ob->id.tag & LIB_TAG_PRE_EXISTING) == 0) {
			bool do_it = false;

			if (!is_link) {
				if (ob->id.us == 0) {
					do_it = true;
				}
				else if ((ob->id.lib == lib) && (object_in_any_scene(bmain, ob) == 0)) {
					/* When appending, make sure any indirectly loaded objects get a base, else they cant be accessed at all
					 * (see T27437). */
					do_it = true;
				}
			}

			if (do_it) {
				CLAMP_MIN(ob->id.us, 0);

				Collection *active_collection = get_collection_active(bmain, scene, view_layer, FILE_ACTIVE_COLLECTION);
				BKE_collection_object_add(bmain, active_collection, ob);
				Base *base = BKE_view_layer_base_find(view_layer, ob);
				BKE_scene_object_base_flag_sync_from_base(base);

				if (flag & FILE_AUTOSELECT) {
					/* Note that link_object_postprocess() already checks for FILE_AUTOSELECT flag,
					 * but it will miss objects from non-instantiated collections... */
					if (base->flag & BASE_SELECTABLED) {
						base->flag |= BASE_SELECTED;
						BKE_scene_object_base_flag_sync_from_base(base);
					}
					/* Do NOT make base active here! screws up GUI stuff, if you want it do it on src/ level. */
				}

				ob->id.tag &= ~LIB_TAG_INDIRECT;
				ob->id.tag |= LIB_TAG_EXTERN;
			}
		}
	}
}

static void add_collections_to_scene(
        Main *mainvar, Main *bmain, Scene *scene, ViewLayer *view_layer, Library *UNUSED(lib), const short flag)
{
	Collection *active_collection = get_collection_active(bmain, scene, view_layer, FILE_ACTIVE_COLLECTION);

	/* Give all objects which are tagged a base. */
	for (Collection *collection = mainvar->collection.first; collection; collection = collection->id.next) {
		if (collection->id.tag & LIB_TAG_DOIT) {
			if (flag & FILE_GROUP_INSTANCE) {
				/* Any indirect collection should not have been tagged. */
				BLI_assert((collection->id.tag & LIB_TAG_INDIRECT) == 0);

				/* BKE_object_add(...) messes with the selection. */
				Object *ob = BKE_object_add_only_object(bmain, OB_EMPTY, collection->id.name + 2);
				ob->type = OB_EMPTY;

				BKE_collection_object_add(bmain, active_collection, ob);
				Base *base = BKE_view_layer_base_find(view_layer, ob);

				if (base->flag & BASE_SELECTABLED) {
					base->flag |= BASE_SELECTED;
				}

				BKE_scene_object_base_flag_sync_from_base(base);
				DEG_id_tag_update(&ob->id, OB_RECALC_OB | OB_RECALC_DATA | OB_RECALC_TIME);
				view_layer->basact = base;

				/* Assign the collection. */
				ob->dup_group = collection;
				id_us_plus(&collection->id);
				ob->transflag |= OB_DUPLICOLLECTION;
				copy_v3_v3(ob->loc, scene->cursor.location);
			}
			else {
				/* Add collection as child of active collection. */
				BKE_collection_child_add(bmain, active_collection, collection);

				collection->id.tag &= ~LIB_TAG_INDIRECT;
				collection->id.tag |= LIB_TAG_EXTERN;
			}
		}
	}
}

static ID *create_placeholder(Main *mainvar, const short idcode, const char *idname, const short tag)
{
	ListBase *lb = which_libbase(mainvar, idcode);
	ID *ph_id = BKE_libblock_alloc_notest(idcode);

	*((short *)ph_id->name) = idcode;
	BLI_strncpy(ph_id->name + 2, idname, sizeof(ph_id->name) - 2);
	BKE_libblock_init_empty(ph_id);
	ph_id->lib = mainvar->curlib;
	ph_id->tag = tag | LIB_TAG_MISSING;
	ph_id->us = ID_FAKE_USERS(ph_id);
	ph_id->icon_id = 0;

	BLI_addtail(lb, ph_id);
	id_sort_by_name(lb, ph_id);

	return ph_id;
}

/* returns true if the item was found
 * but it may already have already been appended/linked */
static ID *link_named_part(
        Main *mainl, FileData *fd, const short idcode, const char *name, const int flag)
{
	BHead *bhead = find_bhead_from_code_name(fd, idcode, name);
	ID *id;

	const bool use_placeholders = (flag & BLO_LIBLINK_USE_PLACEHOLDERS) != 0;
	const bool force_indirect = (flag & BLO_LIBLINK_FORCE_INDIRECT) != 0;

	BLI_assert(BKE_idcode_is_linkable(idcode) && BKE_idcode_is_valid(idcode));

	if (bhead) {
		id = is_yet_read(fd, mainl, bhead);
		if (id == NULL) {
			/* not read yet */
			read_libblock(fd, mainl, bhead, force_indirect ? LIB_TAG_TESTIND : LIB_TAG_TESTEXT, &id);

			if (id) {
				/* sort by name in list */
				ListBase *lb = which_libbase(mainl, idcode);
				id_sort_by_name(lb, id);
			}
		}
		else {
			/* already linked */
			if (G.debug)
				printf("append: already linked\n");
			oldnewmap_insert(fd->libmap, bhead->old, id, bhead->code);
			if (!force_indirect && (id->tag & LIB_TAG_INDIRECT)) {
				id->tag &= ~LIB_TAG_INDIRECT;
				id->tag |= LIB_TAG_EXTERN;
			}
		}
	}
	else if (use_placeholders) {
		/* XXX flag part is weak! */
		id = create_placeholder(mainl, idcode, name, force_indirect ? LIB_TAG_INDIRECT : LIB_TAG_EXTERN);
	}
	else {
		id = NULL;
	}

	/* if we found the id but the id is NULL, this is really bad */
	BLI_assert(!((bhead != NULL) && (id == NULL)));

	return id;
}

static void link_object_postprocess(ID *id, Main *bmain, Scene *scene, ViewLayer *view_layer, const int flag)
{
	if (scene) {
		/* link to scene */
		Base *base;
		Object *ob;
		Collection *collection;

		ob = (Object *)id;
		ob->mode = OB_MODE_OBJECT;

		collection = get_collection_active(bmain, scene, view_layer, flag);
		BKE_collection_object_add(bmain, collection, ob);
		base = BKE_view_layer_base_find(view_layer, ob);
		BKE_scene_object_base_flag_sync_from_base(base);

		if (flag & FILE_AUTOSELECT) {
			if (base->flag & BASE_SELECTABLED) {
				base->flag |= BASE_SELECTED;
				BKE_scene_object_base_flag_sync_from_base(base);
			}
			/* do NOT make base active here! screws up GUI stuff, if you want it do it on src/ level */
		}
	}
}

/**
 * Simple reader for copy/paste buffers.
 */
void BLO_library_link_copypaste(Main *mainl, BlendHandle *bh)
{
	FileData *fd = (FileData *)(bh);
	BHead *bhead;

	for (bhead = blo_firstbhead(fd); bhead; bhead = blo_nextbhead(fd, bhead)) {
		ID *id = NULL;

		if (bhead->code == ENDB)
			break;
		if (ELEM(bhead->code, ID_OB, ID_GR)) {
			read_libblock(fd, mainl, bhead, LIB_TAG_TESTIND, &id);
		}


		if (id) {
			/* sort by name in list */
			ListBase *lb = which_libbase(mainl, GS(id->name));
			id_sort_by_name(lb, id);

			if (bhead->code == ID_OB) {
				/* Instead of instancing Base's directly, postpone until after collections are loaded
				 * otherwise the base's flag is set incorrectly when collections are used */
				Object *ob = (Object *)id;
				ob->mode = OB_MODE_OBJECT;
				/* ensure add_loose_objects_to_scene runs on this object */
				BLI_assert(id->us == 0);
			}
		}
	}
}

static ID *link_named_part_ex(
        Main *mainl, FileData *fd, const AssetEngineType *aet, const char *root,
        const short idcode, const char *name, const AssetUUID *uuid, const int flag,
        Main *bmain, Scene *scene, ViewLayer *view_layer)
{
	ID *id = link_named_part(mainl, fd, idcode, name, flag);

	if (id && (GS(id->name) == ID_OB)) {	/* loose object: give a base */
		link_object_postprocess(id, bmain, scene, view_layer, flag);
	}
	else if (id && (GS(id->name) == ID_GR)) {
		/* tag as needing to be instantiated or linked */
		id->tag |= LIB_TAG_DOIT;
	}

	if (id && uuid && aet) {
		BLI_assert(root);

		id->uuid = MEM_mallocN(sizeof(*id->uuid), __func__);
		*id->uuid = *uuid;
		id->uuid->ibuff = NULL;
		id->uuid->width = id->uuid->height = 0;
		id->flag |= LIB_ASSET;

		if (!mainl->curlib->asset_repository) {
			BKE_library_asset_repository_init(mainl->curlib, aet, root);
		}
	}

	return id;
}

/**
 * Link a named datablock from an external blend file.
 *
 * \param mainl The main database to link from (not the active one).
 * \param bh The blender file handle.
 * \param idcode The kind of datablock to link.
 * \param name The name of the datablock (without the 2 char ID prefix).
 * \return the linked ID when found.
 */
ID *BLO_library_link_named_part(Main *mainl, BlendHandle **bh, const short idcode, const char *name)
{
	FileData *fd = (FileData*)(*bh);
	return link_named_part(mainl, fd, idcode, name, 0);
}

/**
 * Link a named datablock from an external blend file.
 * Optionally instantiate the object/collection in the scene when the flags are set.
 *
 * \param mainl The main database to link from (not the active one).
 * \param bh The blender file handle.
 * \param idcode The kind of datablock to link.
 * \param name The name of the datablock (without the 2 char ID prefix).
 * \param flag Options for linking, used for instantiating.
 * \param scene The scene in which to instantiate objects/collections (if NULL, no instantiation is done).
 * \param v3d The active View3D (only to define active layers for instantiated objects & collections, can be NULL).
 * \return the linked ID when found.
 */
ID *BLO_library_link_named_part_ex(
        Main *mainl, BlendHandle **bh,
        const short idcode, const char *name, const int flag,
        Main *bmain, Scene *scene, ViewLayer *view_layer)
{
	FileData *fd = (FileData*)(*bh);
	return link_named_part_ex(mainl, fd, NULL, NULL, idcode, name, NULL, flag, bmain, scene, view_layer);
}

/**
 * Link a named datablock from an external blend file, using given asset engine & asset UUID.
 * Optionally instantiate the object/group in the scene when the flags are set.
 *
 * \param mainl The main database to link from (not the active one).
 * \param bh The blender file handle.
 * \param aet The asset engine type (NULL when no asset engine is used).
 * \param root the 'path' of the asset repository.
 * \param idcode The kind of datablock to link.
 * \param name The name of the datablock (without the 2 char ID prefix).
 * \param uuid The asset engine's UUID of this datablock (NULL when no asset engine is used).
 * \param flag Options for linking, used for instantiating.
 * \param scene The scene in which to instantiate objects/groups (if NULL, no instantiation is done).
 * \param sl The active SceneLayer (where objects & groups would be instantiated, can be NULL).
 * \return the linked ID when found.
 */
struct ID *BLO_library_link_named_part_asset(
        Main *mainl, BlendHandle **bh, const AssetEngineType *aet, const char *root,
        const short idcode, const char *name, const AssetUUID *uuid, const int flag,
        Main *bmain, Scene *scene, ViewLayer *view_layer)
{
	FileData *fd = (FileData*)(*bh);
	return link_named_part_ex(
	            mainl, fd, aet, root, idcode, name, uuid, flag, bmain, scene, view_layer);
}

static void link_id_part(ReportList *reports, FileData *fd, Main *mainvar, ID *id, ID **r_id)
{
	BHead *bhead = NULL;
	const bool is_valid = BKE_idcode_is_linkable(GS(id->name)) || ((id->tag & LIB_TAG_EXTERN) == 0);

	if (fd) {
		bhead = find_bhead_from_idname(fd, id->name);
	}

	id->tag &= ~LIB_TAG_READ;

	if (!is_valid) {
		blo_reportf_wrap(
		        reports, RPT_ERROR,
		        TIP_("LIB: %s: '%s' is directly linked from '%s' (parent '%s'), but is a non-linkable data type"),
		        BKE_idcode_to_name(GS(id->name)),
		        id->name + 2,
		        mainvar->curlib->filepath,
		        library_parent_filepath(mainvar->curlib));
	}

	if (bhead) {
		id->tag |= LIB_TAG_NEED_EXPAND;
		// printf("read lib block %s\n", id->name);
		read_libblock(fd, mainvar, bhead, id->tag, r_id);
	}
	else {
		blo_reportf_wrap(
		        reports, RPT_WARNING,
		        TIP_("LIB: %s: '%s' missing from '%s', parent '%s'"),
		        BKE_idcode_to_name(GS(id->name)),
		        id->name + 2,
		        mainvar->curlib->filepath,
		        library_parent_filepath(mainvar->curlib));

		/* Generate a placeholder for this ID (simplified version of read_libblock actually...). */
		if (r_id) {
			*r_id = is_valid ? create_placeholder(mainvar, GS(id->name), id->name + 2, id->tag) : NULL;
		}
	}
}

/* common routine to append/link something from a library */

static Main *library_link_begin(Main *mainvar, FileData **fd, const char *filepath)
{
	Main *mainl;

	(*fd)->mainlist = MEM_callocN(sizeof(ListBase), "FileData.mainlist");

	/* clear for collection instantiating tag */
	BKE_main_id_tag_listbase(&(mainvar->collection), LIB_TAG_DOIT, false);

	/* make mains */
	blo_split_main((*fd)->mainlist, mainvar);

	/* which one do we need? */
	mainl = blo_find_main(*fd, filepath, BKE_main_blendfile_path(mainvar));

	/* needed for do_version */
	mainl->versionfile = (*fd)->fileversion;
	read_file_version(*fd, mainl);
#ifdef USE_GHASH_BHEAD
	read_file_bhead_idname_map_create(*fd);
#endif

	return mainl;
}

/**
 * Initialize the BlendHandle for linking library data.
 *
 * \param mainvar The current main database, e.g. G_MAIN or CTX_data_main(C).
 * \param bh A blender file handle as returned by \a BLO_blendhandle_from_file or \a BLO_blendhandle_from_memory.
 * \param filepath Used for relative linking, copied to the \a lib->name.
 * \return the library Main, to be passed to \a BLO_library_append_named_part as \a mainl.
 */
Main *BLO_library_link_begin(Main *mainvar, BlendHandle **bh, const char *filepath)
{
	FileData *fd = (FileData*)(*bh);
	return library_link_begin(mainvar, &fd, filepath);
}

static void split_main_newid(Main *mainptr, Main *main_newid)
{
	/* We only copy the necessary subset of data in this temp main. */
	main_newid->versionfile = mainptr->versionfile;
	main_newid->subversionfile = mainptr->subversionfile;
	BLI_strncpy(main_newid->name, mainptr->name, sizeof(main_newid->name));
	main_newid->curlib = mainptr->curlib;

	ListBase *lbarray[MAX_LIBARRAY];
	ListBase *lbarray_newid[MAX_LIBARRAY];
	int i = set_listbasepointers(mainptr, lbarray);
	set_listbasepointers(main_newid, lbarray_newid);
	while (i--) {
		BLI_listbase_clear(lbarray_newid[i]);

		for (ID *id = lbarray[i]->first, *idnext; id; id = idnext) {
			idnext = id->next;

			if (id->tag & LIB_TAG_NEW) {
				BLI_remlink(lbarray[i], id);
				BLI_addtail(lbarray_newid[i], id);
			}
		}
	}
}

/* scene and v3d may be NULL. */
static void library_link_end(Main *mainl, FileData **fd, const short flag, Main *bmain, Scene *scene, ViewLayer *view_layer)
{
	Main *mainvar;
	Library *curlib;

	/* expander now is callback function */
	BLO_main_expander(expand_doit_library);

	/* make main consistent */
	BLO_expand_main(*fd, mainl);

	/* do this when expand found other libs */
	read_libraries(*fd, (*fd)->mainlist);

	curlib = mainl->curlib;

	/* make the lib path relative if required */
	if (flag & FILE_RELPATH) {
		/* use the full path, this could have been read by other library even */
		BLI_strncpy(curlib->name, curlib->filepath, sizeof(curlib->name));

		/* uses current .blend file as reference */
		BLI_path_rel(curlib->name, BKE_main_blendfile_path_from_global());
	}

	blo_join_main((*fd)->mainlist);
	mainvar = (*fd)->mainlist->first;
	mainl = NULL; /* blo_join_main free's mainl, cant use anymore */

	lib_link_all(*fd, mainvar);
	BKE_collections_after_lib_link(mainvar);

	/* Yep, second splitting... but this is a very cheap operation, so no big deal. */
	blo_split_main((*fd)->mainlist, mainvar);
	Main *main_newid = BKE_main_new();
	for (mainvar = ((Main *)(*fd)->mainlist->first)->next; mainvar; mainvar = mainvar->next) {
		BLI_assert(mainvar->versionfile != 0);
		/* We need to split out IDs already existing, or they will go again through do_versions - bad, very bad! */
		split_main_newid(mainvar, main_newid);

		do_versions_after_linking(main_newid);

		add_main_to_main(mainvar, main_newid);
	}
	BKE_main_free(main_newid);
	blo_join_main((*fd)->mainlist);
	mainvar = (*fd)->mainlist->first;
	MEM_freeN((*fd)->mainlist);

	BKE_main_id_tag_all(mainvar, LIB_TAG_NEW, false);

	lib_verify_nodetree(mainvar, false);
	fix_relpaths_library(BKE_main_blendfile_path(mainvar), mainvar); /* make all relative paths, relative to the open blend file */

	/* Give a base to loose objects and collections.
	 * Only directly linked objects & collections are instantiated by `BLO_library_link_named_part_ex()` & co,
	 * here we handle indirect ones and other possible edge-cases. */
	if (scene) {
		add_collections_to_scene(mainvar, bmain, scene, view_layer, curlib, flag);
		add_loose_objects_to_scene(mainvar, bmain, scene, view_layer, curlib, flag);
	}
	else {
		/* printf("library_append_end, scene is NULL (objects wont get bases)\n"); */
	}

	/* clear collection instantiating tag */
	BKE_main_id_tag_listbase(&(mainvar->collection), LIB_TAG_DOIT, false);

	BKE_libraries_asset_repositories_rebuild(mainvar);

	/* patch to prevent switch_endian happens twice */
	if ((*fd)->flags & FD_FLAGS_SWITCH_ENDIAN) {
		blo_freefiledata(*fd);
		*fd = NULL;
	}
}

/**
 * Finalize linking from a given .blend file (library).
 * Optionally instance the indirect object/collection in the scene when the flags are set.
 * \note Do not use \a bh after calling this function, it may frees it.
 *
 * \param mainl The main database to link from (not the active one).
 * \param bh The blender file handle (WARNING! may be freed by this function!).
 * \param flag Options for linking, used for instantiating.
 * \param bmain The main database in which to instantiate objects/collections
 * \param scene The scene in which to instantiate objects/collections (if NULL, no instantiation is done).
 * \param view_layer The scene layer in which to instantiate objects/collections (if NULL, no instantiation is done).
 */
void BLO_library_link_end(Main *mainl, BlendHandle **bh, int flag, Main *bmain, Scene *scene, ViewLayer *view_layer)
{
	FileData *fd = (FileData*)(*bh);
	library_link_end(mainl, &fd, flag, bmain, scene, view_layer);
	*bh = (BlendHandle*)fd;
}

void *BLO_library_read_struct(FileData *fd, BHead *bh, const char *blockname)
{
	return read_struct(fd, bh, blockname);
}

/* ************* READ LIBRARY ************** */

static int mainvar_id_tag_any_check(Main *mainvar, const short tag)
{
	ListBase *lbarray[MAX_LIBARRAY];
	int a;

	a = set_listbasepointers(mainvar, lbarray);
	while (a--) {
		ID *id;

		for (id = lbarray[a]->first; id; id = id->next) {
			if (id->tag & tag) {
				return true;
			}
		}
	}
	return false;
}

static void read_libraries(FileData *basefd, ListBase *mainlist)
{
	Main *mainl = mainlist->first;
	Main *mainptr;
	ListBase *lbarray[MAX_LIBARRAY];
	GHash *loaded_ids = BLI_ghash_str_new(__func__);
	int a;
	bool do_it = true;

	/* expander now is callback function */
	BLO_main_expander(expand_doit_library);

	while (do_it) {
		do_it = false;

		/* test 1: read libdata */
		mainptr= mainl->next;
		while (mainptr) {
			if (mainvar_id_tag_any_check(mainptr, LIB_TAG_READ)) {
				// printf("found LIB_TAG_READ %s (%s)\n", mainptr->curlib->id.name, mainptr->curlib->name);

				FileData *fd = mainptr->curlib->filedata;

				if (fd == NULL) {

					/* printf and reports for now... its important users know this */

					/* if packed file... */
					if (mainptr->curlib->packedfile) {
						PackedFile *pf = mainptr->curlib->packedfile;

						blo_reportf_wrap(
						        basefd->reports, RPT_INFO, TIP_("Read packed library:  '%s', parent '%s'"),
						        mainptr->curlib->name,
						        library_parent_filepath(mainptr->curlib));
						fd = blo_openblendermemory(pf->data, pf->size, basefd->reports);


						/* needed for library_append and read_libraries */
						BLI_strncpy(fd->relabase, mainptr->curlib->filepath, sizeof(fd->relabase));
					}
					else {
						blo_reportf_wrap(
						        basefd->reports, RPT_INFO, TIP_("Read library:  '%s', '%s', parent '%s'"),
						        mainptr->curlib->filepath,
						        mainptr->curlib->name,
						        library_parent_filepath(mainptr->curlib));
						fd = blo_openblenderfile(mainptr->curlib->filepath, basefd->reports);
					}
					/* allow typing in a new lib path */
					if (G.debug_value == -666) {
						while (fd == NULL) {
							char newlib_path[FILE_MAX] = {0};
							printf("Missing library...'\n");
							printf("	current file: %s\n", BKE_main_blendfile_path_from_global());
							printf("	absolute lib: %s\n", mainptr->curlib->filepath);
							printf("	relative lib: %s\n", mainptr->curlib->name);
							printf("  enter a new path:\n");

							if (scanf("%1023s", newlib_path) > 0) {  /* Warning, keep length in sync with FILE_MAX! */
								BLI_strncpy(mainptr->curlib->name, newlib_path, sizeof(mainptr->curlib->name));
								BLI_strncpy(mainptr->curlib->filepath, newlib_path, sizeof(mainptr->curlib->filepath));
								BLI_cleanup_path(BKE_main_blendfile_path_from_global(), mainptr->curlib->filepath);

								fd = blo_openblenderfile(mainptr->curlib->filepath, basefd->reports);

								if (fd) {
									fd->mainlist = mainlist;
									printf("found: '%s', party on macuno!\n", mainptr->curlib->filepath);
								}
							}
						}
					}

					if (fd) {
						/* share the mainlist, so all libraries are added immediately in a
						 * single list. it used to be that all FileData's had their own list,
						 * but with indirectly linking this meant we didn't catch duplicate
						 * libraries properly */
						fd->mainlist = mainlist;

						fd->reports = basefd->reports;

						if (fd->libmap)
							oldnewmap_free(fd->libmap);

						fd->libmap = oldnewmap_new();

						mainptr->curlib->filedata = fd;
						mainptr->versionfile=  fd->fileversion;

						/* subversion */
						read_file_version(fd, mainptr);
#ifdef USE_GHASH_BHEAD
						read_file_bhead_idname_map_create(fd);
#endif

					}
					else {
						mainptr->curlib->filedata = NULL;
						mainptr->curlib->id.tag |= LIB_TAG_MISSING;
						/* Set lib version to current main one... Makes assert later happy. */
						mainptr->versionfile = mainptr->curlib->versionfile = mainl->versionfile;
						mainptr->subversionfile = mainptr->curlib->subversionfile = mainl->subversionfile;
					}

					if (fd == NULL) {
						blo_reportf_wrap(basefd->reports, RPT_WARNING, TIP_("Cannot find lib '%s'"),
						                 mainptr->curlib->filepath);
					}
				}
				if (fd) {
					do_it = true;
				}
				a = set_listbasepointers(mainptr, lbarray);
				while (a--) {
					ID *id = lbarray[a]->first;
					ListBase pending_free_ids = {NULL};

					while (id) {
						ID *idn = id->next;
						if (id->tag & LIB_TAG_READ) {
							BLI_remlink(lbarray[a], id);

							/* When playing with lib renaming and such, you may end with cases where you have
							 * more than one linked ID of the same data-block from same library.
							 * This is absolutely horrible, hence we use a ghash to ensure we go back to a single
							 * linked data when loading the file... */
							ID **realid = NULL;
							if (!BLI_ghash_ensure_p(loaded_ids, id->name, (void ***)&realid)) {
								link_id_part(basefd->reports, fd, mainptr, id, realid);
							}

							/* realid shall never be NULL - unless some source file/lib is broken
							 * (known case: some directly linked shapekey from a missing lib...). */
							/* BLI_assert(*realid != NULL); */

							if (*realid && id->uuid) {
								/* we can give ownership of that pointer to new ID. */
								(*realid)->uuid = id->uuid;
							}

							change_idid_adr(mainlist, basefd, id, *realid);

							/* We cannot free old lib-ref placeholder ID here anymore, since we use its name
							 * as key in loaded_ids hass. */
							BLI_addtail(&pending_free_ids, id);
						}
						id = idn;
					}

					/* Clear GHash and free all lib-ref placeholders IDs of that type now. */
					BLI_ghash_clear(loaded_ids, NULL, NULL);
					BLI_freelistN(&pending_free_ids);
				}
				BLO_expand_main(fd, mainptr);
			}

			mainptr = mainptr->next;
		}
	}

	BLI_ghash_free(loaded_ids, NULL, NULL);
	loaded_ids = NULL;

	/* test if there are unread libblocks */
	/* XXX This code block is kept for 2.77, until we are sure it never gets reached anymore. Can be removed later. */
	for (mainptr = mainl->next; mainptr; mainptr = mainptr->next) {
		a = set_listbasepointers(mainptr, lbarray);
		while (a--) {
			ID *id, *idn = NULL;

			for (id = lbarray[a]->first; id; id = idn) {
				idn = id->next;
				if (id->tag & LIB_TAG_READ) {
					BLI_assert(0);
					BLI_remlink(lbarray[a], id);
					blo_reportf_wrap(
					        basefd->reports, RPT_ERROR,
					        TIP_("LIB: %s: '%s' unread lib block missing from '%s', parent '%s' - "
					             "Please file a bug report if you see this message"),
					        BKE_idcode_to_name(GS(id->name)),
					        id->name + 2,
					        mainptr->curlib->filepath,
					        library_parent_filepath(mainptr->curlib));
					change_idid_adr(mainlist, basefd, id, NULL);

					MEM_freeN(id);
				}
			}
		}
	}

	/* do versions, link, and free */
	Main *main_newid = BKE_main_new();
	for (mainptr = mainl->next; mainptr; mainptr = mainptr->next) {
		/* some mains still have to be read, then versionfile is still zero! */
		if (mainptr->versionfile) {
			/* We need to split out IDs already existing, or they will go again through do_versions - bad, very bad! */
			split_main_newid(mainptr, main_newid);

			if (mainptr->curlib->filedata) // can be zero... with shift+f1 append
				do_versions(mainptr->curlib->filedata, mainptr->curlib, main_newid);
			else
				do_versions(basefd, NULL, main_newid);

			add_main_to_main(mainptr, main_newid);
		}

		if (mainptr->curlib->filedata)
			lib_link_all(mainptr->curlib->filedata, mainptr);

		if (mainptr->curlib->filedata) blo_freefiledata(mainptr->curlib->filedata);
		mainptr->curlib->filedata = NULL;
	}
	BKE_main_free(main_newid);
}


/* reading runtime */

BlendFileData *blo_read_blendafterruntime(int file, const char *name, int actualsize, ReportList *reports)
{
	BlendFileData *bfd = NULL;
	FileData *fd = filedata_new();
	fd->filedes = file;
	fd->buffersize = actualsize;
	fd->read = fd_read_from_file;

	/* needed for library_append and read_libraries */
	BLI_strncpy(fd->relabase, name, sizeof(fd->relabase));

	fd = blo_decode_and_check(fd, reports);
	if (!fd)
		return NULL;

	fd->reports = reports;
	bfd = blo_read_file_internal(fd, "");
	blo_freefiledata(fd);

	return bfd;
}<|MERGE_RESOLUTION|>--- conflicted
+++ resolved
@@ -7515,13 +7515,10 @@
 static void direct_link_library(FileData *fd, Library *lib, Main *main)
 {
 	Main *newmain;
-<<<<<<< HEAD
-	
+
 #ifdef DEBUG_LIBRARY
 	printf("adding lib %s (%s)\n", lib->id.name, lib->name);
 #endif
-=======
->>>>>>> 324e10e7
 
 	/* check if the library was already read */
 	for (newmain = fd->mainlist->first; newmain; newmain = newmain->next) {
@@ -7558,14 +7555,12 @@
 //	printf("direct_link_library: filepath %s\n", lib->filepath);
 
 	lib->packedfile = direct_link_packedfile(fd, lib->packedfile);
-<<<<<<< HEAD
+
 	lib->asset_repository = newdataadr(fd, lib->asset_repository);
 	if (lib->asset_repository) {
 		/* Do not clear lib->asset_repository itself! */
 		BLI_listbase_clear(&lib->asset_repository->assets);
 	}
-=======
->>>>>>> 324e10e7
 
 	/* new main */
 	newmain = BKE_main_new();
@@ -8347,13 +8342,10 @@
 	if (!id)
 		return blo_nextbhead(fd, bhead);
 
-<<<<<<< HEAD
 #ifdef DEBUG_LIBRARY
 	printf("id: %s (%p, %p), lib: %p\n", id->name, id, id->uuid, main->curlib);
 #endif
 
-=======
->>>>>>> 324e10e7
 	id->lib = main->curlib;
 	id->us = ID_FAKE_USERS(id);
 	id->icon_id = 0;
@@ -8381,7 +8373,7 @@
 
 		return blo_nextbhead(fd, bhead);
 	}
-	
+
 	/* If we have a real ID from a virtual library, tag ID as extern. */
 	if (id->lib && (id->lib->flag & LIBRARY_FLAG_VIRTUAL)) {
 		BLI_assert(ID_VIRTUAL_LIBRARY_VALID(id));
@@ -8894,11 +8886,8 @@
 
 	lib_verify_nodetree(bfd->main, true);
 	fix_relpaths_library(fd->relabase, bfd->main); /* make all relative paths, relative to the open blend file */
-<<<<<<< HEAD
-	
+
 	BKE_libraries_asset_repositories_rebuild(bfd->main);
-=======
->>>>>>> 324e10e7
 
 	link_global(fd, bfd);	/* as last */
 
