--- conflicted
+++ resolved
@@ -6606,7 +6606,6 @@
 	BLI_listbase_clear(&ar->handlers);
 	BLI_listbase_clear(&ar->uiblocks);
 	ar->headerstr = NULL;
-	ar->swinid = 0;
 	ar->type = NULL;
 	ar->swap = 0;
 	ar->do_draw = 0;
@@ -7586,77 +7585,6 @@
 	BKE_main_idmap_destroy(id_map);
 }
 
-<<<<<<< HEAD
-=======
-static void direct_link_region(FileData *fd, ARegion *ar, int spacetype)
-{
-	Panel *pa;
-	uiList *ui_list;
-
-	link_list(fd, &ar->panels);
-
-	for (pa = ar->panels.first; pa; pa = pa->next) {
-		pa->paneltab = newdataadr(fd, pa->paneltab);
-		pa->runtime_flag = 0;
-		pa->activedata = NULL;
-		pa->type = NULL;
-	}
-
-	link_list(fd, &ar->panels_category_active);
-
-	link_list(fd, &ar->ui_lists);
-
-	for (ui_list = ar->ui_lists.first; ui_list; ui_list = ui_list->next) {
-		ui_list->type = NULL;
-		ui_list->dyn_data = NULL;
-		ui_list->properties = newdataadr(fd, ui_list->properties);
-		IDP_DirectLinkGroup_OrFree(&ui_list->properties, (fd->flags & FD_FLAGS_SWITCH_ENDIAN), fd);
-	}
-
-	link_list(fd, &ar->ui_previews);
-
-	if (spacetype == SPACE_EMPTY) {
-		/* unkown space type, don't leak regiondata */
-		ar->regiondata = NULL;
-	}
-	else {
-		ar->regiondata = newdataadr(fd, ar->regiondata);
-		if (ar->regiondata) {
-			if (spacetype == SPACE_VIEW3D) {
-				RegionView3D *rv3d = ar->regiondata;
-
-				rv3d->localvd = newdataadr(fd, rv3d->localvd);
-				rv3d->clipbb = newdataadr(fd, rv3d->clipbb);
-
-				rv3d->depths = NULL;
-				rv3d->gpuoffscreen = NULL;
-				rv3d->render_engine = NULL;
-				rv3d->sms = NULL;
-				rv3d->smooth_timer = NULL;
-				rv3d->compositor = NULL;
-				rv3d->viewport = NULL;
-			}
-		}
-	}
-	
-	ar->v2d.tab_offset = NULL;
-	ar->v2d.tab_num = 0;
-	ar->v2d.tab_cur = 0;
-	ar->v2d.sms = NULL;
-	BLI_listbase_clear(&ar->panels_category);
-	BLI_listbase_clear(&ar->handlers);
-	BLI_listbase_clear(&ar->uiblocks);
-	ar->headerstr = NULL;
-	ar->visible = 0;
-	ar->type = NULL;
-	ar->swap = 0;
-	ar->do_draw = 0;
-	ar->manipulator_map = NULL;
-	ar->regiontimer = NULL;
-	memset(&ar->drawrct, 0, sizeof(ar->drawrct));
-}
-
->>>>>>> 81320483
 /* for the saved 2.50 files without regiondata */
 /* and as patch for 2.48 and older */
 void blo_do_versions_view3d_split_250(View3D *v3d, ListBase *regions)
