/*
 * ***** BEGIN GPL LICENSE BLOCK *****
 *
 * This program is free software; you can redistribute it and/or
 * modify it under the terms of the GNU General Public License
 * as published by the Free Software Foundation; either version 2
 * of the License, or (at your option) any later version.
 *
 * This program is distributed in the hope that it will be useful,
 * but WITHOUT ANY WARRANTY; without even the implied warranty of
 * MERCHANTABILITY or FITNESS FOR A PARTICULAR PURPOSE.  See the
 * GNU General Public License for more details.
 *
 * You should have received a copy of the GNU General Public License
 * along with this program; if not, write to the Free Software Foundation,
 * Inc., 51 Franklin Street, Fifth Floor, Boston, MA 02110-1301, USA.
 *
 * The Original Code is Copyright (C) 2001-2002 by NaN Holding BV.
 * All rights reserved.
 *
 *
 * Contributor(s): Blender Foundation
 *
 * ***** END GPL LICENSE BLOCK *****
 *
 */

/** \file blender/blenloader/intern/readfile.c
 *  \ingroup blenloader
 */


#include "zlib.h"

#include <limits.h>
#include <stdio.h> // for printf fopen fwrite fclose sprintf FILE
#include <stdlib.h> // for getenv atoi
#include <stddef.h> // for offsetof
#include <fcntl.h> // for open
#include <string.h> // for strrchr strncmp strstr
#include <math.h> // for fabs
#include <stdarg.h> /* for va_start/end */
#include <time.h> /* for gmtime */

#include "BLI_utildefines.h"
#ifndef WIN32
#  include <unistd.h> // for read close
#else
#  include <io.h> // for open close read
#  include "winsock2.h"
#  include "BLI_winstuff.h"
#endif

/* allow readfile to use deprecated functionality */
#define DNA_DEPRECATED_ALLOW

#include "DNA_anim_types.h"
#include "DNA_armature_types.h"
#include "DNA_actuator_types.h"
#include "DNA_brush_types.h"
#include "DNA_camera_types.h"
#include "DNA_cloth_types.h"
#include "DNA_controller_types.h"
#include "DNA_constraint_types.h"
#include "DNA_dynamicpaint_types.h"
#include "DNA_effect_types.h"
#include "DNA_fileglobal_types.h"
#include "DNA_genfile.h"
#include "DNA_group_types.h"
#include "DNA_gpencil_types.h"
#include "DNA_ipo_types.h"
#include "DNA_key_types.h"
#include "DNA_lattice_types.h"
#include "DNA_lamp_types.h"
#include "DNA_linestyle_types.h"
#include "DNA_meta_types.h"
#include "DNA_material_types.h"
#include "DNA_mesh_types.h"
#include "DNA_meshdata_types.h"
#include "DNA_nla_types.h"
#include "DNA_node_types.h"
#include "DNA_object_fluidsim.h" // NT
#include "DNA_object_types.h"
#include "DNA_packedFile_types.h"
#include "DNA_particle_types.h"
#include "DNA_property_types.h"
#include "DNA_rigidbody_types.h"
#include "DNA_text_types.h"
#include "DNA_view3d_types.h"
#include "DNA_screen_types.h"
#include "DNA_sensor_types.h"
#include "DNA_sdna_types.h"
#include "DNA_scene_types.h"
#include "DNA_sequence_types.h"
#include "DNA_smoke_types.h"
#include "DNA_speaker_types.h"
#include "DNA_sound_types.h"
#include "DNA_space_types.h"
#include "DNA_vfont_types.h"
#include "DNA_world_types.h"
#include "DNA_movieclip_types.h"
#include "DNA_mask_types.h"

#include "MEM_guardedalloc.h"

#include "BLI_endian_switch.h"
#include "BLI_blenlib.h"
#include "BLI_math.h"
#include "BLI_threads.h"
#include "BLI_mempool.h"

#include "BLT_translation.h"

#include "BKE_action.h"
#include "BKE_armature.h"
#include "BKE_brush.h"
#include "BKE_cloth.h"
#include "BKE_constraint.h"
#include "BKE_context.h"
#include "BKE_curve.h"
#include "BKE_depsgraph.h"
#include "BKE_effect.h"
#include "BKE_fcurve.h"
#include "BKE_global.h" // for G
#include "BKE_group.h"
#include "BKE_library.h" // for which_libbase
#include "BKE_library_query.h"
#include "BKE_idcode.h"
#include "BKE_material.h"
#include "BKE_main.h" // for Main
#include "BKE_mesh.h" // for ME_ defines (patching)
#include "BKE_modifier.h"
#include "BKE_multires.h"
#include "BKE_node.h" // for tree type defines
#include "BKE_object.h"
#include "BKE_paint.h"
#include "BKE_particle.h"
#include "BKE_pointcache.h"
#include "BKE_report.h"
#include "BKE_sca.h" // for init_actuator
#include "BKE_scene.h"
#include "BKE_screen.h"
#include "BKE_sequencer.h"
#include "BKE_outliner_treehash.h"
#include "BKE_sound.h"


#include "NOD_common.h"
#include "NOD_socket.h"

#include "BLO_readfile.h"
#include "BLO_undofile.h"
#include "BLO_blend_defs.h"

#include "RE_engine.h"

#include "readfile.h"


#include <errno.h>

/*
 * Remark: still a weak point is the newaddress() function, that doesnt solve reading from
 * multiple files at the same time
 *
 * (added remark: oh, i thought that was solved? will look at that... (ton)
 *
 * READ
 * - Existing Library (Main) push or free
 * - allocate new Main
 * - load file
 * - read SDNA
 * - for each LibBlock
 *     - read LibBlock
 *     - if a Library
 *         - make a new Main
 *         - attach ID's to it
 *     - else
 *         - read associated 'direct data'
 *         - link direct data (internal and to LibBlock)
 * - read FileGlobal
 * - read USER data, only when indicated (file is ~/X.XX/startup.blend)
 * - free file
 * - per Library (per Main)
 *     - read file
 *     - read SDNA
 *     - find LibBlocks and attach IDs to Main
 *         - if external LibBlock
 *             - search all Main's
 *                 - or it's already read,
 *                 - or not read yet
 *                 - or make new Main
 *     - per LibBlock
 *         - read recursive
 *         - read associated direct data
 *         - link direct data (internal and to LibBlock)
 *     - free file
 * - per Library with unread LibBlocks
 *     - read file
 *     - read SDNA
 *     - per LibBlock
 *                - read recursive
 *                - read associated direct data
 *                - link direct data (internal and to LibBlock)
 *         - free file
 * - join all Mains
 * - link all LibBlocks and indirect pointers to libblocks
 * - initialize FileGlobal and copy pointers to Global
 */

/* use GHash for BHead name-based lookups (speeds up linking) */
#define USE_GHASH_BHEAD

/***/

typedef struct OldNew {
	void *old, *newp;
	int nr;
} OldNew;

typedef struct OldNewMap {
	OldNew *entries;
	int nentries, entriessize;
	int sorted;
	int lasthit;
} OldNewMap;


/* local prototypes */
static void *read_struct(FileData *fd, BHead *bh, const char *blockname);
static void direct_link_modifiers(FileData *fd, ListBase *lb);
static void convert_tface_mt(FileData *fd, Main *main);
static BHead *find_bhead_from_code_name(FileData *fd, const short idcode, const char *name);
static BHead *find_bhead_from_idname(FileData *fd, const char *idname);

/* this function ensures that reports are printed,
 * in the case of libraray linking errors this is important!
 *
 * bit kludge but better then doubling up on prints,
 * we could alternatively have a versions of a report function which forces printing - campbell
 */

void blo_reportf_wrap(ReportList *reports, ReportType type, const char *format, ...)
{
	char fixed_buf[1024]; /* should be long enough */
	
	va_list args;
	
	va_start(args, format);
	vsnprintf(fixed_buf, sizeof(fixed_buf), format, args);
	va_end(args);
	
	fixed_buf[sizeof(fixed_buf) - 1] = '\0';
	
	BKE_report(reports, type, fixed_buf);
	
	if (G.background == 0) {
		printf("%s\n", fixed_buf);
	}
}

/* for reporting linking messages */
static const char *library_parent_filepath(Library *lib)
{
	return lib->parent ? lib->parent->filepath : "<direct>";
}

static OldNewMap *oldnewmap_new(void) 
{
	OldNewMap *onm= MEM_callocN(sizeof(*onm), "OldNewMap");
	
	onm->entriessize = 1024;
	onm->entries = MEM_mallocN(sizeof(*onm->entries)*onm->entriessize, "OldNewMap.entries");
	
	return onm;
}

static int verg_oldnewmap(const void *v1, const void *v2)
{
	const struct OldNew *x1=v1, *x2=v2;
	
	if (x1->old > x2->old) return 1;
	else if (x1->old < x2->old) return -1;
	return 0;
}


static void oldnewmap_sort(FileData *fd) 
{
	qsort(fd->libmap->entries, fd->libmap->nentries, sizeof(OldNew), verg_oldnewmap);
	fd->libmap->sorted = 1;
}

/* nr is zero for data, and ID code for libdata */
static void oldnewmap_insert(OldNewMap *onm, void *oldaddr, void *newaddr, int nr) 
{
	OldNew *entry;
	
	if (oldaddr==NULL || newaddr==NULL) return;
	
	if (UNLIKELY(onm->nentries == onm->entriessize)) {
		onm->entriessize *= 2;
		onm->entries = MEM_reallocN(onm->entries, sizeof(*onm->entries) * onm->entriessize);
	}

	entry = &onm->entries[onm->nentries++];
	entry->old = oldaddr;
	entry->newp = newaddr;
	entry->nr = nr;
}

void blo_do_versions_oldnewmap_insert(OldNewMap *onm, void *oldaddr, void *newaddr, int nr)
{
	oldnewmap_insert(onm, oldaddr, newaddr, nr);
}

/**
 * Do a full search (no state).
 *
 * \param lasthit: Use as a reference position to avoid a full search
 * from either end of the array, giving more efficient lookups.
 *
 * \note This would seem an ideal case for hash or btree lookups.
 * However the data is written in-order, using the \a lasthit will normally avoid calling this function.
 * Creating a btree/hash structure adds overhead for the common-case to optimize the corner-case
 * (since most entries will never be retrieved).
 * So just keep full lookups as a fall-back.
 */
static int oldnewmap_lookup_entry_full(const OldNewMap *onm, const void *addr, int lasthit)
{
	const int nentries = onm->nentries;
	const OldNew *entries = onm->entries;
	int i;

	/* search relative to lasthit where possible */
	if (lasthit >= 0 && lasthit < nentries) {

		/* search forwards */
		i = lasthit;
		while (++i != nentries) {
			if (entries[i].old == addr) {
				return i;
			}
		}

		/* search backwards */
		i = lasthit + 1;
		while (i--) {
			if (entries[i].old == addr) {
				return i;
			}
		}
	}
	else {
		/* search backwards (full) */
		i = nentries;
		while (i--) {
			if (entries[i].old == addr) {
				return i;
			}
		}
	}

	return -1;
}

static void *oldnewmap_lookup_and_inc(OldNewMap *onm, void *addr, bool increase_users) 
{
	int i;
	
	if (addr == NULL) return NULL;
	
	if (onm->lasthit < onm->nentries-1) {
		OldNew *entry = &onm->entries[++onm->lasthit];
		
		if (entry->old == addr) {
			if (increase_users)
				entry->nr++;
			return entry->newp;
		}
	}
	
	i = oldnewmap_lookup_entry_full(onm, addr, onm->lasthit);
	if (i != -1) {
		OldNew *entry = &onm->entries[i];
		BLI_assert(entry->old == addr);
		onm->lasthit = i;
		if (increase_users)
			entry->nr++;
		return entry->newp;
	}
	
	return NULL;
}

/* for libdata, nr has ID code, no increment */
static void *oldnewmap_liblookup(OldNewMap *onm, void *addr, void *lib)
{
	if (addr == NULL) {
		return NULL;
	}

	/* lasthit works fine for non-libdata, linking there is done in same sequence as writing */
	if (onm->sorted) {
		OldNew entry_s, *entry;

		entry_s.old = addr;

		entry = bsearch(&entry_s, onm->entries, onm->nentries, sizeof(OldNew), verg_oldnewmap);
		if (entry) {
			ID *id = entry->newp;

			if (id && (!lib || id->lib)) {
				return id;
			}
		}
	}
	else {
		/* note, this can be a bottle neck when loading some files */
		const int i = oldnewmap_lookup_entry_full(onm, addr, -1);
		if (i != -1) {
			OldNew *entry = &onm->entries[i];
			ID *id = entry->newp;
			BLI_assert(entry->old == addr);
			if (id && (!lib || id->lib)) {
				return id;
			}
		}
	}

	return NULL;
}

static void oldnewmap_free_unused(OldNewMap *onm) 
{
	int i;

	for (i = 0; i < onm->nentries; i++) {
		OldNew *entry = &onm->entries[i];
		if (entry->nr == 0) {
			MEM_freeN(entry->newp);
			entry->newp = NULL;
		}
	}
}

static void oldnewmap_clear(OldNewMap *onm) 
{
	onm->nentries = 0;
	onm->lasthit = 0;
}

static void oldnewmap_free(OldNewMap *onm) 
{
	MEM_freeN(onm->entries);
	MEM_freeN(onm);
}

/***/

static void read_libraries(FileData *basefd, ListBase *mainlist);

/* ************ help functions ***************** */

static void add_main_to_main(Main *mainvar, Main *from)
{
	ListBase *lbarray[MAX_LIBARRAY], *fromarray[MAX_LIBARRAY];
	int a;
	
	set_listbasepointers(mainvar, lbarray);
	a = set_listbasepointers(from, fromarray);
	while (a--) {
		BLI_movelisttolist(lbarray[a], fromarray[a]);
	}
}

void blo_join_main(ListBase *mainlist)
{
	Main *tojoin, *mainl;
	
	mainl = mainlist->first;
	while ((tojoin = mainl->next)) {
		add_main_to_main(mainl, tojoin);
		BLI_remlink(mainlist, tojoin);
		BKE_main_free(tojoin);
	}
}

static void split_libdata(ListBase *lb, Main *first)
{
	ListBase *lbn;
	ID *id, *idnext;
	Main *mainvar;
	
	id = lb->first;
	while (id) {
		idnext = id->next;
		if (id->lib) {
			mainvar = first;
			while (mainvar) {
				if (mainvar->curlib == id->lib) {
					lbn= which_libbase(mainvar, GS(id->name));
					BLI_remlink(lb, id);
					BLI_addtail(lbn, id);
					break;
				}
				mainvar = mainvar->next;
			}
			if (mainvar == NULL) printf("error split_libdata\n");
		}
		id = idnext;
	}
}

void blo_split_main(ListBase *mainlist, Main *main)
{
	ListBase *lbarray[MAX_LIBARRAY];
	Library *lib;
	int i;
	
	mainlist->first = mainlist->last = main;
	main->next = NULL;
	
	if (BLI_listbase_is_empty(&main->library))
		return;
	
	for (lib = main->library.first; lib; lib = lib->id.next) {
		Main *libmain = BKE_main_new();
		libmain->curlib = lib;
		BLI_addtail(mainlist, libmain);
	}
	
	i = set_listbasepointers(main, lbarray);
	while (i--)
		split_libdata(lbarray[i], main->next);
}

static void read_file_version(FileData *fd, Main *main)
{
	BHead *bhead;
	
	for (bhead= blo_firstbhead(fd); bhead; bhead= blo_nextbhead(fd, bhead)) {
		if (bhead->code == GLOB) {
			FileGlobal *fg= read_struct(fd, bhead, "Global");
			if (fg) {
				main->subversionfile= fg->subversion;
				main->minversionfile= fg->minversion;
				main->minsubversionfile= fg->minsubversion;
				MEM_freeN(fg);
			}
			else if (bhead->code == ENDB)
				break;
		}
	}
}

#ifdef USE_GHASH_BHEAD
static void read_file_bhead_idname_map_create(FileData *fd)
{
	BHead *bhead;

	/* dummy values */
	bool is_link = false;
	int code_prev = ENDB;
	unsigned int reserve = 0;

	for (bhead = blo_firstbhead(fd); bhead; bhead = blo_nextbhead(fd, bhead)) {
		if (code_prev != bhead->code) {
			code_prev = bhead->code;
			is_link = BKE_idcode_is_valid(code_prev) ? BKE_idcode_is_linkable(code_prev) : false;
		}

		if (is_link) {
			reserve += 1;
		}
	}

	BLI_assert(fd->bhead_idname_hash == NULL);

	fd->bhead_idname_hash = BLI_ghash_str_new_ex(__func__, reserve);

	for (bhead = blo_firstbhead(fd); bhead; bhead = blo_nextbhead(fd, bhead)) {
		if (code_prev != bhead->code) {
			code_prev = bhead->code;
			is_link = BKE_idcode_is_valid(code_prev) ? BKE_idcode_is_linkable(code_prev) : false;
		}

		if (is_link) {
			BLI_ghash_insert(fd->bhead_idname_hash, (void *)bhead_id_name(fd, bhead), bhead);
		}
	}
}
#endif


static Main *blo_find_main(FileData *fd, const char *filepath, const char *relabase)
{
	ListBase *mainlist = fd->mainlist;
	Main *m;
	Library *lib;
	char name1[FILE_MAX];
	
	BLI_strncpy(name1, filepath, sizeof(name1));
	BLI_cleanup_path(relabase, name1);
	
//	printf("blo_find_main: relabase  %s\n", relabase);
//	printf("blo_find_main: original in  %s\n", filepath);
//	printf("blo_find_main: converted to %s\n", name1);
	
	for (m = mainlist->first; m; m = m->next) {
		const char *libname = (m->curlib) ? m->curlib->filepath : m->name;
		
		if (BLI_path_cmp(name1, libname) == 0) {
			if (G.debug & G_DEBUG) printf("blo_find_main: found library %s\n", libname);
			return m;
		}
	}
	
	m = BKE_main_new();
	BLI_addtail(mainlist, m);
	
	/* Adapted from BKE_libblock_alloc(), with no lock of main, it's most likely already locked by caller code. */
	lib = BKE_libblock_alloc_notest(ID_LI);
	{
		/* Add library datablock itself to 'main' Main, since libraries are **never** linked data.
		 * Fixes bug where you could end with all ID_LI datablocks having the same name... */
		ListBase *libraries = &((Main *)mainlist->first)->library;
		ID *id = (ID *)lib;

		BLI_addtail(libraries, id);
		id->us = 1;
		id->icon_id = 0;
		*((short *)id->name) = ID_LI;
		new_id(libraries, id, "Lib");
	}

	BLI_strncpy(lib->name, filepath, sizeof(lib->name));
	BLI_strncpy(lib->filepath, name1, sizeof(lib->filepath));
	
	m->curlib = lib;
	
	read_file_version(fd, m);
	
	if (G.debug & G_DEBUG) printf("blo_find_main: added new lib %s\n", filepath);
	return m;
}


/* ************ FILE PARSING ****************** */

static void switch_endian_bh4(BHead4 *bhead)
{
	/* the ID_.. codes */
	if ((bhead->code & 0xFFFF)==0) bhead->code >>= 16;
	
	if (bhead->code != ENDB) {
		BLI_endian_switch_int32(&bhead->len);
		BLI_endian_switch_int32(&bhead->SDNAnr);
		BLI_endian_switch_int32(&bhead->nr);
	}
}

static void switch_endian_bh8(BHead8 *bhead)
{
	/* the ID_.. codes */
	if ((bhead->code & 0xFFFF)==0) bhead->code >>= 16;
	
	if (bhead->code != ENDB) {
		BLI_endian_switch_int32(&bhead->len);
		BLI_endian_switch_int32(&bhead->SDNAnr);
		BLI_endian_switch_int32(&bhead->nr);
	}
}

static void bh4_from_bh8(BHead *bhead, BHead8 *bhead8, int do_endian_swap)
{
	BHead4 *bhead4 = (BHead4 *) bhead;
	int64_t old;

	bhead4->code = bhead8->code;
	bhead4->len = bhead8->len;

	if (bhead4->code != ENDB) {
		/* perform a endian swap on 64bit pointers, otherwise the pointer might map to zero
		 * 0x0000000000000000000012345678 would become 0x12345678000000000000000000000000
		 */
		if (do_endian_swap) {
			BLI_endian_switch_int64(&bhead8->old);
		}
		
		/* this patch is to avoid a long long being read from not-eight aligned positions
		 * is necessary on any modern 64bit architecture) */
		memcpy(&old, &bhead8->old, 8);
		bhead4->old = (int) (old >> 3);
		
		bhead4->SDNAnr = bhead8->SDNAnr;
		bhead4->nr = bhead8->nr;
	}
}

static void bh8_from_bh4(BHead *bhead, BHead4 *bhead4)
{
	BHead8 *bhead8 = (BHead8 *) bhead;
	
	bhead8->code = bhead4->code;
	bhead8->len = bhead4->len;
	
	if (bhead8->code != ENDB) {
		bhead8->old = bhead4->old;
		bhead8->SDNAnr = bhead4->SDNAnr;
		bhead8->nr= bhead4->nr;
	}
}

static BHeadN *get_bhead(FileData *fd)
{
	BHeadN *new_bhead = NULL;
	int readsize;
	
	if (fd) {
		if (!fd->eof) {
			/* initializing to zero isn't strictly needed but shuts valgrind up
			 * since uninitialized memory gets compared */
			BHead8 bhead8 = {0};
			BHead4 bhead4 = {0};
			BHead  bhead = {0};
			
			/* First read the bhead structure.
			 * Depending on the platform the file was written on this can
			 * be a big or little endian BHead4 or BHead8 structure.
			 *
			 * As usual 'ENDB' (the last *partial* bhead of the file)
			 * needs some special handling. We don't want to EOF just yet.
			 */
			if (fd->flags & FD_FLAGS_FILE_POINTSIZE_IS_4) {
				bhead4.code = DATA;
				readsize = fd->read(fd, &bhead4, sizeof(bhead4));
				
				if (readsize == sizeof(bhead4) || bhead4.code == ENDB) {
					if (fd->flags & FD_FLAGS_SWITCH_ENDIAN) {
						switch_endian_bh4(&bhead4);
					}
					
					if (fd->flags & FD_FLAGS_POINTSIZE_DIFFERS) {
						bh8_from_bh4(&bhead, &bhead4);
					}
					else {
						memcpy(&bhead, &bhead4, sizeof(bhead));
					}
				}
				else {
					fd->eof = 1;
					bhead.len= 0;
				}
			}
			else {
				bhead8.code = DATA;
				readsize = fd->read(fd, &bhead8, sizeof(bhead8));
				
				if (readsize == sizeof(bhead8) || bhead8.code == ENDB) {
					if (fd->flags & FD_FLAGS_SWITCH_ENDIAN) {
						switch_endian_bh8(&bhead8);
					}
					
					if (fd->flags & FD_FLAGS_POINTSIZE_DIFFERS) {
						bh4_from_bh8(&bhead, &bhead8, (fd->flags & FD_FLAGS_SWITCH_ENDIAN));
					}
					else {
						memcpy(&bhead, &bhead8, sizeof(bhead));
					}
				}
				else {
					fd->eof = 1;
					bhead.len= 0;
				}
			}
			
			/* make sure people are not trying to pass bad blend files */
			if (bhead.len < 0) fd->eof = 1;
			
			/* bhead now contains the (converted) bhead structure. Now read
			 * the associated data and put everything in a BHeadN (creative naming !)
			 */
			if (!fd->eof) {
				new_bhead = MEM_mallocN(sizeof(BHeadN) + bhead.len, "new_bhead");
				if (new_bhead) {
					new_bhead->next = new_bhead->prev = NULL;
					new_bhead->bhead = bhead;
					
					readsize = fd->read(fd, new_bhead + 1, bhead.len);
					
					if (readsize != bhead.len) {
						fd->eof = 1;
						MEM_freeN(new_bhead);
						new_bhead = NULL;
					}
				}
				else {
					fd->eof = 1;
				}
			}
		}
	}

	/* We've read a new block. Now add it to the list
	 * of blocks.
	 */
	if (new_bhead) {
		BLI_addtail(&fd->listbase, new_bhead);
	}
	
	return(new_bhead);
}

BHead *blo_firstbhead(FileData *fd)
{
	BHeadN *new_bhead;
	BHead *bhead = NULL;
	
	/* Rewind the file
	 * Read in a new block if necessary
	 */
	new_bhead = fd->listbase.first;
	if (new_bhead == NULL) {
		new_bhead = get_bhead(fd);
	}
	
	if (new_bhead) {
		bhead = &new_bhead->bhead;
	}
	
	return(bhead);
}

BHead *blo_prevbhead(FileData *UNUSED(fd), BHead *thisblock)
{
	BHeadN *bheadn = (BHeadN *)POINTER_OFFSET(thisblock, -offsetof(BHeadN, bhead));
	BHeadN *prev = bheadn->prev;
	
	return (prev) ? &prev->bhead : NULL;
}

BHead *blo_nextbhead(FileData *fd, BHead *thisblock)
{
	BHeadN *new_bhead = NULL;
	BHead *bhead = NULL;
	
	if (thisblock) {
		/* bhead is actually a sub part of BHeadN
		 * We calculate the BHeadN pointer from the BHead pointer below */
		new_bhead = (BHeadN *)POINTER_OFFSET(thisblock, -offsetof(BHeadN, bhead));
		
		/* get the next BHeadN. If it doesn't exist we read in the next one */
		new_bhead = new_bhead->next;
		if (new_bhead == NULL) {
			new_bhead = get_bhead(fd);
		}
	}
	
	if (new_bhead) {
		/* here we do the reverse:
		 * go from the BHeadN pointer to the BHead pointer */
		bhead = &new_bhead->bhead;
	}
	
	return(bhead);
}

static void decode_blender_header(FileData *fd)
{
	char header[SIZEOFBLENDERHEADER], num[4];
	int readsize;
	
	/* read in the header data */
	readsize = fd->read(fd, header, sizeof(header));
	
	if (readsize == sizeof(header)) {
		if (STREQLEN(header, "BLENDER", 7)) {
			int remove_this_endian_test = 1;
			
			fd->flags |= FD_FLAGS_FILE_OK;
			
			/* what size are pointers in the file ? */
			if (header[7]=='_') {
				fd->flags |= FD_FLAGS_FILE_POINTSIZE_IS_4;
				if (sizeof(void *) != 4) {
					fd->flags |= FD_FLAGS_POINTSIZE_DIFFERS;
				}
			}
			else {
				if (sizeof(void *) != 8) {
					fd->flags |= FD_FLAGS_POINTSIZE_DIFFERS;
				}
			}
			
			/* is the file saved in a different endian
			 * than we need ?
			 */
			if (((((char *)&remove_this_endian_test)[0] == 1) ? L_ENDIAN : B_ENDIAN) != ((header[8] == 'v') ? L_ENDIAN : B_ENDIAN)) {
				fd->flags |= FD_FLAGS_SWITCH_ENDIAN;
			}
			
			/* get the version number */
			memcpy(num, header + 9, 3);
			num[3] = 0;
			fd->fileversion = atoi(num);
		}
	}
}

static int read_file_dna(FileData *fd)
{
	BHead *bhead;
	
	for (bhead = blo_firstbhead(fd); bhead; bhead = blo_nextbhead(fd, bhead)) {
		if (bhead->code == DNA1) {
			const bool do_endian_swap = (fd->flags & FD_FLAGS_SWITCH_ENDIAN) != 0;
			
			fd->filesdna = DNA_sdna_from_data(&bhead[1], bhead->len, do_endian_swap);
			if (fd->filesdna) {
				fd->compflags = DNA_struct_get_compareflags(fd->filesdna, fd->memsdna);
				/* used to retrieve ID names from (bhead+1) */
				fd->id_name_offs = DNA_elem_offset(fd->filesdna, "ID", "char", "name[]");
			}
			
			return 1;
		}
		else if (bhead->code == ENDB)
			break;
	}
	
	return 0;
}

static int *read_file_thumbnail(FileData *fd)
{
	BHead *bhead;
	int *blend_thumb = NULL;

	for (bhead = blo_firstbhead(fd); bhead; bhead = blo_nextbhead(fd, bhead)) {
		if (bhead->code == TEST) {
			const bool do_endian_swap = (fd->flags & FD_FLAGS_SWITCH_ENDIAN) != 0;
			int *data = (int *)(bhead + 1);

			if (bhead->len < (2 * sizeof(int))) {
				break;
			}

			if (do_endian_swap) {
				BLI_endian_switch_int32(&data[0]);
				BLI_endian_switch_int32(&data[1]);
			}

			if (bhead->len < BLEN_THUMB_MEMSIZE_FILE(data[0], data[1])) {
				break;
			}

			blend_thumb = data;
			break;
		}
		else if (bhead->code != REND) {
			/* Thumbnail is stored in TEST immediately after first REND... */
			break;
		}
	}

	return blend_thumb;
}

static int fd_read_from_file(FileData *filedata, void *buffer, unsigned int size)
{
	int readsize = read(filedata->filedes, buffer, size);
	
	if (readsize < 0) {
		readsize = EOF;
	}
	else {
		filedata->seek += readsize;
	}
	
	return readsize;
}

static int fd_read_gzip_from_file(FileData *filedata, void *buffer, unsigned int size)
{
	int readsize = gzread(filedata->gzfiledes, buffer, size);
	
	if (readsize < 0) {
		readsize = EOF;
	}
	else {
		filedata->seek += readsize;
	}
	
	return (readsize);
}

static int fd_read_from_memory(FileData *filedata, void *buffer, unsigned int size)
{
	/* don't read more bytes then there are available in the buffer */
	int readsize = (int)MIN2(size, (unsigned int)(filedata->buffersize - filedata->seek));
	
	memcpy(buffer, filedata->buffer + filedata->seek, readsize);
	filedata->seek += readsize;
	
	return (readsize);
}

static int fd_read_from_memfile(FileData *filedata, void *buffer, unsigned int size)
{
	static unsigned int seek = (1<<30);	/* the current position */
	static unsigned int offset = 0;		/* size of previous chunks */
	static MemFileChunk *chunk = NULL;
	unsigned int chunkoffset, readsize, totread;
	
	if (size == 0) return 0;
	
	if (seek != (unsigned int)filedata->seek) {
		chunk = filedata->memfile->chunks.first;
		seek = 0;
		
		while (chunk) {
			if (seek + chunk->size > (unsigned) filedata->seek) break;
			seek += chunk->size;
			chunk = chunk->next;
		}
		offset = seek;
		seek = filedata->seek;
	}
	
	if (chunk) {
		totread = 0;
		
		do {
			/* first check if it's on the end if current chunk */
			if (seek-offset == chunk->size) {
				offset += chunk->size;
				chunk = chunk->next;
			}
			
			/* debug, should never happen */
			if (chunk == NULL) {
				printf("illegal read, chunk zero\n");
				return 0;
			}
			
			chunkoffset = seek-offset;
			readsize = size-totread;
			
			/* data can be spread over multiple chunks, so clamp size
			 * to within this chunk, and then it will read further in
			 * the next chunk */
			if (chunkoffset+readsize > chunk->size)
				readsize= chunk->size-chunkoffset;
			
			memcpy(POINTER_OFFSET(buffer, totread), chunk->buf + chunkoffset, readsize);
			totread += readsize;
			filedata->seek += readsize;
			seek += readsize;
		} while (totread < size);
		
		return totread;
	}
	
	return 0;
}

static FileData *filedata_new(void)
{
	FileData *fd = MEM_callocN(sizeof(FileData), "FileData");
	
	fd->filedes = -1;
	fd->gzfiledes = NULL;
	
	/* XXX, this doesn't need to be done all the time,
	 * but it keeps us re-entrant,  remove once we have
	 * a lib that provides a nice lock. - zr
	 */
	fd->memsdna = DNA_sdna_from_data(DNAstr, DNAlen, false);
	
	fd->datamap = oldnewmap_new();
	fd->globmap = oldnewmap_new();
	fd->libmap = oldnewmap_new();
	
	return fd;
}

static FileData *blo_decode_and_check(FileData *fd, ReportList *reports)
{
	decode_blender_header(fd);
	
	if (fd->flags & FD_FLAGS_FILE_OK) {
		if (!read_file_dna(fd)) {
			BKE_reportf(reports, RPT_ERROR, "Failed to read blend file '%s', incomplete", fd->relabase);
			blo_freefiledata(fd);
			fd = NULL;
		}
	}
	else {
		BKE_reportf(reports, RPT_ERROR, "Failed to read blend file '%s', not a blend file", fd->relabase);
		blo_freefiledata(fd);
		fd = NULL;
	}
	
	return fd;
}

/* cannot be called with relative paths anymore! */
/* on each new library added, it now checks for the current FileData and expands relativeness */
FileData *blo_openblenderfile(const char *filepath, ReportList *reports)
{
	gzFile gzfile;
	errno = 0;
	gzfile = BLI_gzopen(filepath, "rb");
	
	if (gzfile == (gzFile)Z_NULL) {
		BKE_reportf(reports, RPT_WARNING, "Unable to open '%s': %s",
		            filepath, errno ? strerror(errno) : TIP_("unknown error reading file"));
		return NULL;
	}
	else {
		FileData *fd = filedata_new();
		fd->gzfiledes = gzfile;
		fd->read = fd_read_gzip_from_file;
		
		/* needed for library_append and read_libraries */
		BLI_strncpy(fd->relabase, filepath, sizeof(fd->relabase));
		
		return blo_decode_and_check(fd, reports);
	}
}

/**
 * Same as blo_openblenderfile(), but does not reads DNA data, only header. Use it for light access
 * (e.g. thumbnail reading).
 */
static FileData *blo_openblenderfile_minimal(const char *filepath)
{
	gzFile gzfile;
	errno = 0;
	gzfile = BLI_gzopen(filepath, "rb");

	if (gzfile != (gzFile)Z_NULL) {
		FileData *fd = filedata_new();
		fd->gzfiledes = gzfile;
		fd->read = fd_read_gzip_from_file;

		decode_blender_header(fd);

		if (fd->flags & FD_FLAGS_FILE_OK) {
			return fd;
		}

		blo_freefiledata(fd);
	}

	return NULL;
}

static int fd_read_gzip_from_memory(FileData *filedata, void *buffer, unsigned int size)
{
	int err;

	filedata->strm.next_out = (Bytef *) buffer;
	filedata->strm.avail_out = size;

	// Inflate another chunk.
	err = inflate (&filedata->strm, Z_SYNC_FLUSH);

	if (err == Z_STREAM_END) {
		return 0;
	}
	else if (err != Z_OK) {
		printf("fd_read_gzip_from_memory: zlib error\n");
		return 0;
	}

	filedata->seek += size;

	return (size);
}

static int fd_read_gzip_from_memory_init(FileData *fd)
{

	fd->strm.next_in = (Bytef *) fd->buffer;
	fd->strm.avail_in = fd->buffersize;
	fd->strm.total_out = 0;
	fd->strm.zalloc = Z_NULL;
	fd->strm.zfree = Z_NULL;
	
	if (inflateInit2(&fd->strm, (16+MAX_WBITS)) != Z_OK)
		return 0;

	fd->read = fd_read_gzip_from_memory;
	
	return 1;
}

FileData *blo_openblendermemory(const void *mem, int memsize, ReportList *reports)
{
	if (!mem || memsize<SIZEOFBLENDERHEADER) {
		BKE_report(reports, RPT_WARNING, (mem) ? TIP_("Unable to read"): TIP_("Unable to open"));
		return NULL;
	}
	else {
		FileData *fd = filedata_new();
		const char *cp = mem;
		
		fd->buffer = mem;
		fd->buffersize = memsize;
		
		/* test if gzip */
		if (cp[0] == 0x1f && cp[1] == 0x8b) {
			if (0 == fd_read_gzip_from_memory_init(fd)) {
				blo_freefiledata(fd);
				return NULL;
			}
		}
		else
			fd->read = fd_read_from_memory;
			
		fd->flags |= FD_FLAGS_NOT_MY_BUFFER;

		return blo_decode_and_check(fd, reports);
	}
}

FileData *blo_openblendermemfile(MemFile *memfile, ReportList *reports)
{
	if (!memfile) {
		BKE_report(reports, RPT_WARNING, "Unable to open blend <memory>");
		return NULL;
	}
	else {
		FileData *fd = filedata_new();
		fd->memfile = memfile;
		
		fd->read = fd_read_from_memfile;
		fd->flags |= FD_FLAGS_NOT_MY_BUFFER;
		
		return blo_decode_and_check(fd, reports);
	}
}


void blo_freefiledata(FileData *fd)
{
	if (fd) {
		if (fd->filedes != -1) {
			close(fd->filedes);
		}
		
		if (fd->gzfiledes != NULL) {
			gzclose(fd->gzfiledes);
		}
		
		if (fd->strm.next_in) {
			if (inflateEnd (&fd->strm) != Z_OK) {
				printf("close gzip stream error\n");
			}
		}
		
		if (fd->buffer && !(fd->flags & FD_FLAGS_NOT_MY_BUFFER)) {
			MEM_freeN((void *)fd->buffer);
			fd->buffer = NULL;
		}
		
		// Free all BHeadN data blocks
		BLI_freelistN(&fd->listbase);
		
		if (fd->memsdna)
			DNA_sdna_free(fd->memsdna);
		if (fd->filesdna)
			DNA_sdna_free(fd->filesdna);
		if (fd->compflags)
			MEM_freeN(fd->compflags);
		
		if (fd->datamap)
			oldnewmap_free(fd->datamap);
		if (fd->globmap)
			oldnewmap_free(fd->globmap);
		if (fd->imamap)
			oldnewmap_free(fd->imamap);
		if (fd->movieclipmap)
			oldnewmap_free(fd->movieclipmap);
		if (fd->soundmap)
			oldnewmap_free(fd->soundmap);
		if (fd->packedmap)
			oldnewmap_free(fd->packedmap);
		if (fd->libmap && !(fd->flags & FD_FLAGS_NOT_MY_LIBMAP))
			oldnewmap_free(fd->libmap);
		if (fd->bheadmap)
			MEM_freeN(fd->bheadmap);
		
#ifdef USE_GHASH_BHEAD
		if (fd->bhead_idname_hash) {
			BLI_ghash_free(fd->bhead_idname_hash, NULL, NULL);
		}
#endif

		MEM_freeN(fd);
	}
}

/* ************ DIV ****************** */

bool BLO_has_bfile_extension(const char *str)
{
	const char *ext_test[4] = {".blend", ".ble", ".blend.gz", NULL};
	return BLI_testextensie_array(str, ext_test);
}

bool BLO_library_path_explode(const char *path, char *r_dir, char **r_group, char **r_name)
{
	/* We might get some data names with slashes, so we have to go up in path until we find blend file itself,
	 * then we now next path item is group, and everything else is data name. */
	char *slash = NULL, *prev_slash = NULL, c = '\0';

	r_dir[0] = '\0';
	if (r_group) {
		*r_group = NULL;
	}
	if (r_name) {
		*r_name = NULL;
	}

	/* if path leads to an existing directory, we can be sure we're not (in) a library */
	if (BLI_is_dir(path)) {
		return false;
	}

	strcpy(r_dir, path);

	while ((slash = (char *)BLI_last_slash(r_dir))) {
		char tc = *slash;
		*slash = '\0';
		if (BLO_has_bfile_extension(r_dir)) {
			break;
		}

		if (prev_slash) {
			*prev_slash = c;
		}
		prev_slash = slash;
		c = tc;
	}

	if (!slash) {
		return false;
	}

	if (slash[1] != '\0') {
		BLI_assert(strlen(slash + 1) < BLO_GROUP_MAX);
		if (r_group) {
			*r_group = slash + 1;
		}
	}

	if (prev_slash && (prev_slash[1] != '\0')) {
		BLI_assert(strlen(prev_slash + 1) < MAX_ID_NAME - 2);
		if (r_name) {
			*r_name = prev_slash + 1;
		}
	}

	return true;
}

BlendThumbnail *BLO_thumbnail_from_file(const char *filepath)
{
	FileData *fd;
	BlendThumbnail *data;
	int *fd_data;

	fd = blo_openblenderfile_minimal(filepath);
	fd_data = fd ? read_file_thumbnail(fd) : NULL;

	if (fd_data) {
		const size_t sz = BLEN_THUMB_MEMSIZE(fd_data[0], fd_data[1]);
		data = MEM_mallocN(sz, __func__);

		BLI_assert((sz - sizeof(*data)) == (BLEN_THUMB_MEMSIZE_FILE(fd_data[0], fd_data[1]) - (sizeof(*fd_data) * 2)));
		data->width = fd_data[0];
		data->height = fd_data[1];
		memcpy(data->rect, &fd_data[2], sz - sizeof(*data));
	}
	else {
		data = NULL;
	}

	blo_freefiledata(fd);

	return data;
}

/* ************** OLD POINTERS ******************* */

static void *newdataadr(FileData *fd, void *adr)		/* only direct databocks */
{
	return oldnewmap_lookup_and_inc(fd->datamap, adr, true);
}

/* This is a special version of newdataadr() which allows us to keep lasthit of
 * map unchanged. In certain cases this makes file loading time significantly
 * faster.
 *
 * Use this function in cases like restoring pointer from one list element to
 * another list element, but keep lasthit value so we can continue restoring
 * pointers efficiently.
 *
 * Example of this could be found in direct_link_fcurves() which restores the
 * fcurve group pointer and keeps lasthit optimal for linking all further
 * fcurves.
 */
static void *newdataadr_ex(FileData *fd, void *adr, bool increase_lasthit)		/* only direct databocks */
{
	if (increase_lasthit) {
		return newdataadr(fd, adr);
	}
	else {
		int lasthit = fd->datamap->lasthit;
		void *newadr = newdataadr(fd, adr);
		fd->datamap->lasthit = lasthit;
		return newadr;
	}
}

static void *newdataadr_no_us(FileData *fd, void *adr)		/* only direct databocks */
{
	return oldnewmap_lookup_and_inc(fd->datamap, adr, false);
}

static void *newglobadr(FileData *fd, void *adr)	    /* direct datablocks with global linking */
{
	return oldnewmap_lookup_and_inc(fd->globmap, adr, true);
}

static void *newimaadr(FileData *fd, void *adr)		    /* used to restore image data after undo */
{
	if (fd->imamap && adr)
		return oldnewmap_lookup_and_inc(fd->imamap, adr, true);
	return NULL;
}

static void *newmclipadr(FileData *fd, void *adr)      /* used to restore movie clip data after undo */
{
	if (fd->movieclipmap && adr)
		return oldnewmap_lookup_and_inc(fd->movieclipmap, adr, true);
	return NULL;
}

static void *newsoundadr(FileData *fd, void *adr)      /* used to restore sound data after undo */
{
	if (fd->soundmap && adr)
		return oldnewmap_lookup_and_inc(fd->soundmap, adr, true);
	return NULL;
}

static void *newpackedadr(FileData *fd, void *adr)      /* used to restore packed data after undo */
{
	if (fd->packedmap && adr)
		return oldnewmap_lookup_and_inc(fd->packedmap, adr, true);
	
	return oldnewmap_lookup_and_inc(fd->datamap, adr, true);
}


static void *newlibadr(FileData *fd, void *lib, void *adr)		/* only lib data */
{
	return oldnewmap_liblookup(fd->libmap, adr, lib);
}

void *blo_do_versions_newlibadr(FileData *fd, void *lib, void *adr)		/* only lib data */
{
	return newlibadr(fd, lib, adr);
}

static void *newlibadr_us(FileData *fd, void *lib, void *adr)	/* increases user number */
{
	ID *id = newlibadr(fd, lib, adr);
	
	if (id)
		id->us++;
	
	return id;
}

void *blo_do_versions_newlibadr_us(FileData *fd, void *lib, void *adr)	/* increases user number */
{
	return newlibadr_us(fd, lib, adr);
}

static void change_idid_adr_fd(FileData *fd, void *old, void *new)
{
	int i;
	
	for (i = 0; i < fd->libmap->nentries; i++) {
		OldNew *entry = &fd->libmap->entries[i];
		
		if (old==entry->newp && entry->nr==ID_ID) {
			entry->newp = new;
			if (new) entry->nr = GS( ((ID *)new)->name );
		}
	}
}

static void change_idid_adr(ListBase *mainlist, FileData *basefd, void *old, void *new)
{
	Main *mainptr;
	
	for (mainptr = mainlist->first; mainptr; mainptr = mainptr->next) {
		FileData *fd;
		
		if (mainptr->curlib)
			fd = mainptr->curlib->filedata;
		else
			fd = basefd;
		
		if (fd) {
			change_idid_adr_fd(fd, old, new);
		}
	}
}

/* lib linked proxy objects point to our local data, we need
 * to clear that pointer before reading the undo memfile since
 * the object might be removed, it is set again in reading
 * if the local object still exists */
void blo_clear_proxy_pointers_from_lib(Main *oldmain)
{
	Object *ob = oldmain->object.first;
	
	for (; ob; ob= ob->id.next) {
		if (ob->id.lib)
			ob->proxy_from = NULL;
	}
}

void blo_make_image_pointer_map(FileData *fd, Main *oldmain)
{
	Image *ima = oldmain->image.first;
	Scene *sce = oldmain->scene.first;
	int a;
	
	fd->imamap = oldnewmap_new();
	
	for (; ima; ima = ima->id.next) {
		if (ima->cache)
			oldnewmap_insert(fd->imamap, ima->cache, ima->cache, 0);
		if (ima->gputexture)
			oldnewmap_insert(fd->imamap, ima->gputexture, ima->gputexture, 0);
		if (ima->rr)
			oldnewmap_insert(fd->imamap, ima->rr, ima->rr, 0);
		for (a=0; a < IMA_MAX_RENDER_SLOT; a++)
			if (ima->renders[a])
				oldnewmap_insert(fd->imamap, ima->renders[a], ima->renders[a], 0);
	}
	for (; sce; sce = sce->id.next) {
		if (sce->nodetree && sce->nodetree->previews) {
			bNodeInstanceHashIterator iter;
			NODE_INSTANCE_HASH_ITER(iter, sce->nodetree->previews) {
				bNodePreview *preview = BKE_node_instance_hash_iterator_get_value(&iter);
				oldnewmap_insert(fd->imamap, preview, preview, 0);
			}
		}
	}
}

/* set old main image ibufs to zero if it has been restored */
/* this works because freeing old main only happens after this call */
void blo_end_image_pointer_map(FileData *fd, Main *oldmain)
{
	OldNew *entry = fd->imamap->entries;
	Image *ima = oldmain->image.first;
	Scene *sce = oldmain->scene.first;
	int i;
	
	/* used entries were restored, so we put them to zero */
	for (i = 0; i < fd->imamap->nentries; i++, entry++) {
		if (entry->nr > 0)
			entry->newp = NULL;
	}
	
	for (; ima; ima = ima->id.next) {
		ima->cache = newimaadr(fd, ima->cache);
		if (ima->cache == NULL) {
			ima->bindcode = 0;
			ima->tpageflag &= ~IMA_GLBIND_IS_DATA;
			ima->gputexture = NULL;
			ima->rr = NULL;
		}
		for (i = 0; i < IMA_MAX_RENDER_SLOT; i++)
			ima->renders[i] = newimaadr(fd, ima->renders[i]);
		
		ima->gputexture = newimaadr(fd, ima->gputexture);
		ima->rr = newimaadr(fd, ima->rr);
	}
	for (; sce; sce = sce->id.next) {
		if (sce->nodetree && sce->nodetree->previews) {
			bNodeInstanceHash *new_previews = BKE_node_instance_hash_new("node previews");
			bNodeInstanceHashIterator iter;
			
			/* reconstruct the preview hash, only using remaining pointers */
			NODE_INSTANCE_HASH_ITER(iter, sce->nodetree->previews) {
				bNodePreview *preview = BKE_node_instance_hash_iterator_get_value(&iter);
				if (preview) {
					bNodePreview *new_preview = newimaadr(fd, preview);
					if (new_preview) {
						bNodeInstanceKey key = BKE_node_instance_hash_iterator_get_key(&iter);
						BKE_node_instance_hash_insert(new_previews, key, new_preview);
					}
				}
			}
			BKE_node_instance_hash_free(sce->nodetree->previews, NULL);
			sce->nodetree->previews = new_previews;
		}
	}
}

void blo_make_movieclip_pointer_map(FileData *fd, Main *oldmain)
{
	MovieClip *clip = oldmain->movieclip.first;
	Scene *sce = oldmain->scene.first;
	
	fd->movieclipmap = oldnewmap_new();
	
	for (; clip; clip = clip->id.next) {
		if (clip->cache)
			oldnewmap_insert(fd->movieclipmap, clip->cache, clip->cache, 0);
		
		if (clip->tracking.camera.intrinsics)
			oldnewmap_insert(fd->movieclipmap, clip->tracking.camera.intrinsics, clip->tracking.camera.intrinsics, 0);
	}
	
	for (; sce; sce = sce->id.next) {
		if (sce->nodetree) {
			bNode *node;
			for (node = sce->nodetree->nodes.first; node; node = node->next)
				if (node->type == CMP_NODE_MOVIEDISTORTION)
					oldnewmap_insert(fd->movieclipmap, node->storage, node->storage, 0);
		}
	}
}

/* set old main movie clips caches to zero if it has been restored */
/* this works because freeing old main only happens after this call */
void blo_end_movieclip_pointer_map(FileData *fd, Main *oldmain)
{
	OldNew *entry = fd->movieclipmap->entries;
	MovieClip *clip = oldmain->movieclip.first;
	Scene *sce = oldmain->scene.first;
	int i;
	
	/* used entries were restored, so we put them to zero */
	for (i=0; i < fd->movieclipmap->nentries; i++, entry++) {
		if (entry->nr > 0)
			entry->newp = NULL;
	}
	
	for (; clip; clip = clip->id.next) {
		clip->cache = newmclipadr(fd, clip->cache);
		clip->tracking.camera.intrinsics = newmclipadr(fd, clip->tracking.camera.intrinsics);
	}
	
	for (; sce; sce = sce->id.next) {
		if (sce->nodetree) {
			bNode *node;
			for (node = sce->nodetree->nodes.first; node; node = node->next)
				if (node->type == CMP_NODE_MOVIEDISTORTION)
					node->storage = newmclipadr(fd, node->storage);
		}
	}
}

void blo_make_sound_pointer_map(FileData *fd, Main *oldmain)
{
	bSound *sound = oldmain->sound.first;
	
	fd->soundmap = oldnewmap_new();
	
	for (; sound; sound = sound->id.next) {
		if (sound->waveform)
			oldnewmap_insert(fd->soundmap, sound->waveform, sound->waveform, 0);			
	}
}

/* set old main sound caches to zero if it has been restored */
/* this works because freeing old main only happens after this call */
void blo_end_sound_pointer_map(FileData *fd, Main *oldmain)
{
	OldNew *entry = fd->soundmap->entries;
	bSound *sound = oldmain->sound.first;
	int i;
	
	/* used entries were restored, so we put them to zero */
	for (i = 0; i < fd->soundmap->nentries; i++, entry++) {
		if (entry->nr > 0)
			entry->newp = NULL;
	}
	
	for (; sound; sound = sound->id.next) {
		sound->waveform = newsoundadr(fd, sound->waveform);
	}
}

/* XXX disabled this feature - packed files also belong in temp saves and quit.blend, to make restore work */

static void insert_packedmap(FileData *fd, PackedFile *pf)
{
	oldnewmap_insert(fd->packedmap, pf, pf, 0);
	oldnewmap_insert(fd->packedmap, pf->data, pf->data, 0);
}

void blo_make_packed_pointer_map(FileData *fd, Main *oldmain)
{
	Image *ima;
	VFont *vfont;
	bSound *sound;
	Library *lib;
	
	fd->packedmap = oldnewmap_new();
	
	for (ima = oldmain->image.first; ima; ima = ima->id.next) {
		ImagePackedFile *imapf;

		if (ima->packedfile)
			insert_packedmap(fd, ima->packedfile);

		for (imapf = ima->packedfiles.first; imapf; imapf = imapf->next)
			if (imapf->packedfile)
				insert_packedmap(fd, imapf->packedfile);
	}
			
	for (vfont = oldmain->vfont.first; vfont; vfont = vfont->id.next)
		if (vfont->packedfile)
			insert_packedmap(fd, vfont->packedfile);
	
	for (sound = oldmain->sound.first; sound; sound = sound->id.next)
		if (sound->packedfile)
			insert_packedmap(fd, sound->packedfile);
	
	for (lib = oldmain->library.first; lib; lib = lib->id.next)
		if (lib->packedfile)
			insert_packedmap(fd, lib->packedfile);

}

/* set old main packed data to zero if it has been restored */
/* this works because freeing old main only happens after this call */
void blo_end_packed_pointer_map(FileData *fd, Main *oldmain)
{
	Image *ima;
	VFont *vfont;
	bSound *sound;
	Library *lib;
	OldNew *entry = fd->packedmap->entries;
	int i;
	
	/* used entries were restored, so we put them to zero */
	for (i=0; i < fd->packedmap->nentries; i++, entry++) {
		if (entry->nr > 0)
			entry->newp = NULL;
	}
	
	for (ima = oldmain->image.first; ima; ima = ima->id.next) {
		ImagePackedFile *imapf;

		ima->packedfile = newpackedadr(fd, ima->packedfile);

		for (imapf = ima->packedfiles.first; imapf; imapf = imapf->next)
			imapf->packedfile = newpackedadr(fd, imapf->packedfile);
	}
	
	for (vfont = oldmain->vfont.first; vfont; vfont = vfont->id.next)
		vfont->packedfile = newpackedadr(fd, vfont->packedfile);

	for (sound = oldmain->sound.first; sound; sound = sound->id.next)
		sound->packedfile = newpackedadr(fd, sound->packedfile);
		
	for (lib = oldmain->library.first; lib; lib = lib->id.next)
		lib->packedfile = newpackedadr(fd, lib->packedfile);
}


/* undo file support: add all library pointers in lookup */
void blo_add_library_pointer_map(ListBase *mainlist, FileData *fd)
{
	Main *ptr = mainlist->first;
	ListBase *lbarray[MAX_LIBARRAY];
	
	for (ptr = ptr->next; ptr; ptr = ptr->next) {
		int i = set_listbasepointers(ptr, lbarray);
		while (i--) {
			ID *id;
			for (id = lbarray[i]->first; id; id = id->next)
				oldnewmap_insert(fd->libmap, id, id, GS(id->name));
		}
	}
}


/* ********** END OLD POINTERS ****************** */
/* ********** READ FILE ****************** */

static void switch_endian_structs(struct SDNA *filesdna, BHead *bhead)
{
	int blocksize, nblocks;
	char *data;
	
	data = (char *)(bhead+1);
	blocksize = filesdna->typelens[ filesdna->structs[bhead->SDNAnr][0] ];
	
	nblocks = bhead->nr;
	while (nblocks--) {
		DNA_struct_switch_endian(filesdna, bhead->SDNAnr, data);
		
		data += blocksize;
	}
}

static void *read_struct(FileData *fd, BHead *bh, const char *blockname)
{
	void *temp = NULL;
	
	if (bh->len) {
		/* switch is based on file dna */
		if (bh->SDNAnr && (fd->flags & FD_FLAGS_SWITCH_ENDIAN))
			switch_endian_structs(fd->filesdna, bh);
		
		if (fd->compflags[bh->SDNAnr]) {	/* flag==0: doesn't exist anymore */
			if (fd->compflags[bh->SDNAnr] == 2) {
				temp = DNA_struct_reconstruct(fd->memsdna, fd->filesdna, fd->compflags, bh->SDNAnr, bh->nr, (bh+1));
			}
			else {
				temp = MEM_mallocN(bh->len, blockname);
				memcpy(temp, (bh+1), bh->len);
			}
		}
	}

	return temp;
}

typedef void (*link_list_cb)(FileData *fd, void *data);

static void link_list_ex(FileData *fd, ListBase *lb, link_list_cb callback)		/* only direct data */
{
	Link *ln, *prev;
	
	if (BLI_listbase_is_empty(lb)) return;
	
	lb->first = newdataadr(fd, lb->first);
	if (callback != NULL) {
		callback(fd, lb->first);
	}
	ln = lb->first;
	prev = NULL;
	while (ln) {
		ln->next = newdataadr(fd, ln->next);
		if (ln->next != NULL && callback != NULL) {
			callback(fd, ln->next);
		}
		ln->prev = prev;
		prev = ln;
		ln = ln->next;
	}
	lb->last = prev;
}

static void link_list(FileData *fd, ListBase *lb)		/* only direct data */
{
	link_list_ex(fd, lb, NULL);
}

static void link_glob_list(FileData *fd, ListBase *lb)		/* for glob data */
{
	Link *ln, *prev;
	void *poin;

	if (BLI_listbase_is_empty(lb)) return;
	poin = newdataadr(fd, lb->first);
	if (lb->first) {
		oldnewmap_insert(fd->globmap, lb->first, poin, 0);
	}
	lb->first = poin;
	
	ln = lb->first;
	prev = NULL;
	while (ln) {
		poin = newdataadr(fd, ln->next);
		if (ln->next) {
			oldnewmap_insert(fd->globmap, ln->next, poin, 0);
		}
		ln->next = poin;
		ln->prev = prev;
		prev = ln;
		ln = ln->next;
	}
	lb->last = prev;
}

static void test_pointer_array(FileData *fd, void **mat)
{
	int64_t *lpoin, *lmat;
	int *ipoin, *imat;
	size_t len;

		/* manually convert the pointer array in
		 * the old dna format to a pointer array in
		 * the new dna format.
		 */
	if (*mat) {
		len = MEM_allocN_len(*mat)/fd->filesdna->pointerlen;
			
		if (fd->filesdna->pointerlen==8 && fd->memsdna->pointerlen==4) {
			ipoin=imat= MEM_mallocN(len * 4, "newmatar");
			lpoin= *mat;
			
			while (len-- > 0) {
				if ((fd->flags & FD_FLAGS_SWITCH_ENDIAN))
					BLI_endian_switch_int64(lpoin);
				*ipoin = (int)((*lpoin) >> 3);
				ipoin++;
				lpoin++;
			}
			MEM_freeN(*mat);
			*mat = imat;
		}
		
		if (fd->filesdna->pointerlen==4 && fd->memsdna->pointerlen==8) {
			lpoin = lmat = MEM_mallocN(len * 8, "newmatar");
			ipoin = *mat;
			
			while (len-- > 0) {
				*lpoin = *ipoin;
				ipoin++;
				lpoin++;
			}
			MEM_freeN(*mat);
			*mat= lmat;
		}
	}
}

/* ************ READ ID Properties *************** */

static void IDP_DirectLinkProperty(IDProperty *prop, int switch_endian, FileData *fd);
static void IDP_LibLinkProperty(IDProperty *prop, int switch_endian, FileData *fd);

static void IDP_DirectLinkIDPArray(IDProperty *prop, int switch_endian, FileData *fd)
{
	IDProperty *array;
	int i;
	
	/* since we didn't save the extra buffer, set totallen to len */
	prop->totallen = prop->len;
	prop->data.pointer = newdataadr(fd, prop->data.pointer);

	array = (IDProperty *)prop->data.pointer;
	
	/* note!, idp-arrays didn't exist in 2.4x, so the pointer will be cleared
	 * theres not really anything we can do to correct this, at least don't crash */
	if (array == NULL) {
		prop->len = 0;
		prop->totallen = 0;
	}
	
	
	for (i = 0; i < prop->len; i++)
		IDP_DirectLinkProperty(&array[i], switch_endian, fd);
}

static void IDP_DirectLinkArray(IDProperty *prop, int switch_endian, FileData *fd)
{
	IDProperty **array;
	int i;
	
	/* since we didn't save the extra buffer, set totallen to len */
	prop->totallen = prop->len;
	prop->data.pointer = newdataadr(fd, prop->data.pointer);
	
	if (prop->subtype == IDP_GROUP) {
		test_pointer_array(fd, prop->data.pointer);
		array = prop->data.pointer;
		
		for (i = 0; i < prop->len; i++)
			IDP_DirectLinkProperty(array[i], switch_endian, fd);
	}
	else if (prop->subtype == IDP_DOUBLE) {
		if (switch_endian) {
			BLI_endian_switch_double_array(prop->data.pointer, prop->len);
		}
	}
	else {
		if (switch_endian) {
			/* also used for floats */
			BLI_endian_switch_int32_array(prop->data.pointer, prop->len);
		}
	}
}

static void IDP_DirectLinkString(IDProperty *prop, FileData *fd)
{
	/*since we didn't save the extra string buffer, set totallen to len.*/
	prop->totallen = prop->len;
	prop->data.pointer = newdataadr(fd, prop->data.pointer);
}

static void IDP_DirectLinkGroup(IDProperty *prop, int switch_endian, FileData *fd)
{
	ListBase *lb = &prop->data.group;
	IDProperty *loop;
	
	link_list(fd, lb);
	
	/*Link child id properties now*/
	for (loop=prop->data.group.first; loop; loop=loop->next) {
		IDP_DirectLinkProperty(loop, switch_endian, fd);
	}
}

static void IDP_DirectLinkProperty(IDProperty *prop, int switch_endian, FileData *fd)
{
	switch (prop->type) {
		case IDP_GROUP:
			IDP_DirectLinkGroup(prop, switch_endian, fd);
			break;
		case IDP_STRING:
			IDP_DirectLinkString(prop, fd);
			break;
		case IDP_ARRAY:
			IDP_DirectLinkArray(prop, switch_endian, fd);
			break;
		case IDP_IDPARRAY:
			IDP_DirectLinkIDPArray(prop, switch_endian, fd);
			break;
		case IDP_DOUBLE:
			/* erg, stupid doubles.  since I'm storing them
			 * in the same field as int val; val2 in the
			 * IDPropertyData struct, they have to deal with
			 * endianness specifically
			 *
			 * in theory, val and val2 would've already been swapped
			 * if switch_endian is true, so we have to first unswap
			 * them then reswap them as a single 64-bit entity.
			 */
			
			if (switch_endian) {
				BLI_endian_switch_int32(&prop->data.val);
				BLI_endian_switch_int32(&prop->data.val2);
				BLI_endian_switch_int64((int64_t *)&prop->data.val);
			}
			
			break;
	}
}

#define IDP_DirectLinkGroup_OrFree(prop, switch_endian, fd) \
       _IDP_DirectLinkGroup_OrFree(prop, switch_endian, fd, __func__)

static void _IDP_DirectLinkGroup_OrFree(IDProperty **prop, int switch_endian, FileData *fd,
                                        const char *caller_func_id)
{
	if (*prop) {
		if ((*prop)->type == IDP_GROUP) {
			IDP_DirectLinkGroup(*prop, switch_endian, fd);
		}
		else {
			/* corrupt file! */
			printf("%s: found non group data, freeing type %d!\n",
			       caller_func_id, (*prop)->type);
			/* don't risk id, data's likely corrupt. */
			// IDP_FreeProperty(*prop);
			*prop = NULL;
		}
	}
}

/* stub function */
static void IDP_LibLinkProperty(IDProperty *UNUSED(prop), int UNUSED(switch_endian), FileData *UNUSED(fd))
{
}

/* ************ READ IMAGE PREVIEW *************** */

static PreviewImage *direct_link_preview_image(FileData *fd, PreviewImage *old_prv)
{
	PreviewImage *prv = newdataadr(fd, old_prv);
	
	if (prv) {
		int i;
		for (i = 0; i < NUM_ICON_SIZES; ++i) {
			if (prv->rect[i]) {
				prv->rect[i] = newdataadr(fd, prv->rect[i]);
			}
			prv->gputexture[i] = NULL;
		}
	}
	
	return prv;
}

/* ************ READ ID *************** */

static void direct_link_id(FileData *fd, ID *id)
{
	/*link direct data of ID properties*/
	if (id->properties) {
		id->properties = newdataadr(fd, id->properties);
		/* this case means the data was written incorrectly, it should not happen */
		IDP_DirectLinkGroup_OrFree(&id->properties, (fd->flags & FD_FLAGS_SWITCH_ENDIAN), fd);
	}
}

/* ************ READ CurveMapping *************** */

/* cuma itself has been read! */
static void direct_link_curvemapping(FileData *fd, CurveMapping *cumap)
{
	int a;
	
	/* flag seems to be able to hang? Maybe old files... not bad to clear anyway */
	cumap->flag &= ~CUMA_PREMULLED;
	
	for (a = 0; a < CM_TOT; a++) {
		cumap->cm[a].curve = newdataadr(fd, cumap->cm[a].curve);
		cumap->cm[a].table = NULL;
		cumap->cm[a].premultable = NULL;
	}
}

/* ************ READ Brush *************** */
/* library brush linking after fileread */
static void lib_link_brush(FileData *fd, Main *main)
{
	Brush *brush;
	
	/* only link ID pointers */
	for (brush = main->brush.first; brush; brush = brush->id.next) {
		if (brush->id.flag & LIB_NEED_LINK) {
			brush->id.flag -= LIB_NEED_LINK;
			
			brush->mtex.tex = newlibadr_us(fd, brush->id.lib, brush->mtex.tex);
			brush->mask_mtex.tex = newlibadr_us(fd, brush->id.lib, brush->mask_mtex.tex);
			brush->clone.image = newlibadr_us(fd, brush->id.lib, brush->clone.image);
			brush->paint_curve = newlibadr_us(fd, brush->id.lib, brush->paint_curve);
		}
	}
}

static void direct_link_brush(FileData *fd, Brush *brush)
{
	/* brush itself has been read */

	/* fallof curve */
	brush->curve = newdataadr(fd, brush->curve);
	brush->gradient = newdataadr(fd, brush->gradient);

	if (brush->curve)
		direct_link_curvemapping(fd, brush->curve);
	else
		BKE_brush_curve_preset(brush, CURVE_PRESET_SHARP);

	brush->preview = NULL;
	brush->icon_imbuf = NULL;
}

/* ************ READ Palette *************** */
static void lib_link_palette(FileData *UNUSED(fd), Main *main)
{
	Palette *palette;

	/* only link ID pointers */
	for (palette = main->palettes.first; palette; palette = palette->id.next) {
		if (palette->id.flag & LIB_NEED_LINK) {
			palette->id.flag -= LIB_NEED_LINK;
		}
	}
}

static void direct_link_palette(FileData *fd, Palette *palette)
{
	/* palette itself has been read */
	link_list(fd, &palette->colors);
}

static void lib_link_paint_curve(FileData *UNUSED(fd), Main *main)
{
	PaintCurve *pc;

	/* only link ID pointers */
	for (pc = main->paintcurves.first; pc; pc = pc->id.next) {
		if (pc->id.flag & LIB_NEED_LINK) {
			pc->id.flag -= LIB_NEED_LINK;
		}
	}
}

static void direct_link_paint_curve(FileData *fd, PaintCurve *pc)
{
	pc->points = newdataadr(fd, pc->points);
}


static void direct_link_script(FileData *UNUSED(fd), Script *script)
{
	script->id.us = 1;
	SCRIPT_SET_NULL(script);
}


/* ************ READ PACKEDFILE *************** */

static PackedFile *direct_link_packedfile(FileData *fd, PackedFile *oldpf)
{
	PackedFile *pf = newpackedadr(fd, oldpf);

	if (pf) {
		pf->data = newpackedadr(fd, pf->data);
	}
	
	return pf;
}

/* ************ READ ANIMATION STUFF ***************** */

/* Legacy Data Support (for Version Patching) ----------------------------- */

// XXX deprecated - old animation system
static void lib_link_ipo(FileData *fd, Main *main)
{
	Ipo *ipo;
	
	for (ipo = main->ipo.first; ipo; ipo = ipo->id.next) {
		if (ipo->id.flag & LIB_NEED_LINK) {
			IpoCurve *icu;
			for (icu = ipo->curve.first; icu; icu = icu->next) {
				if (icu->driver)
					icu->driver->ob = newlibadr(fd, ipo->id.lib, icu->driver->ob);
			}
			ipo->id.flag -= LIB_NEED_LINK;
		}
	}
}

// XXX deprecated - old animation system
static void direct_link_ipo(FileData *fd, Ipo *ipo)
{
	IpoCurve *icu;

	link_list(fd, &(ipo->curve));
	
	for (icu = ipo->curve.first; icu; icu = icu->next) {
		icu->bezt = newdataadr(fd, icu->bezt);
		icu->bp = newdataadr(fd, icu->bp);
		icu->driver = newdataadr(fd, icu->driver);
	}
}

// XXX deprecated - old animation system
static void lib_link_nlastrips(FileData *fd, ID *id, ListBase *striplist)
{
	bActionStrip *strip;
	bActionModifier *amod;
	
	for (strip=striplist->first; strip; strip=strip->next) {
		strip->object = newlibadr(fd, id->lib, strip->object);
		strip->act = newlibadr_us(fd, id->lib, strip->act);
		strip->ipo = newlibadr(fd, id->lib, strip->ipo);
		for (amod = strip->modifiers.first; amod; amod = amod->next)
			amod->ob = newlibadr(fd, id->lib, amod->ob);
	}
}

// XXX deprecated - old animation system
static void direct_link_nlastrips(FileData *fd, ListBase *strips)
{
	bActionStrip *strip;
	
	link_list(fd, strips);
	
	for (strip = strips->first; strip; strip = strip->next)
		link_list(fd, &strip->modifiers);
}

// XXX deprecated - old animation system
static void lib_link_constraint_channels(FileData *fd, ID *id, ListBase *chanbase)
{
	bConstraintChannel *chan;

	for (chan=chanbase->first; chan; chan=chan->next) {
		chan->ipo = newlibadr_us(fd, id->lib, chan->ipo);
	}
}

/* Data Linking ----------------------------- */

static void lib_link_fmodifiers(FileData *fd, ID *id, ListBase *list)
{
	FModifier *fcm;
	
	for (fcm = list->first; fcm; fcm = fcm->next) {
		/* data for specific modifiers */
		switch (fcm->type) {
			case FMODIFIER_TYPE_PYTHON:
			{
				FMod_Python *data = (FMod_Python *)fcm->data;
				data->script = newlibadr(fd, id->lib, data->script);

				break;
			}
		}
	}
}

static void lib_link_fcurves(FileData *fd, ID *id, ListBase *list) 
{
	FCurve *fcu;
	
	if (list == NULL)
		return;
	
	/* relink ID-block references... */
	for (fcu = list->first; fcu; fcu = fcu->next) {
		/* driver data */
		if (fcu->driver) {
			ChannelDriver *driver = fcu->driver;
			DriverVar *dvar;
			
			for (dvar= driver->variables.first; dvar; dvar= dvar->next) {
				DRIVER_TARGETS_LOOPER(dvar)
				{
					/* only relink if still used */
					if (tarIndex < dvar->num_targets)
						dtar->id = newlibadr(fd, id->lib, dtar->id); 
					else
						dtar->id = NULL;
				}
				DRIVER_TARGETS_LOOPER_END
			}
		}
		
		/* modifiers */
		lib_link_fmodifiers(fd, id, &fcu->modifiers);
	}
}


/* NOTE: this assumes that link_list has already been called on the list */
static void direct_link_fmodifiers(FileData *fd, ListBase *list)
{
	FModifier *fcm;
	
	for (fcm = list->first; fcm; fcm = fcm->next) {
		/* relink general data */
		fcm->data  = newdataadr(fd, fcm->data);
		
		/* do relinking of data for specific types */
		switch (fcm->type) {
			case FMODIFIER_TYPE_GENERATOR:
			{
				FMod_Generator *data = (FMod_Generator *)fcm->data;
				
				data->coefficients = newdataadr(fd, data->coefficients);
				
				if (fd->flags & FD_FLAGS_SWITCH_ENDIAN) {
					BLI_endian_switch_float_array(data->coefficients, data->arraysize);
				}

				break;
			}
			case FMODIFIER_TYPE_ENVELOPE:
			{
				FMod_Envelope *data=  (FMod_Envelope *)fcm->data;
				
				data->data= newdataadr(fd, data->data);

				break;
			}
			case FMODIFIER_TYPE_PYTHON:
			{
				FMod_Python *data = (FMod_Python *)fcm->data;
				
				data->prop = newdataadr(fd, data->prop);
				IDP_DirectLinkGroup_OrFree(&data->prop, (fd->flags & FD_FLAGS_SWITCH_ENDIAN), fd);

				break;
			}
		}
	}
}

/* NOTE: this assumes that link_list has already been called on the list */
static void direct_link_fcurves(FileData *fd, ListBase *list)
{
	FCurve *fcu;
	
	/* link F-Curve data to F-Curve again (non ID-libs) */
	for (fcu = list->first; fcu; fcu = fcu->next) {
		/* curve data */
		fcu->bezt = newdataadr(fd, fcu->bezt);
		fcu->fpt = newdataadr(fd, fcu->fpt);
		
		/* rna path */
		fcu->rna_path = newdataadr(fd, fcu->rna_path);
		
		/* group */
		fcu->grp = newdataadr_ex(fd, fcu->grp, false);
		
		/* clear disabled flag - allows disabled drivers to be tried again ([#32155]),
		 * but also means that another method for "reviving disabled F-Curves" exists
		 */
		fcu->flag &= ~FCURVE_DISABLED;
		
		/* driver */
		fcu->driver= newdataadr(fd, fcu->driver);
		if (fcu->driver) {
			ChannelDriver *driver= fcu->driver;
			DriverVar *dvar;
			
			/* compiled expression data will need to be regenerated (old pointer may still be set here) */
			driver->expr_comp = NULL;
			
			/* give the driver a fresh chance - the operating environment may be different now 
			 * (addons, etc. may be different) so the driver namespace may be sane now [#32155]
			 */
			driver->flag &= ~DRIVER_FLAG_INVALID;
			
			/* relink variables, targets and their paths */
			link_list(fd, &driver->variables);
			for (dvar= driver->variables.first; dvar; dvar= dvar->next) {
				DRIVER_TARGETS_LOOPER(dvar)
				{
					/* only relink the targets being used */
					if (tarIndex < dvar->num_targets)
						dtar->rna_path = newdataadr(fd, dtar->rna_path);
					else
						dtar->rna_path = NULL;
				}
				DRIVER_TARGETS_LOOPER_END
			}
		}
		
		/* modifiers */
		link_list(fd, &fcu->modifiers);
		direct_link_fmodifiers(fd, &fcu->modifiers);
	}
}


static void lib_link_action(FileData *fd, Main *main)
{
	bAction *act;
	bActionChannel *chan;

	for (act = main->action.first; act; act = act->id.next) {
		if (act->id.flag & LIB_NEED_LINK) {
			act->id.flag -= LIB_NEED_LINK;
			
// XXX deprecated - old animation system <<<
			for (chan=act->chanbase.first; chan; chan=chan->next) {
				chan->ipo = newlibadr_us(fd, act->id.lib, chan->ipo);
				lib_link_constraint_channels(fd, &act->id, &chan->constraintChannels);
			}
// >>> XXX deprecated - old animation system
			
			lib_link_fcurves(fd, &act->id, &act->curves);
		}
	}
}

static void direct_link_action(FileData *fd, bAction *act)
{
	bActionChannel *achan; // XXX deprecated - old animation system
	bActionGroup *agrp;

	link_list(fd, &act->curves);
	link_list(fd, &act->chanbase); // XXX deprecated - old animation system
	link_list(fd, &act->groups);
	link_list(fd, &act->markers);

// XXX deprecated - old animation system <<<
	for (achan = act->chanbase.first; achan; achan=achan->next) {
		achan->grp = newdataadr(fd, achan->grp);
		
		link_list(fd, &achan->constraintChannels);
	}
// >>> XXX deprecated - old animation system

	direct_link_fcurves(fd, &act->curves);
	
	for (agrp = act->groups.first; agrp; agrp= agrp->next) {
		agrp->channels.first= newdataadr(fd, agrp->channels.first);
		agrp->channels.last= newdataadr(fd, agrp->channels.last);
	}
}

static void lib_link_nladata_strips(FileData *fd, ID *id, ListBase *list)
{
	NlaStrip *strip;
	
	for (strip = list->first; strip; strip = strip->next) {
		/* check strip's children */
		lib_link_nladata_strips(fd, id, &strip->strips);
		
		/* check strip's F-Curves */
		lib_link_fcurves(fd, id, &strip->fcurves);
		
		/* reassign the counted-reference to action */
		strip->act = newlibadr_us(fd, id->lib, strip->act);
		
		/* fix action id-root (i.e. if it comes from a pre 2.57 .blend file) */
		if ((strip->act) && (strip->act->idroot == 0))
			strip->act->idroot = GS(id->name);
	}
}

static void lib_link_nladata(FileData *fd, ID *id, ListBase *list)
{
	NlaTrack *nlt;
	
	/* we only care about the NLA strips inside the tracks */
	for (nlt = list->first; nlt; nlt = nlt->next) {
		lib_link_nladata_strips(fd, id, &nlt->strips);
	}
}

/* This handles Animato NLA-Strips linking 
 * NOTE: this assumes that link_list has already been called on the list 
 */
static void direct_link_nladata_strips(FileData *fd, ListBase *list)
{
	NlaStrip *strip;
	
	for (strip = list->first; strip; strip = strip->next) {
		/* strip's child strips */
		link_list(fd, &strip->strips);
		direct_link_nladata_strips(fd, &strip->strips);
		
		/* strip's F-Curves */
		link_list(fd, &strip->fcurves);
		direct_link_fcurves(fd, &strip->fcurves);
		
		/* strip's F-Modifiers */
		link_list(fd, &strip->modifiers);
		direct_link_fmodifiers(fd, &strip->modifiers);
	}
}

/* NOTE: this assumes that link_list has already been called on the list */
static void direct_link_nladata(FileData *fd, ListBase *list)
{
	NlaTrack *nlt;
	
	for (nlt = list->first; nlt; nlt = nlt->next) {
		/* relink list of strips */
		link_list(fd, &nlt->strips);
		
		/* relink strip data */
		direct_link_nladata_strips(fd, &nlt->strips);
	}
}

/* ------- */

static void lib_link_keyingsets(FileData *fd, ID *id, ListBase *list)
{
	KeyingSet *ks;
	KS_Path *ksp;
	
	/* here, we're only interested in the ID pointer stored in some of the paths */
	for (ks = list->first; ks; ks = ks->next) {
		for (ksp = ks->paths.first; ksp; ksp = ksp->next) {
			ksp->id= newlibadr(fd, id->lib, ksp->id); 
		}
	}
}

/* NOTE: this assumes that link_list has already been called on the list */
static void direct_link_keyingsets(FileData *fd, ListBase *list)
{
	KeyingSet *ks;
	KS_Path *ksp;
	
	/* link KeyingSet data to KeyingSet again (non ID-libs) */
	for (ks = list->first; ks; ks = ks->next) {
		/* paths */
		link_list(fd, &ks->paths);
		
		for (ksp = ks->paths.first; ksp; ksp = ksp->next) {
			/* rna path */
			ksp->rna_path= newdataadr(fd, ksp->rna_path);
		}
	}
}

/* ------- */

static void lib_link_animdata(FileData *fd, ID *id, AnimData *adt)
{
	if (adt == NULL)
		return;
	
	/* link action data */
	adt->action= newlibadr_us(fd, id->lib, adt->action);
	adt->tmpact= newlibadr_us(fd, id->lib, adt->tmpact);
	
	/* fix action id-roots (i.e. if they come from a pre 2.57 .blend file) */
	if ((adt->action) && (adt->action->idroot == 0))
		adt->action->idroot = GS(id->name);
	if ((adt->tmpact) && (adt->tmpact->idroot == 0))
		adt->tmpact->idroot = GS(id->name);
	
	/* link drivers */
	lib_link_fcurves(fd, id, &adt->drivers);
	
	/* overrides don't have lib-link for now, so no need to do anything */
	
	/* link NLA-data */
	lib_link_nladata(fd, id, &adt->nla_tracks);
}

static void direct_link_animdata(FileData *fd, AnimData *adt)
{
	/* NOTE: must have called newdataadr already before doing this... */
	if (adt == NULL)
		return;
	
	/* link drivers */
	link_list(fd, &adt->drivers);
	direct_link_fcurves(fd, &adt->drivers);
	
	/* link overrides */
	// TODO...
	
	/* link NLA-data */
	link_list(fd, &adt->nla_tracks);
	direct_link_nladata(fd, &adt->nla_tracks);
	
	/* relink active track/strip - even though strictly speaking this should only be used
	 * if we're in 'tweaking mode', we need to be able to have this loaded back for
	 * undo, but also since users may not exit tweakmode before saving (#24535)
	 */
	// TODO: it's not really nice that anyone should be able to save the file in this
	//		state, but it's going to be too hard to enforce this single case...
	adt->act_track = newdataadr(fd, adt->act_track);
	adt->actstrip = newdataadr(fd, adt->actstrip);
}	

/* ************ READ MOTION PATHS *************** */

/* direct data for cache */
static void direct_link_motionpath(FileData *fd, bMotionPath *mpath)
{
	/* sanity check */
	if (mpath == NULL)
		return;
	
	/* relink points cache */
	mpath->points = newdataadr(fd, mpath->points);
}

/* ************ READ NODE TREE *************** */

static void lib_link_node_socket(FileData *fd, ID *UNUSED(id), bNodeSocket *sock)
{
	/* Link ID Properties -- and copy this comment EXACTLY for easy finding
	 * of library blocks that implement this.*/
	if (sock->prop)
		IDP_LibLinkProperty(sock->prop, (fd->flags & FD_FLAGS_SWITCH_ENDIAN), fd);
}

/* singe node tree (also used for material/scene trees), ntree is not NULL */
static void lib_link_ntree(FileData *fd, ID *id, bNodeTree *ntree)
{
	bNode *node;
	bNodeSocket *sock;
	
	if (ntree->adt) lib_link_animdata(fd, &ntree->id, ntree->adt);
	
	ntree->gpd = newlibadr_us(fd, id->lib, ntree->gpd);
	
	for (node = ntree->nodes.first; node; node = node->next) {
		/* Link ID Properties -- and copy this comment EXACTLY for easy finding
		 * of library blocks that implement this.*/
		if (node->prop)
			IDP_LibLinkProperty(node->prop, (fd->flags & FD_FLAGS_SWITCH_ENDIAN), fd);
		
		node->id= newlibadr_us(fd, id->lib, node->id);

		for (sock = node->inputs.first; sock; sock = sock->next)
			lib_link_node_socket(fd, id, sock);
		for (sock = node->outputs.first; sock; sock = sock->next)
			lib_link_node_socket(fd, id, sock);
	}
	
	for (sock = ntree->inputs.first; sock; sock = sock->next)
		lib_link_node_socket(fd, id, sock);
	for (sock = ntree->outputs.first; sock; sock = sock->next)
		lib_link_node_socket(fd, id, sock);
}

/* library ntree linking after fileread */
static void lib_link_nodetree(FileData *fd, Main *main)
{
	bNodeTree *ntree;
	
	/* only link ID pointers */
	for (ntree = main->nodetree.first; ntree; ntree = ntree->id.next) {
		if (ntree->id.flag & LIB_NEED_LINK) {
			ntree->id.flag -= LIB_NEED_LINK;
			lib_link_ntree(fd, &ntree->id, ntree);
		}
	}
}

/* get node tree stored locally in other IDs */
static bNodeTree *nodetree_from_id(ID *id)
{
	if (!id)
		return NULL;
	switch (GS(id->name)) {
		case ID_SCE: return ((Scene *)id)->nodetree;
		case ID_MA: return ((Material *)id)->nodetree;
		case ID_WO: return ((World *)id)->nodetree;
		case ID_LA: return ((Lamp *)id)->nodetree;
		case ID_TE: return ((Tex *)id)->nodetree;
		case ID_LS: return ((FreestyleLineStyle *)id)->nodetree;
	}
	return NULL;
}

/* updates group node socket identifier so that
 * external links to/from the group node are preserved.
 */
static void lib_node_do_versions_group_indices(bNode *gnode)
{
	bNodeTree *ngroup = (bNodeTree*)gnode->id;
	bNodeSocket *sock;
	bNodeLink *link;
	
	for (sock=gnode->outputs.first; sock; sock = sock->next) {
		int old_index = sock->to_index;
		
		for (link = ngroup->links.first; link; link = link->next) {
			if (link->tonode == NULL && link->fromsock->own_index == old_index) {
				strcpy(sock->identifier, link->fromsock->identifier);
				/* deprecated */
				sock->own_index = link->fromsock->own_index;
				sock->to_index = 0;
				sock->groupsock = NULL;
			}
		}
	}
	for (sock=gnode->inputs.first; sock; sock = sock->next) {
		int old_index = sock->to_index;
		
		for (link = ngroup->links.first; link; link = link->next) {
			if (link->fromnode == NULL && link->tosock->own_index == old_index) {
				strcpy(sock->identifier, link->tosock->identifier);
				/* deprecated */
				sock->own_index = link->tosock->own_index;
				sock->to_index = 0;
				sock->groupsock = NULL;
			}
		}
	}
}

/* verify types for nodes and groups, all data has to be read */
/* open = 0: appending/linking, open = 1: open new file (need to clean out dynamic
 * typedefs */
static void lib_verify_nodetree(Main *main, int UNUSED(open))
{
	bNodeTree *ntree;
	
	/* this crashes blender on undo/redo */
#if 0
		if (open == 1) {
			reinit_nodesystem();
		}
#endif
	
	/* set node->typeinfo pointers */
	FOREACH_NODETREE(main, ntree, id) {
		ntreeSetTypes(NULL, ntree);
	} FOREACH_NODETREE_END
	
	/* verify static socket templates */
	FOREACH_NODETREE(main, ntree, id) {
		bNode *node;
		for (node=ntree->nodes.first; node; node=node->next)
			node_verify_socket_templates(ntree, node);
	} FOREACH_NODETREE_END
	
	{
		bool has_old_groups = false;
		/* XXX this should actually be part of do_versions, but since we need
		 * finished library linking, it is not possible there. Instead in do_versions
		 * we have set the NTREE_DO_VERSIONS_GROUP_EXPOSE_2_56_2 flag, so at this point we can do the
		 * actual group node updates.
		 */
		for (ntree = main->nodetree.first; ntree; ntree = ntree->id.next) {
			if (ntree->flag & NTREE_DO_VERSIONS_GROUP_EXPOSE_2_56_2)
				has_old_groups = 1;
		}
		
		if (has_old_groups) {
			FOREACH_NODETREE(main, ntree, id) {
				/* updates external links for all group nodes in a tree */
				bNode *node;
				for (node = ntree->nodes.first; node; node = node->next) {
					if (node->type == NODE_GROUP) {
						bNodeTree *ngroup = (bNodeTree*)node->id;
						if (ngroup && (ngroup->flag & NTREE_DO_VERSIONS_GROUP_EXPOSE_2_56_2))
							lib_node_do_versions_group_indices(node);
					}
				}
			} FOREACH_NODETREE_END
		}
		
		for (ntree = main->nodetree.first; ntree; ntree = ntree->id.next)
			ntree->flag &= ~NTREE_DO_VERSIONS_GROUP_EXPOSE_2_56_2;
	}
	
	{
		/* Convert the previously used ntree->inputs/ntree->outputs lists to interface nodes.
		 * Pre 2.56.2 node trees automatically have all unlinked sockets exposed already
		 * (see NTREE_DO_VERSIONS_GROUP_EXPOSE_2_56_2).
		 *
		 * XXX this should actually be part of do_versions,
		 * but needs valid typeinfo pointers to create interface nodes.
		 *
		 * Note: theoretically only needed in node groups (main->nodetree),
		 * but due to a temporary bug such links could have been added in all trees,
		 * so have to clean up all of them ...
		 */
		
		FOREACH_NODETREE(main, ntree, id) {
			if (ntree->flag & NTREE_DO_VERSIONS_CUSTOMNODES_GROUP) {
				bNode *input_node = NULL, *output_node = NULL;
				int num_inputs = 0, num_outputs = 0;
				bNodeLink *link, *next_link;
				/* Only create new interface nodes for actual older files.
				 * New file versions already have input/output nodes with duplicate links,
				 * in that case just remove the invalid links.
				 */
				const bool create_io_nodes = (ntree->flag & NTREE_DO_VERSIONS_CUSTOMNODES_GROUP_CREATE_INTERFACE) != 0;
				
				float input_locx = 1000000.0f, input_locy = 0.0f;
				float output_locx = -1000000.0f, output_locy = 0.0f;
				/* rough guess, not nice but we don't have access to UI constants here ... */
				static const float offsetx = 42 + 3*20 + 20;
				/*static const float offsety = 0.0f;*/
				
				if (create_io_nodes) {
					if (ntree->inputs.first)
						input_node = nodeAddStaticNode(NULL, ntree, NODE_GROUP_INPUT);
					
					if (ntree->outputs.first)
						output_node = nodeAddStaticNode(NULL, ntree, NODE_GROUP_OUTPUT);
				}
				
				/* Redirect links from/to the node tree interface to input/output node.
				 * If the fromnode/tonode pointers are NULL, this means a link from/to
				 * the ntree interface sockets, which need to be redirected to new interface nodes.
				 */
				for (link = ntree->links.first; link; link = next_link) {
					bool free_link = false;
					next_link = link->next;
					
					if (link->fromnode == NULL) {
						if (input_node) {
							link->fromnode = input_node;
							link->fromsock = node_group_input_find_socket(input_node, link->fromsock->identifier);
							++num_inputs;
							
							if (link->tonode) {
								if (input_locx > link->tonode->locx - offsetx)
									input_locx = link->tonode->locx - offsetx;
								input_locy += link->tonode->locy;
							}
						}
						else {
							free_link = true;
						}
					}
					
					if (link->tonode == NULL) {
						if (output_node) {
							link->tonode = output_node;
							link->tosock = node_group_output_find_socket(output_node, link->tosock->identifier);
							++num_outputs;
							
							if (link->fromnode) {
								if (output_locx < link->fromnode->locx + offsetx)
									output_locx = link->fromnode->locx + offsetx;
								output_locy += link->fromnode->locy;
							}
						}
						else {
							free_link = true;
						}
					}
					
					if (free_link)
						nodeRemLink(ntree, link);
				}
				
				if (num_inputs > 0) {
					input_locy /= num_inputs;
					input_node->locx = input_locx;
					input_node->locy = input_locy;
				}
				if (num_outputs > 0) {
					output_locy /= num_outputs;
					output_node->locx = output_locx;
					output_node->locy = output_locy;
				}
				
				/* clear do_versions flags */
				ntree->flag &= ~(NTREE_DO_VERSIONS_CUSTOMNODES_GROUP | NTREE_DO_VERSIONS_CUSTOMNODES_GROUP_CREATE_INTERFACE);
			}
		}
		FOREACH_NODETREE_END
	}
	
	/* verify all group user nodes */
	for (ntree = main->nodetree.first; ntree; ntree = ntree->id.next) {
		ntreeVerifyNodes(main, &ntree->id);
	}
	
	/* make update calls where necessary */
	{
		FOREACH_NODETREE(main, ntree, id) {
			/* make an update call for the tree */
			ntreeUpdateTree(main, ntree);
		} FOREACH_NODETREE_END
	}
}

static void direct_link_node_socket(FileData *fd, bNodeSocket *sock)
{
	sock->prop = newdataadr(fd, sock->prop);
	IDP_DirectLinkGroup_OrFree(&sock->prop, (fd->flags & FD_FLAGS_SWITCH_ENDIAN), fd);
	
	sock->link = newdataadr(fd, sock->link);
	sock->typeinfo = NULL;
	sock->storage = newdataadr(fd, sock->storage);
	sock->default_value = newdataadr(fd, sock->default_value);
	sock->cache = NULL;
}

/* ntree itself has been read! */
static void direct_link_nodetree(FileData *fd, bNodeTree *ntree)
{
	/* note: writing and reading goes in sync, for speed */
	bNode *node;
	bNodeSocket *sock;
	bNodeLink *link;
	
	ntree->init = 0;		/* to set callbacks and force setting types */
	ntree->is_updating = false;
	ntree->typeinfo= NULL;
	ntree->interface_type = NULL;
	
	ntree->progress = NULL;
	ntree->execdata = NULL;
	ntree->duplilock = NULL;

	ntree->adt = newdataadr(fd, ntree->adt);
	direct_link_animdata(fd, ntree->adt);
	
	ntree->id.flag &= ~(LIB_ID_RECALC|LIB_ID_RECALC_DATA);

	link_list(fd, &ntree->nodes);
	for (node = ntree->nodes.first; node; node = node->next) {
		node->typeinfo = NULL;
		
		link_list(fd, &node->inputs);
		link_list(fd, &node->outputs);
		
		node->prop = newdataadr(fd, node->prop);
		IDP_DirectLinkGroup_OrFree(&node->prop, (fd->flags & FD_FLAGS_SWITCH_ENDIAN), fd);
		
		link_list(fd, &node->internal_links);
		for (link = node->internal_links.first; link; link = link->next) {
			link->fromnode = newdataadr(fd, link->fromnode);
			link->fromsock = newdataadr(fd, link->fromsock);
			link->tonode = newdataadr(fd, link->tonode);
			link->tosock = newdataadr(fd, link->tosock);
		}
		
		if (node->type == CMP_NODE_MOVIEDISTORTION) {
			node->storage = newmclipadr(fd, node->storage);
		}
		else {
			node->storage = newdataadr(fd, node->storage);
		}
		
		if (node->storage) {
			/* could be handlerized at some point */
			if (ntree->type==NTREE_SHADER) {
				if (node->type==SH_NODE_CURVE_VEC || node->type==SH_NODE_CURVE_RGB) {
					direct_link_curvemapping(fd, node->storage);
				}
				else if (node->type==SH_NODE_SCRIPT) {
					NodeShaderScript *nss = (NodeShaderScript *) node->storage;
					nss->bytecode = newdataadr(fd, nss->bytecode);
				}
			}
			else if (ntree->type==NTREE_COMPOSIT) {
				if (ELEM(node->type, CMP_NODE_TIME, CMP_NODE_CURVE_VEC, CMP_NODE_CURVE_RGB, CMP_NODE_HUECORRECT))
					direct_link_curvemapping(fd, node->storage);
				else if (ELEM(node->type, CMP_NODE_IMAGE, CMP_NODE_VIEWER, CMP_NODE_SPLITVIEWER))
					((ImageUser *)node->storage)->ok = 1;
			}
			else if ( ntree->type==NTREE_TEXTURE) {
				if (node->type==TEX_NODE_CURVE_RGB || node->type==TEX_NODE_CURVE_TIME)
					direct_link_curvemapping(fd, node->storage);
				else if (node->type==TEX_NODE_IMAGE)
					((ImageUser *)node->storage)->ok = 1;
			}
		}
	}
	link_list(fd, &ntree->links);
	
	/* and we connect the rest */
	for (node = ntree->nodes.first; node; node = node->next) {
		node->parent = newdataadr(fd, node->parent);
		node->lasty = 0;
		
		for (sock = node->inputs.first; sock; sock = sock->next)
			direct_link_node_socket(fd, sock);
		for (sock = node->outputs.first; sock; sock = sock->next)
			direct_link_node_socket(fd, sock);
	}
	
	/* interface socket lists */
	link_list(fd, &ntree->inputs);
	link_list(fd, &ntree->outputs);
	for (sock = ntree->inputs.first; sock; sock = sock->next)
		direct_link_node_socket(fd, sock);
	for (sock = ntree->outputs.first; sock; sock = sock->next)
		direct_link_node_socket(fd, sock);
	
	for (link = ntree->links.first; link; link= link->next) {
		link->fromnode = newdataadr(fd, link->fromnode);
		link->tonode = newdataadr(fd, link->tonode);
		link->fromsock = newdataadr(fd, link->fromsock);
		link->tosock = newdataadr(fd, link->tosock);
	}
	
#if 0
	if (ntree->previews) {
		bNodeInstanceHash *new_previews = BKE_node_instance_hash_new("node previews");
		bNodeInstanceHashIterator iter;
		
		NODE_INSTANCE_HASH_ITER(iter, ntree->previews) {
			bNodePreview *preview = BKE_node_instance_hash_iterator_get_value(&iter);
			if (preview) {
				bNodePreview *new_preview = newimaadr(fd, preview);
				if (new_preview) {
					bNodeInstanceKey key = BKE_node_instance_hash_iterator_get_key(&iter);
					BKE_node_instance_hash_insert(new_previews, key, new_preview);
				}
			}
		}
		BKE_node_instance_hash_free(ntree->previews, NULL);
		ntree->previews = new_previews;
	}
#else
	/* XXX TODO */
	ntree->previews = NULL;
#endif
	
	/* type verification is in lib-link */
}

/* ************ READ ARMATURE ***************** */

/* temp struct used to transport needed info to lib_link_constraint_cb() */
typedef struct tConstraintLinkData {
	FileData *fd;
	ID *id;
} tConstraintLinkData;
/* callback function used to relink constraint ID-links */
static void lib_link_constraint_cb(bConstraint *UNUSED(con), ID **idpoin, bool is_reference, void *userdata)
{
	tConstraintLinkData *cld= (tConstraintLinkData *)userdata;
	
	/* for reference types, we need to increment the usercounts on load... */
	if (is_reference) {
		/* reference type - with usercount */
		*idpoin = newlibadr_us(cld->fd, cld->id->lib, *idpoin);
	}
	else {
		/* target type - no usercount needed */
		*idpoin = newlibadr(cld->fd, cld->id->lib, *idpoin);
	}
}

static void lib_link_constraints(FileData *fd, ID *id, ListBase *conlist)
{
	tConstraintLinkData cld;
	bConstraint *con;
	
	/* legacy fixes */
	for (con = conlist->first; con; con=con->next) {
		/* patch for error introduced by changing constraints (dunno how) */
		/* if con->data type changes, dna cannot resolve the pointer! (ton) */
		if (con->data == NULL) {
			con->type = CONSTRAINT_TYPE_NULL;
		}
		/* own ipo, all constraints have it */
		con->ipo = newlibadr_us(fd, id->lib, con->ipo); // XXX deprecated - old animation system
	}
	
	/* relink all ID-blocks used by the constraints */
	cld.fd = fd;
	cld.id = id;
	
	BKE_constraints_id_loop(conlist, lib_link_constraint_cb, &cld);
}

static void direct_link_constraints(FileData *fd, ListBase *lb)
{
	bConstraint *con;
	
	link_list(fd, lb);
	for (con=lb->first; con; con=con->next) {
		con->data = newdataadr(fd, con->data);
		
		switch (con->type) {
			case CONSTRAINT_TYPE_PYTHON:
			{
				bPythonConstraint *data= con->data;
				
				link_list(fd, &data->targets);
				
				data->prop = newdataadr(fd, data->prop);
				IDP_DirectLinkGroup_OrFree(&data->prop, (fd->flags & FD_FLAGS_SWITCH_ENDIAN), fd);
				break;
			}
			case CONSTRAINT_TYPE_SPLINEIK:
			{
				bSplineIKConstraint *data= con->data;

				data->points= newdataadr(fd, data->points);
				break;
			}
			case CONSTRAINT_TYPE_KINEMATIC:
			{
				bKinematicConstraint *data = con->data;

				con->lin_error = 0.f;
				con->rot_error = 0.f;

				/* version patch for runtime flag, was not cleared in some case */
				data->flag &= ~CONSTRAINT_IK_AUTO;
				break;
			}
			case CONSTRAINT_TYPE_CHILDOF:
			{
				/* XXX version patch, in older code this flag wasn't always set, and is inherent to type */
				if (con->ownspace == CONSTRAINT_SPACE_POSE)
					con->flag |= CONSTRAINT_SPACEONCE;
				break;
			}
		}
	}
}

static void lib_link_pose(FileData *fd, Main *bmain, Object *ob, bPose *pose)
{
	bPoseChannel *pchan;
	bArmature *arm = ob->data;
	int rebuild = 0;
	
	if (!pose || !arm)
		return;
	
	/* always rebuild to match proxy or lib changes, but on Undo */
	if (fd->memfile == NULL)
		if (ob->proxy || (ob->id.lib==NULL && arm->id.lib))
			rebuild = 1;
	
	if (ob->proxy) {
		/* sync proxy layer */
		if (pose->proxy_layer)
			arm->layer = pose->proxy_layer;
		
		/* sync proxy active bone */
		if (pose->proxy_act_bone[0]) {
			Bone *bone = BKE_armature_find_bone_name(arm, pose->proxy_act_bone);
			if (bone)
				arm->act_bone = bone;
		}
	}
	
	for (pchan = pose->chanbase.first; pchan; pchan=pchan->next) {
		lib_link_constraints(fd, (ID *)ob, &pchan->constraints);
		
		/* hurms... loop in a loop, but yah... later... (ton) */
		pchan->bone = BKE_armature_find_bone_name(arm, pchan->name);
		
		pchan->custom = newlibadr_us(fd, arm->id.lib, pchan->custom);
		if (pchan->bone == NULL)
			rebuild= 1;
		else if (ob->id.lib==NULL && arm->id.lib) {
			/* local pose selection copied to armature, bit hackish */
			pchan->bone->flag &= ~BONE_SELECTED;
			pchan->bone->flag |= pchan->selectflag;
		}
	}
	
	if (rebuild) {
		DAG_id_tag_update_ex(bmain, &ob->id, OB_RECALC_OB | OB_RECALC_DATA | OB_RECALC_TIME);
		BKE_pose_tag_recalc(bmain, pose);
	}
}

static void lib_link_armature(FileData *fd, Main *main)
{
	bArmature *arm;
	
	for (arm = main->armature.first; arm; arm = arm->id.next) {
		if (arm->id.flag & LIB_NEED_LINK) {
			if (arm->adt) lib_link_animdata(fd, &arm->id, arm->adt);
			arm->id.flag -= LIB_NEED_LINK;
		}
	}
}

static void direct_link_bones(FileData *fd, Bone *bone)
{
	Bone *child;
	
	bone->parent = newdataadr(fd, bone->parent);
	bone->prop = newdataadr(fd, bone->prop);
	IDP_DirectLinkGroup_OrFree(&bone->prop, (fd->flags & FD_FLAGS_SWITCH_ENDIAN), fd);
		
	bone->flag &= ~BONE_DRAW_ACTIVE;
	
	link_list(fd, &bone->childbase);
	
	for (child=bone->childbase.first; child; child=child->next)
		direct_link_bones(fd, child);
}

static void direct_link_armature(FileData *fd, bArmature *arm)
{
	Bone *bone;
	
	link_list(fd, &arm->bonebase);
	arm->edbo = NULL;
	arm->sketch = NULL;
	
	arm->adt = newdataadr(fd, arm->adt);
	direct_link_animdata(fd, arm->adt);
	
	for (bone = arm->bonebase.first; bone; bone = bone->next) {
		direct_link_bones(fd, bone);
	}
	
	arm->act_bone = newdataadr(fd, arm->act_bone);
	arm->act_edbone = NULL;
}

/* ************ READ CAMERA ***************** */

static void lib_link_camera(FileData *fd, Main *main)
{
	Camera *ca;
	
	for (ca = main->camera.first; ca; ca = ca->id.next) {
		if (ca->id.flag & LIB_NEED_LINK) {
			if (ca->adt) lib_link_animdata(fd, &ca->id, ca->adt);
			
			ca->ipo = newlibadr_us(fd, ca->id.lib, ca->ipo); // XXX deprecated - old animation system
			
			ca->dof_ob = newlibadr_us(fd, ca->id.lib, ca->dof_ob);
			
			ca->id.flag -= LIB_NEED_LINK;
		}
	}
}

static void direct_link_camera(FileData *fd, Camera *ca)
{
	ca->adt = newdataadr(fd, ca->adt);
	direct_link_animdata(fd, ca->adt);
}


/* ************ READ LAMP ***************** */

static void lib_link_lamp(FileData *fd, Main *main)
{
	Lamp *la;
	MTex *mtex;
	int a;
	
	for (la = main->lamp.first; la; la = la->id.next) {
		if (la->id.flag & LIB_NEED_LINK) {
			if (la->adt) lib_link_animdata(fd, &la->id, la->adt);
			
			for (a = 0; a < MAX_MTEX; a++) {
				mtex = la->mtex[a];
				if (mtex) {
					mtex->tex = newlibadr_us(fd, la->id.lib, mtex->tex);
					mtex->object = newlibadr(fd, la->id.lib, mtex->object);
				}
			}
			
			la->ipo = newlibadr_us(fd, la->id.lib, la->ipo); // XXX deprecated - old animation system
			
			if (la->nodetree) {
				lib_link_ntree(fd, &la->id, la->nodetree);
				la->nodetree->id.lib = la->id.lib;
			}
			
			la->id.flag -= LIB_NEED_LINK;
		}
	}
}

static void direct_link_lamp(FileData *fd, Lamp *la)
{
	int a;
	
	la->adt = newdataadr(fd, la->adt);
	direct_link_animdata(fd, la->adt);
	
	for (a=0; a<MAX_MTEX; a++) {
		la->mtex[a] = newdataadr(fd, la->mtex[a]);
	}
	
	la->curfalloff = newdataadr(fd, la->curfalloff);
	if (la->curfalloff)
		direct_link_curvemapping(fd, la->curfalloff);

	la->nodetree= newdataadr(fd, la->nodetree);
	if (la->nodetree) {
		direct_link_id(fd, &la->nodetree->id);
		direct_link_nodetree(fd, la->nodetree);
	}
	
	la->preview = direct_link_preview_image(fd, la->preview);
}

/* ************ READ keys ***************** */

void blo_do_versions_key_uidgen(Key *key)
{
	KeyBlock *block;

	key->uidgen = 1;
	for (block = key->block.first; block; block = block->next) {
		block->uid = key->uidgen++;
	}
}

static void lib_link_key(FileData *fd, Main *main)
{
	Key *key;
	
	for (key = main->key.first; key; key = key->id.next) {
		/*check if we need to generate unique ids for the shapekeys*/
		if (!key->uidgen) {
			blo_do_versions_key_uidgen(key);
		}
		
		if (key->id.flag & LIB_NEED_LINK) {
			if (key->adt) lib_link_animdata(fd, &key->id, key->adt);
			
			key->ipo = newlibadr_us(fd, key->id.lib, key->ipo); // XXX deprecated - old animation system
			key->from = newlibadr(fd, key->id.lib, key->from);
			
			key->id.flag -= LIB_NEED_LINK;
		}
	}
}

static void switch_endian_keyblock(Key *key, KeyBlock *kb)
{
	int elemsize, a, b;
	char *data;
	
	elemsize = key->elemsize;
	data = kb->data;
	
	for (a = 0; a < kb->totelem; a++) {
		const char *cp = key->elemstr;
		char *poin = data;
		
		while (cp[0]) {  /* cp[0] == amount */
			switch (cp[1]) {  /* cp[1] = type */
				case IPO_FLOAT:
				case IPO_BPOINT:
				case IPO_BEZTRIPLE:
					b = cp[0];
					BLI_endian_switch_float_array((float *)poin, b);
					poin += sizeof(float) * b;
					break;
			}
			
			cp += 2;
		}
		data += elemsize;
	}
}

static void direct_link_key(FileData *fd, Key *key)
{
	KeyBlock *kb;
	
	link_list(fd, &(key->block));
	
	key->adt = newdataadr(fd, key->adt);
	direct_link_animdata(fd, key->adt);
		
	key->refkey= newdataadr(fd, key->refkey);
	
	for (kb = key->block.first; kb; kb = kb->next) {
		kb->data = newdataadr(fd, kb->data);
		
		if (fd->flags & FD_FLAGS_SWITCH_ENDIAN)
			switch_endian_keyblock(key, kb);
	}
}

/* ************ READ mball ***************** */

static void lib_link_mball(FileData *fd, Main *main)
{
	MetaBall *mb;
	int a;
	
	for (mb = main->mball.first; mb; mb = mb->id.next) {
		if (mb->id.flag & LIB_NEED_LINK) {
			if (mb->adt) lib_link_animdata(fd, &mb->id, mb->adt);
			
			for (a = 0; a < mb->totcol; a++) 
				mb->mat[a] = newlibadr_us(fd, mb->id.lib, mb->mat[a]);
			
			mb->ipo = newlibadr_us(fd, mb->id.lib, mb->ipo); // XXX deprecated - old animation system
			
			mb->id.flag -= LIB_NEED_LINK;
		}
	}
}

static void direct_link_mball(FileData *fd, MetaBall *mb)
{
	mb->adt = newdataadr(fd, mb->adt);
	direct_link_animdata(fd, mb->adt);
	
	mb->mat = newdataadr(fd, mb->mat);
	test_pointer_array(fd, (void **)&mb->mat);
	
	link_list(fd, &(mb->elems));
	
	BLI_listbase_clear(&mb->disp);
	mb->editelems = NULL;
/*	mb->edit_elems.first= mb->edit_elems.last= NULL;*/
	mb->lastelem = NULL;
}

/* ************ READ WORLD ***************** */

static void lib_link_world(FileData *fd, Main *main)
{
	World *wrld;
	MTex *mtex;
	int a;
	
	for (wrld = main->world.first; wrld; wrld = wrld->id.next) {
		if (wrld->id.flag & LIB_NEED_LINK) {
			if (wrld->adt) lib_link_animdata(fd, &wrld->id, wrld->adt);
			
			wrld->ipo = newlibadr_us(fd, wrld->id.lib, wrld->ipo); // XXX deprecated - old animation system
			
			for (a=0; a < MAX_MTEX; a++) {
				mtex = wrld->mtex[a];
				if (mtex) {
					mtex->tex = newlibadr_us(fd, wrld->id.lib, mtex->tex);
					mtex->object = newlibadr(fd, wrld->id.lib, mtex->object);
				}
			}
			
			if (wrld->nodetree) {
				lib_link_ntree(fd, &wrld->id, wrld->nodetree);
				wrld->nodetree->id.lib = wrld->id.lib;
			}
			
			wrld->id.flag -= LIB_NEED_LINK;
		}
	}
}

static void direct_link_world(FileData *fd, World *wrld)
{
	int a;
	
	wrld->adt = newdataadr(fd, wrld->adt);
	direct_link_animdata(fd, wrld->adt);
	
	for (a = 0; a < MAX_MTEX; a++) {
		wrld->mtex[a] = newdataadr(fd, wrld->mtex[a]);
	}
	
	wrld->nodetree = newdataadr(fd, wrld->nodetree);
	if (wrld->nodetree) {
		direct_link_id(fd, &wrld->nodetree->id);
		direct_link_nodetree(fd, wrld->nodetree);
	}
	
	wrld->preview = direct_link_preview_image(fd, wrld->preview);
	BLI_listbase_clear(&wrld->gpumaterial);
}


/* ************ READ VFONT ***************** */

static void lib_link_vfont(FileData *UNUSED(fd), Main *main)
{
	VFont *vf;
	
	for (vf = main->vfont.first; vf; vf = vf->id.next) {
		if (vf->id.flag & LIB_NEED_LINK) {
			vf->id.flag -= LIB_NEED_LINK;
		}
	}
}

static void direct_link_vfont(FileData *fd, VFont *vf)
{
	vf->data = NULL;
	vf->temp_pf = NULL;
	vf->packedfile = direct_link_packedfile(fd, vf->packedfile);
}

/* ************ READ TEXT ****************** */

static void lib_link_text(FileData *UNUSED(fd), Main *main)
{
	Text *text;
	
	for (text = main->text.first; text; text = text->id.next) {
		if (text->id.flag & LIB_NEED_LINK) {
			text->id.flag -= LIB_NEED_LINK;
		}
	}
}

static void direct_link_text(FileData *fd, Text *text)
{
	TextLine *ln;
	
	text->name = newdataadr(fd, text->name);
	
	text->undo_pos = -1;
	text->undo_len = TXT_INIT_UNDO;
	text->undo_buf = MEM_mallocN(text->undo_len, "undo buf");
	
	text->compiled = NULL;
	
#if 0
	if (text->flags & TXT_ISEXT) {
		BKE_text_reload(text);
		}
		/* else { */
#endif
	
	link_list(fd, &text->lines);
	
	text->curl = newdataadr(fd, text->curl);
	text->sell = newdataadr(fd, text->sell);
	
	for (ln = text->lines.first; ln; ln = ln->next) {
		ln->line = newdataadr(fd, ln->line);
		ln->format = NULL;
		
		if (ln->len != (int) strlen(ln->line)) {
			printf("Error loading text, line lengths differ\n");
			ln->len = strlen(ln->line);
		}
	}
	
	text->flags = (text->flags) & ~TXT_ISEXT;
	
	text->id.us = 1;
}

/* ************ READ IMAGE ***************** */

static void lib_link_image(FileData *fd, Main *main)
{
	Image *ima;
	
	for (ima = main->image.first; ima; ima = ima->id.next) {
		if (ima->id.flag & LIB_NEED_LINK) {
			if (ima->id.properties) IDP_LibLinkProperty(ima->id.properties, (fd->flags & FD_FLAGS_SWITCH_ENDIAN), fd);
			
			ima->id.flag -= LIB_NEED_LINK;
		}
	}
}

static void direct_link_image(FileData *fd, Image *ima)
{
	ImagePackedFile *imapf;

	/* for undo system, pointers could be restored */
	if (fd->imamap)
		ima->cache = newimaadr(fd, ima->cache);
	else
		ima->cache = NULL;

	/* if not restored, we keep the binded opengl index */
	if (!ima->cache) {
		ima->bindcode = 0;
		ima->tpageflag &= ~IMA_GLBIND_IS_DATA;
		ima->gputexture = NULL;
		ima->rr = NULL;
	}

	ima->repbind = NULL;
	
	/* undo system, try to restore render buffers */
	if (fd->imamap) {
		int a;
		
		for (a = 0; a < IMA_MAX_RENDER_SLOT; a++)
			ima->renders[a] = newimaadr(fd, ima->renders[a]);
	}
	else {
		memset(ima->renders, 0, sizeof(ima->renders));
		ima->last_render_slot = ima->render_slot;
	}

	link_list(fd, &(ima->views));
	link_list(fd, &(ima->packedfiles));

	if (ima->packedfiles.first) {
		for (imapf = ima->packedfiles.first; imapf; imapf = imapf->next) {
			imapf->packedfile = direct_link_packedfile(fd, imapf->packedfile);
		}
		ima->packedfile = NULL;
	}
	else {
		ima->packedfile = direct_link_packedfile(fd, ima->packedfile);
	}

	BLI_listbase_clear(&ima->anims);
	ima->preview = direct_link_preview_image(fd, ima->preview);
	ima->stereo3d_format = newdataadr(fd, ima->stereo3d_format);
	ima->ok = 1;
}


/* ************ READ CURVE ***************** */

static void lib_link_curve(FileData *fd, Main *main)
{
	Curve *cu;
	int a;
	
	for (cu = main->curve.first; cu; cu = cu->id.next) {
		if (cu->id.flag & LIB_NEED_LINK) {
			if (cu->adt) lib_link_animdata(fd, &cu->id, cu->adt);
			
			for (a = 0; a < cu->totcol; a++) 
				cu->mat[a] = newlibadr_us(fd, cu->id.lib, cu->mat[a]);
			
			cu->bevobj = newlibadr(fd, cu->id.lib, cu->bevobj);
			cu->taperobj = newlibadr(fd, cu->id.lib, cu->taperobj);
			cu->textoncurve = newlibadr(fd, cu->id.lib, cu->textoncurve);
			cu->vfont = newlibadr_us(fd, cu->id.lib, cu->vfont);
			cu->vfontb = newlibadr_us(fd, cu->id.lib, cu->vfontb);
			cu->vfonti = newlibadr_us(fd, cu->id.lib, cu->vfonti);
			cu->vfontbi = newlibadr_us(fd, cu->id.lib, cu->vfontbi);
			
			cu->ipo = newlibadr_us(fd, cu->id.lib, cu->ipo); // XXX deprecated - old animation system
			cu->key = newlibadr_us(fd, cu->id.lib, cu->key);
			
			cu->id.flag -= LIB_NEED_LINK;
		}
	}
}


static void switch_endian_knots(Nurb *nu)
{
	if (nu->knotsu) {
		BLI_endian_switch_float_array(nu->knotsu, KNOTSU(nu));
	}
	if (nu->knotsv) {
		BLI_endian_switch_float_array(nu->knotsv, KNOTSV(nu));
	}
}

static void direct_link_curve(FileData *fd, Curve *cu)
{
	Nurb *nu;
	TextBox *tb;
	
	cu->adt= newdataadr(fd, cu->adt);
	direct_link_animdata(fd, cu->adt);
	
	cu->mat = newdataadr(fd, cu->mat);
	test_pointer_array(fd, (void **)&cu->mat);
	cu->str = newdataadr(fd, cu->str);
	cu->strinfo= newdataadr(fd, cu->strinfo);
	cu->tb = newdataadr(fd, cu->tb);

	if (cu->vfont == NULL) {
		link_list(fd, &(cu->nurb));
	}
	else {
		cu->nurb.first=cu->nurb.last= NULL;
		
		tb = MEM_callocN(MAXTEXTBOX*sizeof(TextBox), "TextBoxread");
		if (cu->tb) {
			memcpy(tb, cu->tb, cu->totbox*sizeof(TextBox));
			MEM_freeN(cu->tb);
			cu->tb = tb;
		}
		else {
			cu->totbox = 1;
			cu->actbox = 1;
			cu->tb = tb;
			cu->tb[0].w = cu->linewidth;
		}
		if (cu->wordspace == 0.0f) cu->wordspace = 1.0f;
	}

	cu->editnurb = NULL;
	cu->editfont = NULL;
	
	for (nu = cu->nurb.first; nu; nu = nu->next) {
		nu->bezt = newdataadr(fd, nu->bezt);
		nu->bp = newdataadr(fd, nu->bp);
		nu->knotsu = newdataadr(fd, nu->knotsu);
		nu->knotsv = newdataadr(fd, nu->knotsv);
		if (cu->vfont == NULL) nu->charidx = 0;
		
		if (fd->flags & FD_FLAGS_SWITCH_ENDIAN) {
			switch_endian_knots(nu);
		}
	}
	cu->bb = NULL;
}

/* ************ READ TEX ***************** */

static void lib_link_texture(FileData *fd, Main *main)
{
	Tex *tex;
	
	for (tex = main->tex.first; tex; tex = tex->id.next) {
		if (tex->id.flag & LIB_NEED_LINK) {
			if (tex->adt) lib_link_animdata(fd, &tex->id, tex->adt);
			
			tex->ima = newlibadr_us(fd, tex->id.lib, tex->ima);
			tex->ipo = newlibadr_us(fd, tex->id.lib, tex->ipo);
			if (tex->env)
				tex->env->object = newlibadr(fd, tex->id.lib, tex->env->object);
			if (tex->pd)
				tex->pd->object = newlibadr(fd, tex->id.lib, tex->pd->object);
			if (tex->vd)
				tex->vd->object = newlibadr(fd, tex->id.lib, tex->vd->object);
			if (tex->ot)
				tex->ot->object = newlibadr(fd, tex->id.lib, tex->ot->object);
			
			if (tex->nodetree) {
				lib_link_ntree(fd, &tex->id, tex->nodetree);
				tex->nodetree->id.lib = tex->id.lib;
			}
			
			tex->id.flag -= LIB_NEED_LINK;
		}
	}
}

static void direct_link_texture(FileData *fd, Tex *tex)
{
	tex->adt = newdataadr(fd, tex->adt);
	direct_link_animdata(fd, tex->adt);

	tex->coba = newdataadr(fd, tex->coba);
	tex->env = newdataadr(fd, tex->env);
	if (tex->env) {
		tex->env->ima = NULL;
		memset(tex->env->cube, 0, 6 * sizeof(void *));
		tex->env->ok= 0;
	}
	tex->pd = newdataadr(fd, tex->pd);
	if (tex->pd) {
		tex->pd->point_tree = NULL;
		tex->pd->coba = newdataadr(fd, tex->pd->coba);
		tex->pd->falloff_curve = newdataadr(fd, tex->pd->falloff_curve);
		if (tex->pd->falloff_curve) {
			direct_link_curvemapping(fd, tex->pd->falloff_curve);
		}
	}
	
	tex->vd = newdataadr(fd, tex->vd);
	if (tex->vd) {
		tex->vd->dataset = NULL;
		tex->vd->ok = 0;
	}
	else {
		if (tex->type == TEX_VOXELDATA)
			tex->vd = MEM_callocN(sizeof(VoxelData), "direct_link_texture VoxelData");
	}
	
	tex->ot = newdataadr(fd, tex->ot);
	
	tex->nodetree = newdataadr(fd, tex->nodetree);
	if (tex->nodetree) {
		direct_link_id(fd, &tex->nodetree->id);
		direct_link_nodetree(fd, tex->nodetree);
	}
	
	tex->preview = direct_link_preview_image(fd, tex->preview);
	
	tex->iuser.ok = 1;
}



/* ************ READ MATERIAL ***************** */

static void lib_link_material(FileData *fd, Main *main)
{
	Material *ma;
	MTex *mtex;
	int a;
	
	for (ma = main->mat.first; ma; ma = ma->id.next) {
		if (ma->id.flag & LIB_NEED_LINK) {
			if (ma->adt) lib_link_animdata(fd, &ma->id, ma->adt);
			
			/* Link ID Properties -- and copy this comment EXACTLY for easy finding
			 * of library blocks that implement this.*/
			if (ma->id.properties) IDP_LibLinkProperty(ma->id.properties, (fd->flags & FD_FLAGS_SWITCH_ENDIAN), fd);
			
			ma->ipo = newlibadr_us(fd, ma->id.lib, ma->ipo);
			ma->group = newlibadr_us(fd, ma->id.lib, ma->group);
			
			for (a = 0; a < MAX_MTEX; a++) {
				mtex = ma->mtex[a];
				if (mtex) {
					mtex->tex = newlibadr_us(fd, ma->id.lib, mtex->tex);
					mtex->object = newlibadr(fd, ma->id.lib, mtex->object);
				}
			}
			
			if (ma->nodetree) {
				lib_link_ntree(fd, &ma->id, ma->nodetree);
				ma->nodetree->id.lib = ma->id.lib;
			}
			
			ma->id.flag -= LIB_NEED_LINK;
		}
	}
}

static void direct_link_material(FileData *fd, Material *ma)
{
	int a;
	
	ma->adt = newdataadr(fd, ma->adt);
	direct_link_animdata(fd, ma->adt);
	
	for (a = 0; a < MAX_MTEX; a++) {
		ma->mtex[a] = newdataadr(fd, ma->mtex[a]);
	}
	ma->texpaintslot = NULL;

	ma->ramp_col = newdataadr(fd, ma->ramp_col);
	ma->ramp_spec = newdataadr(fd, ma->ramp_spec);
	
	ma->nodetree = newdataadr(fd, ma->nodetree);
	if (ma->nodetree) {
		direct_link_id(fd, &ma->nodetree->id);
		direct_link_nodetree(fd, ma->nodetree);
	}
	
	ma->preview = direct_link_preview_image(fd, ma->preview);
	BLI_listbase_clear(&ma->gpumaterial);
}

/* ************ READ PARTICLE SETTINGS ***************** */
/* update this also to writefile.c */
static const char *ptcache_data_struct[] = {
	"", // BPHYS_DATA_INDEX
	"", // BPHYS_DATA_LOCATION
	"", // BPHYS_DATA_VELOCITY
	"", // BPHYS_DATA_ROTATION
	"", // BPHYS_DATA_AVELOCITY / BPHYS_DATA_XCONST */
	"", // BPHYS_DATA_SIZE:
	"", // BPHYS_DATA_TIMES:
	"BoidData" // case BPHYS_DATA_BOIDS:
};

static void direct_link_pointcache_cb(FileData *fd, void *data)
{
	PTCacheMem *pm = data;
	PTCacheExtra *extra;
	int i;
	for (i = 0; i < BPHYS_TOT_DATA; i++) {
		pm->data[i] = newdataadr(fd, pm->data[i]);

		/* the cache saves non-struct data without DNA */
		if (pm->data[i] && ptcache_data_struct[i][0]=='\0' && (fd->flags & FD_FLAGS_SWITCH_ENDIAN)) {
			int tot = (BKE_ptcache_data_size (i) * pm->totpoint) / sizeof(int); /* data_size returns bytes */
			int *poin = pm->data[i];

			BLI_endian_switch_int32_array(poin, tot);
		}
	}

	link_list(fd, &pm->extradata);

	for (extra=pm->extradata.first; extra; extra=extra->next)
		extra->data = newdataadr(fd, extra->data);
}

static void direct_link_pointcache(FileData *fd, PointCache *cache)
{
	if ((cache->flag & PTCACHE_DISK_CACHE)==0) {
		link_list_ex(fd, &cache->mem_cache, direct_link_pointcache_cb);
	}
	else
		BLI_listbase_clear(&cache->mem_cache);
	
	cache->flag &= ~PTCACHE_SIMULATION_VALID;
	cache->simframe = 0;
	cache->edit = NULL;
	cache->free_edit = NULL;
	cache->cached_frames = NULL;
}

static void direct_link_pointcache_list(FileData *fd, ListBase *ptcaches, PointCache **ocache, int force_disk)
{
	if (ptcaches->first) {
		PointCache *cache= NULL;
		link_list(fd, ptcaches);
		for (cache=ptcaches->first; cache; cache=cache->next) {
			direct_link_pointcache(fd, cache);
			if (force_disk) {
				cache->flag |= PTCACHE_DISK_CACHE;
				cache->step = 1;
			}
		}
		
		*ocache = newdataadr(fd, *ocache);
	}
	else if (*ocache) {
		/* old "single" caches need to be linked too */
		*ocache = newdataadr(fd, *ocache);
		direct_link_pointcache(fd, *ocache);
		if (force_disk) {
			(*ocache)->flag |= PTCACHE_DISK_CACHE;
			(*ocache)->step = 1;
		}
		
		ptcaches->first = ptcaches->last = *ocache;
	}
}

static void lib_link_partdeflect(FileData *fd, ID *id, PartDeflect *pd)
{
	if (pd && pd->tex)
		pd->tex = newlibadr_us(fd, id->lib, pd->tex);
	if (pd && pd->f_source)
		pd->f_source = newlibadr_us(fd, id->lib, pd->f_source);
}

static void lib_link_particlesettings(FileData *fd, Main *main)
{
	ParticleSettings *part;
	ParticleDupliWeight *dw;
	MTex *mtex;
	int a;
	
	for (part = main->particle.first; part; part = part->id.next) {
		if (part->id.flag & LIB_NEED_LINK) {
			if (part->adt) lib_link_animdata(fd, &part->id, part->adt);
			part->ipo = newlibadr_us(fd, part->id.lib, part->ipo); // XXX deprecated - old animation system
			
			part->dup_ob = newlibadr(fd, part->id.lib, part->dup_ob);
			part->dup_group = newlibadr(fd, part->id.lib, part->dup_group);
			part->eff_group = newlibadr(fd, part->id.lib, part->eff_group);
			part->bb_ob = newlibadr(fd, part->id.lib, part->bb_ob);
			
			lib_link_partdeflect(fd, &part->id, part->pd);
			lib_link_partdeflect(fd, &part->id, part->pd2);
			
			if (part->effector_weights)
				part->effector_weights->group = newlibadr(fd, part->id.lib, part->effector_weights->group);
			
			if (part->dupliweights.first && part->dup_group) {
				int index_ok = 0;
				/* check for old files without indices (all indexes 0) */
				if (BLI_listbase_is_single(&part->dupliweights)) {
					/* special case for only one object in the group */
					index_ok = 1;
				}
				else {
					for (dw = part->dupliweights.first; dw; dw = dw->next) {
						if (dw->index > 0) {
							index_ok = 1;
							break;
						}
					}
				}

				if (index_ok) {
					/* if we have indexes, let's use them */
					for (dw = part->dupliweights.first; dw; dw = dw->next) {
						GroupObject *go = (GroupObject *)BLI_findlink(&part->dup_group->gobject, dw->index);
						dw->ob = go ? go->ob : NULL;
					}
				}
				else {
					/* otherwise try to get objects from own library (won't work on library linked groups) */
					for (dw = part->dupliweights.first; dw; dw = dw->next) {
						dw->ob = newlibadr(fd, part->id.lib, dw->ob);
					}
				}
			}
			else {
				BLI_listbase_clear(&part->dupliweights);
			}
			
			if (part->boids) {
				BoidState *state = part->boids->states.first;
				BoidRule *rule;
				for (; state; state=state->next) {
					rule = state->rules.first;
					for (; rule; rule=rule->next) {
						switch (rule->type) {
							case eBoidRuleType_Goal:
							case eBoidRuleType_Avoid:
							{
								BoidRuleGoalAvoid *brga = (BoidRuleGoalAvoid*)rule;
								brga->ob = newlibadr(fd, part->id.lib, brga->ob);
								break;
							}
							case eBoidRuleType_FollowLeader:
							{
								BoidRuleFollowLeader *brfl = (BoidRuleFollowLeader*)rule;
								brfl->ob = newlibadr(fd, part->id.lib, brfl->ob);
								break;
							}
						}
					}
				}
			}

			for (a = 0; a < MAX_MTEX; a++) {
				mtex= part->mtex[a];
				if (mtex) {
					mtex->tex = newlibadr_us(fd, part->id.lib, mtex->tex);
					mtex->object = newlibadr(fd, part->id.lib, mtex->object);
				}
			}
			
			part->id.flag -= LIB_NEED_LINK;
		}
	}
}

static void direct_link_partdeflect(PartDeflect *pd)
{
	if (pd) pd->rng = NULL;
}

static void direct_link_particlesettings(FileData *fd, ParticleSettings *part)
{
	int a;
	
	part->adt = newdataadr(fd, part->adt);
	part->pd = newdataadr(fd, part->pd);
	part->pd2 = newdataadr(fd, part->pd2);

	direct_link_animdata(fd, part->adt);
	direct_link_partdeflect(part->pd);
	direct_link_partdeflect(part->pd2);

	part->clumpcurve = newdataadr(fd, part->clumpcurve);
	if (part->clumpcurve)
		direct_link_curvemapping(fd, part->clumpcurve);
	part->roughcurve = newdataadr(fd, part->roughcurve);
	if (part->roughcurve)
		direct_link_curvemapping(fd, part->roughcurve);

	part->effector_weights = newdataadr(fd, part->effector_weights);
	if (!part->effector_weights)
		part->effector_weights = BKE_add_effector_weights(part->eff_group);

	link_list(fd, &part->dupliweights);

	part->boids = newdataadr(fd, part->boids);
	part->fluid = newdataadr(fd, part->fluid);

	if (part->boids) {
		BoidState *state;
		link_list(fd, &part->boids->states);
		
		for (state=part->boids->states.first; state; state=state->next) {
			link_list(fd, &state->rules);
			link_list(fd, &state->conditions);
			link_list(fd, &state->actions);
		}
	}
	for (a = 0; a < MAX_MTEX; a++) {
		part->mtex[a] = newdataadr(fd, part->mtex[a]);
	}
}

static void lib_link_particlesystems(FileData *fd, Object *ob, ID *id, ListBase *particles)
{
	ParticleSystem *psys, *psysnext;

	for (psys=particles->first; psys; psys=psysnext) {
		psysnext = psys->next;
		
		psys->part = newlibadr_us(fd, id->lib, psys->part);
		if (psys->part) {
			ParticleTarget *pt = psys->targets.first;
			
			for (; pt; pt=pt->next)
				pt->ob=newlibadr(fd, id->lib, pt->ob);
			
			psys->parent = newlibadr(fd, id->lib, psys->parent);
			psys->target_ob = newlibadr(fd, id->lib, psys->target_ob);
			
			if (psys->clmd) {
				/* XXX - from reading existing code this seems correct but intended usage of
				 * pointcache /w cloth should be added in 'ParticleSystem' - campbell */
				psys->clmd->point_cache = psys->pointcache;
				psys->clmd->ptcaches.first = psys->clmd->ptcaches.last= NULL;
				psys->clmd->coll_parms->group = newlibadr(fd, id->lib, psys->clmd->coll_parms->group);
				psys->clmd->modifier.error = NULL;
			}
		}
		else {
			/* particle modifier must be removed before particle system */
			ParticleSystemModifierData *psmd = psys_get_modifier(ob, psys);
			BLI_remlink(&ob->modifiers, psmd);
			modifier_free((ModifierData *)psmd);
			
			BLI_remlink(particles, psys);
			MEM_freeN(psys);
		}
	}
}
static void direct_link_particlesystems(FileData *fd, ListBase *particles)
{
	ParticleSystem *psys;
	ParticleData *pa;
	int a;
	
	for (psys=particles->first; psys; psys=psys->next) {
		psys->particles=newdataadr(fd, psys->particles);
		
		if (psys->particles && psys->particles->hair) {
			for (a=0, pa=psys->particles; a<psys->totpart; a++, pa++)
				pa->hair=newdataadr(fd, pa->hair);
		}
		
		if (psys->particles && psys->particles->keys) {
			for (a=0, pa=psys->particles; a<psys->totpart; a++, pa++) {
				pa->keys= NULL;
				pa->totkey= 0;
			}
			
			psys->flag &= ~PSYS_KEYED;
		}
		
		if (psys->particles && psys->particles->boid) {
			pa = psys->particles;
			pa->boid = newdataadr(fd, pa->boid);
			for (a=1, pa++; a<psys->totpart; a++, pa++)
				pa->boid = (pa-1)->boid + 1;
		}
		else if (psys->particles) {
			for (a=0, pa=psys->particles; a<psys->totpart; a++, pa++)
				pa->boid = NULL;
		}
		
		psys->fluid_springs = newdataadr(fd, psys->fluid_springs);
		
		psys->child = newdataadr(fd, psys->child);
		psys->effectors = NULL;
		
		link_list(fd, &psys->targets);
		
		psys->edit = NULL;
		psys->free_edit = NULL;
		psys->pathcache = NULL;
		psys->childcache = NULL;
		BLI_listbase_clear(&psys->pathcachebufs);
		BLI_listbase_clear(&psys->childcachebufs);
		psys->pdd = NULL;
		psys->renderdata = NULL;
		
		if (psys->clmd) {
			psys->clmd = newdataadr(fd, psys->clmd);
			psys->clmd->clothObject = NULL;
			psys->clmd->hairdata = NULL;
			
			psys->clmd->sim_parms= newdataadr(fd, psys->clmd->sim_parms);
			psys->clmd->coll_parms= newdataadr(fd, psys->clmd->coll_parms);
			
			if (psys->clmd->sim_parms) {
				psys->clmd->sim_parms->effector_weights = NULL;
				if (psys->clmd->sim_parms->presets > 10)
					psys->clmd->sim_parms->presets = 0;
			}
			
			psys->hair_in_dm = psys->hair_out_dm = NULL;
			psys->clmd->solver_result = NULL;
		}

		direct_link_pointcache_list(fd, &psys->ptcaches, &psys->pointcache, 0);
		if (psys->clmd) {
			psys->clmd->point_cache = psys->pointcache;
		}

		psys->tree = NULL;
		psys->bvhtree = NULL;
	}
	return;
}

/* ************ READ MESH ***************** */

static void lib_link_mtface(FileData *fd, Mesh *me, MTFace *mtface, int totface)
{
	MTFace *tf= mtface;
	int i;
	
	/* Add pseudo-references (not fake users!) to images used by texface. A
	 * little bogus; it would be better if each mesh consistently added one ref
	 * to each image it used. - z0r */
	for (i = 0; i < totface; i++, tf++) {
		tf->tpage= newlibadr(fd, me->id.lib, tf->tpage);
		if (tf->tpage && tf->tpage->id.us==0)
			tf->tpage->id.us= 1;
	}
}

static void lib_link_customdata_mtface(FileData *fd, Mesh *me, CustomData *fdata, int totface)
{
	int i;
	for (i = 0; i < fdata->totlayer; i++) {
		CustomDataLayer *layer = &fdata->layers[i];
		
		if (layer->type == CD_MTFACE)
			lib_link_mtface(fd, me, layer->data, totface);
	}

}

static void lib_link_customdata_mtpoly(FileData *fd, Mesh *me, CustomData *pdata, int totface)
{
	int i;

	for (i=0; i < pdata->totlayer; i++) {
		CustomDataLayer *layer = &pdata->layers[i];
		
		if (layer->type == CD_MTEXPOLY) {
			MTexPoly *tf= layer->data;
			int j;
			
			for (j = 0; j < totface; j++, tf++) {
				tf->tpage = newlibadr(fd, me->id.lib, tf->tpage);
				if (tf->tpage && tf->tpage->id.us == 0) {
					tf->tpage->id.us = 1;
				}
			}
		}
	}
}

static void lib_link_mesh(FileData *fd, Main *main)
{
	Mesh *me;
	
	for (me = main->mesh.first; me; me = me->id.next) {
		if (me->id.flag & LIB_NEED_LINK) {
			int i;
			
			/* Link ID Properties -- and copy this comment EXACTLY for easy finding
			 * of library blocks that implement this.*/
			if (me->id.properties) IDP_LibLinkProperty(me->id.properties, (fd->flags & FD_FLAGS_SWITCH_ENDIAN), fd);
			if (me->adt) lib_link_animdata(fd, &me->id, me->adt);
			
			/* this check added for python created meshes */
			if (me->mat) {
				for (i = 0; i < me->totcol; i++) {
					me->mat[i] = newlibadr_us(fd, me->id.lib, me->mat[i]);
				}
			}
			else {
				me->totcol = 0;
			}

			me->ipo = newlibadr_us(fd, me->id.lib, me->ipo); // XXX: deprecated: old anim sys
			me->key = newlibadr_us(fd, me->id.lib, me->key);
			me->texcomesh = newlibadr_us(fd, me->id.lib, me->texcomesh);
			
			lib_link_customdata_mtface(fd, me, &me->fdata, me->totface);
			lib_link_customdata_mtpoly(fd, me, &me->pdata, me->totpoly);
			if (me->mr && me->mr->levels.first)
				lib_link_customdata_mtface(fd, me, &me->mr->fdata,
							   ((MultiresLevel*)me->mr->levels.first)->totface);
		}
	}

	/* convert texface options to material */
	convert_tface_mt(fd, main);

	for (me = main->mesh.first; me; me = me->id.next) {
		if (me->id.flag & LIB_NEED_LINK) {
			/*check if we need to convert mfaces to mpolys*/
			if (me->totface && !me->totpoly) {
				/* temporarily switch main so that reading from
				 * external CustomData works */
				Main *gmain = G.main;
				G.main = main;
				
				BKE_mesh_do_versions_convert_mfaces_to_mpolys(me);
				
				G.main = gmain;
			}

			/*
			 * Re-tessellate, even if the polys were just created from tessfaces, this
			 * is important because it:
			 *  - fill the CD_ORIGINDEX layer
			 *  - gives consistency of tessface between loading from a file and
			 *    converting an edited BMesh back into a mesh (i.e. it replaces
			 *    quad tessfaces in a loaded mesh immediately, instead of lazily
			 *    waiting until edit mode has been entered/exited, making it easier
			 *    to recognize problems that would otherwise only show up after edits).
			 */
#ifdef USE_TESSFACE_DEFAULT
			BKE_mesh_tessface_calc(me);
#else
			BKE_mesh_tessface_clear(me);
#endif

			me->id.flag -= LIB_NEED_LINK;
		}
	}
}

static void direct_link_dverts(FileData *fd, int count, MDeformVert *mdverts)
{
	int i;
	
	if (mdverts == NULL) {
		return;
	}
	
	for (i = count; i > 0; i--, mdverts++) {
		/*convert to vgroup allocation system*/
		MDeformWeight *dw;
		if (mdverts->dw && (dw = newdataadr(fd, mdverts->dw))) {
			const ssize_t dw_len = mdverts->totweight * sizeof(MDeformWeight);
			void *dw_tmp = MEM_mallocN(dw_len, "direct_link_dverts");
			memcpy(dw_tmp, dw, dw_len);
			mdverts->dw = dw_tmp;
			MEM_freeN(dw);
		}
		else {
			mdverts->dw = NULL;
			mdverts->totweight = 0;
		}
	}
}

static void direct_link_mdisps(FileData *fd, int count, MDisps *mdisps, int external)
{
	if (mdisps) {
		int i;
		
		for (i = 0; i < count; ++i) {
			mdisps[i].disps = newdataadr(fd, mdisps[i].disps);
			mdisps[i].hidden = newdataadr(fd, mdisps[i].hidden);
			
			if (mdisps[i].totdisp && !mdisps[i].level) {
				/* this calculation is only correct for loop mdisps;
				 * if loading pre-BMesh face mdisps this will be
				 * overwritten with the correct value in
				 * bm_corners_to_loops() */
				float gridsize = sqrtf(mdisps[i].totdisp);
				mdisps[i].level = (int)(logf(gridsize - 1.0f) / (float)M_LN2) + 1;
			}
			
			if ((fd->flags & FD_FLAGS_SWITCH_ENDIAN) && (mdisps[i].disps)) {
				/* DNA_struct_switch_endian doesn't do endian swap for (*disps)[] */
				/* this does swap for data written at write_mdisps() - readfile.c */
				BLI_endian_switch_float_array(*mdisps[i].disps, mdisps[i].totdisp * 3);
			}
			if (!external && !mdisps[i].disps)
				mdisps[i].totdisp = 0;
		}
	}
}

static void direct_link_grid_paint_mask(FileData *fd, int count, GridPaintMask *grid_paint_mask)
{
	if (grid_paint_mask) {
		int i;
		
		for (i = 0; i < count; ++i) {
			GridPaintMask *gpm = &grid_paint_mask[i];
			if (gpm->data)
				gpm->data = newdataadr(fd, gpm->data);
		}
	}
}

/*this isn't really a public api function, so prototyped here*/
static void direct_link_customdata(FileData *fd, CustomData *data, int count)
{
	int i = 0;
	
	data->layers = newdataadr(fd, data->layers);
	
	/* annoying workaround for bug [#31079] loading legacy files with
	 * no polygons _but_ have stale customdata */
	if (UNLIKELY(count == 0 && data->layers == NULL && data->totlayer != 0)) {
		CustomData_reset(data);
		return;
	}
	
	data->external = newdataadr(fd, data->external);
	
	while (i < data->totlayer) {
		CustomDataLayer *layer = &data->layers[i];
		
		if (layer->flag & CD_FLAG_EXTERNAL)
			layer->flag &= ~CD_FLAG_IN_MEMORY;

		layer->flag &= ~CD_FLAG_NOFREE;
		
		if (CustomData_verify_versions(data, i)) {
			layer->data = newdataadr(fd, layer->data);
			if (layer->type == CD_MDISPS)
				direct_link_mdisps(fd, count, layer->data, layer->flag & CD_FLAG_EXTERNAL);
			else if (layer->type == CD_GRID_PAINT_MASK)
				direct_link_grid_paint_mask(fd, count, layer->data);
			i++;
		}
	}
	
	CustomData_update_typemap(data);
}

static void direct_link_mesh(FileData *fd, Mesh *mesh)
{
	mesh->mat= newdataadr(fd, mesh->mat);
	test_pointer_array(fd, (void **)&mesh->mat);
	
	mesh->mvert = newdataadr(fd, mesh->mvert);
	mesh->medge = newdataadr(fd, mesh->medge);
	mesh->mface = newdataadr(fd, mesh->mface);
	mesh->mloop = newdataadr(fd, mesh->mloop);
	mesh->mpoly = newdataadr(fd, mesh->mpoly);
	mesh->tface = newdataadr(fd, mesh->tface);
	mesh->mtface = newdataadr(fd, mesh->mtface);
	mesh->mcol = newdataadr(fd, mesh->mcol);
	mesh->dvert = newdataadr(fd, mesh->dvert);
	mesh->mloopcol = newdataadr(fd, mesh->mloopcol);
	mesh->mloopuv = newdataadr(fd, mesh->mloopuv);
	mesh->mtpoly = newdataadr(fd, mesh->mtpoly);
	mesh->mselect = newdataadr(fd, mesh->mselect);
	
	/* animdata */
	mesh->adt = newdataadr(fd, mesh->adt);
	direct_link_animdata(fd, mesh->adt);
	
	/* normally direct_link_dverts should be called in direct_link_customdata,
	 * but for backwards compat in do_versions to work we do it here */
	direct_link_dverts(fd, mesh->totvert, mesh->dvert);
	
	direct_link_customdata(fd, &mesh->vdata, mesh->totvert);
	direct_link_customdata(fd, &mesh->edata, mesh->totedge);
	direct_link_customdata(fd, &mesh->fdata, mesh->totface);
	direct_link_customdata(fd, &mesh->ldata, mesh->totloop);
	direct_link_customdata(fd, &mesh->pdata, mesh->totpoly);

	mesh->bb = NULL;
	mesh->edit_btmesh = NULL;
	
	/* happens with old files */
	if (mesh->mselect == NULL) {
		mesh->totselect = 0;
	}

	if (mesh->mloopuv || mesh->mtpoly) {
		/* for now we have to ensure texpoly and mloopuv layers are aligned
		 * in the future we may allow non-aligned layers */
		BKE_mesh_cd_validate(mesh);
	}

	/* Multires data */
	mesh->mr= newdataadr(fd, mesh->mr);
	if (mesh->mr) {
		MultiresLevel *lvl;
		
		link_list(fd, &mesh->mr->levels);
		lvl = mesh->mr->levels.first;
		
		direct_link_customdata(fd, &mesh->mr->vdata, lvl->totvert);
		direct_link_dverts(fd, lvl->totvert, CustomData_get(&mesh->mr->vdata, 0, CD_MDEFORMVERT));
		direct_link_customdata(fd, &mesh->mr->fdata, lvl->totface);
		
		mesh->mr->edge_flags = newdataadr(fd, mesh->mr->edge_flags);
		mesh->mr->edge_creases = newdataadr(fd, mesh->mr->edge_creases);
		
		mesh->mr->verts = newdataadr(fd, mesh->mr->verts);
		
		/* If mesh has the same number of vertices as the
		 * highest multires level, load the current mesh verts
		 * into multires and discard the old data. Needed
		 * because some saved files either do not have a verts
		 * array, or the verts array contains out-of-date
		 * data. */
		if (mesh->totvert == ((MultiresLevel*)mesh->mr->levels.last)->totvert) {
			if (mesh->mr->verts)
				MEM_freeN(mesh->mr->verts);
			mesh->mr->verts = MEM_dupallocN(mesh->mvert);
		}
			
		for (; lvl; lvl = lvl->next) {
			lvl->verts = newdataadr(fd, lvl->verts);
			lvl->faces = newdataadr(fd, lvl->faces);
			lvl->edges = newdataadr(fd, lvl->edges);
			lvl->colfaces = newdataadr(fd, lvl->colfaces);
		}
	}

	/* if multires is present but has no valid vertex data,
	 * there's no way to recover it; silently remove multires */
	if (mesh->mr && !mesh->mr->verts) {
		multires_free(mesh->mr);
		mesh->mr = NULL;
	}
	
	if ((fd->flags & FD_FLAGS_SWITCH_ENDIAN) && mesh->tface) {
		TFace *tf = mesh->tface;
		int i;
		
		for (i = 0; i < mesh->totface; i++, tf++) {
			BLI_endian_switch_uint32_array(tf->col, 4);
		}
	}
}

/* ************ READ LATTICE ***************** */

static void lib_link_latt(FileData *fd, Main *main)
{
	Lattice *lt;
	
	for (lt = main->latt.first; lt; lt = lt->id.next) {
		if (lt->id.flag & LIB_NEED_LINK) {
			if (lt->adt) lib_link_animdata(fd, &lt->id, lt->adt);
			
			lt->ipo = newlibadr_us(fd, lt->id.lib, lt->ipo); // XXX deprecated - old animation system
			lt->key = newlibadr_us(fd, lt->id.lib, lt->key);
			
			lt->id.flag -= LIB_NEED_LINK;
		}
	}
}

static void direct_link_latt(FileData *fd, Lattice *lt)
{
	lt->def = newdataadr(fd, lt->def);
	
	lt->dvert = newdataadr(fd, lt->dvert);
	direct_link_dverts(fd, lt->pntsu*lt->pntsv*lt->pntsw, lt->dvert);
	
	lt->editlatt = NULL;
	
	lt->adt = newdataadr(fd, lt->adt);
	direct_link_animdata(fd, lt->adt);
}


/* ************ READ OBJECT ***************** */

<<<<<<< HEAD
static void lib_link_modifiers__linkModifiers(void *userData, Object *ob,
                                              ID **idpoin, int cd_flag)
=======
static void lib_link_modifiers__linkModifiers(
        void *userData, Object *ob, ID **idpoin, int cd_flag)
>>>>>>> 3ab5075c
{
	FileData *fd = userData;

	*idpoin = newlibadr(fd, ob->id.lib, *idpoin);
	if (cd_flag & IDWALK_USER) {
		(*idpoin)->us++;
	}
}
static void lib_link_modifiers(FileData *fd, Object *ob)
{
	modifiers_foreachIDLink(ob, lib_link_modifiers__linkModifiers, fd);
}

static void lib_link_object(FileData *fd, Main *main)
{
	Object *ob;
	PartEff *paf;
	bSensor *sens;
	bController *cont;
	bActuator *act;
	void *poin;
	int warn=0, a;
	
	for (ob = main->object.first; ob; ob = ob->id.next) {
		if (ob->id.flag & LIB_NEED_LINK) {
			if (ob->id.properties) IDP_LibLinkProperty(ob->id.properties, (fd->flags & FD_FLAGS_SWITCH_ENDIAN), fd);
			if (ob->adt) lib_link_animdata(fd, &ob->id, ob->adt);
			
// XXX deprecated - old animation system <<<
			ob->ipo = newlibadr_us(fd, ob->id.lib, ob->ipo);
			ob->action = newlibadr_us(fd, ob->id.lib, ob->action);
// >>> XXX deprecated - old animation system

			ob->parent = newlibadr(fd, ob->id.lib, ob->parent);
			ob->track = newlibadr(fd, ob->id.lib, ob->track);
			ob->poselib = newlibadr_us(fd, ob->id.lib, ob->poselib);
			ob->dup_group = newlibadr_us(fd, ob->id.lib, ob->dup_group);
			
			ob->proxy = newlibadr_us(fd, ob->id.lib, ob->proxy);
			if (ob->proxy) {
				/* paranoia check, actually a proxy_from pointer should never be written... */
				if (ob->proxy->id.lib == NULL) {
					ob->proxy->proxy_from = NULL;
					ob->proxy = NULL;
					
					if (ob->id.lib)
						printf("Proxy lost from  object %s lib %s\n", ob->id.name + 2, ob->id.lib->name);
					else
						printf("Proxy lost from  object %s lib <NONE>\n", ob->id.name + 2);
				}
				else {
					/* this triggers object_update to always use a copy */
					ob->proxy->proxy_from = ob;
				}
			}
			ob->proxy_group = newlibadr(fd, ob->id.lib, ob->proxy_group);
			
			poin = ob->data;
			ob->data = newlibadr_us(fd, ob->id.lib, ob->data);
			
			if (ob->data==NULL && poin!=NULL) {
				if (ob->id.lib)
					printf("Can't find obdata of %s lib %s\n", ob->id.name + 2, ob->id.lib->name);
				else
					printf("Object %s lost data.\n", ob->id.name + 2);
				
				ob->type = OB_EMPTY;
				warn = 1;
				
				if (ob->pose) {
					/* we can't call #BKE_pose_free() here because of library linking
					 * freeing will recurse down into every pose constraints ID pointers
					 * which are not always valid, so for now free directly and suffer
					 * some leaked memory rather then crashing immediately
					 * while bad this _is_ an exceptional case - campbell */
#if 0
					BKE_pose_free(ob->pose);
#else
					MEM_freeN(ob->pose);
#endif
					ob->pose= NULL;
					ob->mode &= ~OB_MODE_POSE;
				}
			}
			for (a=0; a < ob->totcol; a++) 
				ob->mat[a] = newlibadr_us(fd, ob->id.lib, ob->mat[a]);
			
			/* When the object is local and the data is library its possible
			 * the material list size gets out of sync. [#22663] */
			if (ob->data && ob->id.lib != ((ID *)ob->data)->lib) {
				const short *totcol_data = give_totcolp(ob);
				/* Only expand so as not to loose any object materials that might be set. */
				if (totcol_data && (*totcol_data > ob->totcol)) {
					/* printf("'%s' %d -> %d\n", ob->id.name, ob->totcol, *totcol_data); */
					BKE_material_resize_object(ob, *totcol_data, false);
				}
			}
			
			ob->gpd = newlibadr_us(fd, ob->id.lib, ob->gpd);
			ob->duplilist = NULL;
			
			ob->id.flag -= LIB_NEED_LINK;
			/* if id.us==0 a new base will be created later on */
			
			/* WARNING! Also check expand_object(), should reflect the stuff below. */
			lib_link_pose(fd, main, ob, ob->pose);
			lib_link_constraints(fd, &ob->id, &ob->constraints);
			
// XXX deprecated - old animation system <<<
			lib_link_constraint_channels(fd, &ob->id, &ob->constraintChannels);
			lib_link_nlastrips(fd, &ob->id, &ob->nlastrips);
// >>> XXX deprecated - old animation system
			
			for (paf = ob->effect.first; paf; paf = paf->next) {
				if (paf->type == EFF_PARTICLE) {
					paf->group = newlibadr_us(fd, ob->id.lib, paf->group);
				}
			}
			
			for (sens = ob->sensors.first; sens; sens = sens->next) {
				for (a = 0; a < sens->totlinks; a++)
					sens->links[a] = newglobadr(fd, sens->links[a]);

				if (sens->type == SENS_MESSAGE) {
					bMessageSensor *ms = sens->data;
					ms->fromObject =
						newlibadr(fd, ob->id.lib, ms->fromObject);
				}
			}
			
			for (cont = ob->controllers.first; cont; cont = cont->next) {
				for (a=0; a < cont->totlinks; a++)
					cont->links[a] = newglobadr(fd, cont->links[a]);
				
				if (cont->type == CONT_PYTHON) {
					bPythonCont *pc = cont->data;
					pc->text = newlibadr(fd, ob->id.lib, pc->text);
				}
				cont->slinks = NULL;
				cont->totslinks = 0;
			}
			
			for (act = ob->actuators.first; act; act = act->next) {
				if (act->type == ACT_SOUND) {
					bSoundActuator *sa = act->data;
					sa->sound= newlibadr_us(fd, ob->id.lib, sa->sound);
				}
				else if (act->type == ACT_GAME) {
					/* bGameActuator *ga= act->data; */
				}
				else if (act->type == ACT_CAMERA) {
					bCameraActuator *ca = act->data;
					ca->ob= newlibadr(fd, ob->id.lib, ca->ob);
				}
				/* leave this one, it's obsolete but necessary to read for conversion */
				else if (act->type == ACT_ADD_OBJECT) {
					bAddObjectActuator *eoa = act->data;
					if (eoa) eoa->ob= newlibadr(fd, ob->id.lib, eoa->ob);
				}
				else if (act->type == ACT_OBJECT) {
					bObjectActuator *oa = act->data;
					if (oa == NULL) {
						init_actuator(act);
					}
					else {
						oa->reference = newlibadr(fd, ob->id.lib, oa->reference);
					}
				}
				else if (act->type == ACT_EDIT_OBJECT) {
					bEditObjectActuator *eoa = act->data;
					if (eoa == NULL) {
						init_actuator(act);
					}
					else {
						eoa->ob= newlibadr(fd, ob->id.lib, eoa->ob);
						eoa->me= newlibadr(fd, ob->id.lib, eoa->me);
					}
				}
				else if (act->type == ACT_SCENE) {
					bSceneActuator *sa = act->data;
					sa->camera= newlibadr(fd, ob->id.lib, sa->camera);
					sa->scene= newlibadr(fd, ob->id.lib, sa->scene);
				}
				else if (act->type == ACT_ACTION) {
					bActionActuator *aa = act->data;
					aa->act= newlibadr_us(fd, ob->id.lib, aa->act);
				}
				else if (act->type == ACT_SHAPEACTION) {
					bActionActuator *aa = act->data;
					aa->act= newlibadr_us(fd, ob->id.lib, aa->act);
				}
				else if (act->type == ACT_PROPERTY) {
					bPropertyActuator *pa = act->data;
					pa->ob= newlibadr(fd, ob->id.lib, pa->ob);
				}
				else if (act->type == ACT_MESSAGE) {
					bMessageActuator *ma = act->data;
					ma->toObject= newlibadr(fd, ob->id.lib, ma->toObject);
				}
				else if (act->type == ACT_2DFILTER) {
					bTwoDFilterActuator *_2dfa = act->data; 
					_2dfa->text= newlibadr(fd, ob->id.lib, _2dfa->text);
				}
				else if (act->type == ACT_PARENT) {
					bParentActuator *parenta = act->data; 
					parenta->ob = newlibadr(fd, ob->id.lib, parenta->ob);
				}
				else if (act->type == ACT_STATE) {
					/* bStateActuator *statea = act->data; */
				}
				else if (act->type == ACT_ARMATURE) {
					bArmatureActuator *arma= act->data;
					arma->target= newlibadr(fd, ob->id.lib, arma->target);
					arma->subtarget= newlibadr(fd, ob->id.lib, arma->subtarget);
				}
				else if (act->type == ACT_STEERING) {
					bSteeringActuator *steeringa = act->data; 
					steeringa->target = newlibadr(fd, ob->id.lib, steeringa->target);
					steeringa->navmesh = newlibadr(fd, ob->id.lib, steeringa->navmesh);
				}
				else if (act->type == ACT_MOUSE) {
					/* bMouseActuator *moa= act->data; */
				}
			}
			
			{
				FluidsimModifierData *fluidmd = (FluidsimModifierData *)modifiers_findByType(ob, eModifierType_Fluidsim);
				
				if (fluidmd && fluidmd->fss)
					fluidmd->fss->ipo = newlibadr_us(fd, ob->id.lib, fluidmd->fss->ipo);
			}
			
			{
				SmokeModifierData *smd = (SmokeModifierData *)modifiers_findByType(ob, eModifierType_Smoke);
				
				if (smd && (smd->type == MOD_SMOKE_TYPE_DOMAIN) && smd->domain) {
					smd->domain->flags |= MOD_SMOKE_FILE_LOAD; /* flag for refreshing the simulation after loading */
				}
			}
			
			/* texture field */
			if (ob->pd)
				lib_link_partdeflect(fd, &ob->id, ob->pd);
			
			if (ob->soft)
				ob->soft->effector_weights->group = newlibadr(fd, ob->id.lib, ob->soft->effector_weights->group);
			
			lib_link_particlesystems(fd, ob, &ob->id, &ob->particlesystem);
			lib_link_modifiers(fd, ob);

			if (ob->rigidbody_constraint) {
				ob->rigidbody_constraint->ob1 = newlibadr(fd, ob->id.lib, ob->rigidbody_constraint->ob1);
				ob->rigidbody_constraint->ob2 = newlibadr(fd, ob->id.lib, ob->rigidbody_constraint->ob2);
			}

			{
				LodLevel *level;
				for (level = ob->lodlevels.first; level; level = level->next) {
					level->source = newlibadr(fd, ob->id.lib, level->source);

					if (!level->source && level == ob->lodlevels.first)
						level->source = ob;
				}
			}
		}
	}
	
	if (warn) {
		BKE_report(fd->reports, RPT_WARNING, "Warning in console");
	}
}


static void direct_link_pose(FileData *fd, bPose *pose)
{
	bPoseChannel *pchan;

	if (!pose)
		return;

	link_list(fd, &pose->chanbase);
	link_list(fd, &pose->agroups);

	pose->chanhash = NULL;

	for (pchan = pose->chanbase.first; pchan; pchan=pchan->next) {
		pchan->bone = NULL;
		pchan->parent = newdataadr(fd, pchan->parent);
		pchan->child = newdataadr(fd, pchan->child);
		pchan->custom_tx = newdataadr(fd, pchan->custom_tx);
		
		direct_link_constraints(fd, &pchan->constraints);
		
		pchan->prop = newdataadr(fd, pchan->prop);
		IDP_DirectLinkGroup_OrFree(&pchan->prop, (fd->flags & FD_FLAGS_SWITCH_ENDIAN), fd);
		
		pchan->mpath = newdataadr(fd, pchan->mpath);
		if (pchan->mpath)
			direct_link_motionpath(fd, pchan->mpath);
		
		BLI_listbase_clear(&pchan->iktree);
		BLI_listbase_clear(&pchan->siktree);
		
		/* in case this value changes in future, clamp else we get undefined behavior */
		CLAMP(pchan->rotmode, ROT_MODE_MIN, ROT_MODE_MAX);
	}
	pose->ikdata = NULL;
	if (pose->ikparam != NULL) {
		pose->ikparam = newdataadr(fd, pose->ikparam);
	}
}

static void direct_link_modifiers(FileData *fd, ListBase *lb)
{
	ModifierData *md;
	
	link_list(fd, lb);
	
	for (md=lb->first; md; md=md->next) {
		md->error = NULL;
		md->scene = NULL;
		
		/* if modifiers disappear, or for upward compatibility */
		if (NULL == modifierType_getInfo(md->type))
			md->type = eModifierType_None;
			
		if (md->type == eModifierType_Subsurf) {
			SubsurfModifierData *smd = (SubsurfModifierData *)md;
			
			smd->emCache = smd->mCache = NULL;
		}
		else if (md->type == eModifierType_Armature) {
			ArmatureModifierData *amd = (ArmatureModifierData *)md;
			
			amd->prevCos = NULL;
		}
		else if (md->type == eModifierType_Cloth) {
			ClothModifierData *clmd = (ClothModifierData *)md;
			
			clmd->clothObject = NULL;
			clmd->hairdata = NULL;
			
			clmd->sim_parms= newdataadr(fd, clmd->sim_parms);
			clmd->coll_parms= newdataadr(fd, clmd->coll_parms);
			
			direct_link_pointcache_list(fd, &clmd->ptcaches, &clmd->point_cache, 0);
			
			if (clmd->sim_parms) {
				if (clmd->sim_parms->presets > 10)
					clmd->sim_parms->presets = 0;
				
				clmd->sim_parms->reset = 0;
				
				clmd->sim_parms->effector_weights = newdataadr(fd, clmd->sim_parms->effector_weights);
				
				if (!clmd->sim_parms->effector_weights) {
					clmd->sim_parms->effector_weights = BKE_add_effector_weights(NULL);
				}
			}
			
			clmd->solver_result = NULL;
		}
		else if (md->type == eModifierType_Fluidsim) {
			FluidsimModifierData *fluidmd = (FluidsimModifierData *)md;
			
			fluidmd->fss = newdataadr(fd, fluidmd->fss);
			if (fluidmd->fss) {
				fluidmd->fss->fmd = fluidmd;
				fluidmd->fss->meshVelocities = NULL;
			}
		}
		else if (md->type == eModifierType_Smoke) {
			SmokeModifierData *smd = (SmokeModifierData *)md;
			
			if (smd->type == MOD_SMOKE_TYPE_DOMAIN) {
				smd->flow = NULL;
				smd->coll = NULL;
				smd->domain = newdataadr(fd, smd->domain);
				smd->domain->smd = smd;
				
				smd->domain->fluid = NULL;
				smd->domain->fluid_mutex = BLI_rw_mutex_alloc();
				smd->domain->wt = NULL;
				smd->domain->shadow = NULL;
				smd->domain->tex = NULL;
				smd->domain->tex_shadow = NULL;
				smd->domain->tex_wt = NULL;
				
				smd->domain->effector_weights = newdataadr(fd, smd->domain->effector_weights);
				if (!smd->domain->effector_weights)
					smd->domain->effector_weights = BKE_add_effector_weights(NULL);
				
				direct_link_pointcache_list(fd, &(smd->domain->ptcaches[0]), &(smd->domain->point_cache[0]), 1);
				
				/* Smoke uses only one cache from now on, so store pointer convert */
				if (smd->domain->ptcaches[1].first || smd->domain->point_cache[1]) {
					if (smd->domain->point_cache[1]) {
						PointCache *cache = newdataadr(fd, smd->domain->point_cache[1]);
						if (cache->flag & PTCACHE_FAKE_SMOKE) {
							/* Smoke was already saved in "new format" and this cache is a fake one. */
						}
						else {
							printf("High resolution smoke cache not available due to pointcache update. Please reset the simulation.\n");
						}
						BKE_ptcache_free(cache);
					}
					BLI_listbase_clear(&smd->domain->ptcaches[1]);
					smd->domain->point_cache[1] = NULL;
				}
			}
			else if (smd->type == MOD_SMOKE_TYPE_FLOW) {
				smd->domain = NULL;
				smd->coll = NULL;
				smd->flow = newdataadr(fd, smd->flow);
				smd->flow->smd = smd;
				smd->flow->dm = NULL;
				smd->flow->verts_old = NULL;
				smd->flow->numverts = 0;
				smd->flow->psys = newdataadr(fd, smd->flow->psys);
			}
			else if (smd->type == MOD_SMOKE_TYPE_COLL) {
				smd->flow = NULL;
				smd->domain = NULL;
				smd->coll = newdataadr(fd, smd->coll);
				if (smd->coll) {
					smd->coll->smd = smd;
					smd->coll->verts_old = NULL;
					smd->coll->numverts = 0;
					smd->coll->dm = NULL;
				}
				else {
					smd->type = 0;
					smd->flow = NULL;
					smd->domain = NULL;
					smd->coll = NULL;
				}
			}
		}
		else if (md->type == eModifierType_DynamicPaint) {
			DynamicPaintModifierData *pmd = (DynamicPaintModifierData *)md;
			
			if (pmd->canvas) {
				pmd->canvas = newdataadr(fd, pmd->canvas);
				pmd->canvas->pmd = pmd;
				pmd->canvas->dm = NULL;
				pmd->canvas->flags &= ~MOD_DPAINT_BAKING; /* just in case */
				
				if (pmd->canvas->surfaces.first) {
					DynamicPaintSurface *surface;
					link_list(fd, &pmd->canvas->surfaces);
					
					for (surface=pmd->canvas->surfaces.first; surface; surface=surface->next) {
						surface->canvas = pmd->canvas;
						surface->data = NULL;
						direct_link_pointcache_list(fd, &(surface->ptcaches), &(surface->pointcache), 1);
						
						if (!(surface->effector_weights = newdataadr(fd, surface->effector_weights)))
							surface->effector_weights = BKE_add_effector_weights(NULL);
					}
				}
			}
			if (pmd->brush) {
				pmd->brush = newdataadr(fd, pmd->brush);
				pmd->brush->pmd = pmd;
				pmd->brush->psys = newdataadr(fd, pmd->brush->psys);
				pmd->brush->paint_ramp = newdataadr(fd, pmd->brush->paint_ramp);
				pmd->brush->vel_ramp = newdataadr(fd, pmd->brush->vel_ramp);
				pmd->brush->dm = NULL;
			}
		}
		else if (md->type == eModifierType_Collision) {
			CollisionModifierData *collmd = (CollisionModifierData *)md;
#if 0
			// TODO: CollisionModifier should use pointcache 
			// + have proper reset events before enabling this
			collmd->x = newdataadr(fd, collmd->x);
			collmd->xnew = newdataadr(fd, collmd->xnew);
			collmd->mfaces = newdataadr(fd, collmd->mfaces);
			
			collmd->current_x = MEM_callocN(sizeof(MVert)*collmd->numverts, "current_x");
			collmd->current_xnew = MEM_callocN(sizeof(MVert)*collmd->numverts, "current_xnew");
			collmd->current_v = MEM_callocN(sizeof(MVert)*collmd->numverts, "current_v");
#endif
			
			collmd->x = NULL;
			collmd->xnew = NULL;
			collmd->current_x = NULL;
			collmd->current_xnew = NULL;
			collmd->current_v = NULL;
			collmd->time_x = collmd->time_xnew = -1000;
			collmd->mvert_num = 0;
			collmd->tri_num = 0;
			collmd->bvhtree = NULL;
			collmd->tri = NULL;
			
		}
		else if (md->type == eModifierType_Surface) {
			SurfaceModifierData *surmd = (SurfaceModifierData *)md;
			
			surmd->dm = NULL;
			surmd->bvhtree = NULL;
			surmd->x = NULL;
			surmd->v = NULL;
			surmd->numverts = 0;
		}
		else if (md->type == eModifierType_Hook) {
			HookModifierData *hmd = (HookModifierData *)md;
			
			hmd->indexar = newdataadr(fd, hmd->indexar);
			if (fd->flags & FD_FLAGS_SWITCH_ENDIAN) {
				BLI_endian_switch_int32_array(hmd->indexar, hmd->totindex);
			}

			hmd->curfalloff = newdataadr(fd, hmd->curfalloff);
			if (hmd->curfalloff) {
				direct_link_curvemapping(fd, hmd->curfalloff);
			}
		}
		else if (md->type == eModifierType_ParticleSystem) {
			ParticleSystemModifierData *psmd = (ParticleSystemModifierData *)md;
			
			psmd->dm= NULL;
			psmd->psys= newdataadr(fd, psmd->psys);
			psmd->flag &= ~eParticleSystemFlag_psys_updated;
			psmd->flag |= eParticleSystemFlag_file_loaded;
		}
		else if (md->type == eModifierType_Explode) {
			ExplodeModifierData *psmd = (ExplodeModifierData *)md;
			
			psmd->facepa = NULL;
		}
		else if (md->type == eModifierType_MeshDeform) {
			MeshDeformModifierData *mmd = (MeshDeformModifierData *)md;
			
			mmd->bindinfluences = newdataadr(fd, mmd->bindinfluences);
			mmd->bindoffsets = newdataadr(fd, mmd->bindoffsets);
			mmd->bindcagecos = newdataadr(fd, mmd->bindcagecos);
			mmd->dyngrid = newdataadr(fd, mmd->dyngrid);
			mmd->dyninfluences = newdataadr(fd, mmd->dyninfluences);
			mmd->dynverts = newdataadr(fd, mmd->dynverts);
			
			mmd->bindweights = newdataadr(fd, mmd->bindweights);
			mmd->bindcos = newdataadr(fd, mmd->bindcos);
			
			if (fd->flags & FD_FLAGS_SWITCH_ENDIAN) {
				if (mmd->bindoffsets)  BLI_endian_switch_int32_array(mmd->bindoffsets, mmd->totvert + 1);
				if (mmd->bindcagecos)  BLI_endian_switch_float_array(mmd->bindcagecos, mmd->totcagevert * 3);
				if (mmd->dynverts)     BLI_endian_switch_int32_array(mmd->dynverts, mmd->totvert);
				if (mmd->bindweights)  BLI_endian_switch_float_array(mmd->bindweights, mmd->totvert);
				if (mmd->bindcos)      BLI_endian_switch_float_array(mmd->bindcos, mmd->totcagevert * 3);
			}
		}
		else if (md->type == eModifierType_Ocean) {
			OceanModifierData *omd = (OceanModifierData *)md;
			omd->oceancache = NULL;
			omd->ocean = NULL;
			omd->refresh = (MOD_OCEAN_REFRESH_ADD|MOD_OCEAN_REFRESH_RESET|MOD_OCEAN_REFRESH_SIM);
		}
		else if (md->type == eModifierType_Warp) {
			WarpModifierData *tmd = (WarpModifierData *)md;
			
			tmd->curfalloff= newdataadr(fd, tmd->curfalloff);
			if (tmd->curfalloff)
				direct_link_curvemapping(fd, tmd->curfalloff);
		}
		else if (md->type == eModifierType_WeightVGEdit) {
			WeightVGEditModifierData *wmd = (WeightVGEditModifierData *)md;
			
			wmd->cmap_curve = newdataadr(fd, wmd->cmap_curve);
			if (wmd->cmap_curve)
				direct_link_curvemapping(fd, wmd->cmap_curve);
		}
		else if (md->type == eModifierType_LaplacianDeform) {
			LaplacianDeformModifierData *lmd = (LaplacianDeformModifierData *)md;

			lmd->vertexco = newdataadr(fd, lmd->vertexco);
			if (fd->flags & FD_FLAGS_SWITCH_ENDIAN) {
				BLI_endian_switch_float_array(lmd->vertexco, lmd->total_verts * 3);
			}
			lmd->cache_system = NULL;
		}
		else if (md->type == eModifierType_CorrectiveSmooth) {
			CorrectiveSmoothModifierData *csmd = (CorrectiveSmoothModifierData*)md;

			if (csmd->bind_coords) {
				csmd->bind_coords = newdataadr(fd, csmd->bind_coords);
				if (fd->flags & FD_FLAGS_SWITCH_ENDIAN) {
					BLI_endian_switch_float_array((float *)csmd->bind_coords, csmd->bind_coords_num * 3);
				}
			}

			/* runtime only */
			csmd->delta_cache = NULL;
			csmd->delta_cache_num = 0;
		}
	}
}

static void direct_link_object(FileData *fd, Object *ob)
{
	PartEff *paf;
	bProperty *prop;
	bSensor *sens;
	bController *cont;
	bActuator *act;
	
	/* weak weak... this was only meant as draw flag, now is used in give_base_to_objects too */
	ob->flag &= ~OB_FROMGROUP;

	/* This is a transient flag; clear in order to avoid unneeded object update pending from
	 * time when file was saved.
	 */
	ob->recalc = 0;

	/* loading saved files with editmode enabled works, but for undo we like
	 * to stay in object mode during undo presses so keep editmode disabled.
	 *
	 * Also when linking in a file don't allow edit and pose modes.
	 * See [#34776, #42780] for more information.
	 */
	if (fd->memfile || (ob->id.flag & (LIB_EXTERN | LIB_INDIRECT))) {
		ob->mode &= ~(OB_MODE_EDIT | OB_MODE_PARTICLE_EDIT);
		if (!fd->memfile) {
			ob->mode &= ~OB_MODE_POSE;
		}
	}
	
	ob->adt = newdataadr(fd, ob->adt);
	direct_link_animdata(fd, ob->adt);
	
	ob->pose = newdataadr(fd, ob->pose);
	direct_link_pose(fd, ob->pose);
	
	ob->mpath = newdataadr(fd, ob->mpath);
	if (ob->mpath)
		direct_link_motionpath(fd, ob->mpath);
	
	link_list(fd, &ob->defbase);
// XXX deprecated - old animation system <<<
	direct_link_nlastrips(fd, &ob->nlastrips);
	link_list(fd, &ob->constraintChannels);
// >>> XXX deprecated - old animation system
	
	ob->mat= newdataadr(fd, ob->mat);
	test_pointer_array(fd, (void **)&ob->mat);
	ob->matbits= newdataadr(fd, ob->matbits);
	
	/* do it here, below old data gets converted */
	direct_link_modifiers(fd, &ob->modifiers);
	
	link_list(fd, &ob->effect);
	paf= ob->effect.first;
	while (paf) {
		if (paf->type == EFF_PARTICLE) {
			paf->keys = NULL;
		}
		if (paf->type == EFF_WAVE) {
			WaveEff *wav = (WaveEff*) paf;
			PartEff *next = paf->next;
			WaveModifierData *wmd = (WaveModifierData*) modifier_new(eModifierType_Wave);
			
			wmd->damp = wav->damp;
			wmd->flag = wav->flag;
			wmd->height = wav->height;
			wmd->lifetime = wav->lifetime;
			wmd->narrow = wav->narrow;
			wmd->speed = wav->speed;
			wmd->startx = wav->startx;
			wmd->starty = wav->startx;
			wmd->timeoffs = wav->timeoffs;
			wmd->width = wav->width;
			
			BLI_addtail(&ob->modifiers, wmd);
			
			BLI_remlink(&ob->effect, paf);
			MEM_freeN(paf);
			
			paf = next;
			continue;
		}
		if (paf->type == EFF_BUILD) {
			BuildEff *baf = (BuildEff*) paf;
			PartEff *next = paf->next;
			BuildModifierData *bmd = (BuildModifierData*) modifier_new(eModifierType_Build);
			
			bmd->start = baf->sfra;
			bmd->length = baf->len;
			bmd->randomize = 0;
			bmd->seed = 1;
			
			BLI_addtail(&ob->modifiers, bmd);
			
			BLI_remlink(&ob->effect, paf);
			MEM_freeN(paf);
			
			paf = next;
			continue;
		}
		paf = paf->next;
	}
	
	ob->pd= newdataadr(fd, ob->pd);
	direct_link_partdeflect(ob->pd);
	ob->soft= newdataadr(fd, ob->soft);
	if (ob->soft) {
		SoftBody *sb = ob->soft;
		
		sb->bpoint = NULL;	// init pointers so it gets rebuilt nicely
		sb->bspring = NULL;
		sb->scratch = NULL;
		/* although not used anymore */
		/* still have to be loaded to be compatible with old files */
		sb->keys = newdataadr(fd, sb->keys);
		test_pointer_array(fd, (void **)&sb->keys);
		if (sb->keys) {
			int a;
			for (a = 0; a < sb->totkey; a++) {
				sb->keys[a] = newdataadr(fd, sb->keys[a]);
			}
		}
		
		sb->effector_weights = newdataadr(fd, sb->effector_weights);
		if (!sb->effector_weights)
			sb->effector_weights = BKE_add_effector_weights(NULL);
		
		direct_link_pointcache_list(fd, &sb->ptcaches, &sb->pointcache, 0);
	}
	ob->bsoft = newdataadr(fd, ob->bsoft);
	ob->fluidsimSettings= newdataadr(fd, ob->fluidsimSettings); /* NT */
	
	ob->rigidbody_object = newdataadr(fd, ob->rigidbody_object);
	if (ob->rigidbody_object) {
		RigidBodyOb *rbo = ob->rigidbody_object;
		
		/* must nullify the references to physics sim objects, since they no-longer exist 
		 * (and will need to be recalculated) 
		 */
		rbo->physics_object = NULL;
		rbo->physics_shape = NULL;
	}
	ob->rigidbody_constraint = newdataadr(fd, ob->rigidbody_constraint);
	if (ob->rigidbody_constraint)
		ob->rigidbody_constraint->physics_constraint = NULL;

	link_list(fd, &ob->particlesystem);
	direct_link_particlesystems(fd, &ob->particlesystem);
	
	link_list(fd, &ob->prop);
	for (prop = ob->prop.first; prop; prop = prop->next) {
		prop->poin = newdataadr(fd, prop->poin);
		if (prop->poin == NULL) 
			prop->poin = &prop->data;
	}

	link_list(fd, &ob->sensors);
	for (sens = ob->sensors.first; sens; sens = sens->next) {
		sens->data = newdataadr(fd, sens->data);
		sens->links = newdataadr(fd, sens->links);
		test_pointer_array(fd, (void **)&sens->links);
	}

	direct_link_constraints(fd, &ob->constraints);

	link_glob_list(fd, &ob->controllers);
	if (ob->init_state) {
		/* if a known first state is specified, set it so that the game will start ok */
		ob->state = ob->init_state;
	}
	else if (!ob->state) {
		ob->state = 1;
	}
	for (cont = ob->controllers.first; cont; cont = cont->next) {
		cont->data = newdataadr(fd, cont->data);
		cont->links = newdataadr(fd, cont->links);
		test_pointer_array(fd, (void **)&cont->links);
		if (cont->state_mask == 0)
			cont->state_mask = 1;
	}

	link_glob_list(fd, &ob->actuators);
	for (act = ob->actuators.first; act; act = act->next) {
		act->data = newdataadr(fd, act->data);
	}

	link_list(fd, &ob->hooks);
	while (ob->hooks.first) {
		ObHook *hook = ob->hooks.first;
		HookModifierData *hmd = (HookModifierData *)modifier_new(eModifierType_Hook);
		
		hook->indexar= newdataadr(fd, hook->indexar);
		if (fd->flags & FD_FLAGS_SWITCH_ENDIAN) {
			BLI_endian_switch_int32_array(hook->indexar, hook->totindex);
		}
		
		/* Do conversion here because if we have loaded
		 * a hook we need to make sure it gets converted
		 * and freed, regardless of version.
		 */
		copy_v3_v3(hmd->cent, hook->cent);
		hmd->falloff = hook->falloff;
		hmd->force = hook->force;
		hmd->indexar = hook->indexar;
		hmd->object = hook->parent;
		memcpy(hmd->parentinv, hook->parentinv, sizeof(hmd->parentinv));
		hmd->totindex = hook->totindex;
		
		BLI_addhead(&ob->modifiers, hmd);
		BLI_remlink(&ob->hooks, hook);
		
		modifier_unique_name(&ob->modifiers, (ModifierData*)hmd);
		
		MEM_freeN(hook);
	}
	
	ob->iuser = newdataadr(fd, ob->iuser);
	if (ob->type == OB_EMPTY && ob->empty_drawtype == OB_EMPTY_IMAGE && !ob->iuser) {
		BKE_object_empty_draw_type_set(ob, ob->empty_drawtype);
	}

	ob->customdata_mask = 0;
	ob->bb = NULL;
	ob->derivedDeform = NULL;
	ob->derivedFinal = NULL;
	BLI_listbase_clear(&ob->gpulamp);
	link_list(fd, &ob->pc_ids);

	/* Runtime curve data  */
	ob->curve_cache = NULL;

	/* in case this value changes in future, clamp else we get undefined behavior */
	CLAMP(ob->rotmode, ROT_MODE_MIN, ROT_MODE_MAX);

	if (ob->sculpt) {
		ob->sculpt = MEM_callocN(sizeof(SculptSession), "reload sculpt session");
	}

	link_list(fd, &ob->lodlevels);
	ob->currentlod = ob->lodlevels.first;

	ob->preview = direct_link_preview_image(fd, ob->preview);
}

/* ************ READ SCENE ***************** */

/* patch for missing scene IDs, can't be in do-versions */
static void composite_patch(bNodeTree *ntree, Scene *scene)
{
	bNode *node;
	
	for (node = ntree->nodes.first; node; node = node->next) {
		if (node->id==NULL && node->type == CMP_NODE_R_LAYERS)
			node->id = &scene->id;
	}
}

static void link_paint(FileData *fd, Scene *sce, Paint *p)
{
	if (p) {
		p->brush = newlibadr_us(fd, sce->id.lib, p->brush);
		p->palette = newlibadr_us(fd, sce->id.lib, p->palette);
		p->paint_cursor = NULL;
	}
}

static void lib_link_sequence_modifiers(FileData *fd, Scene *scene, ListBase *lb)
{
	SequenceModifierData *smd;

	for (smd = lb->first; smd; smd = smd->next) {
		if (smd->mask_id)
			smd->mask_id = newlibadr_us(fd, scene->id.lib, smd->mask_id);
	}
}

/* check for cyclic set-scene,
 * libs can cause this case which is normally prevented, see (T#####) */
#define USE_SETSCENE_CHECK

#ifdef USE_SETSCENE_CHECK
/**
 * A version of #BKE_scene_validate_setscene with special checks for linked libs.
 */
static bool scene_validate_setscene__liblink(Scene *sce, const int totscene)
{
	Scene *sce_iter;
	int a;

	if (sce->set == NULL) return 1;

	for (a = 0, sce_iter = sce; sce_iter->set; sce_iter = sce_iter->set, a++) {
		if (sce_iter->id.flag & LIB_NEED_LINK) {
			return 1;
		}

		if (a > totscene) {
			sce->set = NULL;
			return 0;
		}
	}

	return 1;
}
#endif

static void lib_link_scene(FileData *fd, Main *main)
{
	Scene *sce;
	Base *base, *next;
	Sequence *seq;
	SceneRenderLayer *srl;
	TimeMarker *marker;
	FreestyleModuleConfig *fmc;
	FreestyleLineSet *fls;

#ifdef USE_SETSCENE_CHECK
	bool need_check_set = false;
	int totscene = 0;
#endif
	
	for (sce = main->scene.first; sce; sce = sce->id.next) {
		if (sce->id.flag & LIB_NEED_LINK) {
			/* Link ID Properties -- and copy this comment EXACTLY for easy finding
			 * of library blocks that implement this.*/
			if (sce->id.properties) IDP_LibLinkProperty(sce->id.properties, (fd->flags & FD_FLAGS_SWITCH_ENDIAN), fd);
			if (sce->adt) lib_link_animdata(fd, &sce->id, sce->adt);
			
			lib_link_keyingsets(fd, &sce->id, &sce->keyingsets);
			
			sce->camera = newlibadr(fd, sce->id.lib, sce->camera);
			sce->world = newlibadr_us(fd, sce->id.lib, sce->world);
			sce->set = newlibadr(fd, sce->id.lib, sce->set);
			sce->gpd = newlibadr_us(fd, sce->id.lib, sce->gpd);
			
			link_paint(fd, sce, &sce->toolsettings->sculpt->paint);
			link_paint(fd, sce, &sce->toolsettings->vpaint->paint);
			link_paint(fd, sce, &sce->toolsettings->wpaint->paint);
			link_paint(fd, sce, &sce->toolsettings->imapaint.paint);
			link_paint(fd, sce, &sce->toolsettings->uvsculpt->paint);

			if (sce->toolsettings->sculpt)
				sce->toolsettings->sculpt->gravity_object =
						newlibadr_us(fd, sce->id.lib, sce->toolsettings->sculpt->gravity_object);

			if (sce->toolsettings->imapaint.stencil)
				sce->toolsettings->imapaint.stencil =
				        newlibadr_us(fd, sce->id.lib, sce->toolsettings->imapaint.stencil);

			if (sce->toolsettings->imapaint.clone)
				sce->toolsettings->imapaint.clone =
				        newlibadr_us(fd, sce->id.lib, sce->toolsettings->imapaint.clone);

			if (sce->toolsettings->imapaint.canvas)
				sce->toolsettings->imapaint.canvas =
				        newlibadr_us(fd, sce->id.lib, sce->toolsettings->imapaint.canvas);
			
			sce->toolsettings->skgen_template = newlibadr(fd, sce->id.lib, sce->toolsettings->skgen_template);
			
			sce->toolsettings->particle.shape_object = newlibadr(fd, sce->id.lib, sce->toolsettings->particle.shape_object);
			
			for (base = sce->base.first; base; base = next) {
				next = base->next;
				
				/* base->object= newlibadr_us(fd, sce->id.lib, base->object); */
				base->object = newlibadr_us(fd, sce->id.lib, base->object);
				
				if (base->object == NULL) {
					blo_reportf_wrap(fd->reports, RPT_WARNING, TIP_("LIB ERROR: object lost from scene: '%s'"),
					                 sce->id.name + 2);
					BLI_remlink(&sce->base, base);
					if (base == sce->basact) sce->basact = NULL;
					MEM_freeN(base);
				}
			}
			
			SEQ_BEGIN (sce->ed, seq)
			{
				if (seq->ipo) seq->ipo = newlibadr_us(fd, sce->id.lib, seq->ipo);
				seq->scene_sound = NULL;
				if (seq->scene) {
					seq->scene = newlibadr(fd, sce->id.lib, seq->scene);
					if (seq->scene) {
						seq->scene_sound = BKE_sound_scene_add_scene_sound_defaults(sce, seq);
					}
				}
				if (seq->clip) {
					seq->clip = newlibadr_us(fd, sce->id.lib, seq->clip);
				}
				if (seq->mask) {
					seq->mask = newlibadr_us(fd, sce->id.lib, seq->mask);
				}
				if (seq->scene_camera) {
					seq->scene_camera = newlibadr(fd, sce->id.lib, seq->scene_camera);
				}
				if (seq->sound) {
					seq->scene_sound = NULL;
					if (seq->type == SEQ_TYPE_SOUND_HD) {
						seq->type = SEQ_TYPE_SOUND_RAM;
					}
					else {
						seq->sound = newlibadr(fd, sce->id.lib, seq->sound);
					}
					if (seq->sound) {
						seq->sound->id.us++;
						seq->scene_sound = BKE_sound_add_scene_sound_defaults(sce, seq);
					}
				}
				BLI_listbase_clear(&seq->anims);

				lib_link_sequence_modifiers(fd, sce, &seq->modifiers);
			}
			SEQ_END

#ifdef DURIAN_CAMERA_SWITCH
			for (marker = sce->markers.first; marker; marker = marker->next) {
				if (marker->camera) {
					marker->camera = newlibadr(fd, sce->id.lib, marker->camera);
				}
			}
#else
			(void)marker;
#endif
			
			BKE_sequencer_update_muting(sce->ed);
			BKE_sequencer_update_sound_bounds_all(sce);
			
			
			/* rigidbody world relies on it's linked groups */
			if (sce->rigidbody_world) {
				RigidBodyWorld *rbw = sce->rigidbody_world;
				if (rbw->group)
					rbw->group = newlibadr(fd, sce->id.lib, rbw->group);
				if (rbw->constraints)
					rbw->constraints = newlibadr(fd, sce->id.lib, rbw->constraints);
				if (rbw->effector_weights)
					rbw->effector_weights->group = newlibadr(fd, sce->id.lib, rbw->effector_weights->group);
			}
			
			if (sce->nodetree) {
				lib_link_ntree(fd, &sce->id, sce->nodetree);
				sce->nodetree->id.lib = sce->id.lib;
				composite_patch(sce->nodetree, sce);
			}
			
			for (srl = sce->r.layers.first; srl; srl = srl->next) {
				srl->mat_override = newlibadr_us(fd, sce->id.lib, srl->mat_override);
				srl->light_override = newlibadr_us(fd, sce->id.lib, srl->light_override);
				for (fmc = srl->freestyleConfig.modules.first; fmc; fmc = fmc->next) {
					fmc->script = newlibadr(fd, sce->id.lib, fmc->script);
				}
				for (fls = srl->freestyleConfig.linesets.first; fls; fls = fls->next) {
					fls->linestyle = newlibadr_us(fd, sce->id.lib, fls->linestyle);
					fls->group = newlibadr_us(fd, sce->id.lib, fls->group);
				}
			}
			/*Game Settings: Dome Warp Text*/
			sce->gm.dome.warptext = newlibadr(fd, sce->id.lib, sce->gm.dome.warptext);
			
			/* Motion Tracking */
			sce->clip = newlibadr_us(fd, sce->id.lib, sce->clip);

#ifdef USE_SETSCENE_CHECK
			if (sce->set != NULL) {
				/* link flag for scenes with set would be reset later,
				 * so this way we only check cyclic for newly linked scenes.
				 */
				need_check_set = true;
			}
			else {
				/* postpone un-setting the flag until we've checked the set-scene */
				sce->id.flag &= ~LIB_NEED_LINK;
			}
#else
			sce->id.flag &= ~LIB_NEED_LINK;
#endif
		}

#ifdef USE_SETSCENE_CHECK
		totscene++;
#endif
	}

#ifdef USE_SETSCENE_CHECK
	if (need_check_set) {
		for (sce = main->scene.first; sce; sce = sce->id.next) {
			if (sce->id.flag & LIB_NEED_LINK) {
				sce->id.flag &= ~LIB_NEED_LINK;
				if (!scene_validate_setscene__liblink(sce, totscene)) {
					printf("Found cyclic background scene when linking %s\n", sce->id.name + 2);
				}
			}
		}
	}
#endif
}

#undef USE_SETSCENE_CHECK


static void link_recurs_seq(FileData *fd, ListBase *lb)
{
	Sequence *seq;
	
	link_list(fd, lb);
	
	for (seq = lb->first; seq; seq = seq->next) {
		if (seq->seqbase.first)
			link_recurs_seq(fd, &seq->seqbase);
	}
}

static void direct_link_paint(FileData *fd, Paint *p)
{
	if (p->num_input_samples < 1)
		p->num_input_samples = 1;

	p->cavity_curve = newdataadr(fd, p->cavity_curve);
	if (p->cavity_curve)
		direct_link_curvemapping(fd, p->cavity_curve);
	else
		BKE_paint_cavity_curve_preset(p, CURVE_PRESET_LINE);
}

static void direct_link_paint_helper(FileData *fd, Paint **paint)
{
	/* TODO. is this needed */
	(*paint) = newdataadr(fd, (*paint));

	if (*paint) {
		direct_link_paint(fd, *paint);
	}
}

static void direct_link_sequence_modifiers(FileData *fd, ListBase *lb)
{
	SequenceModifierData *smd;

	link_list(fd, lb);

	for (smd = lb->first; smd; smd = smd->next) {
		if (smd->mask_sequence)
			smd->mask_sequence = newdataadr(fd, smd->mask_sequence);

		if (smd->type == seqModifierType_Curves) {
			CurvesModifierData *cmd = (CurvesModifierData *) smd;

			direct_link_curvemapping(fd, &cmd->curve_mapping);
		}
		else if (smd->type == seqModifierType_HueCorrect) {
			HueCorrectModifierData *hcmd = (HueCorrectModifierData *) smd;

			direct_link_curvemapping(fd, &hcmd->curve_mapping);
		}
	}
}

static void direct_link_view_settings(FileData *fd, ColorManagedViewSettings *view_settings)
{
	view_settings->curve_mapping = newdataadr(fd, view_settings->curve_mapping);

	if (view_settings->curve_mapping)
		direct_link_curvemapping(fd, view_settings->curve_mapping);
}

static void direct_link_scene(FileData *fd, Scene *sce)
{
	Editing *ed;
	Sequence *seq;
	MetaStack *ms;
	RigidBodyWorld *rbw;
	SceneRenderLayer *srl;
	
	sce->theDag = NULL;
	sce->depsgraph = NULL;
	sce->obedit = NULL;
	sce->stats = NULL;
	sce->fps_info = NULL;
	sce->customdata_mask_modal = 0;
	sce->lay_updated = 0;
	
	BKE_sound_create_scene(sce);
	
	/* set users to one by default, not in lib-link, this will increase it for compo nodes */
	sce->id.us = 1;
	
	link_list(fd, &(sce->base));
	
	sce->adt = newdataadr(fd, sce->adt);
	direct_link_animdata(fd, sce->adt);
	
	link_list(fd, &sce->keyingsets);
	direct_link_keyingsets(fd, &sce->keyingsets);
	
	sce->basact = newdataadr(fd, sce->basact);
	
	sce->toolsettings= newdataadr(fd, sce->toolsettings);
	if (sce->toolsettings) {
		direct_link_paint_helper(fd, (Paint**)&sce->toolsettings->sculpt);
		direct_link_paint_helper(fd, (Paint**)&sce->toolsettings->vpaint);
		direct_link_paint_helper(fd, (Paint**)&sce->toolsettings->wpaint);
		direct_link_paint_helper(fd, (Paint**)&sce->toolsettings->uvsculpt);
		
		direct_link_paint(fd, &sce->toolsettings->imapaint.paint);

		sce->toolsettings->imapaint.paintcursor = NULL;
		sce->toolsettings->particle.paintcursor = NULL;
		sce->toolsettings->particle.scene = NULL;
		sce->toolsettings->particle.object = NULL;

		/* in rare cases this is needed, see [#33806] */
		if (sce->toolsettings->vpaint) {
			sce->toolsettings->vpaint->vpaint_prev = NULL;
			sce->toolsettings->vpaint->tot = 0;
		}
		if (sce->toolsettings->wpaint) {
			sce->toolsettings->wpaint->wpaint_prev = NULL;
			sce->toolsettings->wpaint->tot = 0;
		}
	}

	if (sce->ed) {
		ListBase *old_seqbasep = &sce->ed->seqbase;
		
		ed = sce->ed = newdataadr(fd, sce->ed);
		
		ed->act_seq = newdataadr(fd, ed->act_seq);
		
		/* recursive link sequences, lb will be correctly initialized */
		link_recurs_seq(fd, &ed->seqbase);
		
		SEQ_BEGIN (ed, seq)
		{
			seq->seq1= newdataadr(fd, seq->seq1);
			seq->seq2= newdataadr(fd, seq->seq2);
			seq->seq3= newdataadr(fd, seq->seq3);
			
			/* a patch: after introduction of effects with 3 input strips */
			if (seq->seq3 == NULL) seq->seq3 = seq->seq2;
			
			seq->effectdata = newdataadr(fd, seq->effectdata);
			seq->stereo3d_format = newdataadr(fd, seq->stereo3d_format);
			
			if (seq->type & SEQ_TYPE_EFFECT)
				seq->flag |= SEQ_EFFECT_NOT_LOADED;
			
			if (seq->type == SEQ_TYPE_SPEED) {
				SpeedControlVars *s = seq->effectdata;
				s->frameMap = NULL;
			}

			seq->prop = newdataadr(fd, seq->prop);
			IDP_DirectLinkGroup_OrFree(&seq->prop, (fd->flags & FD_FLAGS_SWITCH_ENDIAN), fd);

			seq->strip = newdataadr(fd, seq->strip);
			if (seq->strip && seq->strip->done==0) {
				seq->strip->done = true;
				
				if (ELEM(seq->type, SEQ_TYPE_IMAGE, SEQ_TYPE_MOVIE, SEQ_TYPE_SOUND_RAM, SEQ_TYPE_SOUND_HD)) {
					seq->strip->stripdata = newdataadr(fd, seq->strip->stripdata);
				}
				else {
					seq->strip->stripdata = NULL;
				}
				if (seq->flag & SEQ_USE_CROP) {
					seq->strip->crop = newdataadr(
						fd, seq->strip->crop);
				}
				else {
					seq->strip->crop = NULL;
				}
				if (seq->flag & SEQ_USE_TRANSFORM) {
					seq->strip->transform = newdataadr(
						fd, seq->strip->transform);
				}
				else {
					seq->strip->transform = NULL;
				}
				if (seq->flag & SEQ_USE_PROXY) {
					seq->strip->proxy = newdataadr(
						fd, seq->strip->proxy);
					seq->strip->proxy->anim = NULL;
				}
				else {
					seq->strip->proxy = NULL;
				}

				/* need to load color balance to it could be converted to modifier */
				seq->strip->color_balance = newdataadr(fd, seq->strip->color_balance);
			}

			direct_link_sequence_modifiers(fd, &seq->modifiers);
		}
		SEQ_END
		
		/* link metastack, slight abuse of structs here, have to restore pointer to internal part in struct */
		{
			Sequence temp;
			void *poin;
			intptr_t offset;
			
			offset = ((intptr_t)&(temp.seqbase)) - ((intptr_t)&temp);
			
			/* root pointer */
			if (ed->seqbasep == old_seqbasep) {
				ed->seqbasep = &ed->seqbase;
			}
			else {
				poin = POINTER_OFFSET(ed->seqbasep, -offset);
				
				poin = newdataadr(fd, poin);
				if (poin)
					ed->seqbasep = (ListBase *)POINTER_OFFSET(poin, offset);
				else
					ed->seqbasep = &ed->seqbase;
			}
			/* stack */
			link_list(fd, &(ed->metastack));
			
			for (ms = ed->metastack.first; ms; ms= ms->next) {
				ms->parseq = newdataadr(fd, ms->parseq);
				
				if (ms->oldbasep == old_seqbasep)
					ms->oldbasep= &ed->seqbase;
				else {
					poin = POINTER_OFFSET(ms->oldbasep, -offset);
					poin = newdataadr(fd, poin);
					if (poin) 
						ms->oldbasep = (ListBase *)POINTER_OFFSET(poin, offset);
					else 
						ms->oldbasep = &ed->seqbase;
				}
			}
		}
	}
	
	sce->r.avicodecdata = newdataadr(fd, sce->r.avicodecdata);
	if (sce->r.avicodecdata) {
		sce->r.avicodecdata->lpFormat = newdataadr(fd, sce->r.avicodecdata->lpFormat);
		sce->r.avicodecdata->lpParms = newdataadr(fd, sce->r.avicodecdata->lpParms);
	}
	
	sce->r.qtcodecdata = newdataadr(fd, sce->r.qtcodecdata);
	if (sce->r.qtcodecdata) {
		sce->r.qtcodecdata->cdParms = newdataadr(fd, sce->r.qtcodecdata->cdParms);
	}
	if (sce->r.ffcodecdata.properties) {
		sce->r.ffcodecdata.properties = newdataadr(fd, sce->r.ffcodecdata.properties);
		IDP_DirectLinkGroup_OrFree(&sce->r.ffcodecdata.properties, (fd->flags & FD_FLAGS_SWITCH_ENDIAN), fd);
	}
	
	link_list(fd, &(sce->markers));
	link_list(fd, &(sce->transform_spaces));
	link_list(fd, &(sce->r.layers));
	link_list(fd, &(sce->r.views));

	for (srl = sce->r.layers.first; srl; srl = srl->next) {
		link_list(fd, &(srl->freestyleConfig.modules));
	}
	for (srl = sce->r.layers.first; srl; srl = srl->next) {
		link_list(fd, &(srl->freestyleConfig.linesets));
	}
	
	sce->nodetree = newdataadr(fd, sce->nodetree);
	if (sce->nodetree) {
		direct_link_id(fd, &sce->nodetree->id);
		direct_link_nodetree(fd, sce->nodetree);
	}

	direct_link_view_settings(fd, &sce->view_settings);
	
	sce->rigidbody_world = newdataadr(fd, sce->rigidbody_world);
	rbw = sce->rigidbody_world;
	if (rbw) {
		/* must nullify the reference to physics sim object, since it no-longer exist 
		 * (and will need to be recalculated) 
		 */
		rbw->physics_world = NULL;
		rbw->objects = NULL;
		rbw->numbodies = 0;

		/* set effector weights */
		rbw->effector_weights = newdataadr(fd, rbw->effector_weights);
		if (!rbw->effector_weights)
			rbw->effector_weights = BKE_add_effector_weights(NULL);

		/* link cache */
		direct_link_pointcache_list(fd, &rbw->ptcaches, &rbw->pointcache, false);
		/* make sure simulation starts from the beginning after loading file */
		if (rbw->pointcache) {
			rbw->ltime = (float)rbw->pointcache->startframe;
		}
	}

	sce->preview = direct_link_preview_image(fd, sce->preview);
}

/* ************ READ WM ***************** */

static void direct_link_windowmanager(FileData *fd, wmWindowManager *wm)
{
	wmWindow *win;
	
	wm->id.us = 1;
	link_list(fd, &wm->windows);
	
	for (win = wm->windows.first; win; win = win->next) {
		win->ghostwin = NULL;
		win->eventstate = NULL;
		win->curswin = NULL;
		win->tweak = NULL;
#ifdef WIN32
		win->ime_data = NULL;
#endif
		
		BLI_listbase_clear(&win->queue);
		BLI_listbase_clear(&win->handlers);
		BLI_listbase_clear(&win->modalhandlers);
		BLI_listbase_clear(&win->subwindows);
		BLI_listbase_clear(&win->gesture);
		BLI_listbase_clear(&win->drawdata);
		
		win->drawmethod = -1;
		win->drawfail = 0;
		win->active = 0;

		win->cursor      = 0;
		win->lastcursor  = 0;
		win->modalcursor = 0;
		win->stereo3d_format = newdataadr(fd, win->stereo3d_format);

		/* multiview always fallback to anaglyph at file opening
		 * otherwise quadbuffer saved files can break Blender */
		if (win->stereo3d_format) {
			win->stereo3d_format->display_mode = S3D_DISPLAY_ANAGLYPH;
		}
	}
	
	BLI_listbase_clear(&wm->timers);
	BLI_listbase_clear(&wm->operators);
	BLI_listbase_clear(&wm->paintcursors);
	BLI_listbase_clear(&wm->queue);
	BKE_reports_init(&wm->reports, RPT_STORE);
	
	BLI_listbase_clear(&wm->keyconfigs);
	wm->defaultconf = NULL;
	wm->addonconf = NULL;
	wm->userconf = NULL;
	
	BLI_listbase_clear(&wm->jobs);
	BLI_listbase_clear(&wm->drags);
	
	wm->windrawable = NULL;
	wm->winactive = NULL;
	wm->initialized = 0;
	wm->op_undo_depth = 0;
	wm->is_interface_locked = 0;
}

static void lib_link_windowmanager(FileData *fd, Main *main)
{
	wmWindowManager *wm;
	wmWindow *win;
	
	for (wm = main->wm.first; wm; wm = wm->id.next) {
		if (wm->id.flag & LIB_NEED_LINK) {
			for (win = wm->windows.first; win; win = win->next)
				win->screen = newlibadr(fd, NULL, win->screen);
			
			wm->id.flag -= LIB_NEED_LINK;
		}
	}
}

/* ****************** READ GREASE PENCIL ***************** */

/* relink's grease pencil data's refs */
static void lib_link_gpencil(FileData *fd, Main *main)
{
	bGPdata *gpd;
	
	for (gpd = main->gpencil.first; gpd; gpd = gpd->id.next) {
		if (gpd->id.flag & LIB_NEED_LINK) {
			gpd->id.flag -= LIB_NEED_LINK;
			
			if (gpd->adt)
				lib_link_animdata(fd, &gpd->id, gpd->adt);
		}
	}
}

/* relinks grease-pencil data - used for direct_link and old file linkage */
static void direct_link_gpencil(FileData *fd, bGPdata *gpd)
{
	bGPDlayer *gpl;
	bGPDframe *gpf;
	bGPDstroke *gps;
	
	/* we must firstly have some grease-pencil data to link! */
	if (gpd == NULL)
		return;
	
	/* relink animdata */
	gpd->adt = newdataadr(fd, gpd->adt);
	direct_link_animdata(fd, gpd->adt);
	
	/* relink layers */
	link_list(fd, &gpd->layers);
	
	for (gpl = gpd->layers.first; gpl; gpl = gpl->next) {
		/* relink frames */
		link_list(fd, &gpl->frames);
		gpl->actframe = newdataadr(fd, gpl->actframe);
		
		for (gpf = gpl->frames.first; gpf; gpf = gpf->next) {
			/* relink strokes (and their points) */
			link_list(fd, &gpf->strokes);
			
			for (gps = gpf->strokes.first; gps; gps = gps->next) {
				gps->points = newdataadr(fd, gps->points);
			}
		}
	}
}

/* ****************** READ SCREEN ***************** */

/* note: file read without screens option G_FILE_NO_UI; 
 * check lib pointers in call below */
static void lib_link_screen(FileData *fd, Main *main)
{
	bScreen *sc;
	ScrArea *sa;
	
	for (sc = main->screen.first; sc; sc = sc->id.next) {
		if (sc->id.flag & LIB_NEED_LINK) {
			sc->id.us = 1;
			sc->scene = newlibadr(fd, sc->id.lib, sc->scene);

			/* this should not happen, but apparently it does somehow. Until we figure out the cause,
			 * just assign first available scene */
			if (!sc->scene)
				sc->scene = main->scene.first;

			sc->animtimer = NULL; /* saved in rare cases */
			sc->scrubbing = false;
			
			for (sa = sc->areabase.first; sa; sa = sa->next) {
				SpaceLink *sl;
				
				sa->full = newlibadr(fd, sc->id.lib, sa->full);
				
				for (sl = sa->spacedata.first; sl; sl= sl->next) {
					if (sl->spacetype == SPACE_VIEW3D) {
						View3D *v3d = (View3D*) sl;
						BGpic *bgpic = NULL;
						
						v3d->camera= newlibadr(fd, sc->id.lib, v3d->camera);
						v3d->ob_centre= newlibadr(fd, sc->id.lib, v3d->ob_centre);
						
						/* should be do_versions but not easy adding into the listbase */
						if (v3d->bgpic) {
							v3d->bgpic = newlibadr(fd, sc->id.lib, v3d->bgpic);
							BLI_addtail(&v3d->bgpicbase, bgpic);
							v3d->bgpic = NULL;
						}
						
						for (bgpic = v3d->bgpicbase.first; bgpic; bgpic = bgpic->next) {
							bgpic->ima = newlibadr_us(fd, sc->id.lib, bgpic->ima);
							bgpic->clip = newlibadr_us(fd, sc->id.lib, bgpic->clip);
						}
						if (v3d->localvd) {
							v3d->localvd->camera = newlibadr(fd, sc->id.lib, v3d->localvd->camera);
						}
					}
					else if (sl->spacetype == SPACE_IPO) {
						SpaceIpo *sipo = (SpaceIpo *)sl;
						bDopeSheet *ads = sipo->ads;
						
						if (ads) {
							ads->source = newlibadr(fd, sc->id.lib, ads->source);
							ads->filter_grp = newlibadr(fd, sc->id.lib, ads->filter_grp);
						}
					}
					else if (sl->spacetype == SPACE_BUTS) {
						SpaceButs *sbuts = (SpaceButs *)sl;
						sbuts->pinid = newlibadr(fd, sc->id.lib, sbuts->pinid);
						if (sbuts->pinid == NULL) {
							sbuts->flag &= ~SB_PIN_CONTEXT;
						}
					}
					else if (sl->spacetype == SPACE_FILE) {
						;
					}
					else if (sl->spacetype == SPACE_ACTION) {
						SpaceAction *saction = (SpaceAction *)sl;
						bDopeSheet *ads = &saction->ads;
						
						if (ads) {
							ads->source = newlibadr(fd, sc->id.lib, ads->source);
							ads->filter_grp = newlibadr(fd, sc->id.lib, ads->filter_grp);
						}
						
						saction->action = newlibadr(fd, sc->id.lib, saction->action);
					}
					else if (sl->spacetype == SPACE_IMAGE) {
						SpaceImage *sima = (SpaceImage *)sl;
						
						sima->image = newlibadr_us(fd, sc->id.lib, sima->image);
						sima->mask_info.mask = newlibadr_us(fd, sc->id.lib, sima->mask_info.mask);

						/* NOTE: pre-2.5, this was local data not lib data, but now we need this as lib data
						 * so fingers crossed this works fine!
						 */
						sima->gpd = newlibadr_us(fd, sc->id.lib, sima->gpd);
					}
					else if (sl->spacetype == SPACE_SEQ) {
						SpaceSeq *sseq = (SpaceSeq *)sl;
						
						/* NOTE: pre-2.5, this was local data not lib data, but now we need this as lib data
						 * so fingers crossed this works fine!
						 */
						sseq->gpd = newlibadr_us(fd, sc->id.lib, sseq->gpd);

					}
					else if (sl->spacetype == SPACE_NLA) {
						SpaceNla *snla= (SpaceNla *)sl;
						bDopeSheet *ads= snla->ads;
						
						if (ads) {
							ads->source = newlibadr(fd, sc->id.lib, ads->source);
							ads->filter_grp = newlibadr(fd, sc->id.lib, ads->filter_grp);
						}
					}
					else if (sl->spacetype == SPACE_TEXT) {
						SpaceText *st= (SpaceText *)sl;
						
						st->text= newlibadr(fd, sc->id.lib, st->text);
					}
					else if (sl->spacetype == SPACE_SCRIPT) {
						SpaceScript *scpt = (SpaceScript *)sl;
						/*scpt->script = NULL; - 2.45 set to null, better re-run the script */
						if (scpt->script) {
							scpt->script = newlibadr(fd, sc->id.lib, scpt->script);
							if (scpt->script) {
								SCRIPT_SET_NULL(scpt->script);
							}
						}
					}
					else if (sl->spacetype == SPACE_OUTLINER) {
						SpaceOops *so= (SpaceOops *)sl;
						so->search_tse.id = newlibadr(fd, NULL, so->search_tse.id);
						
						if (so->treestore) {
							TreeStoreElem *tselem;
							BLI_mempool_iter iter;

							BLI_mempool_iternew(so->treestore, &iter);
							while ((tselem = BLI_mempool_iterstep(&iter))) {
								tselem->id = newlibadr(fd, NULL, tselem->id);
							}
							if (so->treehash) {
								/* rebuild hash table, because it depends on ids too */
								so->storeflag |= SO_TREESTORE_REBUILD;
							}
						}
					}
					else if (sl->spacetype == SPACE_NODE) {
						SpaceNode *snode = (SpaceNode *)sl;
						bNodeTreePath *path, *path_next;
						bNodeTree *ntree;
						
						/* node tree can be stored locally in id too, link this first */
						snode->id = newlibadr(fd, sc->id.lib, snode->id);
						snode->from = newlibadr(fd, sc->id.lib, snode->from);
						
						ntree = nodetree_from_id(snode->id);
						if (ntree)
							snode->nodetree = ntree;
						else {
							snode->nodetree = newlibadr_us(fd, sc->id.lib, snode->nodetree);
						}
						
						for (path = snode->treepath.first; path; path = path->next) {
							if (path == snode->treepath.first) {
								/* first nodetree in path is same as snode->nodetree */
								path->nodetree = snode->nodetree;
							}
							else
								path->nodetree = newlibadr_us(fd, sc->id.lib, path->nodetree);
							
							if (!path->nodetree)
								break;
						}
						
						/* remaining path entries are invalid, remove */
						for (; path; path = path_next) {
							path_next = path->next;
							
							BLI_remlink(&snode->treepath, path);
							MEM_freeN(path);
						}
						
						/* edittree is just the last in the path,
						 * set this directly since the path may have been shortened above */
						if (snode->treepath.last) {
							path = snode->treepath.last;
							snode->edittree = path->nodetree;
						}
						else
							snode->edittree = NULL;
					}
					else if (sl->spacetype == SPACE_CLIP) {
						SpaceClip *sclip = (SpaceClip *)sl;
						
						sclip->clip = newlibadr_us(fd, sc->id.lib, sclip->clip);
						sclip->mask_info.mask = newlibadr_us(fd, sc->id.lib, sclip->mask_info.mask);
					}
					else if (sl->spacetype == SPACE_LOGIC) {
						SpaceLogic *slogic = (SpaceLogic *)sl;
						
						slogic->gpd = newlibadr_us(fd, sc->id.lib, slogic->gpd);
					}
				}
			}
			sc->id.flag -= LIB_NEED_LINK;
		}
	}
}

/* how to handle user count on pointer restore */
typedef enum ePointerUserMode {
	USER_IGNORE = 0,  /* ignore user count */
	USER_ONE    = 1,  /* ensure at least one user (fake also counts) */
	USER_REAL   = 2,  /* ensure at least one real user (fake user ignored) */
} ePointerUserMode;

static bool restore_pointer(ID *id, ID *newid, ePointerUserMode user)
{
	if (STREQ(newid->name + 2, id->name + 2)) {
		if (newid->lib == id->lib) {
			if (user == USER_ONE) {
				if (newid->us == 0) {
					newid->us++;
				}
			}
			else if (user == USER_REAL) {
				id_us_ensure_real(newid);
			}
			return true;
		}
	}
	return false;
}

/**
 * Only for undo files, or to restore a screen after reading without UI...
 *
 * user
 * - USER_IGNORE: no usercount change
 * - USER_ONE: ensure a user
 * - USER_REAL: ensure a real user (even if a fake one is set)
 */
static void *restore_pointer_by_name(Main *mainp, ID *id, ePointerUserMode user)
{
	if (id) {
		ListBase *lb = which_libbase(mainp, GS(id->name));
		if (lb) {	// there's still risk of checking corrupt mem (freed Ids in oops)
			ID *idn = lb->first;
			
			for (; idn; idn = idn->next) {
				if (restore_pointer(id, idn, user))
					break;
			}
			
			return idn;
		}
	}
	return NULL;
}

static void lib_link_seq_clipboard_pt_restore(ID *id, Main *newmain)
{
	if (id) {
		/* clipboard must ensure this */
		BLI_assert(id->newid != NULL);
		id->newid = restore_pointer_by_name(newmain, (ID *)id->newid, USER_ONE);
	}
}
static int lib_link_seq_clipboard_cb(Sequence *seq, void *arg_pt)
{
	Main *newmain = (Main *)arg_pt;

	lib_link_seq_clipboard_pt_restore((ID *)seq->scene, newmain);
	lib_link_seq_clipboard_pt_restore((ID *)seq->scene_camera, newmain);
	lib_link_seq_clipboard_pt_restore((ID *)seq->clip, newmain);
	lib_link_seq_clipboard_pt_restore((ID *)seq->mask, newmain);
	lib_link_seq_clipboard_pt_restore((ID *)seq->sound, newmain);
	return 1;
}

static void lib_link_clipboard_restore(Main *newmain)
{
	/* update IDs stored in sequencer clipboard */
	BKE_sequencer_base_recursive_apply(&seqbase_clipboard, lib_link_seq_clipboard_cb, newmain);
}

/* called from kernel/blender.c */
/* used to link a file (without UI) to the current UI */
/* note that it assumes the old pointers in UI are still valid, so old Main is not freed */
void blo_lib_link_screen_restore(Main *newmain, bScreen *curscreen, Scene *curscene)
{
	wmWindow *win;
	wmWindowManager *wm;
	bScreen *sc;
	ScrArea *sa;
	
	/* first windowmanager */
	for (wm = newmain->wm.first; wm; wm = wm->id.next) {
		for (win= wm->windows.first; win; win= win->next) {
			win->screen = restore_pointer_by_name(newmain, (ID *)win->screen, USER_ONE);
			
			if (win->screen == NULL)
				win->screen = curscreen;
			
			win->screen->winid = win->winid;
		}
	}
	
	
	for (sc = newmain->screen.first; sc; sc = sc->id.next) {
		Scene *oldscene = sc->scene;
		
		sc->scene= restore_pointer_by_name(newmain, (ID *)sc->scene, USER_ONE);
		if (sc->scene == NULL)
			sc->scene = curscene;
		
		/* keep cursor location through undo */
		copy_v3_v3(sc->scene->cursor, oldscene->cursor);
		
		for (sa = sc->areabase.first; sa; sa = sa->next) {
			SpaceLink *sl;
			
			for (sl = sa->spacedata.first; sl; sl = sl->next) {
				if (sl->spacetype == SPACE_VIEW3D) {
					View3D *v3d = (View3D *)sl;
					BGpic *bgpic;
					ARegion *ar;
					
					if (v3d->scenelock)
						v3d->camera = NULL; /* always get from scene */
					else
						v3d->camera = restore_pointer_by_name(newmain, (ID *)v3d->camera, USER_ONE);
					if (v3d->camera == NULL)
						v3d->camera = sc->scene->camera;
					v3d->ob_centre = restore_pointer_by_name(newmain, (ID *)v3d->ob_centre, USER_ONE);
					
					for (bgpic= v3d->bgpicbase.first; bgpic; bgpic= bgpic->next) {
						if ((bgpic->ima = restore_pointer_by_name(newmain, (ID *)bgpic->ima, USER_IGNORE))) {
							id_us_plus((ID *)bgpic->ima);
						}
						if ((bgpic->clip = restore_pointer_by_name(newmain, (ID *)bgpic->clip, USER_IGNORE))) {
							id_us_plus((ID *)bgpic->clip);
						}
					}
					if (v3d->localvd) {
						/*Base *base;*/
						
						v3d->localvd->camera = sc->scene->camera;
						
						/* localview can become invalid during undo/redo steps, so we exit it when no could be found */
#if 0					/* XXX  regionlocalview ? */
						for (base= sc->scene->base.first; base; base= base->next) {
							if (base->lay & v3d->lay) break;
						}
						if (base==NULL) {
							v3d->lay= v3d->localvd->lay;
							v3d->layact= v3d->localvd->layact;
							MEM_freeN(v3d->localvd); 
							v3d->localvd= NULL;
						}
#endif
					}
					else if (v3d->scenelock) {
						v3d->lay = sc->scene->lay;
					}
					
					/* not very nice, but could help */
					if ((v3d->layact & v3d->lay) == 0) v3d->layact = v3d->lay;

					/* free render engines for now */
					for (ar = sa->regionbase.first; ar; ar = ar->next) {
						RegionView3D *rv3d= ar->regiondata;
						
						if (rv3d && rv3d->render_engine) {
							RE_engine_free(rv3d->render_engine);
							rv3d->render_engine = NULL;
						}
					}
				}
				else if (sl->spacetype == SPACE_IPO) {
					SpaceIpo *sipo = (SpaceIpo *)sl;
					bDopeSheet *ads = sipo->ads;
					
					if (ads) {
						ads->source = restore_pointer_by_name(newmain, (ID *)ads->source, USER_ONE);
						
						if (ads->filter_grp)
							ads->filter_grp = restore_pointer_by_name(newmain, (ID *)ads->filter_grp, USER_IGNORE);
					}
					
					/* force recalc of list of channels (i.e. includes calculating F-Curve colors)
					 * thus preventing the "black curves" problem post-undo
					 */
					sipo->flag |= SIPO_TEMP_NEEDCHANSYNC;
				}
				else if (sl->spacetype == SPACE_BUTS) {
					SpaceButs *sbuts = (SpaceButs *)sl;
					sbuts->pinid = restore_pointer_by_name(newmain, sbuts->pinid, USER_IGNORE);
					if (sbuts->pinid == NULL) {
						sbuts->flag &= ~SB_PIN_CONTEXT;
					}

					/* TODO: restore path pointers: T40046
					 * (complicated because this contains data pointers too, not just ID)*/
					MEM_SAFE_FREE(sbuts->path);
				}
				else if (sl->spacetype == SPACE_FILE) {
					SpaceFile *sfile = (SpaceFile *)sl;
					sfile->op = NULL;
					sfile->previews_timer = NULL;
				}
				else if (sl->spacetype == SPACE_ACTION) {
					SpaceAction *saction = (SpaceAction *)sl;
					
					saction->action = restore_pointer_by_name(newmain, (ID *)saction->action, USER_ONE);
					saction->ads.source = restore_pointer_by_name(newmain, (ID *)saction->ads.source, USER_ONE);
					
					if (saction->ads.filter_grp)
						saction->ads.filter_grp = restore_pointer_by_name(newmain, (ID *)saction->ads.filter_grp, USER_IGNORE);
						
					
					/* force recalc of list of channels, potentially updating the active action 
					 * while we're at it (as it can only be updated that way) [#28962] 
					 */
					saction->flag |= SACTION_TEMP_NEEDCHANSYNC;
				}
				else if (sl->spacetype == SPACE_IMAGE) {
					SpaceImage *sima = (SpaceImage *)sl;
					
					sima->image = restore_pointer_by_name(newmain, (ID *)sima->image, USER_REAL);
					
					/* this will be freed, not worth attempting to find same scene,
					 * since it gets initialized later */
					sima->iuser.scene = NULL;
					
					sima->scopes.waveform_1 = NULL;
					sima->scopes.waveform_2 = NULL;
					sima->scopes.waveform_3 = NULL;
					sima->scopes.vecscope = NULL;
					sima->scopes.ok = 0;
					
					/* NOTE: pre-2.5, this was local data not lib data, but now we need this as lib data
					 * so assume that here we're doing for undo only...
					 */
					sima->gpd = restore_pointer_by_name(newmain, (ID *)sima->gpd, USER_ONE);
					sima->mask_info.mask = restore_pointer_by_name(newmain, (ID *)sima->mask_info.mask, USER_REAL);
				}
				else if (sl->spacetype == SPACE_SEQ) {
					SpaceSeq *sseq = (SpaceSeq *)sl;
					
					/* NOTE: pre-2.5, this was local data not lib data, but now we need this as lib data
					 * so assume that here we're doing for undo only...
					 */
					sseq->gpd = restore_pointer_by_name(newmain, (ID *)sseq->gpd, USER_ONE);
				}
				else if (sl->spacetype == SPACE_NLA) {
					SpaceNla *snla = (SpaceNla *)sl;
					bDopeSheet *ads = snla->ads;
					
					if (ads) {
						ads->source = restore_pointer_by_name(newmain, (ID *)ads->source, USER_ONE);
						
						if (ads->filter_grp)
							ads->filter_grp = restore_pointer_by_name(newmain, (ID *)ads->filter_grp, USER_IGNORE);
					}
				}
				else if (sl->spacetype == SPACE_TEXT) {
					SpaceText *st = (SpaceText *)sl;
					
					st->text = restore_pointer_by_name(newmain, (ID *)st->text, USER_ONE);
					if (st->text == NULL) st->text = newmain->text.first;
				}
				else if (sl->spacetype == SPACE_SCRIPT) {
					SpaceScript *scpt = (SpaceScript *)sl;
					
					scpt->script = restore_pointer_by_name(newmain, (ID *)scpt->script, USER_ONE);
					
					/*sc->script = NULL; - 2.45 set to null, better re-run the script */
					if (scpt->script) {
						SCRIPT_SET_NULL(scpt->script);
					}
				}
				else if (sl->spacetype == SPACE_OUTLINER) {
					SpaceOops *so= (SpaceOops *)sl;
					
					so->search_tse.id = restore_pointer_by_name(newmain, so->search_tse.id, USER_IGNORE);
					
					if (so->treestore) {
						TreeStoreElem *tselem;
						BLI_mempool_iter iter;

						BLI_mempool_iternew(so->treestore, &iter);
						while ((tselem = BLI_mempool_iterstep(&iter))) {
							/* Do not try to restore pointers to drivers/sequence/etc., can crash in undo case! */
							if (TSE_IS_REAL_ID(tselem)) {
								tselem->id = restore_pointer_by_name(newmain, tselem->id, USER_IGNORE);
							}
							else {
								tselem->id = NULL;
							}
						}
						if (so->treehash) {
							/* rebuild hash table, because it depends on ids too */
							so->storeflag |= SO_TREESTORE_REBUILD;
						}
					}
				}
				else if (sl->spacetype == SPACE_NODE) {
					SpaceNode *snode= (SpaceNode *)sl;
					bNodeTreePath *path, *path_next;
					bNodeTree *ntree;
					
					/* node tree can be stored locally in id too, link this first */
					snode->id = restore_pointer_by_name(newmain, snode->id, USER_ONE);
					snode->from = restore_pointer_by_name(newmain, snode->from, USER_IGNORE);
					
					ntree = nodetree_from_id(snode->id);
					if (ntree)
						snode->nodetree = ntree;
					else
						snode->nodetree = restore_pointer_by_name(newmain, (ID*)snode->nodetree, USER_REAL);
					
					for (path = snode->treepath.first; path; path = path->next) {
						if (path == snode->treepath.first) {
							/* first nodetree in path is same as snode->nodetree */
							path->nodetree = snode->nodetree;
						}
						else
							path->nodetree= restore_pointer_by_name(newmain, (ID*)path->nodetree, USER_REAL);
						
						if (!path->nodetree)
							break;
					}
					
					/* remaining path entries are invalid, remove */
					for (; path; path = path_next) {
						path_next = path->next;
						
						BLI_remlink(&snode->treepath, path);
						MEM_freeN(path);
					}
					
					/* edittree is just the last in the path,
					 * set this directly since the path may have been shortened above */
					if (snode->treepath.last) {
						path = snode->treepath.last;
						snode->edittree = path->nodetree;
					}
					else
						snode->edittree = NULL;
				}
				else if (sl->spacetype == SPACE_CLIP) {
					SpaceClip *sclip = (SpaceClip *)sl;
					
					sclip->clip = restore_pointer_by_name(newmain, (ID *)sclip->clip, USER_REAL);
					sclip->mask_info.mask = restore_pointer_by_name(newmain, (ID *)sclip->mask_info.mask, USER_REAL);
					
					sclip->scopes.ok = 0;
				}
				else if (sl->spacetype == SPACE_LOGIC) {
					SpaceLogic *slogic = (SpaceLogic *)sl;
					
					slogic->gpd = restore_pointer_by_name(newmain, (ID *)slogic->gpd, USER_ONE);
				}
			}
		}
	}

	/* update IDs stored in all possible clipboards */
	lib_link_clipboard_restore(newmain);
}

static void direct_link_region(FileData *fd, ARegion *ar, int spacetype)
{
	Panel *pa;
	uiList *ui_list;

	link_list(fd, &ar->panels);

	for (pa = ar->panels.first; pa; pa = pa->next) {
		pa->paneltab = newdataadr(fd, pa->paneltab);
		pa->runtime_flag = 0;
		pa->activedata = NULL;
		pa->type = NULL;
	}

	link_list(fd, &ar->panels_category_active);

	link_list(fd, &ar->ui_lists);

	for (ui_list = ar->ui_lists.first; ui_list; ui_list = ui_list->next) {
		ui_list->type = NULL;
		ui_list->dyn_data = NULL;
		ui_list->properties = newdataadr(fd, ui_list->properties);
		IDP_DirectLinkGroup_OrFree(&ui_list->properties, (fd->flags & FD_FLAGS_SWITCH_ENDIAN), fd);
	}

	link_list(fd, &ar->ui_previews);

	if (spacetype == SPACE_EMPTY) {
		/* unkown space type, don't leak regiondata */
		ar->regiondata = NULL;
	}
	else {
		ar->regiondata = newdataadr(fd, ar->regiondata);
		if (ar->regiondata) {
			if (spacetype == SPACE_VIEW3D) {
				RegionView3D *rv3d = ar->regiondata;

				rv3d->localvd = newdataadr(fd, rv3d->localvd);
				rv3d->clipbb = newdataadr(fd, rv3d->clipbb);

				rv3d->depths = NULL;
				rv3d->gpuoffscreen = NULL;
				rv3d->render_engine = NULL;
				rv3d->sms = NULL;
				rv3d->smooth_timer = NULL;
				rv3d->compositor = NULL;
			}
		}
	}
	
	ar->v2d.tab_offset = NULL;
	ar->v2d.tab_num = 0;
	ar->v2d.tab_cur = 0;
	ar->v2d.sms = NULL;
	BLI_listbase_clear(&ar->panels_category);
	BLI_listbase_clear(&ar->handlers);
	BLI_listbase_clear(&ar->uiblocks);
	ar->headerstr = NULL;
	ar->swinid = 0;
	ar->type = NULL;
	ar->swap = 0;
	ar->do_draw = 0;
	ar->regiontimer = NULL;
	memset(&ar->drawrct, 0, sizeof(ar->drawrct));
}

/* for the saved 2.50 files without regiondata */
/* and as patch for 2.48 and older */
void blo_do_versions_view3d_split_250(View3D *v3d, ListBase *regions)
{
	ARegion *ar;
	
	for (ar = regions->first; ar; ar = ar->next) {
		if (ar->regiontype==RGN_TYPE_WINDOW && ar->regiondata==NULL) {
			RegionView3D *rv3d;
			
			rv3d = ar->regiondata = MEM_callocN(sizeof(RegionView3D), "region v3d patch");
			rv3d->persp = (char)v3d->persp;
			rv3d->view = (char)v3d->view;
			rv3d->dist = v3d->dist;
			copy_v3_v3(rv3d->ofs, v3d->ofs);
			copy_qt_qt(rv3d->viewquat, v3d->viewquat);
		}
	}
	
	/* this was not initialized correct always */
	if (v3d->twtype == 0)
		v3d->twtype = V3D_MANIP_TRANSLATE;
	if (v3d->gridsubdiv == 0)
		v3d->gridsubdiv = 10;
}

static bool direct_link_screen(FileData *fd, bScreen *sc)
{
	ScrArea *sa;
	ScrVert *sv;
	ScrEdge *se;
	bool wrong_id = false;
	
	link_list(fd, &(sc->vertbase));
	link_list(fd, &(sc->edgebase));
	link_list(fd, &(sc->areabase));
	sc->regionbase.first = sc->regionbase.last= NULL;
	sc->context = NULL;
	
	sc->mainwin = sc->subwinactive= 0;	/* indices */
	sc->swap = 0;

	/* edges */
	for (se = sc->edgebase.first; se; se = se->next) {
		se->v1 = newdataadr(fd, se->v1);
		se->v2 = newdataadr(fd, se->v2);
		if ((intptr_t)se->v1 > (intptr_t)se->v2) {
			sv = se->v1;
			se->v1 = se->v2;
			se->v2 = sv;
		}
		
		if (se->v1 == NULL) {
			printf("Error reading Screen %s... removing it.\n", sc->id.name+2);
			BLI_remlink(&sc->edgebase, se);
			wrong_id = true;
		}
	}
	
	/* areas */
	for (sa = sc->areabase.first; sa; sa = sa->next) {
		SpaceLink *sl;
		ARegion *ar;
		
		link_list(fd, &(sa->spacedata));
		link_list(fd, &(sa->regionbase));
		
		BLI_listbase_clear(&sa->handlers);
		sa->type = NULL;	/* spacetype callbacks */
		sa->region_active_win = -1;

		/* if we do not have the spacetype registered (game player), we cannot
		 * free it, so don't allocate any new memory for such spacetypes. */
		if (!BKE_spacetype_exists(sa->spacetype))
			sa->spacetype = SPACE_EMPTY;
		
		for (ar = sa->regionbase.first; ar; ar = ar->next)
			direct_link_region(fd, ar, sa->spacetype);
		
		/* accident can happen when read/save new file with older version */
		/* 2.50: we now always add spacedata for info */
		if (sa->spacedata.first==NULL) {
			SpaceInfo *sinfo= MEM_callocN(sizeof(SpaceInfo), "spaceinfo");
			sa->spacetype= sinfo->spacetype= SPACE_INFO;
			BLI_addtail(&sa->spacedata, sinfo);
		}
		/* add local view3d too */
		else if (sa->spacetype == SPACE_VIEW3D)
			blo_do_versions_view3d_split_250(sa->spacedata.first, &sa->regionbase);

		/* incase we set above */
		sa->butspacetype = sa->spacetype;

		for (sl = sa->spacedata.first; sl; sl = sl->next) {
			link_list(fd, &(sl->regionbase));

			/* if we do not have the spacetype registered (game player), we cannot
			 * free it, so don't allocate any new memory for such spacetypes. */
			if (!BKE_spacetype_exists(sl->spacetype))
				sl->spacetype = SPACE_EMPTY;

			for (ar = sl->regionbase.first; ar; ar = ar->next)
				direct_link_region(fd, ar, sl->spacetype);
			
			if (sl->spacetype == SPACE_VIEW3D) {
				View3D *v3d= (View3D*) sl;
				BGpic *bgpic;
				
				v3d->flag |= V3D_INVALID_BACKBUF;
				
				link_list(fd, &v3d->bgpicbase);
				
				/* should be do_versions except this doesnt fit well there */
				if (v3d->bgpic) {
					bgpic = newdataadr(fd, v3d->bgpic);
					BLI_addtail(&v3d->bgpicbase, bgpic);
					v3d->bgpic = NULL;
				}
			
				for (bgpic = v3d->bgpicbase.first; bgpic; bgpic = bgpic->next)
					bgpic->iuser.ok = 1;
				
				if (v3d->gpd) {
					v3d->gpd = newdataadr(fd, v3d->gpd);
					direct_link_gpencil(fd, v3d->gpd);
				}
				v3d->localvd = newdataadr(fd, v3d->localvd);
				BLI_listbase_clear(&v3d->afterdraw_transp);
				BLI_listbase_clear(&v3d->afterdraw_xray);
				BLI_listbase_clear(&v3d->afterdraw_xraytransp);
				v3d->properties_storage = NULL;
				v3d->defmaterial = NULL;
				
				/* render can be quite heavy, set to solid on load */
				if (v3d->drawtype == OB_RENDER)
					v3d->drawtype = OB_SOLID;

				if (v3d->fx_settings.dof)
					v3d->fx_settings.dof = newdataadr(fd, v3d->fx_settings.dof);
				if (v3d->fx_settings.ssao)
					v3d->fx_settings.ssao = newdataadr(fd, v3d->fx_settings.ssao);
				
				blo_do_versions_view3d_split_250(v3d, &sl->regionbase);
			}
			else if (sl->spacetype == SPACE_IPO) {
				SpaceIpo *sipo = (SpaceIpo *)sl;
				
				sipo->ads = newdataadr(fd, sipo->ads);
				BLI_listbase_clear(&sipo->ghostCurves);
			}
			else if (sl->spacetype == SPACE_NLA) {
				SpaceNla *snla = (SpaceNla *)sl;
				
				snla->ads = newdataadr(fd, snla->ads);
			}
			else if (sl->spacetype == SPACE_OUTLINER) {
				SpaceOops *soops = (SpaceOops *) sl;
				
				/* use newdataadr_no_us and do not free old memory avoiding double
				 * frees and use of freed memory. this could happen because of a
				 * bug fixed in revision 58959 where the treestore memory address
				 * was not unique */
				TreeStore *ts = newdataadr_no_us(fd, soops->treestore);
				soops->treestore = NULL;
				if (ts) {
					TreeStoreElem *elems = newdataadr_no_us(fd, ts->data);
					
					soops->treestore = BLI_mempool_create(sizeof(TreeStoreElem), ts->usedelem,
					                                      512, BLI_MEMPOOL_ALLOW_ITER);
					if (ts->usedelem && elems) {
						int i;
						for (i = 0; i < ts->usedelem; i++) {
							TreeStoreElem *new_elem = BLI_mempool_alloc(soops->treestore);
							*new_elem = elems[i];
						}
					}
					/* we only saved what was used */
					soops->storeflag |= SO_TREESTORE_CLEANUP;	// at first draw
				}
				soops->treehash = NULL;
				soops->tree.first = soops->tree.last= NULL;
			}
			else if (sl->spacetype == SPACE_IMAGE) {
				SpaceImage *sima = (SpaceImage *)sl;
				
				sima->cumap = newdataadr(fd, sima->cumap);
				if (sima->cumap)
					direct_link_curvemapping(fd, sima->cumap);
				
				sima->iuser.scene = NULL;
				sima->iuser.ok = 1;
				sima->scopes.waveform_1 = NULL;
				sima->scopes.waveform_2 = NULL;
				sima->scopes.waveform_3 = NULL;
				sima->scopes.vecscope = NULL;
				sima->scopes.ok = 0;
				
				/* WARNING: gpencil data is no longer stored directly in sima after 2.5 
				 * so sacrifice a few old files for now to avoid crashes with new files!
				 * committed: r28002 */
#if 0
				sima->gpd = newdataadr(fd, sima->gpd);
				if (sima->gpd)
					direct_link_gpencil(fd, sima->gpd);
#endif
			}
			else if (sl->spacetype == SPACE_NODE) {
				SpaceNode *snode = (SpaceNode *)sl;
				
				if (snode->gpd) {
					snode->gpd = newdataadr(fd, snode->gpd);
					direct_link_gpencil(fd, snode->gpd);
				}
				
				link_list(fd, &snode->treepath);
				snode->edittree = NULL;
				snode->iofsd = NULL;
				BLI_listbase_clear(&snode->linkdrag);
			}
			else if (sl->spacetype == SPACE_TEXT) {
				SpaceText *st= (SpaceText *)sl;
				
				st->drawcache = NULL;
				st->scroll_accum[0] = 0.0f;
				st->scroll_accum[1] = 0.0f;
			}
			else if (sl->spacetype == SPACE_TIME) {
				SpaceTime *stime = (SpaceTime *)sl;
				BLI_listbase_clear(&stime->caches);
			}
			else if (sl->spacetype == SPACE_LOGIC) {
				SpaceLogic *slogic = (SpaceLogic *)sl;
				
				/* XXX: this is new stuff, which shouldn't be directly linking to gpd... */
				if (slogic->gpd) {
					slogic->gpd = newdataadr(fd, slogic->gpd);
					direct_link_gpencil(fd, slogic->gpd);
				}
			}
			else if (sl->spacetype == SPACE_SEQ) {
				SpaceSeq *sseq = (SpaceSeq *)sl;
				
				/* grease pencil data is not a direct data and can't be linked from direct_link*
				 * functions, it should be linked from lib_link* functions instead
				 *
				 * otherwise it'll lead to lost grease data on open because it'll likely be
				 * read from file after all other users of grease pencil and newdataadr would
				 * simple return NULL here (sergey)
				 */
#if 0
				if (sseq->gpd) {
					sseq->gpd = newdataadr(fd, sseq->gpd);
					direct_link_gpencil(fd, sseq->gpd);
				}
#endif
				sseq->scopes.reference_ibuf = NULL;
				sseq->scopes.zebra_ibuf = NULL;
				sseq->scopes.waveform_ibuf = NULL;
				sseq->scopes.sep_waveform_ibuf = NULL;
				sseq->scopes.vector_ibuf = NULL;
				sseq->scopes.histogram_ibuf = NULL;

			}
			else if (sl->spacetype == SPACE_BUTS) {
				SpaceButs *sbuts = (SpaceButs *)sl;
				
				sbuts->path= NULL;
				sbuts->texuser= NULL;
				sbuts->mainbo = sbuts->mainb;
				sbuts->mainbuser = sbuts->mainb;
			}
			else if (sl->spacetype == SPACE_CONSOLE) {
				SpaceConsole *sconsole = (SpaceConsole *)sl;
				ConsoleLine *cl, *cl_next;
				
				link_list(fd, &sconsole->scrollback);
				link_list(fd, &sconsole->history);
				
				//for (cl= sconsole->scrollback.first; cl; cl= cl->next)
				//	cl->line= newdataadr(fd, cl->line);
				
				/* comma expressions, (e.g. expr1, expr2, expr3) evaluate each expression,
				 * from left to right.  the right-most expression sets the result of the comma
				 * expression as a whole*/
				for (cl = sconsole->history.first; cl; cl = cl_next) {
					cl_next = cl->next;
					cl->line = newdataadr(fd, cl->line);
					if (cl->line) {
						/* the allocted length is not written, so reset here */
						cl->len_alloc = cl->len + 1;
					}
					else {
						BLI_remlink(&sconsole->history, cl);
						MEM_freeN(cl);
					}
				}
			}
			else if (sl->spacetype == SPACE_FILE) {
				SpaceFile *sfile = (SpaceFile *)sl;
				
				/* this sort of info is probably irrelevant for reloading...
				 * plus, it isn't saved to files yet!
				 */
				sfile->folders_prev = sfile->folders_next = NULL;
				sfile->files = NULL;
				sfile->layout = NULL;
				sfile->op = NULL;
				sfile->previews_timer = NULL;
				sfile->params = newdataadr(fd, sfile->params);
			}
			else if (sl->spacetype == SPACE_CLIP) {
				SpaceClip *sclip = (SpaceClip *)sl;
				
				sclip->scopes.track_search = NULL;
				sclip->scopes.track_preview = NULL;
				sclip->scopes.ok = 0;
			}
		}
		
		BLI_listbase_clear(&sa->actionzones);
		
		sa->v1 = newdataadr(fd, sa->v1);
		sa->v2 = newdataadr(fd, sa->v2);
		sa->v3 = newdataadr(fd, sa->v3);
		sa->v4 = newdataadr(fd, sa->v4);
	}
	
	return wrong_id;
}

/* ********** READ LIBRARY *************** */


static void direct_link_library(FileData *fd, Library *lib, Main *main)
{
	Main *newmain;
	
	/* check if the library was already read */
	for (newmain = fd->mainlist->first; newmain; newmain = newmain->next) {
		if (newmain->curlib) {
			if (BLI_path_cmp(newmain->curlib->filepath, lib->filepath) == 0) {
				blo_reportf_wrap(fd->reports, RPT_WARNING,
				                 TIP_("Library '%s', '%s' had multiple instances, save and reload!"),
				                 lib->name, lib->filepath);
				
				change_idid_adr(fd->mainlist, fd, lib, newmain->curlib);
/*				change_idid_adr_fd(fd, lib, newmain->curlib); */
				
				BLI_remlink(&main->library, lib);
				MEM_freeN(lib);
				
				
				return;
			}
		}
	}
	/* make sure we have full path in lib->filepath */
	BLI_strncpy(lib->filepath, lib->name, sizeof(lib->name));
	BLI_cleanup_path(fd->relabase, lib->filepath);
	
//	printf("direct_link_library: name %s\n", lib->name);
//	printf("direct_link_library: filepath %s\n", lib->filepath);
	
	lib->packedfile = direct_link_packedfile(fd, lib->packedfile);
	
	/* new main */
	newmain = BKE_main_new();
	BLI_addtail(fd->mainlist, newmain);
	newmain->curlib = lib;
	
	lib->parent = NULL;
}

static void lib_link_library(FileData *UNUSED(fd), Main *main)
{
	Library *lib;
	for (lib = main->library.first; lib; lib = lib->id.next) {
		lib->id.us = 1;
	}
}

/* Always call this once you have loaded new library data to set the relative paths correctly in relation to the blend file */
static void fix_relpaths_library(const char *basepath, Main *main)
{
	Library *lib;
	/* BLO_read_from_memory uses a blank filename */
	if (basepath == NULL || basepath[0] == '\0') {
		for (lib = main->library.first; lib; lib= lib->id.next) {
			/* when loading a linked lib into a file which has not been saved,
			 * there is nothing we can be relative to, so instead we need to make
			 * it absolute. This can happen when appending an object with a relative
			 * link into an unsaved blend file. See [#27405].
			 * The remap relative option will make it relative again on save - campbell */
			if (BLI_path_is_rel(lib->name)) {
				BLI_strncpy(lib->name, lib->filepath, sizeof(lib->name));
			}
		}
	}
	else {
		for (lib = main->library.first; lib; lib = lib->id.next) {
			/* Libraries store both relative and abs paths, recreate relative paths,
			 * relative to the blend file since indirectly linked libs will be relative to their direct linked library */
			if (BLI_path_is_rel(lib->name)) {  /* if this is relative to begin with? */
				BLI_strncpy(lib->name, lib->filepath, sizeof(lib->name));
				BLI_path_rel(lib->name, basepath);
			}
		}
	}
}

/* ************ READ SPEAKER ***************** */

static void lib_link_speaker(FileData *fd, Main *main)
{
	Speaker *spk;
	
	for (spk = main->speaker.first; spk; spk = spk->id.next) {
		if (spk->id.flag & LIB_NEED_LINK) {
			if (spk->adt) lib_link_animdata(fd, &spk->id, spk->adt);
			
			spk->sound = newlibadr_us(fd, spk->id.lib, spk->sound);
			spk->id.flag -= LIB_NEED_LINK;
		}
	}
}

static void direct_link_speaker(FileData *fd, Speaker *spk)
{
	spk->adt = newdataadr(fd, spk->adt);
	direct_link_animdata(fd, spk->adt);

#if 0
	spk->sound = newdataadr(fd, spk->sound);
	direct_link_sound(fd, spk->sound);
#endif
}

/* ************** READ SOUND ******************* */

static void direct_link_sound(FileData *fd, bSound *sound)
{
	sound->handle = NULL;
	sound->playback_handle = NULL;

	/* versioning stuff, if there was a cache, then we enable caching: */
	if (sound->cache) {
		sound->flags |= SOUND_FLAGS_CACHING;
		sound->cache = NULL;
	}

	if (fd->soundmap) {
		sound->waveform = newsoundadr(fd, sound->waveform);
	}	
	else {
		sound->waveform = NULL;
	}
		
	if (sound->spinlock) {
		sound->spinlock = MEM_mallocN(sizeof(SpinLock), "sound_spinlock");
		BLI_spin_init(sound->spinlock);
	}
	/* clear waveform loading flag */
	sound->flags &= ~SOUND_FLAGS_WAVEFORM_LOADING;

	sound->packedfile = direct_link_packedfile(fd, sound->packedfile);
	sound->newpackedfile = direct_link_packedfile(fd, sound->newpackedfile);
}

static void lib_link_sound(FileData *fd, Main *main)
{
	bSound *sound;
	
	for (sound = main->sound.first; sound; sound = sound->id.next) {
		if (sound->id.flag & LIB_NEED_LINK) {
			sound->id.flag -= LIB_NEED_LINK;
			sound->ipo = newlibadr_us(fd, sound->id.lib, sound->ipo); // XXX deprecated - old animation system
			
			BKE_sound_load(main, sound);
		}
	}
}
/* ***************** READ GROUP *************** */

static void direct_link_group(FileData *fd, Group *group)
{
	link_list(fd, &group->gobject);

	group->preview = direct_link_preview_image(fd, group->preview);
}

static void lib_link_group(FileData *fd, Main *main)
{
	Group *group;
	GroupObject *go;
	int add_us;
	
	for (group = main->group.first; group; group = group->id.next) {
		if (group->id.flag & LIB_NEED_LINK) {
			group->id.flag -= LIB_NEED_LINK;
			
			add_us = 0;
			
			for (go = group->gobject.first; go; go = go->next) {
				go->ob= newlibadr(fd, group->id.lib, go->ob);
				if (go->ob) {
					go->ob->flag |= OB_FROMGROUP;
					/* if group has an object, it increments user... */
					add_us = 1;
					if (go->ob->id.us == 0)
						go->ob->id.us = 1;
				}
			}
			if (add_us) group->id.us++;
			BKE_group_object_unlink(group, NULL, NULL, NULL);	/* removes NULL entries */
		}
	}
}

/* ***************** READ MOVIECLIP *************** */

static void direct_link_movieReconstruction(FileData *fd, MovieTrackingReconstruction *reconstruction)
{
	reconstruction->cameras = newdataadr(fd, reconstruction->cameras);
}

static void direct_link_movieTracks(FileData *fd, ListBase *tracksbase)
{
	MovieTrackingTrack *track;
	
	link_list(fd, tracksbase);
	
	for (track = tracksbase->first; track; track = track->next) {
		track->markers = newdataadr(fd, track->markers);
	}
}

static void direct_link_moviePlaneTracks(FileData *fd, ListBase *plane_tracks_base)
{
	MovieTrackingPlaneTrack *plane_track;

	link_list(fd, plane_tracks_base);

	for (plane_track = plane_tracks_base->first;
	     plane_track;
	     plane_track = plane_track->next)
	{
		int i;

		plane_track->point_tracks = newdataadr(fd, plane_track->point_tracks);
		test_pointer_array(fd, (void**)&plane_track->point_tracks);
		for (i = 0; i < plane_track->point_tracksnr; i++) {
			plane_track->point_tracks[i] = newdataadr(fd, plane_track->point_tracks[i]);
		}

		plane_track->markers = newdataadr(fd, plane_track->markers);
	}
}

static void direct_link_movieclip(FileData *fd, MovieClip *clip)
{
	MovieTracking *tracking = &clip->tracking;
	MovieTrackingObject *object;

	clip->adt= newdataadr(fd, clip->adt);

	if (fd->movieclipmap) clip->cache = newmclipadr(fd, clip->cache);
	else clip->cache = NULL;

	if (fd->movieclipmap) clip->tracking.camera.intrinsics = newmclipadr(fd, clip->tracking.camera.intrinsics);
	else clip->tracking.camera.intrinsics = NULL;

	direct_link_movieTracks(fd, &tracking->tracks);
	direct_link_moviePlaneTracks(fd, &tracking->plane_tracks);
	direct_link_movieReconstruction(fd, &tracking->reconstruction);

	clip->tracking.act_track = newdataadr(fd, clip->tracking.act_track);
	clip->tracking.act_plane_track = newdataadr(fd, clip->tracking.act_plane_track);

	clip->anim = NULL;
	clip->tracking_context = NULL;
	clip->tracking.stats = NULL;

	clip->tracking.stabilization.ok = 0;
	clip->tracking.stabilization.rot_track = newdataadr(fd, clip->tracking.stabilization.rot_track);

	clip->tracking.dopesheet.ok = 0;
	BLI_listbase_clear(&clip->tracking.dopesheet.channels);
	BLI_listbase_clear(&clip->tracking.dopesheet.coverage_segments);

	link_list(fd, &tracking->objects);
	
	for (object = tracking->objects.first; object; object = object->next) {
		direct_link_movieTracks(fd, &object->tracks);
		direct_link_moviePlaneTracks(fd, &object->plane_tracks);
		direct_link_movieReconstruction(fd, &object->reconstruction);
	}
}

static void lib_link_movieTracks(FileData *fd, MovieClip *clip, ListBase *tracksbase)
{
	MovieTrackingTrack *track;

	for (track = tracksbase->first; track; track = track->next) {
		track->gpd = newlibadr_us(fd, clip->id.lib, track->gpd);
	}
}

static void lib_link_moviePlaneTracks(FileData *fd, MovieClip *clip, ListBase *tracksbase)
{
	MovieTrackingPlaneTrack *plane_track;

	for (plane_track = tracksbase->first; plane_track; plane_track = plane_track->next) {
		plane_track->image = newlibadr_us(fd, clip->id.lib, plane_track->image);
	}
}

static void lib_link_movieclip(FileData *fd, Main *main)
{
	MovieClip *clip;
	
	for (clip = main->movieclip.first; clip; clip = clip->id.next) {
		if (clip->id.flag & LIB_NEED_LINK) {
			MovieTracking *tracking = &clip->tracking;
			MovieTrackingObject *object;

			if (clip->adt)
				lib_link_animdata(fd, &clip->id, clip->adt);
			
			clip->gpd = newlibadr_us(fd, clip->id.lib, clip->gpd);
			
			lib_link_movieTracks(fd, clip, &tracking->tracks);
			lib_link_moviePlaneTracks(fd, clip, &tracking->plane_tracks);

			for (object = tracking->objects.first; object; object = object->next) {
				lib_link_movieTracks(fd, clip, &object->tracks);
			}

			clip->id.flag -= LIB_NEED_LINK;
		}
	}
}

/* ***************** READ MOVIECLIP *************** */

static void direct_link_mask(FileData *fd, Mask *mask)
{
	MaskLayer *masklay;

	mask->adt = newdataadr(fd, mask->adt);

	link_list(fd, &mask->masklayers);

	for (masklay = mask->masklayers.first; masklay; masklay = masklay->next) {
		MaskSpline *spline;
		MaskLayerShape *masklay_shape;

		link_list(fd, &masklay->splines);

		for (spline = masklay->splines.first; spline; spline = spline->next) {
			int i;

			spline->points = newdataadr(fd, spline->points);

			for (i = 0; i < spline->tot_point; i++) {
				MaskSplinePoint *point = &spline->points[i];

				if (point->tot_uw)
					point->uw = newdataadr(fd, point->uw);
			}
		}

		link_list(fd, &masklay->splines_shapes);

		for (masklay_shape = masklay->splines_shapes.first; masklay_shape; masklay_shape = masklay_shape->next) {
			masklay_shape->data = newdataadr(fd, masklay_shape->data);

			if (masklay_shape->tot_vert) {
				if (fd->flags & FD_FLAGS_SWITCH_ENDIAN) {
					BLI_endian_switch_float_array(masklay_shape->data,
					                              masklay_shape->tot_vert * sizeof(float) * MASK_OBJECT_SHAPE_ELEM_SIZE);

				}
			}
		}

		masklay->act_spline = newdataadr(fd, masklay->act_spline);
		masklay->act_point = newdataadr(fd, masklay->act_point);
	}
}

static void lib_link_mask_parent(FileData *fd, Mask *mask, MaskParent *parent)
{
	parent->id = newlibadr_us(fd, mask->id.lib, parent->id);
}

static void lib_link_mask(FileData *fd, Main *main)
{
	Mask *mask;

	mask = main->mask.first;
	while (mask) {
		if (mask->id.flag & LIB_NEED_LINK) {
			MaskLayer *masklay;

			if (mask->adt)
				lib_link_animdata(fd, &mask->id, mask->adt);

			for (masklay = mask->masklayers.first; masklay; masklay = masklay->next) {
				MaskSpline *spline;

				spline = masklay->splines.first;
				while (spline) {
					int i;

					for (i = 0; i < spline->tot_point; i++) {
						MaskSplinePoint *point = &spline->points[i];

						lib_link_mask_parent(fd, mask, &point->parent);
					}

					lib_link_mask_parent(fd, mask, &spline->parent);

					spline = spline->next;
				}
			}

			mask->id.flag -= LIB_NEED_LINK;
		}
		mask = mask->id.next;
	}
}

/* ************ READ LINE STYLE ***************** */

static void lib_link_linestyle(FileData *fd, Main *main)
{
	FreestyleLineStyle *linestyle;
	LineStyleModifier *m;
	MTex *mtex;
	int a;

	linestyle = main->linestyle.first;
	while (linestyle) {
		if (linestyle->id.flag & LIB_NEED_LINK) {
			linestyle->id.flag -= LIB_NEED_LINK;

			if (linestyle->id.properties)
				IDP_LibLinkProperty(linestyle->id.properties, (fd->flags & FD_FLAGS_SWITCH_ENDIAN), fd);
			if (linestyle->adt)
				lib_link_animdata(fd, &linestyle->id, linestyle->adt);
			for (m = linestyle->color_modifiers.first; m; m = m->next) {
				switch (m->type) {
				case LS_MODIFIER_DISTANCE_FROM_OBJECT:
					{
						LineStyleColorModifier_DistanceFromObject *cm = (LineStyleColorModifier_DistanceFromObject *)m;
						cm->target = newlibadr(fd, linestyle->id.lib, cm->target);
					}
					break;
				}
			}
			for (m = linestyle->alpha_modifiers.first; m; m = m->next) {
				switch (m->type) {
				case LS_MODIFIER_DISTANCE_FROM_OBJECT:
					{
						LineStyleAlphaModifier_DistanceFromObject *am = (LineStyleAlphaModifier_DistanceFromObject *)m;
						am->target = newlibadr(fd, linestyle->id.lib, am->target);
					}
					break;
				}
			}
			for (m = linestyle->thickness_modifiers.first; m; m = m->next) {
				switch (m->type) {
				case LS_MODIFIER_DISTANCE_FROM_OBJECT:
					{
						LineStyleThicknessModifier_DistanceFromObject *tm = (LineStyleThicknessModifier_DistanceFromObject *)m;
						tm->target = newlibadr(fd, linestyle->id.lib, tm->target);
					}
					break;
				}
			}
			for (a=0; a < MAX_MTEX; a++) {
				mtex = linestyle->mtex[a];
				if (mtex) {
					mtex->tex = newlibadr_us(fd, linestyle->id.lib, mtex->tex);
					mtex->object = newlibadr(fd, linestyle->id.lib, mtex->object);
				}
			}
			if (linestyle->nodetree) {
				lib_link_ntree(fd, &linestyle->id, linestyle->nodetree);
				linestyle->nodetree->id.lib = linestyle->id.lib;
			}
		}
		linestyle = linestyle->id.next;
	}
}

static void direct_link_linestyle_color_modifier(FileData *fd, LineStyleModifier *modifier)
{
	switch (modifier->type) {
	case LS_MODIFIER_ALONG_STROKE:
		{
			LineStyleColorModifier_AlongStroke *m = (LineStyleColorModifier_AlongStroke *)modifier;
			m->color_ramp = newdataadr(fd, m->color_ramp);
		}
		break;
	case LS_MODIFIER_DISTANCE_FROM_CAMERA:
		{
			LineStyleColorModifier_DistanceFromCamera *m = (LineStyleColorModifier_DistanceFromCamera *)modifier;
			m->color_ramp = newdataadr(fd, m->color_ramp);
		}
		break;
	case LS_MODIFIER_DISTANCE_FROM_OBJECT:
		{
			LineStyleColorModifier_DistanceFromObject *m = (LineStyleColorModifier_DistanceFromObject *)modifier;
			m->color_ramp = newdataadr(fd, m->color_ramp);
		}
		break;
	case LS_MODIFIER_MATERIAL:
		{
			LineStyleColorModifier_Material *m = (LineStyleColorModifier_Material *)modifier;
			m->color_ramp = newdataadr(fd, m->color_ramp);
		}
		break;
	case LS_MODIFIER_TANGENT:
		{
			LineStyleColorModifier_Tangent *m = (LineStyleColorModifier_Tangent *)modifier;
			m->color_ramp = newdataadr(fd, m->color_ramp);
		}
		break;
	case LS_MODIFIER_NOISE:
		{
			LineStyleColorModifier_Noise *m = (LineStyleColorModifier_Noise *)modifier;
			m->color_ramp = newdataadr(fd, m->color_ramp);
		}
		break;
	case LS_MODIFIER_CREASE_ANGLE:
		{
			LineStyleColorModifier_CreaseAngle *m = (LineStyleColorModifier_CreaseAngle *)modifier;
			m->color_ramp = newdataadr(fd, m->color_ramp);
		}
		break;
	case LS_MODIFIER_CURVATURE_3D:
		{
			LineStyleColorModifier_Curvature_3D *m = (LineStyleColorModifier_Curvature_3D *)modifier;
			m->color_ramp = newdataadr(fd, m->color_ramp);
		}
		break;
	}
}

static void direct_link_linestyle_alpha_modifier(FileData *fd, LineStyleModifier *modifier)
{
	switch (modifier->type) {
	case LS_MODIFIER_ALONG_STROKE:
		{
			LineStyleAlphaModifier_AlongStroke *m = (LineStyleAlphaModifier_AlongStroke *)modifier;
			m->curve = newdataadr(fd, m->curve);
			direct_link_curvemapping(fd, m->curve);
		}
		break;
	case LS_MODIFIER_DISTANCE_FROM_CAMERA:
		{
			LineStyleAlphaModifier_DistanceFromCamera *m = (LineStyleAlphaModifier_DistanceFromCamera *)modifier;
			m->curve = newdataadr(fd, m->curve);
			direct_link_curvemapping(fd, m->curve);
		}
		break;
	case LS_MODIFIER_DISTANCE_FROM_OBJECT:
		{
			LineStyleAlphaModifier_DistanceFromObject *m = (LineStyleAlphaModifier_DistanceFromObject *)modifier;
			m->curve = newdataadr(fd, m->curve);
			direct_link_curvemapping(fd, m->curve);
		}
		break;
	case LS_MODIFIER_MATERIAL:
		{
			LineStyleAlphaModifier_Material *m = (LineStyleAlphaModifier_Material *)modifier;
			m->curve = newdataadr(fd, m->curve);
			direct_link_curvemapping(fd, m->curve);
		}
		break;
	case LS_MODIFIER_TANGENT:
		{
			LineStyleAlphaModifier_Tangent *m = (LineStyleAlphaModifier_Tangent *)modifier;
			m->curve = newdataadr(fd, m->curve);
			direct_link_curvemapping(fd, m->curve);
		}
		break;
	case LS_MODIFIER_NOISE:
		{
			LineStyleAlphaModifier_Noise *m = (LineStyleAlphaModifier_Noise *)modifier;
			m->curve = newdataadr(fd, m->curve);
			direct_link_curvemapping(fd, m->curve);
		}
		break;
	case LS_MODIFIER_CREASE_ANGLE:
		{
			LineStyleAlphaModifier_CreaseAngle *m = (LineStyleAlphaModifier_CreaseAngle *)modifier;
			m->curve = newdataadr(fd, m->curve);
			direct_link_curvemapping(fd, m->curve);
		}
		break;
	case LS_MODIFIER_CURVATURE_3D:
		{
			LineStyleAlphaModifier_Curvature_3D *m = (LineStyleAlphaModifier_Curvature_3D *)modifier;
			m->curve = newdataadr(fd, m->curve);
			direct_link_curvemapping(fd, m->curve);
		}
		break;
	}
}

static void direct_link_linestyle_thickness_modifier(FileData *fd, LineStyleModifier *modifier)
{
	switch (modifier->type) {
	case LS_MODIFIER_ALONG_STROKE:
		{
			LineStyleThicknessModifier_AlongStroke *m = (LineStyleThicknessModifier_AlongStroke *)modifier;
			m->curve = newdataadr(fd, m->curve);
			direct_link_curvemapping(fd, m->curve);
		}
		break;
	case LS_MODIFIER_DISTANCE_FROM_CAMERA:
		{
			LineStyleThicknessModifier_DistanceFromCamera *m = (LineStyleThicknessModifier_DistanceFromCamera *)modifier;
			m->curve = newdataadr(fd, m->curve);
			direct_link_curvemapping(fd, m->curve);
		}
		break;
	case LS_MODIFIER_DISTANCE_FROM_OBJECT:
		{
			LineStyleThicknessModifier_DistanceFromObject *m = (LineStyleThicknessModifier_DistanceFromObject *)modifier;
			m->curve = newdataadr(fd, m->curve);
			direct_link_curvemapping(fd, m->curve);
		}
		break;
	case LS_MODIFIER_MATERIAL:
		{
			LineStyleThicknessModifier_Material *m = (LineStyleThicknessModifier_Material *)modifier;
			m->curve = newdataadr(fd, m->curve);
			direct_link_curvemapping(fd, m->curve);
		}
		break;
	case LS_MODIFIER_TANGENT:
		{
			LineStyleThicknessModifier_Tangent *m = (LineStyleThicknessModifier_Tangent *)modifier;
			m->curve = newdataadr(fd, m->curve);
			direct_link_curvemapping(fd, m->curve);
		}
		break;
	case LS_MODIFIER_CREASE_ANGLE:
		{
			LineStyleThicknessModifier_CreaseAngle *m = (LineStyleThicknessModifier_CreaseAngle *)modifier;
			m->curve = newdataadr(fd, m->curve);
			direct_link_curvemapping(fd, m->curve);
		}
		break;
	case LS_MODIFIER_CURVATURE_3D:
		{
			LineStyleThicknessModifier_Curvature_3D *m = (LineStyleThicknessModifier_Curvature_3D *)modifier;
			m->curve = newdataadr(fd, m->curve);
			direct_link_curvemapping(fd, m->curve);
		}
		break;
	}
}

static void direct_link_linestyle_geometry_modifier(FileData *UNUSED(fd), LineStyleModifier *UNUSED(modifier))
{
}

static void direct_link_linestyle(FileData *fd, FreestyleLineStyle *linestyle)
{
	int a;
	LineStyleModifier *modifier;

	linestyle->adt= newdataadr(fd, linestyle->adt);
	direct_link_animdata(fd, linestyle->adt);
	link_list(fd, &linestyle->color_modifiers);
	for (modifier = linestyle->color_modifiers.first; modifier; modifier = modifier->next)
		direct_link_linestyle_color_modifier(fd, modifier);
	link_list(fd, &linestyle->alpha_modifiers);
	for (modifier = linestyle->alpha_modifiers.first; modifier; modifier = modifier->next)
		direct_link_linestyle_alpha_modifier(fd, modifier);
	link_list(fd, &linestyle->thickness_modifiers);
	for (modifier = linestyle->thickness_modifiers.first; modifier; modifier = modifier->next)
		direct_link_linestyle_thickness_modifier(fd, modifier);
	link_list(fd, &linestyle->geometry_modifiers);
	for (modifier = linestyle->geometry_modifiers.first; modifier; modifier = modifier->next)
		direct_link_linestyle_geometry_modifier(fd, modifier);
	for (a = 0; a < MAX_MTEX; a++) {
		linestyle->mtex[a] = newdataadr(fd, linestyle->mtex[a]);
	}
	linestyle->nodetree = newdataadr(fd, linestyle->nodetree);
	if (linestyle->nodetree) {
		direct_link_id(fd, &linestyle->nodetree->id);
		direct_link_nodetree(fd, linestyle->nodetree);
	}
}

/* ************** GENERAL & MAIN ******************** */


static const char *dataname(short id_code)
{
	switch (id_code) {
		case ID_OB: return "Data from OB";
		case ID_ME: return "Data from ME";
		case ID_IP: return "Data from IP";
		case ID_SCE: return "Data from SCE";
		case ID_MA: return "Data from MA";
		case ID_TE: return "Data from TE";
		case ID_CU: return "Data from CU";
		case ID_GR: return "Data from GR";
		case ID_AR: return "Data from AR";
		case ID_AC: return "Data from AC";
		case ID_LI: return "Data from LI";
		case ID_MB: return "Data from MB";
		case ID_IM: return "Data from IM";
		case ID_LT: return "Data from LT";
		case ID_LA: return "Data from LA";
		case ID_CA: return "Data from CA";
		case ID_KE: return "Data from KE";
		case ID_WO: return "Data from WO";
		case ID_SCR: return "Data from SCR";
		case ID_VF: return "Data from VF";
		case ID_TXT	: return "Data from TXT";
		case ID_SPK: return "Data from SPK";
		case ID_SO: return "Data from SO";
		case ID_NT: return "Data from NT";
		case ID_BR: return "Data from BR";
		case ID_PA: return "Data from PA";
		case ID_PAL: return "Data from PAL";
		case ID_PC: return "Data from PCRV";
		case ID_GD: return "Data from GD";
		case ID_WM: return "Data from WM";
		case ID_MC: return "Data from MC";
		case ID_MSK: return "Data from MSK";
		case ID_LS: return "Data from LS";
	}
	return "Data from Lib Block";
	
}

static BHead *read_data_into_oldnewmap(FileData *fd, BHead *bhead, const char *allocname)
{
	bhead = blo_nextbhead(fd, bhead);
	
	while (bhead && bhead->code==DATA) {
		void *data;
#if 0
		/* XXX DUMB DEBUGGING OPTION TO GIVE NAMES for guarded malloc errors */
		short *sp = fd->filesdna->structs[bhead->SDNAnr];
		char *tmp = malloc(100);
		allocname = fd->filesdna->types[ sp[0] ];
		strcpy(tmp, allocname);
		data = read_struct(fd, bhead, tmp);
#else
		data = read_struct(fd, bhead, allocname);
#endif
		
		if (data) {
			oldnewmap_insert(fd->datamap, bhead->old, data, 0);
		}
		
		bhead = blo_nextbhead(fd, bhead);
	}
	
	return bhead;
}

static BHead *read_libblock(FileData *fd, Main *main, BHead *bhead, int flag, ID **r_id)
{
	/* this routine reads a libblock and its direct data. Use link functions
	 * to connect it all
	 */
	ID *id;
	ListBase *lb;
	const char *allocname;
	bool wrong_id = false;
	
	/* read libblock */
	id = read_struct(fd, bhead, "lib block");
	if (r_id)
		*r_id = id;
	if (!id)
		return blo_nextbhead(fd, bhead);
	
	oldnewmap_insert(fd->libmap, bhead->old, id, bhead->code);	/* for ID_ID check */
	
	/* do after read_struct, for dna reconstruct */
	if (bhead->code == ID_ID) {
		lb = which_libbase(main, GS(id->name));
	}
	else {
		lb = which_libbase(main, bhead->code);
	}
	
	BLI_addtail(lb, id);
	
	/* clear first 8 bits */
	id->flag = (id->flag & 0xFF00) | flag | LIB_NEED_LINK;
	id->lib = main->curlib;
	if (id->flag & LIB_FAKEUSER) id->us= 1;
	else id->us = 0;
	id->icon_id = 0;
	id->flag &= ~(LIB_ID_RECALC|LIB_ID_RECALC_DATA|LIB_DOIT|LIB_MISSING);
	
	/* this case cannot be direct_linked: it's just the ID part */
	if (bhead->code == ID_ID) {
		return blo_nextbhead(fd, bhead);
	}
	
	/* need a name for the mallocN, just for debugging and sane prints on leaks */
	allocname = dataname(GS(id->name));
	
	/* read all data into fd->datamap */
	bhead = read_data_into_oldnewmap(fd, bhead, allocname);
	
	/* init pointers direct data */
	direct_link_id(fd, id);
	
	switch (GS(id->name)) {
		case ID_WM:
			direct_link_windowmanager(fd, (wmWindowManager *)id);
			break;
		case ID_SCR:
			wrong_id = direct_link_screen(fd, (bScreen *)id);
			break;
		case ID_SCE:
			direct_link_scene(fd, (Scene *)id);
			break;
		case ID_OB:
			direct_link_object(fd, (Object *)id);
			break;
		case ID_ME:
			direct_link_mesh(fd, (Mesh *)id);
			break;
		case ID_CU:
			direct_link_curve(fd, (Curve *)id);
			break;
		case ID_MB:
			direct_link_mball(fd, (MetaBall *)id);
			break;
		case ID_MA:
			direct_link_material(fd, (Material *)id);
			break;
		case ID_TE:
			direct_link_texture(fd, (Tex *)id);
			break;
		case ID_IM:
			direct_link_image(fd, (Image *)id);
			break;
		case ID_LA:
			direct_link_lamp(fd, (Lamp *)id);
			break;
		case ID_VF:
			direct_link_vfont(fd, (VFont *)id);
			break;
		case ID_TXT:
			direct_link_text(fd, (Text *)id);
			break;
		case ID_IP:
			direct_link_ipo(fd, (Ipo *)id);
			break;
		case ID_KE:
			direct_link_key(fd, (Key *)id);
			break;
		case ID_LT:
			direct_link_latt(fd, (Lattice *)id);
			break;
		case ID_WO:
			direct_link_world(fd, (World *)id);
			break;
		case ID_LI:
			direct_link_library(fd, (Library *)id, main);
			break;
		case ID_CA:
			direct_link_camera(fd, (Camera *)id);
			break;
		case ID_SPK:
			direct_link_speaker(fd, (Speaker *)id);
			break;
		case ID_SO:
			direct_link_sound(fd, (bSound *)id);
			break;
		case ID_GR:
			direct_link_group(fd, (Group *)id);
			break;
		case ID_AR:
			direct_link_armature(fd, (bArmature*)id);
			break;
		case ID_AC:
			direct_link_action(fd, (bAction*)id);
			break;
		case ID_NT:
			direct_link_nodetree(fd, (bNodeTree*)id);
			break;
		case ID_BR:
			direct_link_brush(fd, (Brush*)id);
			break;
		case ID_PA:
			direct_link_particlesettings(fd, (ParticleSettings*)id);
			break;
		case ID_SCRIPT:
			direct_link_script(fd, (Script*)id);
			break;
		case ID_GD:
			direct_link_gpencil(fd, (bGPdata *)id);
			break;
		case ID_MC:
			direct_link_movieclip(fd, (MovieClip *)id);
			break;
		case ID_MSK:
			direct_link_mask(fd, (Mask *)id);
			break;
		case ID_LS:
			direct_link_linestyle(fd, (FreestyleLineStyle *)id);
			break;
		case ID_PAL:
			direct_link_palette(fd, (Palette *)id);
			break;
		case ID_PC:
			direct_link_paint_curve(fd, (PaintCurve *)id);
			break;
	}
	
	oldnewmap_free_unused(fd->datamap);
	oldnewmap_clear(fd->datamap);
	
	if (wrong_id) {
		BKE_libblock_free(main, id);
	}
	
	return (bhead);
}

/* note, this has to be kept for reading older files... */
/* also version info is written here */
static BHead *read_global(BlendFileData *bfd, FileData *fd, BHead *bhead)
{
	FileGlobal *fg = read_struct(fd, bhead, "Global");
	
	/* copy to bfd handle */
	bfd->main->subversionfile = fg->subversion;
	bfd->main->minversionfile = fg->minversion;
	bfd->main->minsubversionfile = fg->minsubversion;
	bfd->main->build_commit_timestamp = fg->build_commit_timestamp;
	BLI_strncpy(bfd->main->build_hash, fg->build_hash, sizeof(bfd->main->build_hash));
	
	bfd->fileflags = fg->fileflags;
	bfd->globalf = fg->globalf;
	BLI_strncpy(bfd->filename, fg->filename, sizeof(bfd->filename));
	
	/* error in 2.65 and older: main->name was not set if you save from startup (not after loading file) */
	if (bfd->filename[0] == 0) {
		if (fd->fileversion < 265 || (fd->fileversion == 265 && fg->subversion < 1))
			if ((G.fileflags & G_FILE_RECOVER)==0)
				BLI_strncpy(bfd->filename, bfd->main->name, sizeof(bfd->filename));
		
		/* early 2.50 version patch - filename not in FileGlobal struct at all */
		if (fd->fileversion <= 250)
			BLI_strncpy(bfd->filename, bfd->main->name, sizeof(bfd->filename));
	}
	
	if (G.fileflags & G_FILE_RECOVER)
		BLI_strncpy(fd->relabase, fg->filename, sizeof(fd->relabase));
	
	bfd->curscreen = fg->curscreen;
	bfd->curscene = fg->curscene;
	
	MEM_freeN(fg);
	
	fd->globalf = bfd->globalf;
	fd->fileflags = bfd->fileflags;
	
	return blo_nextbhead(fd, bhead);
}

/* note, this has to be kept for reading older files... */
static void link_global(FileData *fd, BlendFileData *bfd)
{
	bfd->curscreen = newlibadr(fd, NULL, bfd->curscreen);
	bfd->curscene = newlibadr(fd, NULL, bfd->curscene);
	// this happens in files older than 2.35
	if (bfd->curscene == NULL) {
		if (bfd->curscreen) bfd->curscene = bfd->curscreen->scene;
	}
}

static void convert_tface_mt(FileData *fd, Main *main)
{
	Main *gmain;
	
	/* this is a delayed do_version (so it can create new materials) */
	if (main->versionfile < 259 || (main->versionfile == 259 && main->subversionfile < 3)) {
		//XXX hack, material.c uses G.main all over the place, instead of main
		// temporarily set G.main to the current main
		gmain = G.main;
		G.main = main;
		
		if (!(do_version_tface(main))) {
			BKE_report(fd->reports, RPT_WARNING, "Texface conversion problem (see error in console)");
		}
		
		//XXX hack, material.c uses G.main allover the place, instead of main
		G.main = gmain;
	}
}

/* initialize userdef with non-UI dependency stuff */
/* other initializers (such as theme color defaults) go to resources.c */
static void do_versions_userdef(FileData *fd, BlendFileData *bfd)
{
	Main *bmain = bfd->main;
	UserDef *user = bfd->user;
	
	if (user == NULL) return;
	
	if (MAIN_VERSION_OLDER(bmain, 266, 4)) {
		bTheme *btheme;
		
		/* themes for Node and Sequence editor were not using grid color, but back. we copy this over then */
		for (btheme = user->themes.first; btheme; btheme = btheme->next) {
			copy_v4_v4_char(btheme->tnode.grid, btheme->tnode.back);
			copy_v4_v4_char(btheme->tseq.grid, btheme->tseq.back);
		}
	}

	if (!DNA_struct_elem_find(fd->filesdna, "UserDef", "WalkNavigation", "walk_navigation")) {
		user->walk_navigation.mouse_speed = 1.0f;
		user->walk_navigation.walk_speed = 2.5f;       /* m/s */
		user->walk_navigation.walk_speed_factor = 5.0f;
		user->walk_navigation.view_height =  1.6f;   /* m */
		user->walk_navigation.jump_height = 0.4f;      /* m */
		user->walk_navigation.teleport_time = 0.2f; /* s */
	}
}

static void do_versions(FileData *fd, Library *lib, Main *main)
{
	/* WATCH IT!!!: pointers from libdata have not been converted */
	
	if (G.debug & G_DEBUG) {
		char build_commit_datetime[32];
		time_t temp_time = main->build_commit_timestamp;
		struct tm *tm = (temp_time) ? gmtime(&temp_time) : NULL;
		if (LIKELY(tm)) {
			strftime(build_commit_datetime, sizeof(build_commit_datetime), "%Y-%m-%d %H:%M", tm);
		}
		else {
			BLI_strncpy(build_commit_datetime, "unknown", sizeof(build_commit_datetime));
		}

		printf("read file %s\n  Version %d sub %d date %s hash %s\n",
		       fd->relabase, main->versionfile, main->subversionfile,
		       build_commit_datetime, main->build_hash);
	}
	
	blo_do_versions_pre250(fd, lib, main);
	blo_do_versions_250(fd, lib, main);
	blo_do_versions_260(fd, lib, main);
	blo_do_versions_270(fd, lib, main);

	/* WATCH IT!!!: pointers from libdata have not been converted yet here! */
	/* WATCH IT 2!: Userdef struct init see do_versions_userdef() above! */

	/* don't forget to set version number in BKE_blender.h! */
}

#if 0 // XXX: disabled for now... we still don't have this in the right place in the loading code for it to work
static void do_versions_after_linking(FileData *fd, Library *lib, Main *main)
{
	/* old Animation System (using IPO's) needs to be converted to the new Animato system */
	if (main->versionfile < 250)
		do_versions_ipos_to_animato(main);
}
#endif

static void lib_link_all(FileData *fd, Main *main)
{
	oldnewmap_sort(fd);
	
	/* No load UI for undo memfiles */
	if (fd->memfile == NULL) {
		lib_link_windowmanager(fd, main);
	}
	/* DO NOT skip screens here, 3Dview may contains pointers to other ID data (like bgpic)! See T41411. */
	lib_link_screen(fd, main);
	lib_link_scene(fd, main);
	lib_link_object(fd, main);
	lib_link_curve(fd, main);
	lib_link_mball(fd, main);
	lib_link_material(fd, main);
	lib_link_texture(fd, main);
	lib_link_image(fd, main);
	lib_link_ipo(fd, main);		// XXX deprecated... still needs to be maintained for version patches still
	lib_link_key(fd, main);
	lib_link_world(fd, main);
	lib_link_lamp(fd, main);
	lib_link_latt(fd, main);
	lib_link_text(fd, main);
	lib_link_camera(fd, main);
	lib_link_speaker(fd, main);
	lib_link_sound(fd, main);
	lib_link_group(fd, main);
	lib_link_armature(fd, main);
	lib_link_action(fd, main);
	lib_link_vfont(fd, main);
	lib_link_nodetree(fd, main);	/* has to be done after scene/materials, this will verify group nodes */
	lib_link_brush(fd, main);
	lib_link_palette(fd, main);
	lib_link_paint_curve(fd, main);
	lib_link_particlesettings(fd, main);
	lib_link_movieclip(fd, main);
	lib_link_mask(fd, main);
	lib_link_linestyle(fd, main);
	lib_link_gpencil(fd, main);

	lib_link_mesh(fd, main);		/* as last: tpage images with users at zero */
	
	lib_link_library(fd, main);		/* only init users */
}

static void direct_link_keymapitem(FileData *fd, wmKeyMapItem *kmi)
{
	kmi->properties = newdataadr(fd, kmi->properties);
	IDP_DirectLinkGroup_OrFree(&kmi->properties, (fd->flags & FD_FLAGS_SWITCH_ENDIAN), fd);
	kmi->ptr = NULL;
	kmi->flag &= ~KMI_UPDATE;
}

static BHead *read_userdef(BlendFileData *bfd, FileData *fd, BHead *bhead)
{
	UserDef *user;
	wmKeyMap *keymap;
	wmKeyMapItem *kmi;
	wmKeyMapDiffItem *kmdi;
	bAddon *addon;
	
	bfd->user = user= read_struct(fd, bhead, "user def");
	
	/* User struct has separate do-version handling */
	user->versionfile = bfd->main->versionfile;
	user->subversionfile = bfd->main->subversionfile;
	
	/* read all data into fd->datamap */
	bhead = read_data_into_oldnewmap(fd, bhead, "user def");
	
	if (user->keymaps.first) {
		/* backwards compatibility */
		user->user_keymaps= user->keymaps;
		user->keymaps.first= user->keymaps.last= NULL;
	}
	
	link_list(fd, &user->themes);
	link_list(fd, &user->user_keymaps);
	link_list(fd, &user->addons);
	link_list(fd, &user->autoexec_paths);

	for (keymap=user->user_keymaps.first; keymap; keymap=keymap->next) {
		keymap->modal_items= NULL;
		keymap->poll = NULL;
		keymap->flag &= ~KEYMAP_UPDATE;
		
		link_list(fd, &keymap->diff_items);
		link_list(fd, &keymap->items);
		
		for (kmdi=keymap->diff_items.first; kmdi; kmdi=kmdi->next) {
			kmdi->remove_item= newdataadr(fd, kmdi->remove_item);
			kmdi->add_item= newdataadr(fd, kmdi->add_item);
			
			if (kmdi->remove_item)
				direct_link_keymapitem(fd, kmdi->remove_item);
			if (kmdi->add_item)
				direct_link_keymapitem(fd, kmdi->add_item);
		}
		
		for (kmi=keymap->items.first; kmi; kmi=kmi->next)
			direct_link_keymapitem(fd, kmi);
	}

	for (addon = user->addons.first; addon; addon = addon->next) {
		addon->prop = newdataadr(fd, addon->prop);
		IDP_DirectLinkGroup_OrFree(&addon->prop, (fd->flags & FD_FLAGS_SWITCH_ENDIAN), fd);
	}

	// XXX
	user->uifonts.first = user->uifonts.last= NULL;
	
	link_list(fd, &user->uistyles);
	
	/* free fd->datamap again */
	oldnewmap_free_unused(fd->datamap);
	oldnewmap_clear(fd->datamap);
	
	return bhead;
}

BlendFileData *blo_read_file_internal(FileData *fd, const char *filepath)
{
	BHead *bhead = blo_firstbhead(fd);
	BlendFileData *bfd;
	ListBase mainlist = {NULL, NULL};
	
	bfd = MEM_callocN(sizeof(BlendFileData), "blendfiledata");
	bfd->main = BKE_main_new();
	BLI_addtail(&mainlist, bfd->main);
	fd->mainlist = &mainlist;
	
	bfd->main->versionfile = fd->fileversion;
	
	bfd->type = BLENFILETYPE_BLEND;
	BLI_strncpy(bfd->main->name, filepath, sizeof(bfd->main->name));

	if (G.background) {
		/* We only read & store .blend thumbnail in background mode
		 * (because we cannot re-generate it, no OpenGL available).
		 */
		const int *data = read_file_thumbnail(fd);

		if (data) {
			const size_t sz = BLEN_THUMB_MEMSIZE(data[0], data[1]);
			bfd->main->blen_thumb = MEM_mallocN(sz, __func__);

			BLI_assert((sz - sizeof(*bfd->main->blen_thumb)) ==
			           (BLEN_THUMB_MEMSIZE_FILE(data[0], data[1]) - (sizeof(*data) * 2)));
			bfd->main->blen_thumb->width = data[0];
			bfd->main->blen_thumb->height = data[1];
			memcpy(bfd->main->blen_thumb->rect, &data[2], sz - sizeof(*bfd->main->blen_thumb));
		}
	}

	while (bhead) {
		switch (bhead->code) {
		case DATA:
		case DNA1:
		case TEST: /* used as preview since 2.5x */
		case REND:
			bhead = blo_nextbhead(fd, bhead);
			break;
		case GLOB:
			bhead = read_global(bfd, fd, bhead);
			break;
		case USER:
			bhead = read_userdef(bfd, fd, bhead);
			break;
		case ENDB:
			bhead = NULL;
			break;
		
		case ID_LI:
			/* skip library datablocks in undo, this works together with
			 * BLO_read_from_memfile, where the old main->library is restored
			 * overwriting  the libraries from the memory file. previously
			 * it did not save ID_LI/ID_ID blocks in this case, but they are
			 * needed to make quit.blend recover them correctly. */
			if (fd->memfile)
				bhead = blo_nextbhead(fd, bhead);
			else
				bhead = read_libblock(fd, bfd->main, bhead, LIB_LOCAL, NULL);
			break;
		case ID_ID:
			/* same as above */
			if (fd->memfile)
				bhead = blo_nextbhead(fd, bhead);
			else
				/* always adds to the most recently loaded
				 * ID_LI block, see direct_link_library.
				 * this is part of the file format definition. */
				bhead = read_libblock(fd, mainlist.last, bhead, LIB_READ+LIB_EXTERN, NULL);
			break;
			
			/* in 2.50+ files, the file identifier for screens is patched, forward compatibility */
		case ID_SCRN:
			bhead->code = ID_SCR;
			/* deliberate pass on to default */
		default:
			bhead = read_libblock(fd, bfd->main, bhead, LIB_LOCAL, NULL);
		}
	}
	
	/* do before read_libraries, but skip undo case */
	if (fd->memfile == NULL) {
		do_versions(fd, NULL, bfd->main);
		do_versions_userdef(fd, bfd);
	}
	
	read_libraries(fd, &mainlist);
	
	blo_join_main(&mainlist);
	
	lib_link_all(fd, bfd->main);
	//do_versions_after_linking(fd, NULL, bfd->main); // XXX: not here (or even in this function at all)! this causes crashes on many files - Aligorith (July 04, 2010)
	lib_verify_nodetree(bfd->main, true);
	fix_relpaths_library(fd->relabase, bfd->main); /* make all relative paths, relative to the open blend file */
	
	link_global(fd, bfd);	/* as last */
	
	fd->mainlist = NULL;  /* Safety, this is local variable, shall not be used afterward. */

	return bfd;
}

/* ************* APPEND LIBRARY ************** */

struct BHeadSort {
	BHead *bhead;
	void *old;
};

static int verg_bheadsort(const void *v1, const void *v2)
{
	const struct BHeadSort *x1=v1, *x2=v2;
	
	if (x1->old > x2->old) return 1;
	else if (x1->old < x2->old) return -1;
	return 0;
}

static void sort_bhead_old_map(FileData *fd)
{
	BHead *bhead;
	struct BHeadSort *bhs;
	int tot = 0;
	
	for (bhead = blo_firstbhead(fd); bhead; bhead = blo_nextbhead(fd, bhead))
		tot++;
	
	fd->tot_bheadmap = tot;
	if (tot == 0) return;
	
	bhs = fd->bheadmap = MEM_mallocN(tot * sizeof(struct BHeadSort), "BHeadSort");
	
	for (bhead = blo_firstbhead(fd); bhead; bhead = blo_nextbhead(fd, bhead), bhs++) {
		bhs->bhead = bhead;
		bhs->old = bhead->old;
	}
	
	qsort(fd->bheadmap, tot, sizeof(struct BHeadSort), verg_bheadsort);
}

static BHead *find_previous_lib(FileData *fd, BHead *bhead)
{
	/* skip library datablocks in undo, see comment in read_libblock */
	if (fd->memfile)
		return NULL;

	for (; bhead; bhead = blo_prevbhead(fd, bhead)) {
		if (bhead->code == ID_LI)
			break;
	}

	return bhead;
}

static BHead *find_bhead(FileData *fd, void *old)
{
#if 0
	BHead *bhead;
#endif
	struct BHeadSort *bhs, bhs_s;
	
	if (!old)
		return NULL;

	if (fd->bheadmap == NULL)
		sort_bhead_old_map(fd);
	
	bhs_s.old = old;
	bhs = bsearch(&bhs_s, fd->bheadmap, fd->tot_bheadmap, sizeof(struct BHeadSort), verg_bheadsort);

	if (bhs)
		return bhs->bhead;
	
#if 0
	for (bhead = blo_firstbhead(fd); bhead; bhead= blo_nextbhead(fd, bhead)) {
		if (bhead->old == old)
			return bhead;
	}
#endif

	return NULL;
}

static BHead *find_bhead_from_code_name(FileData *fd, const short idcode, const char *name)
{
#ifdef USE_GHASH_BHEAD

	char idname_full[MAX_ID_NAME];

	*((short *)idname_full) = idcode;
	BLI_strncpy(idname_full + 2, name, sizeof(idname_full) - 2);

	return BLI_ghash_lookup(fd->bhead_idname_hash, idname_full);

#else
	BHead *bhead;

	for (bhead = blo_firstbhead(fd); bhead; bhead = blo_nextbhead(fd, bhead)) {
		if (bhead->code == idcode) {
			const char *idname_test = bhead_id_name(fd, bhead);
			if (STREQ(idname_test + 2, name)) {
				return bhead;
			}
		}
		else if (bhead->code == ENDB) {
			break;
		}
	}

	return NULL;
#endif
}

static BHead *find_bhead_from_idname(FileData *fd, const char *idname)
{
#ifdef USE_GHASH_BHEAD
	return BLI_ghash_lookup(fd->bhead_idname_hash, idname);
#else
	return find_bhead_from_code_name(fd, GS(idname), idname + 2);
#endif
}

const char *bhead_id_name(const FileData *fd, const BHead *bhead)
{
	return (const char *)POINTER_OFFSET(bhead, sizeof(*bhead) + fd->id_name_offs);
}

static ID *is_yet_read(FileData *fd, Main *mainvar, BHead *bhead)
{
	const char *idname= bhead_id_name(fd, bhead);
	/* which_libbase can be NULL, intentionally not using idname+2 */
	return BLI_findstring(which_libbase(mainvar, GS(idname)), idname, offsetof(ID, name));
}

static void expand_doit_library(void *fdhandle, Main *mainvar, void *old)
{
	BHead *bhead;
	FileData *fd = fdhandle;
	ID *id;
	
	bhead = find_bhead(fd, old);
	if (bhead) {
		/* from another library? */
		if (bhead->code == ID_ID) {
			BHead *bheadlib= find_previous_lib(fd, bhead);
			
			if (bheadlib) {
				Library *lib = read_struct(fd, bheadlib, "Library");
				Main *ptr = blo_find_main(fd, lib->name, fd->relabase);
				
				if (ptr->curlib == NULL) {
					const char *idname= bhead_id_name(fd, bhead);
					
					blo_reportf_wrap(fd->reports, RPT_WARNING, TIP_("LIB ERROR: Data refers to main .blend file: '%s' from %s"),
					                 idname, mainvar->curlib->filepath);
					return;
				}
				else
					id = is_yet_read(fd, ptr, bhead);
				
				if (id == NULL) {
					read_libblock(fd, ptr, bhead, LIB_READ+LIB_INDIRECT, NULL);
					// commented because this can print way too much
					// if (G.debug & G_DEBUG) printf("expand_doit: other lib %s\n", lib->name);
					
					/* for outliner dependency only */
					ptr->curlib->parent = mainvar->curlib;
				}
				else {
					/* The line below was commented by Ton (I assume), when Hos did the merge from the orange branch. rev 6568
					 * This line is NEEDED, the case is that you have 3 blend files...
					 * user.blend, lib.blend and lib_indirect.blend - if user.blend already references a "tree" from
					 * lib_indirect.blend but lib.blend does too, linking in a Scene or Group from lib.blend can result in an
					 * empty without the dupli group referenced. Once you save and reload the group would appear. - Campbell */
					/* This crashes files, must look further into it */
					
					/* Update: the issue is that in file reading, the oldnewmap is OK, but for existing data, it has to be
					 * inserted in the map to be found! */
					
					/* Update: previously it was checking for id->flag & LIB_PRE_EXISTING, however that does not affect file
					 * reading. For file reading we may need to insert it into the libmap as well, because you might have
					 * two files indirectly linking the same datablock, and in that case we need this in the libmap for the
					 * fd of both those files.
					 *
					 * The crash that this check avoided earlier was because bhead->code wasn't properly passed in, making
					 * change_idid_adr not detect the mapping was for an ID_ID datablock. */
					oldnewmap_insert(fd->libmap, bhead->old, id, bhead->code);
					change_idid_adr_fd(fd, bhead->old, id);
					
					// commented because this can print way too much
					// if (G.debug & G_DEBUG) printf("expand_doit: already linked: %s lib: %s\n", id->name, lib->name);
				}
				
				MEM_freeN(lib);
			}
		}
		else {
			id = is_yet_read(fd, mainvar, bhead);
			if (id == NULL) {
				read_libblock(fd, mainvar, bhead, LIB_TESTIND, NULL);
			}
			else {
				/* this is actually only needed on UI call? when ID was already read before, and another append
				 * happens which invokes same ID... in that case the lookup table needs this entry */
				oldnewmap_insert(fd->libmap, bhead->old, id, bhead->code);
				// commented because this can print way too much
				// if (G.debug & G_DEBUG) printf("expand: already read %s\n", id->name);
			}
		}
	}
}

static void (*expand_doit)(void *, Main *, void *);

// XXX deprecated - old animation system
static void expand_ipo(FileData *fd, Main *mainvar, Ipo *ipo)
{
	IpoCurve *icu;
	for (icu = ipo->curve.first; icu; icu = icu->next) {
		if (icu->driver)
			expand_doit(fd, mainvar, icu->driver->ob);
	}
}

// XXX deprecated - old animation system
static void expand_constraint_channels(FileData *fd, Main *mainvar, ListBase *chanbase)
{
	bConstraintChannel *chan;
	for (chan = chanbase->first; chan; chan = chan->next) {
		expand_doit(fd, mainvar, chan->ipo);
	}
}

static void expand_fmodifiers(FileData *fd, Main *mainvar, ListBase *list)
{
	FModifier *fcm;
	
	for (fcm = list->first; fcm; fcm = fcm->next) {
		/* library data for specific F-Modifier types */
		switch (fcm->type) {
			case FMODIFIER_TYPE_PYTHON:
			{
				FMod_Python *data = (FMod_Python *)fcm->data;
				
				expand_doit(fd, mainvar, data->script);

				break;
			}
		}
	}
}

static void expand_fcurves(FileData *fd, Main *mainvar, ListBase *list)
{
	FCurve *fcu;
	
	for (fcu = list->first; fcu; fcu = fcu->next) {
		/* Driver targets if there is a driver */
		if (fcu->driver) {
			ChannelDriver *driver = fcu->driver;
			DriverVar *dvar;
			
			for (dvar = driver->variables.first; dvar; dvar = dvar->next) {
				DRIVER_TARGETS_LOOPER(dvar) 
				{
					// TODO: only expand those that are going to get used?
					expand_doit(fd, mainvar, dtar->id);
				}
				DRIVER_TARGETS_LOOPER_END
			}
		}
		
		/* F-Curve Modifiers */
		expand_fmodifiers(fd, mainvar, &fcu->modifiers);
	}
}

static void expand_action(FileData *fd, Main *mainvar, bAction *act)
{
	bActionChannel *chan;
	
	// XXX deprecated - old animation system --------------
	for (chan=act->chanbase.first; chan; chan=chan->next) {
		expand_doit(fd, mainvar, chan->ipo);
		expand_constraint_channels(fd, mainvar, &chan->constraintChannels);
	}
	// ---------------------------------------------------
	
	/* F-Curves in Action */
	expand_fcurves(fd, mainvar, &act->curves);
}

static void expand_keyingsets(FileData *fd, Main *mainvar, ListBase *list)
{
	KeyingSet *ks;
	KS_Path *ksp;
	
	/* expand the ID-pointers in KeyingSets's paths */
	for (ks = list->first; ks; ks = ks->next) {
		for (ksp = ks->paths.first; ksp; ksp = ksp->next) {
			expand_doit(fd, mainvar, ksp->id);
		}
	}
}

static void expand_animdata_nlastrips(FileData *fd, Main *mainvar, ListBase *list)
{
	NlaStrip *strip;
	
	for (strip= list->first; strip; strip= strip->next) {
		/* check child strips */
		expand_animdata_nlastrips(fd, mainvar, &strip->strips);
		
		/* check F-Curves */
		expand_fcurves(fd, mainvar, &strip->fcurves);
		
		/* check F-Modifiers */
		expand_fmodifiers(fd, mainvar, &strip->modifiers);
		
		/* relink referenced action */
		expand_doit(fd, mainvar, strip->act);
	}
}

static void expand_animdata(FileData *fd, Main *mainvar, AnimData *adt)
{
	NlaTrack *nlt;
	
	/* own action */
	expand_doit(fd, mainvar, adt->action);
	expand_doit(fd, mainvar, adt->tmpact);
	
	/* drivers - assume that these F-Curves have driver data to be in this list... */
	expand_fcurves(fd, mainvar, &adt->drivers);
	
	/* nla-data - referenced actions */
	for (nlt = adt->nla_tracks.first; nlt; nlt = nlt->next) 
		expand_animdata_nlastrips(fd, mainvar, &nlt->strips);
}	

static void expand_particlesettings(FileData *fd, Main *mainvar, ParticleSettings *part)
{
	int a;
	
	expand_doit(fd, mainvar, part->dup_ob);
	expand_doit(fd, mainvar, part->dup_group);
	expand_doit(fd, mainvar, part->eff_group);
	expand_doit(fd, mainvar, part->bb_ob);
	
	if (part->adt)
		expand_animdata(fd, mainvar, part->adt);
	
	for (a = 0; a < MAX_MTEX; a++) {
		if (part->mtex[a]) {
			expand_doit(fd, mainvar, part->mtex[a]->tex);
			expand_doit(fd, mainvar, part->mtex[a]->object);
		}
	}
}

static void expand_group(FileData *fd, Main *mainvar, Group *group)
{
	GroupObject *go;
	
	for (go = group->gobject.first; go; go = go->next) {
		expand_doit(fd, mainvar, go->ob);
	}
}

static void expand_key(FileData *fd, Main *mainvar, Key *key)
{
	expand_doit(fd, mainvar, key->ipo); // XXX deprecated - old animation system
	
	if (key->adt)
		expand_animdata(fd, mainvar, key->adt);
}

static void expand_nodetree(FileData *fd, Main *mainvar, bNodeTree *ntree)
{
	bNode *node;
	
	if (ntree->adt)
		expand_animdata(fd, mainvar, ntree->adt);
		
	if (ntree->gpd)
		expand_doit(fd, mainvar, ntree->gpd);
	
	for (node = ntree->nodes.first; node; node = node->next) {
		if (node->id && node->type != CMP_NODE_R_LAYERS)
			expand_doit(fd, mainvar, node->id);
	}

}

static void expand_texture(FileData *fd, Main *mainvar, Tex *tex)
{
	expand_doit(fd, mainvar, tex->ima);
	expand_doit(fd, mainvar, tex->ipo); // XXX deprecated - old animation system
	
	if (tex->adt)
		expand_animdata(fd, mainvar, tex->adt);
	
	if (tex->nodetree)
		expand_nodetree(fd, mainvar, tex->nodetree);
}

static void expand_brush(FileData *fd, Main *mainvar, Brush *brush)
{
	expand_doit(fd, mainvar, brush->mtex.tex);
	expand_doit(fd, mainvar, brush->mask_mtex.tex);
	expand_doit(fd, mainvar, brush->clone.image);
	expand_doit(fd, mainvar, brush->paint_curve);
}

static void expand_material(FileData *fd, Main *mainvar, Material *ma)
{
	int a;
	
	for (a = 0; a < MAX_MTEX; a++) {
		if (ma->mtex[a]) {
			expand_doit(fd, mainvar, ma->mtex[a]->tex);
			expand_doit(fd, mainvar, ma->mtex[a]->object);
		}
	}
	
	expand_doit(fd, mainvar, ma->ipo); // XXX deprecated - old animation system
	
	if (ma->adt)
		expand_animdata(fd, mainvar, ma->adt);
	
	if (ma->nodetree)
		expand_nodetree(fd, mainvar, ma->nodetree);
	
	if (ma->group)
		expand_doit(fd, mainvar, ma->group);
}

static void expand_lamp(FileData *fd, Main *mainvar, Lamp *la)
{
	int a;
	
	for (a = 0; a < MAX_MTEX; a++) {
		if (la->mtex[a]) {
			expand_doit(fd, mainvar, la->mtex[a]->tex);
			expand_doit(fd, mainvar, la->mtex[a]->object);
		}
	}
	
	expand_doit(fd, mainvar, la->ipo); // XXX deprecated - old animation system
	
	if (la->adt)
		expand_animdata(fd, mainvar, la->adt);
	
	if (la->nodetree)
		expand_nodetree(fd, mainvar, la->nodetree);
}

static void expand_lattice(FileData *fd, Main *mainvar, Lattice *lt)
{
	expand_doit(fd, mainvar, lt->ipo); // XXX deprecated - old animation system
	expand_doit(fd, mainvar, lt->key);
	
	if (lt->adt)
		expand_animdata(fd, mainvar, lt->adt);
}


static void expand_world(FileData *fd, Main *mainvar, World *wrld)
{
	int a;
	
	for (a = 0; a < MAX_MTEX; a++) {
		if (wrld->mtex[a]) {
			expand_doit(fd, mainvar, wrld->mtex[a]->tex);
			expand_doit(fd, mainvar, wrld->mtex[a]->object);
		}
	}
	
	expand_doit(fd, mainvar, wrld->ipo); // XXX deprecated - old animation system
	
	if (wrld->adt)
		expand_animdata(fd, mainvar, wrld->adt);
	
	if (wrld->nodetree)
		expand_nodetree(fd, mainvar, wrld->nodetree);
}


static void expand_mball(FileData *fd, Main *mainvar, MetaBall *mb)
{
	int a;
	
	for (a = 0; a < mb->totcol; a++) {
		expand_doit(fd, mainvar, mb->mat[a]);
	}
	
	if (mb->adt)
		expand_animdata(fd, mainvar, mb->adt);
}

static void expand_curve(FileData *fd, Main *mainvar, Curve *cu)
{
	int a;
	
	for (a = 0; a < cu->totcol; a++) {
		expand_doit(fd, mainvar, cu->mat[a]);
	}
	
	expand_doit(fd, mainvar, cu->vfont);
	expand_doit(fd, mainvar, cu->vfontb);
	expand_doit(fd, mainvar, cu->vfonti);
	expand_doit(fd, mainvar, cu->vfontbi);
	expand_doit(fd, mainvar, cu->key);
	expand_doit(fd, mainvar, cu->ipo); // XXX deprecated - old animation system
	expand_doit(fd, mainvar, cu->bevobj);
	expand_doit(fd, mainvar, cu->taperobj);
	expand_doit(fd, mainvar, cu->textoncurve);
	
	if (cu->adt)
		expand_animdata(fd, mainvar, cu->adt);
}

static void expand_mesh(FileData *fd, Main *mainvar, Mesh *me)
{
	CustomDataLayer *layer;
	TFace *tf;
	int a, i;
	
	if (me->adt)
		expand_animdata(fd, mainvar, me->adt);
		
	for (a = 0; a < me->totcol; a++) {
		expand_doit(fd, mainvar, me->mat[a]);
	}
	
	expand_doit(fd, mainvar, me->key);
	expand_doit(fd, mainvar, me->texcomesh);
	
	if (me->tface) {
		tf = me->tface;
		for (i=0; i<me->totface; i++, tf++) {
			if (tf->tpage)
				expand_doit(fd, mainvar, tf->tpage);
		}
	}

	if (me->mface && !me->mpoly) {
		MTFace *mtf;

		for (a = 0; a < me->fdata.totlayer; a++) {
			layer = &me->fdata.layers[a];

			if (layer->type == CD_MTFACE) {
				mtf = (MTFace *) layer->data;
				for (i = 0; i < me->totface; i++, mtf++) {
					if (mtf->tpage)
						expand_doit(fd, mainvar, mtf->tpage);
				}
			}
		}
	}
	else {
		MTexPoly *mtp;

		for (a = 0; a < me->pdata.totlayer; a++) {
			layer = &me->pdata.layers[a];

			if (layer->type == CD_MTEXPOLY) {
				mtp = (MTexPoly *) layer->data;

				for (i = 0; i < me->totpoly; i++, mtp++) {
					if (mtp->tpage)
						expand_doit(fd, mainvar, mtp->tpage);
				}
			}
		}
	}
}

/* temp struct used to transport needed info to expand_constraint_cb() */
typedef struct tConstraintExpandData {
	FileData *fd;
	Main *mainvar;
} tConstraintExpandData;
/* callback function used to expand constraint ID-links */
static void expand_constraint_cb(bConstraint *UNUSED(con), ID **idpoin, bool UNUSED(is_reference), void *userdata)
{
	tConstraintExpandData *ced = (tConstraintExpandData *)userdata;
	expand_doit(ced->fd, ced->mainvar, *idpoin);
}

static void expand_constraints(FileData *fd, Main *mainvar, ListBase *lb)
{
	tConstraintExpandData ced;
	bConstraint *curcon;
	
	/* relink all ID-blocks used by the constraints */
	ced.fd = fd;
	ced.mainvar = mainvar;
	
	BKE_constraints_id_loop(lb, expand_constraint_cb, &ced);
	
	/* deprecated manual expansion stuff */
	for (curcon = lb->first; curcon; curcon = curcon->next) {
		if (curcon->ipo)
			expand_doit(fd, mainvar, curcon->ipo); // XXX deprecated - old animation system
	}
}

#if 0 /* Disabled as it doesn't actually do anything except recurse... */
static void expand_bones(FileData *fd, Main *mainvar, Bone *bone)
{
	Bone *curBone;
	
	for (curBone = bone->childbase.first; curBone; curBone=curBone->next) {
		expand_bones(fd, mainvar, curBone);
	}
}
#endif

static void expand_pose(FileData *fd, Main *mainvar, bPose *pose)
{
	bPoseChannel *chan;
	
	if (!pose)
		return;
	
	for (chan = pose->chanbase.first; chan; chan = chan->next) {
		expand_constraints(fd, mainvar, &chan->constraints);
		expand_doit(fd, mainvar, chan->custom);
	}
}

static void expand_armature(FileData *fd, Main *mainvar, bArmature *arm)
{	
	if (arm->adt)
		expand_animdata(fd, mainvar, arm->adt);
	
#if 0 /* Disabled as this currently only recurses down the chain doing nothing */
	{
		Bone *curBone;
		
		for (curBone = arm->bonebase.first; curBone; curBone=curBone->next) {
			expand_bones(fd, mainvar, curBone);
		}
	}
#endif
}

<<<<<<< HEAD
static void expand_object_expandModifiers(void *userData, Object *UNUSED(ob),
                                          ID **idpoin, int UNUSED(cd_flag))
=======
static void expand_object_expandModifiers(
        void *userData, Object *UNUSED(ob), ID **idpoin, int UNUSED(cd_flag))
>>>>>>> 3ab5075c
{
	struct { FileData *fd; Main *mainvar; } *data= userData;
	
	FileData *fd = data->fd;
	Main *mainvar = data->mainvar;
	
	expand_doit(fd, mainvar, *idpoin);
}

static void expand_object(FileData *fd, Main *mainvar, Object *ob)
{
	ParticleSystem *psys;
	bSensor *sens;
	bController *cont;
	bActuator *act;
	bActionStrip *strip;
	PartEff *paf;
	int a;
	
	expand_doit(fd, mainvar, ob->data);
	
	/* expand_object_expandModifier() */
	if (ob->modifiers.first) {
		struct { FileData *fd; Main *mainvar; } data;
		data.fd = fd;
		data.mainvar = mainvar;
		
		modifiers_foreachIDLink(ob, expand_object_expandModifiers, (void *)&data);
	}
	
	expand_pose(fd, mainvar, ob->pose);
	expand_doit(fd, mainvar, ob->poselib);
	expand_constraints(fd, mainvar, &ob->constraints);
	
	expand_doit(fd, mainvar, ob->gpd);
	
// XXX deprecated - old animation system (for version patching only)
	expand_doit(fd, mainvar, ob->ipo);
	expand_doit(fd, mainvar, ob->action);
	
	expand_constraint_channels(fd, mainvar, &ob->constraintChannels);
	
	for (strip=ob->nlastrips.first; strip; strip=strip->next) {
		expand_doit(fd, mainvar, strip->object);
		expand_doit(fd, mainvar, strip->act);
		expand_doit(fd, mainvar, strip->ipo);
	}
// XXX deprecated - old animation system (for version patching only)
	
	if (ob->adt)
		expand_animdata(fd, mainvar, ob->adt);
	
	for (a = 0; a < ob->totcol; a++) {
		expand_doit(fd, mainvar, ob->mat[a]);
	}
	
	paf = blo_do_version_give_parteff_245(ob);
	if (paf && paf->group) 
		expand_doit(fd, mainvar, paf->group);
	
	if (ob->dup_group)
		expand_doit(fd, mainvar, ob->dup_group);
	
	if (ob->proxy)
		expand_doit(fd, mainvar, ob->proxy);
	if (ob->proxy_group)
		expand_doit(fd, mainvar, ob->proxy_group);
	
	for (psys = ob->particlesystem.first; psys; psys = psys->next)
		expand_doit(fd, mainvar, psys->part);
	
	for (sens = ob->sensors.first; sens; sens = sens->next) {
		if (sens->type == SENS_MESSAGE) {
			bMessageSensor *ms = sens->data;
			expand_doit(fd, mainvar, ms->fromObject);
		}
	}
	
	for (cont = ob->controllers.first; cont; cont = cont->next) {
		if (cont->type == CONT_PYTHON) {
			bPythonCont *pc = cont->data;
			expand_doit(fd, mainvar, pc->text);
		}
	}
	
	for (act = ob->actuators.first; act; act = act->next) {
		if (act->type == ACT_SOUND) {
			bSoundActuator *sa = act->data;
			expand_doit(fd, mainvar, sa->sound);
		}
		else if (act->type == ACT_CAMERA) {
			bCameraActuator *ca = act->data;
			expand_doit(fd, mainvar, ca->ob);
		}
		else if (act->type == ACT_EDIT_OBJECT) {
			bEditObjectActuator *eoa = act->data;
			if (eoa) {
				expand_doit(fd, mainvar, eoa->ob);
				expand_doit(fd, mainvar, eoa->me);
			}
		}
		else if (act->type == ACT_OBJECT) {
			bObjectActuator *oa = act->data;
			expand_doit(fd, mainvar, oa->reference);
		}
		else if (act->type == ACT_ADD_OBJECT) {
			bAddObjectActuator *aoa = act->data;
			expand_doit(fd, mainvar, aoa->ob);
		}
		else if (act->type == ACT_SCENE) {
			bSceneActuator *sa = act->data;
			expand_doit(fd, mainvar, sa->camera);
			expand_doit(fd, mainvar, sa->scene);
		}
		else if (act->type == ACT_2DFILTER) {
			bTwoDFilterActuator *tdfa = act->data;
			expand_doit(fd, mainvar, tdfa->text);
		}
		else if (act->type == ACT_ACTION) {
			bActionActuator *aa = act->data;
			expand_doit(fd, mainvar, aa->act);
		}
		else if (act->type == ACT_SHAPEACTION) {
			bActionActuator *aa = act->data;
			expand_doit(fd, mainvar, aa->act);
		}
		else if (act->type == ACT_PROPERTY) {
			bPropertyActuator *pa = act->data;
			expand_doit(fd, mainvar, pa->ob);
		}
		else if (act->type == ACT_MESSAGE) {
			bMessageActuator *ma = act->data;
			expand_doit(fd, mainvar, ma->toObject);
		}
		else if (act->type==ACT_PARENT) {
			bParentActuator *pa = act->data;
			expand_doit(fd, mainvar, pa->ob);
		}
		else if (act->type == ACT_ARMATURE) {
			bArmatureActuator *arma = act->data;
			expand_doit(fd, mainvar, arma->target);
		}
		else if (act->type == ACT_STEERING) {
			bSteeringActuator *sta = act->data;
			expand_doit(fd, mainvar, sta->target);
			expand_doit(fd, mainvar, sta->navmesh);
		}
	}
	
	if (ob->pd && ob->pd->tex)
		expand_doit(fd, mainvar, ob->pd->tex);

	if (ob->rigidbody_constraint) {
		expand_doit(fd, mainvar, ob->rigidbody_constraint->ob1);
		expand_doit(fd, mainvar, ob->rigidbody_constraint->ob2);
	}

	if (ob->currentlod) {
		LodLevel *level;
		for (level = ob->lodlevels.first; level; level = level->next) {
			expand_doit(fd, mainvar, level->source);
		}
	}
}

static void expand_scene(FileData *fd, Main *mainvar, Scene *sce)
{
	Base *base;
	SceneRenderLayer *srl;
	FreestyleModuleConfig *module;
	FreestyleLineSet *lineset;
	
	for (base = sce->base.first; base; base = base->next) {
		expand_doit(fd, mainvar, base->object);
	}
	expand_doit(fd, mainvar, sce->camera);
	expand_doit(fd, mainvar, sce->world);
	
	if (sce->adt)
		expand_animdata(fd, mainvar, sce->adt);
	expand_keyingsets(fd, mainvar, &sce->keyingsets);
	
	if (sce->set)
		expand_doit(fd, mainvar, sce->set);
	
	if (sce->nodetree)
		expand_nodetree(fd, mainvar, sce->nodetree);
	
	for (srl = sce->r.layers.first; srl; srl = srl->next) {
		expand_doit(fd, mainvar, srl->mat_override);
		expand_doit(fd, mainvar, srl->light_override);
		for (module = srl->freestyleConfig.modules.first; module; module = module->next) {
			if (module->script)
				expand_doit(fd, mainvar, module->script);
		}
		for (lineset = srl->freestyleConfig.linesets.first; lineset; lineset = lineset->next) {
			if (lineset->group)
				expand_doit(fd, mainvar, lineset->group);
			expand_doit(fd, mainvar, lineset->linestyle);
		}
	}
	
	if (sce->r.dometext)
		expand_doit(fd, mainvar, sce->gm.dome.warptext);
	
	if (sce->gpd)
		expand_doit(fd, mainvar, sce->gpd);
		
	if (sce->ed) {
		Sequence *seq;
		
		SEQ_BEGIN (sce->ed, seq)
		{
			if (seq->scene) expand_doit(fd, mainvar, seq->scene);
			if (seq->scene_camera) expand_doit(fd, mainvar, seq->scene_camera);
			if (seq->clip) expand_doit(fd, mainvar, seq->clip);
			if (seq->mask) expand_doit(fd, mainvar, seq->mask);
			if (seq->sound) expand_doit(fd, mainvar, seq->sound);
		}
		SEQ_END
	}
	
	if (sce->rigidbody_world) {
		expand_doit(fd, mainvar, sce->rigidbody_world->group);
		expand_doit(fd, mainvar, sce->rigidbody_world->constraints);
	}

#ifdef DURIAN_CAMERA_SWITCH
	{
		TimeMarker *marker;
		
		for (marker = sce->markers.first; marker; marker = marker->next) {
			if (marker->camera) {
				expand_doit(fd, mainvar, marker->camera);
			}
		}
	}
#endif

	expand_doit(fd, mainvar, sce->clip);
}

static void expand_camera(FileData *fd, Main *mainvar, Camera *ca)
{
	expand_doit(fd, mainvar, ca->ipo); // XXX deprecated - old animation system
	
	if (ca->adt)
		expand_animdata(fd, mainvar, ca->adt);
}

static void expand_speaker(FileData *fd, Main *mainvar, Speaker *spk)
{
	expand_doit(fd, mainvar, spk->sound);

	if (spk->adt)
		expand_animdata(fd, mainvar, spk->adt);
}

static void expand_sound(FileData *fd, Main *mainvar, bSound *snd)
{
	expand_doit(fd, mainvar, snd->ipo); // XXX deprecated - old animation system
}

static void expand_movieclip(FileData *fd, Main *mainvar, MovieClip *clip)
{
	if (clip->adt)
		expand_animdata(fd, mainvar, clip->adt);
}

static void expand_mask_parent(FileData *fd, Main *mainvar, MaskParent *parent)
{
	if (parent->id) {
		expand_doit(fd, mainvar, parent->id);
	}
}

static void expand_mask(FileData *fd, Main *mainvar, Mask *mask)
{
	MaskLayer *mask_layer;

	if (mask->adt)
		expand_animdata(fd, mainvar, mask->adt);

	for (mask_layer = mask->masklayers.first; mask_layer; mask_layer = mask_layer->next) {
		MaskSpline *spline;

		for (spline = mask_layer->splines.first; spline; spline = spline->next) {
			int i;

			for (i = 0; i < spline->tot_point; i++) {
				MaskSplinePoint *point = &spline->points[i];

				expand_mask_parent(fd, mainvar, &point->parent);
			}

			expand_mask_parent(fd, mainvar, &spline->parent);
		}
	}
}

static void expand_linestyle(FileData *fd, Main *mainvar, FreestyleLineStyle *linestyle)
{
	int a;
	LineStyleModifier *m;

	for (a = 0; a < MAX_MTEX; a++) {
		if (linestyle->mtex[a]) {
			expand_doit(fd, mainvar, linestyle->mtex[a]->tex);
			expand_doit(fd, mainvar, linestyle->mtex[a]->object);
		}
	}
	if (linestyle->nodetree)
		expand_nodetree(fd, mainvar, linestyle->nodetree);

	if (linestyle->adt)
		expand_animdata(fd, mainvar, linestyle->adt);
	for (m = linestyle->color_modifiers.first; m; m = m->next) {
		if (m->type == LS_MODIFIER_DISTANCE_FROM_OBJECT)
			expand_doit(fd, mainvar, ((LineStyleColorModifier_DistanceFromObject *)m)->target);
	}
	for (m = linestyle->alpha_modifiers.first; m; m = m->next) {
		if (m->type == LS_MODIFIER_DISTANCE_FROM_OBJECT)
			expand_doit(fd, mainvar, ((LineStyleAlphaModifier_DistanceFromObject *)m)->target);
	}
	for (m = linestyle->thickness_modifiers.first; m; m = m->next) {
		if (m->type == LS_MODIFIER_DISTANCE_FROM_OBJECT)
			expand_doit(fd, mainvar, ((LineStyleThicknessModifier_DistanceFromObject *)m)->target);
	}
}

static void expand_gpencil(FileData *fd, Main *mainvar, bGPdata *gpd)
{
	if (gpd->adt)
		expand_animdata(fd, mainvar, gpd->adt);
}

void BLO_main_expander(void (*expand_doit_func)(void *, Main *, void *))
{
	expand_doit = expand_doit_func;
}

void BLO_expand_main(void *fdhandle, Main *mainvar)
{
	ListBase *lbarray[MAX_LIBARRAY];
	FileData *fd = fdhandle;
	ID *id;
	int a;
	bool do_it = true;
	
	while (do_it) {
		do_it = false;
		
		a = set_listbasepointers(mainvar, lbarray);
		while (a--) {
			id = lbarray[a]->first;
			while (id) {
				if (id->flag & LIB_NEED_EXPAND) {
					switch (GS(id->name)) {
					case ID_OB:
						expand_object(fd, mainvar, (Object *)id);
						break;
					case ID_ME:
						expand_mesh(fd, mainvar, (Mesh *)id);
						break;
					case ID_CU:
						expand_curve(fd, mainvar, (Curve *)id);
						break;
					case ID_MB:
						expand_mball(fd, mainvar, (MetaBall *)id);
						break;
					case ID_SCE:
						expand_scene(fd, mainvar, (Scene *)id);
						break;
					case ID_MA:
						expand_material(fd, mainvar, (Material *)id);
						break;
					case ID_TE:
						expand_texture(fd, mainvar, (Tex *)id);
						break;
					case ID_WO:
						expand_world(fd, mainvar, (World *)id);
						break;
					case ID_LT:
						expand_lattice(fd, mainvar, (Lattice *)id);
						break;
					case ID_LA:
						expand_lamp(fd, mainvar, (Lamp *)id);
						break;
					case ID_KE:
						expand_key(fd, mainvar, (Key *)id);
						break;
					case ID_CA:
						expand_camera(fd, mainvar, (Camera *)id);
						break;
					case ID_SPK:
						expand_speaker(fd, mainvar, (Speaker *)id);
						break;
					case ID_SO:
						expand_sound(fd, mainvar, (bSound *)id);
						break;
					case ID_AR:
						expand_armature(fd, mainvar, (bArmature *)id);
						break;
					case ID_AC:
						expand_action(fd, mainvar, (bAction *)id); // XXX deprecated - old animation system
						break;
					case ID_GR:
						expand_group(fd, mainvar, (Group *)id);
						break;
					case ID_NT:
						expand_nodetree(fd, mainvar, (bNodeTree *)id);
						break;
					case ID_BR:
						expand_brush(fd, mainvar, (Brush *)id);
						break;
					case ID_IP:
						expand_ipo(fd, mainvar, (Ipo *)id); // XXX deprecated - old animation system
						break;
					case ID_PA:
						expand_particlesettings(fd, mainvar, (ParticleSettings *)id);
						break;
					case ID_MC:
						expand_movieclip(fd, mainvar, (MovieClip *)id);
						break;
					case ID_MSK:
						expand_mask(fd, mainvar, (Mask *)id);
						break;
					case ID_LS:
						expand_linestyle(fd, mainvar, (FreestyleLineStyle *)id);
						break;
					case ID_GD:
						expand_gpencil(fd, mainvar, (bGPdata *)id);
						break;
					}
					
					do_it = true;
					id->flag -= LIB_NEED_EXPAND;
					
				}
				id = id->next;
			}
		}
	}
}


/* ***************************** */
	
static bool object_in_any_scene(Main *mainvar, Object *ob)
{
	Scene *sce;
	
	for (sce = mainvar->scene.first; sce; sce = sce->id.next) {
		if (BKE_scene_base_find(sce, ob)) {
			return true;
		}
	}
	
	return false;
}

static void give_base_to_objects(Main *mainvar, Scene *scene, View3D *v3d, Library *lib, const short flag)
{
	Object *ob;
	Base *base;
	const unsigned int active_lay = (flag & FILE_ACTIVELAY) ? BKE_screen_view3d_layer_active(v3d, scene) : 0;
	const bool is_link = (flag & FILE_LINK) != 0;

	BLI_assert(scene);

	/* give all objects which are LIB_INDIRECT a base, or for a group when *lib has been set */
	for (ob = mainvar->object.first; ob; ob = ob->id.next) {
		if ((ob->id.flag & LIB_INDIRECT) && (ob->id.flag & LIB_PRE_EXISTING) == 0) {
			bool do_it = false;

			if (ob->id.us == 0) {
				do_it = true;
			}
			else if (!is_link && (ob->id.lib == lib) && (object_in_any_scene(mainvar, ob) == 0)) {
				/* When appending, make sure any indirectly loaded objects get a base, else they cant be accessed at all
				 * (see T27437). */
				do_it = true;
			}

			if (do_it) {
				base = MEM_callocN(sizeof(Base), __func__);
				BLI_addtail(&scene->base, base);

				if (active_lay) {
					ob->lay = active_lay;
				}

				base->lay = ob->lay;
				base->object = ob;
				base->flag = ob->flag;

				CLAMP_MIN(ob->id.us, 0);
				ob->id.us += 1;

				ob->id.flag &= ~LIB_INDIRECT;
				ob->id.flag |= LIB_EXTERN;
			}
		}
	}
}

static void give_base_to_groups(
        Main *mainvar, Scene *scene, View3D *v3d, Library *UNUSED(lib), const short UNUSED(flag))
{
	Group *group;
	Base *base;
	Object *ob;
	const unsigned int active_lay = BKE_screen_view3d_layer_active(v3d, scene);

	/* give all objects which are tagged a base */
	for (group = mainvar->group.first; group; group = group->id.next) {
		if (group->id.flag & LIB_DOIT) {
			/* any indirect group should not have been tagged */
			BLI_assert((group->id.flag & LIB_INDIRECT) == 0);

			/* BKE_object_add(...) messes with the selection */
			ob = BKE_object_add_only_object(mainvar, OB_EMPTY, group->id.name + 2);
			ob->type = OB_EMPTY;
			ob->lay = active_lay;

			/* assign the base */
			base = BKE_scene_base_add(scene, ob);
			base->flag |= SELECT;
			base->object->flag = base->flag;
			DAG_id_tag_update(&ob->id, OB_RECALC_OB | OB_RECALC_DATA | OB_RECALC_TIME);
			scene->basact = base;

			/* assign the group */
			ob->dup_group = group;
			ob->transflag |= OB_DUPLIGROUP;
			copy_v3_v3(ob->loc, scene->cursor);
		}
	}
}

static ID *create_placeholder(Main *mainvar, const short idcode, const char *name, const short flag)
{
	ListBase *lb = which_libbase(mainvar, idcode);
	ID *ph_id = BKE_libblock_alloc_notest(idcode);

	*((short *)ph_id->name) = idcode;
	memcpy(ph_id->name + 2, name, sizeof(ph_id->name) - 2);
	BKE_libblock_init_empty(ph_id);
	ph_id->lib = mainvar->curlib;
	ph_id->flag = flag | LIB_MISSING;
	ph_id->us = (flag & LIB_FAKEUSER) ? 1 : 0;
	ph_id->icon_id = 0;

	BLI_addtail(lb, ph_id);
	id_sort_by_name(lb, ph_id);

	return ph_id;
}

/* returns true if the item was found
 * but it may already have already been appended/linked */
static ID *link_named_part(
        Main *mainl, FileData *fd, const char *idname, const short idcode,
        const bool use_placeholders, const bool force_indirect)
{
	BHead *bhead = find_bhead_from_code_name(fd, idcode, idname);
	ID *id;

	if (bhead) {
		id = is_yet_read(fd, mainl, bhead);
		if (id == NULL) {
			/* not read yet */
			read_libblock(fd, mainl, bhead, force_indirect ? LIB_TESTIND : LIB_TESTEXT, &id);

			if (id) {
				/* sort by name in list */
				ListBase *lb = which_libbase(mainl, idcode);
				id_sort_by_name(lb, id);
			}
		}
		else {
			/* already linked */
			if (G.debug)
				printf("append: already linked\n");
			oldnewmap_insert(fd->libmap, bhead->old, id, bhead->code);
			if (!force_indirect && (id->flag & LIB_INDIRECT)) {
				id->flag &= ~LIB_INDIRECT;
				id->flag |= LIB_EXTERN;
			}
		}
	}
	else if (use_placeholders) {
		/* XXX flag part is weak! */
		id = create_placeholder(mainl, idcode, idname, force_indirect ? LIB_INDIRECT : LIB_EXTERN);
	}
	else {
		id = NULL;
	}
	
	/* if we found the id but the id is NULL, this is really bad */
	BLI_assert(!((bhead != NULL) && (id == NULL)));
	
	return id;
}

/* simple reader for copy/paste buffers */
void BLO_library_link_all(Main *mainl, BlendHandle *bh)
{
	FileData *fd = (FileData *)(bh);
	BHead *bhead;
	ID *id = NULL;
	
	for (bhead = blo_firstbhead(fd); bhead; bhead = blo_nextbhead(fd, bhead)) {
		if (bhead->code == ENDB)
			break;
		if (bhead->code == ID_OB)
			read_libblock(fd, mainl, bhead, LIB_TESTIND, &id);
			
		if (id) {
			/* sort by name in list */
			ListBase *lb = which_libbase(mainl, GS(id->name));
			id_sort_by_name(lb, id);
		}
	}
}

static ID *link_named_part_ex(
        Main *mainl, FileData *fd, const char *idname, const int idcode, const short flag,
		Scene *scene, View3D *v3d, const bool use_placeholders, const bool force_indirect)
{
	ID *id = link_named_part(mainl, fd, idname, idcode, use_placeholders, force_indirect);

	if (id && (GS(id->name) == ID_OB)) {	/* loose object: give a base */
		if (scene) {
			Base *base;
			Object *ob;

			base= MEM_callocN(sizeof(Base), "app_nam_part");
			BLI_addtail(&scene->base, base);

			ob = (Object *)id;

			/* link at active layer (view3d if available in context, else scene one */
			if (flag & FILE_ACTIVELAY) {
				ob->lay = BKE_screen_view3d_layer_active(v3d, scene);
			}

			ob->mode = OB_MODE_OBJECT;
			base->lay = ob->lay;
			base->object = ob;
			ob->id.us++;

			if (flag & FILE_AUTOSELECT) {
				base->flag |= SELECT;
				base->object->flag = base->flag;
				/* do NOT make base active here! screws up GUI stuff, if you want it do it on src/ level */
			}
		}
	}
	else if (id && (GS(id->name) == ID_GR)) {
		/* tag as needing to be instanced */
		if (flag & FILE_GROUP_INSTANCE)
			id->flag |= LIB_DOIT;
	}

	return id;
}

ID *BLO_library_link_named_part(Main *mainl, BlendHandle **bh, const char *idname, const int idcode)
{
	FileData *fd = (FileData*)(*bh);
	return link_named_part(mainl, fd, idname, idcode, false, false);
}

ID *BLO_library_link_named_part_ex(
        Main *mainl, BlendHandle **bh, const char *idname, const int idcode, const short flag,
        Scene *scene, View3D *v3d, const bool use_placeholders, const bool force_indirect)
{
	FileData *fd = (FileData*)(*bh);
	return link_named_part_ex(mainl, fd, idname, idcode, flag, scene, v3d, use_placeholders, force_indirect);
}

static void link_id_part(ReportList *reports, FileData *fd, Main *mainvar, ID *id, ID **r_id)
{
	BHead *bhead = NULL;

	if (fd) {
		bhead = find_bhead_from_idname(fd, id->name);
	}

	id->flag &= ~LIB_READ;

	if (bhead) {
		id->flag |= LIB_NEED_EXPAND;
		// printf("read lib block %s\n", id->name);
		read_libblock(fd, mainvar, bhead, id->flag, r_id);
	}
	else {
		blo_reportf_wrap(
				reports, RPT_WARNING,
				TIP_("LIB ERROR: %s: '%s' missing from '%s', parent '%s'"),
				BKE_idcode_to_name(GS(id->name)),
				id->name + 2,
				mainvar->curlib->filepath,
				library_parent_filepath(mainvar->curlib));

		/* Generate a placeholder for this ID (limited version of read_libblock actually...). */
		if (r_id) {
			*r_id = create_placeholder(mainvar, GS(id->name), id->name + 2, id->flag);
		}
	}
}

/* common routine to append/link something from a library */

static Main *library_link_begin(Main *mainvar, FileData **fd, const char *filepath)
{
	Main *mainl;

	(*fd)->mainlist = MEM_callocN(sizeof(ListBase), "FileData.mainlist");
	
	/* clear for group instancing tag */
	BKE_main_id_tag_listbase(&(mainvar->group), false);

	/* make mains */
	blo_split_main((*fd)->mainlist, mainvar);
	
	/* which one do we need? */
	mainl = blo_find_main(*fd, filepath, G.main->name);
	
	/* needed for do_version */
	mainl->versionfile = (*fd)->fileversion;
	read_file_version(*fd, mainl);
#ifdef USE_GHASH_BHEAD
	read_file_bhead_idname_map_create(*fd);
#endif
	
	return mainl;
}

Main *BLO_library_link_begin(Main *mainvar, BlendHandle **bh, const char *filepath)
{
	FileData *fd = (FileData*)(*bh);
	return library_link_begin(mainvar, &fd, filepath);
}

/* scene and v3d may be NULL. */
static void library_link_end(Main *mainl, FileData **fd, const short flag, Scene *scene, View3D *v3d)
{
	Main *mainvar;
	Library *curlib;

	/* expander now is callback function */
	BLO_main_expander(expand_doit_library);

	/* make main consistent */
	BLO_expand_main(*fd, mainl);

	/* do this when expand found other libs */
	read_libraries(*fd, (*fd)->mainlist);

	curlib = mainl->curlib;

	/* make the lib path relative if required */
	if (flag & FILE_RELPATH) {
		/* use the full path, this could have been read by other library even */
		BLI_strncpy(curlib->name, curlib->filepath, sizeof(curlib->name));

		/* uses current .blend file as reference */
		BLI_path_rel(curlib->name, G.main->name);
	}

	blo_join_main((*fd)->mainlist);
	mainvar = (*fd)->mainlist->first;
	MEM_freeN((*fd)->mainlist);
	mainl = NULL; /* blo_join_main free's mainl, cant use anymore */

	lib_link_all(*fd, mainvar);
	lib_verify_nodetree(mainvar, false);
	fix_relpaths_library(G.main->name, mainvar); /* make all relative paths, relative to the open blend file */

	/* Give a base to loose objects. If group append, do it for objects too.
	 * Only directly linked objects & groups are instanciated by `BLO_library_link_named_part_ex()` & co,
	 * here we handle indirect ones and other possible edge-cases. */
	if (scene) {
		give_base_to_objects(mainvar, scene, v3d, curlib, flag);

		if (flag & FILE_GROUP_INSTANCE) {
			give_base_to_groups(mainvar, scene, v3d, curlib, flag);
		}
	}
	else {
		/* printf("library_append_end, scene is NULL (objects wont get bases)\n"); */
	}

	/* clear group instancing tag */
	BKE_main_id_tag_listbase(&(mainvar->group), false);

	/* patch to prevent switch_endian happens twice */
	if ((*fd)->flags & FD_FLAGS_SWITCH_ENDIAN) {
		blo_freefiledata(*fd);
		*fd = NULL;
	}
}

void BLO_library_link_end(Main *mainl, BlendHandle **bh, short flag, Scene *scene, View3D *v3d)
{
	FileData *fd = (FileData*)(*bh);
	library_link_end(mainl, &fd, flag, scene, v3d);
	*bh = (BlendHandle*)fd;
}

void *BLO_library_read_struct(FileData *fd, BHead *bh, const char *blockname)
{
	return read_struct(fd, bh, blockname);
}

/* ************* READ LIBRARY ************** */

static int mainvar_count_libread_blocks(Main *mainvar)
{
	ListBase *lbarray[MAX_LIBARRAY];
	int a, tot = 0;
	
	a = set_listbasepointers(mainvar, lbarray);
	while (a--) {
		ID *id;
		
		for (id = lbarray[a]->first; id; id = id->next) {
			if (id->flag & LIB_READ)
				tot++;
		}
	}
	return tot;
}

static void read_libraries(FileData *basefd, ListBase *mainlist)
{
	Main *mainl = mainlist->first;
	Main *mainptr;
	ListBase *lbarray[MAX_LIBARRAY];
	int a;
	bool do_it = true;
	
	/* expander now is callback function */
	BLO_main_expander(expand_doit_library);
	
	while (do_it) {
		do_it = false;
		
		/* test 1: read libdata */
		mainptr= mainl->next;
		while (mainptr) {
			int tot = mainvar_count_libread_blocks(mainptr);
			
			// printf("found LIB_READ %s\n", mainptr->curlib->name);
			if (tot) {
				FileData *fd = mainptr->curlib->filedata;
				
				if (fd == NULL) {
					
					/* printf and reports for now... its important users know this */
					
					/* if packed file... */
					if (mainptr->curlib->packedfile) {
						PackedFile *pf = mainptr->curlib->packedfile;
						
						blo_reportf_wrap(
						        basefd->reports, RPT_INFO, TIP_("Read packed library:  '%s', parent '%s'"),
						        mainptr->curlib->name,
						        library_parent_filepath(mainptr->curlib));
						fd = blo_openblendermemory(pf->data, pf->size, basefd->reports);
						
						
						/* needed for library_append and read_libraries */
						BLI_strncpy(fd->relabase, mainptr->curlib->filepath, sizeof(fd->relabase));
					}
					else {
						blo_reportf_wrap(
						        basefd->reports, RPT_INFO, TIP_("Read library:  '%s', '%s', parent '%s'"),
						        mainptr->curlib->filepath,
						        mainptr->curlib->name,
						        library_parent_filepath(mainptr->curlib));
						fd = blo_openblenderfile(mainptr->curlib->filepath, basefd->reports);
					}
					/* allow typing in a new lib path */
					if (G.debug_value == -666) {
						while (fd == NULL) {
							char newlib_path[FILE_MAX] = {0};
							printf("Missing library...'\n");
							printf("	current file: %s\n", G.main->name);
							printf("	absolute lib: %s\n", mainptr->curlib->filepath);
							printf("	relative lib: %s\n", mainptr->curlib->name);
							printf("  enter a new path:\n");
							
							if (scanf("%s", newlib_path) > 0) {
								BLI_strncpy(mainptr->curlib->name, newlib_path, sizeof(mainptr->curlib->name));
								BLI_strncpy(mainptr->curlib->filepath, newlib_path, sizeof(mainptr->curlib->filepath));
								BLI_cleanup_path(G.main->name, mainptr->curlib->filepath);
								
								fd = blo_openblenderfile(mainptr->curlib->filepath, basefd->reports);

								if (fd) {
									fd->mainlist = mainlist;
									printf("found: '%s', party on macuno!\n", mainptr->curlib->filepath);
								}
							}
						}
					}
					
					if (fd) {
						/* share the mainlist, so all libraries are added immediately in a
						 * single list. it used to be that all FileData's had their own list,
						 * but with indirectly linking this meant we didn't catch duplicate
						 * libraries properly */
						fd->mainlist = mainlist;

						fd->reports = basefd->reports;
						
						if (fd->libmap)
							oldnewmap_free(fd->libmap);
						
						fd->libmap = oldnewmap_new();
						
						mainptr->curlib->filedata = fd;
						mainptr->versionfile=  fd->fileversion;
						
						/* subversion */
						read_file_version(fd, mainptr);
#ifdef USE_GHASH_BHEAD
						read_file_bhead_idname_map_create(fd);
#endif

					}
					else {
						mainptr->curlib->filedata = NULL;
						mainptr->curlib->id.flag |= LIB_MISSING;
					}
					
					if (fd == NULL) {
						blo_reportf_wrap(basefd->reports, RPT_WARNING, TIP_("Cannot find lib '%s'"),
						                 mainptr->curlib->filepath);
					}
				}
				if (fd) {
					do_it = true;
				}
				a = set_listbasepointers(mainptr, lbarray);
				while (a--) {
					ID *id = lbarray[a]->first;

					while (id) {
						ID *idn = id->next;
						if (id->flag & LIB_READ) {
							ID *realid = NULL;
							BLI_remlink(lbarray[a], id);

							link_id_part(basefd->reports, fd, mainptr, id, &realid);

							BLI_assert(realid != NULL);

							change_idid_adr(mainlist, basefd, id, realid);

							MEM_freeN(id);
						}
						id = idn;
					}
				}
				BLO_expand_main(fd, mainptr);
			}
			
			mainptr = mainptr->next;
		}
	}
	
	/* test if there are unread libblocks */
	for (mainptr = mainl->next; mainptr; mainptr = mainptr->next) {
		a = set_listbasepointers(mainptr, lbarray);
		while (a--) {
			ID *id, *idn = NULL;
			
			for (id = lbarray[a]->first; id; id = idn) {
				idn = id->next;
				if (id->flag & LIB_READ) {
					printf("SHALL NOT HAPPEN ANYMORE!!!!!!!\n");
					BLI_remlink(lbarray[a], id);
					blo_reportf_wrap(
					        basefd->reports, RPT_WARNING,
					        TIP_("LIB ERROR: %s: '%s' unread lib block missing from '%s', parent '%s'"),
					        BKE_idcode_to_name(GS(id->name)),
					        id->name + 2,
					        mainptr->curlib->filepath,
					        library_parent_filepath(mainptr->curlib));
					change_idid_adr(mainlist, basefd, id, NULL);
					
					MEM_freeN(id);
				}
			}
		}
	}
	
	/* do versions, link, and free */
	for (mainptr = mainl->next; mainptr; mainptr = mainptr->next) {
		/* some mains still have to be read, then
		 * versionfile is still zero! */
		if (mainptr->versionfile) {
			if (mainptr->curlib->filedata) // can be zero... with shift+f1 append
				do_versions(mainptr->curlib->filedata, mainptr->curlib, mainptr);
			else
				do_versions(basefd, NULL, mainptr);
		}
		
		if (mainptr->curlib->filedata)
			lib_link_all(mainptr->curlib->filedata, mainptr);
		
		if (mainptr->curlib->filedata) blo_freefiledata(mainptr->curlib->filedata);
		mainptr->curlib->filedata = NULL;
	}
}


/* reading runtime */

BlendFileData *blo_read_blendafterruntime(int file, const char *name, int actualsize, ReportList *reports)
{
	BlendFileData *bfd = NULL;
	FileData *fd = filedata_new();
	fd->filedes = file;
	fd->buffersize = actualsize;
	fd->read = fd_read_from_file;
	
	/* needed for library_append and read_libraries */
	BLI_strncpy(fd->relabase, name, sizeof(fd->relabase));
	
	fd = blo_decode_and_check(fd, reports);
	if (!fd)
		return NULL;
	
	fd->reports = reports;
	bfd = blo_read_file_internal(fd, "");
	blo_freefiledata(fd);
	
	return bfd;
}<|MERGE_RESOLUTION|>--- conflicted
+++ resolved
@@ -4602,13 +4602,8 @@
 
 /* ************ READ OBJECT ***************** */
 
-<<<<<<< HEAD
-static void lib_link_modifiers__linkModifiers(void *userData, Object *ob,
-                                              ID **idpoin, int cd_flag)
-=======
 static void lib_link_modifiers__linkModifiers(
         void *userData, Object *ob, ID **idpoin, int cd_flag)
->>>>>>> 3ab5075c
 {
 	FileData *fd = userData;
 
@@ -9017,13 +9012,8 @@
 #endif
 }
 
-<<<<<<< HEAD
-static void expand_object_expandModifiers(void *userData, Object *UNUSED(ob),
-                                          ID **idpoin, int UNUSED(cd_flag))
-=======
 static void expand_object_expandModifiers(
         void *userData, Object *UNUSED(ob), ID **idpoin, int UNUSED(cd_flag))
->>>>>>> 3ab5075c
 {
 	struct { FileData *fd; Main *mainvar; } *data= userData;
 	
