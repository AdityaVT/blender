/*
 * ***** BEGIN GPL LICENSE BLOCK *****
 *
 * This program is free software; you can redistribute it and/or
 * modify it under the terms of the GNU General Public License
 * as published by the Free Software Foundation; either version 2
 * of the License, or (at your option) any later version.
 *
 * This program is distributed in the hope that it will be useful,
 * but WITHOUT ANY WARRANTY; without even the implied warranty of
 * MERCHANTABILITY or FITNESS FOR A PARTICULAR PURPOSE.  See the
 * GNU General Public License for more details.
 *
 * You should have received a copy of the GNU General Public License
 * along with this program; if not, write to the Free Software Foundation,
 * Inc., 51 Franklin Street, Fifth Floor, Boston, MA 02110-1301, USA.
 *
 * The Original Code is Copyright (C) 2001-2002 by NaN Holding BV.
 * All rights reserved.
 *
 *
 * Contributor(s): Blender Foundation
 *
 * ***** END GPL LICENSE BLOCK *****
 *
 */

/** \file blender/blenloader/intern/readfile.c
 *  \ingroup blenloader
 */


#include "zlib.h"

#include <limits.h>
#include <stdio.h> // for printf fopen fwrite fclose sprintf FILE
#include <stdlib.h> // for getenv atoi
#include <stddef.h> // for offsetof
#include <fcntl.h> // for open
#include <string.h> // for strrchr strncmp strstr
#include <math.h> // for fabs
#include <stdarg.h> /* for va_start/end */
#include <time.h> /* for gmtime */

#include "BLI_utildefines.h"
#ifndef WIN32
#  include <unistd.h> // for read close
#else
#  include <io.h> // for open close read
#  include "winsock2.h"
#  include "BLI_winstuff.h"
#endif

/* allow readfile to use deprecated functionality */
#define DNA_DEPRECATED_ALLOW

#include "DNA_anim_types.h"
#include "DNA_armature_types.h"
#include "DNA_actuator_types.h"
#include "DNA_brush_types.h"
#include "DNA_camera_types.h"
#include "DNA_cachefile_types.h"
#include "DNA_cloth_types.h"
#include "DNA_controller_types.h"
#include "DNA_constraint_types.h"
#include "DNA_dynamicpaint_types.h"
#include "DNA_effect_types.h"
#include "DNA_fileglobal_types.h"
#include "DNA_fracture_types.h"
#include "DNA_genfile.h"
#include "DNA_group_types.h"
#include "DNA_gpencil_types.h"
#include "DNA_ipo_types.h"
#include "DNA_key_types.h"
#include "DNA_lattice_types.h"
#include "DNA_lamp_types.h"
#include "DNA_linestyle_types.h"
#include "DNA_meta_types.h"
#include "DNA_material_types.h"
#include "DNA_mesh_types.h"
#include "DNA_meshdata_types.h"
#include "DNA_nla_types.h"
#include "DNA_node_types.h"
#include "DNA_object_fluidsim.h" // NT
#include "DNA_object_types.h"
#include "DNA_packedFile_types.h"
#include "DNA_particle_types.h"
#include "DNA_property_types.h"
#include "DNA_rigidbody_types.h"
#include "DNA_text_types.h"
#include "DNA_view3d_types.h"
#include "DNA_screen_types.h"
#include "DNA_sensor_types.h"
#include "DNA_sdna_types.h"
#include "DNA_scene_types.h"
#include "DNA_sequence_types.h"
#include "DNA_smoke_types.h"
#include "DNA_speaker_types.h"
#include "DNA_sound_types.h"
#include "DNA_space_types.h"
#include "DNA_vfont_types.h"
#include "DNA_world_types.h"
#include "DNA_movieclip_types.h"
#include "DNA_mask_types.h"

#include "MEM_guardedalloc.h"

#include "BLI_endian_switch.h"
#include "BLI_blenlib.h"
#include "BLI_math.h"
#include "BLI_threads.h"
#include "BLI_mempool.h"

#include "BLT_translation.h"

#include "BKE_action.h"
#include "BKE_armature.h"
#include "BKE_brush.h"
#include "BKE_cachefile.h"
#include "BKE_cloth.h"
#include "BKE_constraint.h"
#include "BKE_context.h"
#include "BKE_curve.h"
#include "BKE_depsgraph.h"
#include "BKE_effect.h"
#include "BKE_fcurve.h"
#include "BKE_fracture.h"
#include "BKE_global.h" // for G
#include "BKE_group.h"
#include "BKE_library.h" // for which_libbase
#include "BKE_library_idmap.h"
#include "BKE_library_query.h"
#include "BKE_idcode.h"
#include "BKE_material.h"
#include "BKE_main.h" // for Main
#include "BKE_mesh.h" // for ME_ defines (patching)
#include "BKE_modifier.h"
#include "BKE_multires.h"
#include "BKE_node.h" // for tree type defines
#include "BKE_object.h"
#include "BKE_paint.h"
#include "BKE_particle.h"
#include "BKE_pointcache.h"
#include "BKE_report.h"
#include "BKE_sca.h" // for init_actuator
#include "BKE_scene.h"
#include "BKE_screen.h"
#include "BKE_sequencer.h"
#include "BKE_outliner_treehash.h"
#include "BKE_sound.h"
#include "BKE_colortools.h"

#include "NOD_common.h"
#include "NOD_socket.h"

#include "BLO_readfile.h"
#include "BLO_undofile.h"
#include "BLO_blend_defs.h"

#include "RE_engine.h"

#include "readfile.h"


#include <errno.h>

<<<<<<< HEAD
#include "BKE_cdderivedmesh.h"  //for fracture meshisland handling


/*
 * Remark: still a weak point is the newaddress() function, that doesnt solve reading from
 * multiple files at the same time
 *
 * (added remark: oh, i thought that was solved? will look at that... (ton)
 *
=======
/**
>>>>>>> 4bb1e224
 * READ
 * ====
 *
 * - Existing Library (#Main) push or free
 * - allocate new #Main
 * - load file
 * - read #SDNA
 * - for each LibBlock
 *   - read LibBlock
 *   - if a Library
 *     - make a new #Main
 *     - attach ID's to it
 *   - else
 *     - read associated 'direct data'
 *     - link direct data (internal and to LibBlock)
 * - read #FileGlobal
 * - read #USER data, only when indicated (file is ``~/X.XX/startup.blend``)
 * - free file
 * - per Library (per #Main)
 *   - read file
 *   - read #SDNA
 *   - find LibBlocks and attach #ID's to #Main
 *     - if external LibBlock
 *       - search all #Main's
 *         - or it's already read,
 *         - or not read yet
 *         - or make new #Main
 *   - per LibBlock
 *     - read recursive
 *     - read associated direct data
 *     - link direct data (internal and to LibBlock)
 *   - free file
 * - per Library with unread LibBlocks
 *   - read file
 *   - read #SDNA
 *   - per LibBlock
 *     - read recursive
 *     - read associated direct data
 *     - link direct data (internal and to LibBlock)
 *   - free file
 * - join all #Main's
 * - link all LibBlocks and indirect pointers to libblocks
 * - initialize #FileGlobal and copy pointers to #Global
 *
 * \note Still a weak point is the new-address function, that doesnt solve reading from
 * multiple files at the same time.
 * (added remark: oh, i thought that was solved? will look at that... (ton).
 */

/* use GHash for BHead name-based lookups (speeds up linking) */
#define USE_GHASH_BHEAD

/* Use GHash for restoring pointers by name */
#define USE_GHASH_RESTORE_POINTER

/***/

typedef struct OldNew {
	const void *old;
	void *newp;
	int nr;
} OldNew;

typedef struct OldNewMap {
	OldNew *entries;
	int nentries, entriessize;
	bool sorted;
	int lasthit;
} OldNewMap;


/* local prototypes */
static void *read_struct(FileData *fd, BHead *bh, const char *blockname);
static void direct_link_modifiers(FileData *fd, ListBase *lb);
static void convert_tface_mt(FileData *fd, Main *main);
static BHead *find_bhead_from_code_name(FileData *fd, const short idcode, const char *name);
static BHead *find_bhead_from_idname(FileData *fd, const char *idname);

/* this function ensures that reports are printed,
 * in the case of libraray linking errors this is important!
 *
 * bit kludge but better then doubling up on prints,
 * we could alternatively have a versions of a report function which forces printing - campbell
 */

void blo_reportf_wrap(ReportList *reports, ReportType type, const char *format, ...)
{
	char fixed_buf[1024]; /* should be long enough */
	
	va_list args;
	
	va_start(args, format);
	vsnprintf(fixed_buf, sizeof(fixed_buf), format, args);
	va_end(args);
	
	fixed_buf[sizeof(fixed_buf) - 1] = '\0';
	
	BKE_report(reports, type, fixed_buf);
	
	if (G.background == 0) {
		printf("%s: %s\n", BKE_report_type_str(type), fixed_buf);
	}
}

/* for reporting linking messages */
static const char *library_parent_filepath(Library *lib)
{
	return lib->parent ? lib->parent->filepath : "<direct>";
}

static OldNewMap *oldnewmap_new(void) 
{
	OldNewMap *onm= MEM_callocN(sizeof(*onm), "OldNewMap");
	
	onm->entriessize = 1024;
	onm->entries = MEM_mallocN(sizeof(*onm->entries)*onm->entriessize, "OldNewMap.entries");
	
	return onm;
}

static int verg_oldnewmap(const void *v1, const void *v2)
{
	const struct OldNew *x1=v1, *x2=v2;
	
	if (x1->old > x2->old) return 1;
	else if (x1->old < x2->old) return -1;
	return 0;
}


static void oldnewmap_sort(FileData *fd) 
{
	BLI_assert(fd->libmap->sorted == false);
	qsort(fd->libmap->entries, fd->libmap->nentries, sizeof(OldNew), verg_oldnewmap);
	fd->libmap->sorted = 1;
}

/* nr is zero for data, and ID code for libdata */
static void oldnewmap_insert(OldNewMap *onm, const void *oldaddr, void *newaddr, int nr)
{
	OldNew *entry;
	
	if (oldaddr==NULL || newaddr==NULL) return;
	
	if (UNLIKELY(onm->nentries == onm->entriessize)) {
		onm->entriessize *= 2;
		onm->entries = MEM_reallocN(onm->entries, sizeof(*onm->entries) * onm->entriessize);
	}

	entry = &onm->entries[onm->nentries++];
	entry->old = oldaddr;
	entry->newp = newaddr;
	entry->nr = nr;
}

void blo_do_versions_oldnewmap_insert(OldNewMap *onm, const void *oldaddr, void *newaddr, int nr)
{
	oldnewmap_insert(onm, oldaddr, newaddr, nr);
}

/**
 * Do a full search (no state).
 *
 * \param lasthit: Use as a reference position to avoid a full search
 * from either end of the array, giving more efficient lookups.
 *
 * \note This would seem an ideal case for hash or btree lookups.
 * However the data is written in-order, using the \a lasthit will normally avoid calling this function.
 * Creating a btree/hash structure adds overhead for the common-case to optimize the corner-case
 * (since most entries will never be retrieved).
 * So just keep full lookups as a fall-back.
 */
static int oldnewmap_lookup_entry_full(const OldNewMap *onm, const void *addr, int lasthit)
{
	const int nentries = onm->nentries;
	const OldNew *entries = onm->entries;
	int i;

	/* search relative to lasthit where possible */
	if (lasthit >= 0 && lasthit < nentries) {

		/* search forwards */
		i = lasthit;
		while (++i != nentries) {
			if (entries[i].old == addr) {
				return i;
			}
		}

		/* search backwards */
		i = lasthit + 1;
		while (i--) {
			if (entries[i].old == addr) {
				return i;
			}
		}
	}
	else {
		/* search backwards (full) */
		i = nentries;
		while (i--) {
			if (entries[i].old == addr) {
				return i;
			}
		}
	}

	return -1;
}

static void *oldnewmap_lookup_and_inc(OldNewMap *onm, const void *addr, bool increase_users)
{
	int i;
	
	if (addr == NULL) return NULL;

	/* try sorted approach here too, maybe it helps */
	if (onm->sorted) {
		OldNew entry_s, *entry = NULL;

		entry_s.old = addr;

		entry = bsearch(&entry_s, onm->entries, onm->nentries, sizeof(OldNew), verg_oldnewmap);
		if (entry) {
			if (increase_users)
				entry->nr++;
			return entry->newp;
		}

		return NULL;
	}
	
	if (onm->lasthit < onm->nentries-1) {
		OldNew *entry = &onm->entries[++onm->lasthit];
		
		if (entry->old == addr) {
			if (increase_users)
				entry->nr++;
			return entry->newp;
		}
	}
	
	i = oldnewmap_lookup_entry_full(onm, addr, onm->lasthit);
	if (i != -1) {
		OldNew *entry = &onm->entries[i];
		BLI_assert(entry->old == addr);
		onm->lasthit = i;
		if (increase_users)
			entry->nr++;
		return entry->newp;
	}
	
	return NULL;
}

/* for libdata, nr has ID code, no increment */
static void *oldnewmap_liblookup(OldNewMap *onm, const void *addr, const void *lib)
{
	if (addr == NULL) {
		return NULL;
	}

	/* lasthit works fine for non-libdata, linking there is done in same sequence as writing */
	if (onm->sorted) {
		const OldNew entry_s = {.old = addr};
		OldNew *entry = bsearch(&entry_s, onm->entries, onm->nentries, sizeof(OldNew), verg_oldnewmap);
		if (entry) {
			ID *id = entry->newp;

			if (id && (!lib || id->lib)) {
				return id;
			}
		}
	}
	else {
		/* note, this can be a bottle neck when loading some files */
		const int i = oldnewmap_lookup_entry_full(onm, addr, -1);
		if (i != -1) {
			OldNew *entry = &onm->entries[i];
			ID *id = entry->newp;
			BLI_assert(entry->old == addr);
			if (id && (!lib || id->lib)) {
				return id;
			}
		}
	}

	return NULL;
}

static void oldnewmap_free_unused(OldNewMap *onm) 
{
	int i;

	for (i = 0; i < onm->nentries; i++) {
		OldNew *entry = &onm->entries[i];
		if (entry->nr == 0) {
			MEM_freeN(entry->newp);
			entry->newp = NULL;
		}
	}
}

static void oldnewmap_clear(OldNewMap *onm) 
{
	onm->nentries = 0;
	onm->lasthit = 0;
}

static void oldnewmap_free(OldNewMap *onm) 
{
	MEM_freeN(onm->entries);
	MEM_freeN(onm);
}

/***/

static void read_libraries(FileData *basefd, ListBase *mainlist);

/* ************ help functions ***************** */

static void add_main_to_main(Main *mainvar, Main *from)
{
	ListBase *lbarray[MAX_LIBARRAY], *fromarray[MAX_LIBARRAY];
	int a;
	
	set_listbasepointers(mainvar, lbarray);
	a = set_listbasepointers(from, fromarray);
	while (a--) {
		BLI_movelisttolist(lbarray[a], fromarray[a]);
	}
}

void blo_join_main(ListBase *mainlist)
{
	Main *tojoin, *mainl;
	
	mainl = mainlist->first;
	while ((tojoin = mainl->next)) {
		add_main_to_main(mainl, tojoin);
		BLI_remlink(mainlist, tojoin);
		BKE_main_free(tojoin);
	}
}

static void split_libdata(ListBase *lb_src, Main **lib_main_array, const unsigned int lib_main_array_len)
{
	for (ID *id = lb_src->first, *idnext; id; id = idnext) {
		idnext = id->next;

		if (id->lib) {
			if (((unsigned int)id->lib->temp_index < lib_main_array_len) &&
			    /* this check should never fail, just incase 'id->lib' is a dangling pointer. */
			    (lib_main_array[id->lib->temp_index]->curlib == id->lib))
			{
				Main *mainvar = lib_main_array[id->lib->temp_index];
				ListBase *lb_dst = which_libbase(mainvar, GS(id->name));
				BLI_remlink(lb_src, id);
				BLI_addtail(lb_dst, id);
			}
			else {
				printf("%s: invalid library for '%s'\n", __func__, id->name);
				BLI_assert(0);
			}
		}
	}
}

void blo_split_main(ListBase *mainlist, Main *main)
{
	mainlist->first = mainlist->last = main;
	main->next = NULL;
	
	if (BLI_listbase_is_empty(&main->library))
		return;
	
	/* (Library.temp_index -> Main), lookup table */
	const unsigned int lib_main_array_len = BLI_listbase_count(&main->library);
	Main             **lib_main_array     = MEM_mallocN(lib_main_array_len * sizeof(*lib_main_array), __func__);

	int i = 0;
	for (Library *lib = main->library.first; lib; lib = lib->id.next, i++) {
		Main *libmain = BKE_main_new();
		libmain->curlib = lib;
		BLI_addtail(mainlist, libmain);
		lib->temp_index = i;
		lib_main_array[i] = libmain;
	}
	
	ListBase *lbarray[MAX_LIBARRAY];
	i = set_listbasepointers(main, lbarray);
	while (i--) {
		split_libdata(lbarray[i], lib_main_array, lib_main_array_len);
	}

	MEM_freeN(lib_main_array);
}

static void read_file_version(FileData *fd, Main *main)
{
	BHead *bhead;
	
	for (bhead= blo_firstbhead(fd); bhead; bhead= blo_nextbhead(fd, bhead)) {
		if (bhead->code == GLOB) {
			FileGlobal *fg= read_struct(fd, bhead, "Global");
			if (fg) {
				main->subversionfile= fg->subversion;
				main->minversionfile= fg->minversion;
				main->minsubversionfile= fg->minsubversion;
				MEM_freeN(fg);
			}
			else if (bhead->code == ENDB)
				break;
		}
	}
}

#ifdef USE_GHASH_BHEAD
static void read_file_bhead_idname_map_create(FileData *fd)
{
	BHead *bhead;

	/* dummy values */
	bool is_link = false;
	int code_prev = ENDB;
	unsigned int reserve = 0;

	for (bhead = blo_firstbhead(fd); bhead; bhead = blo_nextbhead(fd, bhead)) {
		if (code_prev != bhead->code) {
			code_prev = bhead->code;
			is_link = BKE_idcode_is_valid(code_prev) ? BKE_idcode_is_linkable(code_prev) : false;
		}

		if (is_link) {
			reserve += 1;
		}
	}

	BLI_assert(fd->bhead_idname_hash == NULL);

	fd->bhead_idname_hash = BLI_ghash_str_new_ex(__func__, reserve);

	for (bhead = blo_firstbhead(fd); bhead; bhead = blo_nextbhead(fd, bhead)) {
		if (code_prev != bhead->code) {
			code_prev = bhead->code;
			is_link = BKE_idcode_is_valid(code_prev) ? BKE_idcode_is_linkable(code_prev) : false;
		}

		if (is_link) {
			BLI_ghash_insert(fd->bhead_idname_hash, (void *)bhead_id_name(fd, bhead), bhead);
		}
	}
}
#endif


static Main *blo_find_main(FileData *fd, const char *filepath, const char *relabase)
{
	ListBase *mainlist = fd->mainlist;
	Main *m;
	Library *lib;
	char name1[FILE_MAX];
	
	BLI_strncpy(name1, filepath, sizeof(name1));
	BLI_cleanup_path(relabase, name1);
	
//	printf("blo_find_main: relabase  %s\n", relabase);
//	printf("blo_find_main: original in  %s\n", filepath);
//	printf("blo_find_main: converted to %s\n", name1);
	
	for (m = mainlist->first; m; m = m->next) {
		const char *libname = (m->curlib) ? m->curlib->filepath : m->name;
		
		if (BLI_path_cmp(name1, libname) == 0) {
			if (G.debug & G_DEBUG) printf("blo_find_main: found library %s\n", libname);
			return m;
		}
	}
	
	m = BKE_main_new();
	BLI_addtail(mainlist, m);
	
	/* Add library datablock itself to 'main' Main, since libraries are **never** linked data.
	 * Fixes bug where you could end with all ID_LI datablocks having the same name... */
	lib = BKE_libblock_alloc(mainlist->first, ID_LI, "Lib");
	lib->id.us = ID_FAKE_USERS(lib);  /* Important, consistency with main ID reading code from read_libblock(). */
	BLI_strncpy(lib->name, filepath, sizeof(lib->name));
	BLI_strncpy(lib->filepath, name1, sizeof(lib->filepath));
	
	m->curlib = lib;
	
	read_file_version(fd, m);
	
	if (G.debug & G_DEBUG) printf("blo_find_main: added new lib %s\n", filepath);
	return m;
}


/* ************ FILE PARSING ****************** */

static void switch_endian_bh4(BHead4 *bhead)
{
	/* the ID_.. codes */
	if ((bhead->code & 0xFFFF)==0) bhead->code >>= 16;
	
	if (bhead->code != ENDB) {
		BLI_endian_switch_int32(&bhead->len);
		BLI_endian_switch_int32(&bhead->SDNAnr);
		BLI_endian_switch_int32(&bhead->nr);
	}
}

static void switch_endian_bh8(BHead8 *bhead)
{
	/* the ID_.. codes */
	if ((bhead->code & 0xFFFF)==0) bhead->code >>= 16;
	
	if (bhead->code != ENDB) {
		BLI_endian_switch_int32(&bhead->len);
		BLI_endian_switch_int32(&bhead->SDNAnr);
		BLI_endian_switch_int32(&bhead->nr);
	}
}

static void bh4_from_bh8(BHead *bhead, BHead8 *bhead8, int do_endian_swap)
{
	BHead4 *bhead4 = (BHead4 *) bhead;
	int64_t old;

	bhead4->code = bhead8->code;
	bhead4->len = bhead8->len;

	if (bhead4->code != ENDB) {
		/* perform a endian swap on 64bit pointers, otherwise the pointer might map to zero
		 * 0x0000000000000000000012345678 would become 0x12345678000000000000000000000000
		 */
		if (do_endian_swap) {
			BLI_endian_switch_int64(&bhead8->old);
		}
		
		/* this patch is to avoid a long long being read from not-eight aligned positions
		 * is necessary on any modern 64bit architecture) */
		memcpy(&old, &bhead8->old, 8);
		bhead4->old = (int) (old >> 3);
		
		bhead4->SDNAnr = bhead8->SDNAnr;
		bhead4->nr = bhead8->nr;
	}
}

static void bh8_from_bh4(BHead *bhead, BHead4 *bhead4)
{
	BHead8 *bhead8 = (BHead8 *) bhead;
	
	bhead8->code = bhead4->code;
	bhead8->len = bhead4->len;
	
	if (bhead8->code != ENDB) {
		bhead8->old = bhead4->old;
		bhead8->SDNAnr = bhead4->SDNAnr;
		bhead8->nr= bhead4->nr;
	}
}

static BHeadN *get_bhead(FileData *fd)
{
	BHeadN *new_bhead = NULL;
	int readsize;
	
	if (fd) {
		if (!fd->eof) {
			/* initializing to zero isn't strictly needed but shuts valgrind up
			 * since uninitialized memory gets compared */
			BHead8 bhead8 = {0};
			BHead4 bhead4 = {0};
			BHead  bhead = {0};
			
			/* First read the bhead structure.
			 * Depending on the platform the file was written on this can
			 * be a big or little endian BHead4 or BHead8 structure.
			 *
			 * As usual 'ENDB' (the last *partial* bhead of the file)
			 * needs some special handling. We don't want to EOF just yet.
			 */
			if (fd->flags & FD_FLAGS_FILE_POINTSIZE_IS_4) {
				bhead4.code = DATA;
				readsize = fd->read(fd, &bhead4, sizeof(bhead4));
				
				if (readsize == sizeof(bhead4) || bhead4.code == ENDB) {
					if (fd->flags & FD_FLAGS_SWITCH_ENDIAN) {
						switch_endian_bh4(&bhead4);
					}
					
					if (fd->flags & FD_FLAGS_POINTSIZE_DIFFERS) {
						bh8_from_bh4(&bhead, &bhead4);
					}
					else {
						memcpy(&bhead, &bhead4, sizeof(bhead));
					}
				}
				else {
					fd->eof = 1;
					bhead.len= 0;
				}
			}
			else {
				bhead8.code = DATA;
				readsize = fd->read(fd, &bhead8, sizeof(bhead8));
				
				if (readsize == sizeof(bhead8) || bhead8.code == ENDB) {
					if (fd->flags & FD_FLAGS_SWITCH_ENDIAN) {
						switch_endian_bh8(&bhead8);
					}
					
					if (fd->flags & FD_FLAGS_POINTSIZE_DIFFERS) {
						bh4_from_bh8(&bhead, &bhead8, (fd->flags & FD_FLAGS_SWITCH_ENDIAN));
					}
					else {
						memcpy(&bhead, &bhead8, sizeof(bhead));
					}
				}
				else {
					fd->eof = 1;
					bhead.len= 0;
				}
			}
			
			/* make sure people are not trying to pass bad blend files */
			if (bhead.len < 0) fd->eof = 1;
			
			/* bhead now contains the (converted) bhead structure. Now read
			 * the associated data and put everything in a BHeadN (creative naming !)
			 */
			if (!fd->eof) {
				new_bhead = MEM_mallocN(sizeof(BHeadN) + bhead.len, "new_bhead");
				if (new_bhead) {
					new_bhead->next = new_bhead->prev = NULL;
					new_bhead->bhead = bhead;
					
					readsize = fd->read(fd, new_bhead + 1, bhead.len);
					
					if (readsize != bhead.len) {
						fd->eof = 1;
						MEM_freeN(new_bhead);
						new_bhead = NULL;
					}
				}
				else {
					fd->eof = 1;
				}
			}
		}
	}

	/* We've read a new block. Now add it to the list
	 * of blocks.
	 */
	if (new_bhead) {
		BLI_addtail(&fd->listbase, new_bhead);
	}
	
	return(new_bhead);
}

BHead *blo_firstbhead(FileData *fd)
{
	BHeadN *new_bhead;
	BHead *bhead = NULL;
	
	/* Rewind the file
	 * Read in a new block if necessary
	 */
	new_bhead = fd->listbase.first;
	if (new_bhead == NULL) {
		new_bhead = get_bhead(fd);
	}
	
	if (new_bhead) {
		bhead = &new_bhead->bhead;
	}
	
	return(bhead);
}

BHead *blo_prevbhead(FileData *UNUSED(fd), BHead *thisblock)
{
	BHeadN *bheadn = (BHeadN *)POINTER_OFFSET(thisblock, -offsetof(BHeadN, bhead));
	BHeadN *prev = bheadn->prev;
	
	return (prev) ? &prev->bhead : NULL;
}

BHead *blo_nextbhead(FileData *fd, BHead *thisblock)
{
	BHeadN *new_bhead = NULL;
	BHead *bhead = NULL;
	
	if (thisblock) {
		/* bhead is actually a sub part of BHeadN
		 * We calculate the BHeadN pointer from the BHead pointer below */
		new_bhead = (BHeadN *)POINTER_OFFSET(thisblock, -offsetof(BHeadN, bhead));
		
		/* get the next BHeadN. If it doesn't exist we read in the next one */
		new_bhead = new_bhead->next;
		if (new_bhead == NULL) {
			new_bhead = get_bhead(fd);
		}
	}
	
	if (new_bhead) {
		/* here we do the reverse:
		 * go from the BHeadN pointer to the BHead pointer */
		bhead = &new_bhead->bhead;
	}
	
	return(bhead);
}

/* Warning! Caller's responsability to ensure given bhead **is** and ID one! */
const char *bhead_id_name(const FileData *fd, const BHead *bhead)
{
	return (const char *)POINTER_OFFSET(bhead, sizeof(*bhead) + fd->id_name_offs);
}

static void decode_blender_header(FileData *fd)
{
	char header[SIZEOFBLENDERHEADER], num[4];
	int readsize;
	
	/* read in the header data */
	readsize = fd->read(fd, header, sizeof(header));
	
	if (readsize == sizeof(header)) {
		if (STREQLEN(header, "BLENDER", 7)) {
			fd->flags |= FD_FLAGS_FILE_OK;
			
			/* what size are pointers in the file ? */
			if (header[7]=='_') {
				fd->flags |= FD_FLAGS_FILE_POINTSIZE_IS_4;
				if (sizeof(void *) != 4) {
					fd->flags |= FD_FLAGS_POINTSIZE_DIFFERS;
				}
			}
			else {
				if (sizeof(void *) != 8) {
					fd->flags |= FD_FLAGS_POINTSIZE_DIFFERS;
				}
			}
			
			/* is the file saved in a different endian
			 * than we need ?
			 */
			if (((header[8] == 'v') ? L_ENDIAN : B_ENDIAN) != ENDIAN_ORDER) {
				fd->flags |= FD_FLAGS_SWITCH_ENDIAN;
			}
			
			/* get the version number */
			memcpy(num, header + 9, 3);
			num[3] = 0;
			fd->fileversion = atoi(num);
		}
	}
}

/**
 * \return Success if the file is read correctly, else set \a r_error_message.
 */
static bool read_file_dna(FileData *fd, const char **r_error_message)
{
	BHead *bhead;
	
	for (bhead = blo_firstbhead(fd); bhead; bhead = blo_nextbhead(fd, bhead)) {
		if (bhead->code == DNA1) {
			const bool do_endian_swap = (fd->flags & FD_FLAGS_SWITCH_ENDIAN) != 0;
			
			fd->filesdna = DNA_sdna_from_data(&bhead[1], bhead->len, do_endian_swap, true, r_error_message);
			if (fd->filesdna) {
				fd->compflags = DNA_struct_get_compareflags(fd->filesdna, fd->memsdna);
				/* used to retrieve ID names from (bhead+1) */
				fd->id_name_offs = DNA_elem_offset(fd->filesdna, "ID", "char", "name[]");

				return true;
			}
			else {
				return false;
			}
			
		}
		else if (bhead->code == ENDB)
			break;
	}
	
	*r_error_message = "Missing DNA block";
	return false;
}

static int *read_file_thumbnail(FileData *fd)
{
	BHead *bhead;
	int *blend_thumb = NULL;

	for (bhead = blo_firstbhead(fd); bhead; bhead = blo_nextbhead(fd, bhead)) {
		if (bhead->code == TEST) {
			const bool do_endian_swap = (fd->flags & FD_FLAGS_SWITCH_ENDIAN) != 0;
			int *data = (int *)(bhead + 1);

			if (bhead->len < (2 * sizeof(int))) {
				break;
			}

			if (do_endian_swap) {
				BLI_endian_switch_int32(&data[0]);
				BLI_endian_switch_int32(&data[1]);
			}

			if (bhead->len < BLEN_THUMB_MEMSIZE_FILE(data[0], data[1])) {
				break;
			}

			blend_thumb = data;
			break;
		}
		else if (bhead->code != REND) {
			/* Thumbnail is stored in TEST immediately after first REND... */
			break;
		}
	}

	return blend_thumb;
}

static int fd_read_from_file(FileData *filedata, void *buffer, unsigned int size)
{
	int readsize = read(filedata->filedes, buffer, size);
	
	if (readsize < 0) {
		readsize = EOF;
	}
	else {
		filedata->seek += readsize;
	}
	
	return readsize;
}

static int fd_read_gzip_from_file(FileData *filedata, void *buffer, unsigned int size)
{
	int readsize = gzread(filedata->gzfiledes, buffer, size);
	
	if (readsize < 0) {
		readsize = EOF;
	}
	else {
		filedata->seek += readsize;
	}
	
	return (readsize);
}

static int fd_read_from_memory(FileData *filedata, void *buffer, unsigned int size)
{
	/* don't read more bytes then there are available in the buffer */
	int readsize = (int)MIN2(size, (unsigned int)(filedata->buffersize - filedata->seek));
	
	memcpy(buffer, filedata->buffer + filedata->seek, readsize);
	filedata->seek += readsize;
	
	return (readsize);
}

static int fd_read_from_memfile(FileData *filedata, void *buffer, unsigned int size)
{
	static unsigned int seek = (1<<30);	/* the current position */
	static unsigned int offset = 0;		/* size of previous chunks */
	static MemFileChunk *chunk = NULL;
	unsigned int chunkoffset, readsize, totread;
	
	if (size == 0) return 0;
	
	if (seek != (unsigned int)filedata->seek) {
		chunk = filedata->memfile->chunks.first;
		seek = 0;
		
		while (chunk) {
			if (seek + chunk->size > (unsigned) filedata->seek) break;
			seek += chunk->size;
			chunk = chunk->next;
		}
		offset = seek;
		seek = filedata->seek;
	}
	
	if (chunk) {
		totread = 0;
		
		do {
			/* first check if it's on the end if current chunk */
			if (seek-offset == chunk->size) {
				offset += chunk->size;
				chunk = chunk->next;
			}
			
			/* debug, should never happen */
			if (chunk == NULL) {
				printf("illegal read, chunk zero\n");
				return 0;
			}
			
			chunkoffset = seek-offset;
			readsize = size-totread;
			
			/* data can be spread over multiple chunks, so clamp size
			 * to within this chunk, and then it will read further in
			 * the next chunk */
			if (chunkoffset+readsize > chunk->size)
				readsize= chunk->size-chunkoffset;
			
			memcpy(POINTER_OFFSET(buffer, totread), chunk->buf + chunkoffset, readsize);
			totread += readsize;
			filedata->seek += readsize;
			seek += readsize;
		} while (totread < size);
		
		return totread;
	}
	
	return 0;
}

static FileData *filedata_new(void)
{
	FileData *fd = MEM_callocN(sizeof(FileData), "FileData");
	
	fd->filedes = -1;
	fd->gzfiledes = NULL;

	fd->memsdna = DNA_sdna_current_get();

	fd->datamap = oldnewmap_new();
	fd->globmap = oldnewmap_new();
	fd->libmap = oldnewmap_new();
	
	return fd;
}

static FileData *blo_decode_and_check(FileData *fd, ReportList *reports)
{
	decode_blender_header(fd);
	
	if (fd->flags & FD_FLAGS_FILE_OK) {
		const char *error_message = NULL;
		if (read_file_dna(fd, &error_message) == false) {
			BKE_reportf(reports, RPT_ERROR,
			            "Failed to read blend file '%s': %s",
			            fd->relabase, error_message);
			blo_freefiledata(fd);
			fd = NULL;
		}
	}
	else {
		BKE_reportf(reports, RPT_ERROR, "Failed to read blend file '%s', not a blend file", fd->relabase);
		blo_freefiledata(fd);
		fd = NULL;
	}
	
	return fd;
}

/* cannot be called with relative paths anymore! */
/* on each new library added, it now checks for the current FileData and expands relativeness */
FileData *blo_openblenderfile(const char *filepath, ReportList *reports)
{
	gzFile gzfile;
	errno = 0;
	gzfile = BLI_gzopen(filepath, "rb");
	
	if (gzfile == (gzFile)Z_NULL) {
		BKE_reportf(reports, RPT_WARNING, "Unable to open '%s': %s",
		            filepath, errno ? strerror(errno) : TIP_("unknown error reading file"));
		return NULL;
	}
	else {
		FileData *fd = filedata_new();
		fd->gzfiledes = gzfile;
		fd->read = fd_read_gzip_from_file;
		
		/* needed for library_append and read_libraries */
		BLI_strncpy(fd->relabase, filepath, sizeof(fd->relabase));
		
		return blo_decode_and_check(fd, reports);
	}
}

/**
 * Same as blo_openblenderfile(), but does not reads DNA data, only header. Use it for light access
 * (e.g. thumbnail reading).
 */
static FileData *blo_openblenderfile_minimal(const char *filepath)
{
	gzFile gzfile;
	errno = 0;
	gzfile = BLI_gzopen(filepath, "rb");

	if (gzfile != (gzFile)Z_NULL) {
		FileData *fd = filedata_new();
		fd->gzfiledes = gzfile;
		fd->read = fd_read_gzip_from_file;

		decode_blender_header(fd);

		if (fd->flags & FD_FLAGS_FILE_OK) {
			return fd;
		}

		blo_freefiledata(fd);
	}

	return NULL;
}

static int fd_read_gzip_from_memory(FileData *filedata, void *buffer, unsigned int size)
{
	int err;

	filedata->strm.next_out = (Bytef *) buffer;
	filedata->strm.avail_out = size;

	// Inflate another chunk.
	err = inflate (&filedata->strm, Z_SYNC_FLUSH);

	if (err == Z_STREAM_END) {
		return 0;
	}
	else if (err != Z_OK) {
		printf("fd_read_gzip_from_memory: zlib error\n");
		return 0;
	}

	filedata->seek += size;

	return (size);
}

static int fd_read_gzip_from_memory_init(FileData *fd)
{

	fd->strm.next_in = (Bytef *) fd->buffer;
	fd->strm.avail_in = fd->buffersize;
	fd->strm.total_out = 0;
	fd->strm.zalloc = Z_NULL;
	fd->strm.zfree = Z_NULL;
	
	if (inflateInit2(&fd->strm, (16+MAX_WBITS)) != Z_OK)
		return 0;

	fd->read = fd_read_gzip_from_memory;
	
	return 1;
}

FileData *blo_openblendermemory(const void *mem, int memsize, ReportList *reports)
{
	if (!mem || memsize<SIZEOFBLENDERHEADER) {
		BKE_report(reports, RPT_WARNING, (mem) ? TIP_("Unable to read"): TIP_("Unable to open"));
		return NULL;
	}
	else {
		FileData *fd = filedata_new();
		const char *cp = mem;
		
		fd->buffer = mem;
		fd->buffersize = memsize;
		
		/* test if gzip */
		if (cp[0] == 0x1f && cp[1] == 0x8b) {
			if (0 == fd_read_gzip_from_memory_init(fd)) {
				blo_freefiledata(fd);
				return NULL;
			}
		}
		else
			fd->read = fd_read_from_memory;
			
		fd->flags |= FD_FLAGS_NOT_MY_BUFFER;

		return blo_decode_and_check(fd, reports);
	}
}

FileData *blo_openblendermemfile(MemFile *memfile, ReportList *reports)
{
	if (!memfile) {
		BKE_report(reports, RPT_WARNING, "Unable to open blend <memory>");
		return NULL;
	}
	else {
		FileData *fd = filedata_new();
		fd->memfile = memfile;
		
		fd->read = fd_read_from_memfile;
		fd->flags |= FD_FLAGS_NOT_MY_BUFFER;
		
		return blo_decode_and_check(fd, reports);
	}
}


void blo_freefiledata(FileData *fd)
{
	if (fd) {
		if (fd->filedes != -1) {
			close(fd->filedes);
		}
		
		if (fd->gzfiledes != NULL) {
			gzclose(fd->gzfiledes);
		}
		
		if (fd->strm.next_in) {
			if (inflateEnd(&fd->strm) != Z_OK) {
				printf("close gzip stream error\n");
			}
		}
		
		if (fd->buffer && !(fd->flags & FD_FLAGS_NOT_MY_BUFFER)) {
			MEM_freeN((void *)fd->buffer);
			fd->buffer = NULL;
		}
		
		// Free all BHeadN data blocks
		BLI_freelistN(&fd->listbase);

		if (fd->filesdna)
			DNA_sdna_free(fd->filesdna);
		if (fd->compflags)
			MEM_freeN((void *)fd->compflags);
		
		if (fd->datamap)
			oldnewmap_free(fd->datamap);
		if (fd->globmap)
			oldnewmap_free(fd->globmap);
		if (fd->imamap)
			oldnewmap_free(fd->imamap);
		if (fd->movieclipmap)
			oldnewmap_free(fd->movieclipmap);
		if (fd->soundmap)
			oldnewmap_free(fd->soundmap);
		if (fd->packedmap)
			oldnewmap_free(fd->packedmap);
		if (fd->libmap && !(fd->flags & FD_FLAGS_NOT_MY_LIBMAP))
			oldnewmap_free(fd->libmap);
		if (fd->bheadmap)
			MEM_freeN(fd->bheadmap);
		
#ifdef USE_GHASH_BHEAD
		if (fd->bhead_idname_hash) {
			BLI_ghash_free(fd->bhead_idname_hash, NULL, NULL);
		}
#endif

		MEM_freeN(fd);
	}
}

/* ************ DIV ****************** */

/**
 * Check whether given path ends with a blend file compatible extension (.blend, .ble or .blend.gz).
 *
 * \param str The path to check.
 * \return true is this path ends with a blender file extension.
 */
bool BLO_has_bfile_extension(const char *str)
{
	const char *ext_test[4] = {".blend", ".ble", ".blend.gz", NULL};
	return BLI_testextensie_array(str, ext_test);
}

/**
 * Try to explode given path into its 'library components' (i.e. a .blend file, id type/group, and datablock itself).
 *
 * \param path the full path to explode.
 * \param r_dir the string that'll contain path up to blend file itself ('library' path).
 *              WARNING! Must be FILE_MAX_LIBEXTRA long (it also stores group and name strings)!
 * \param r_group the string that'll contain 'group' part of the path, if any. May be NULL.
 * \param r_name the string that'll contain data's name part of the path, if any. May be NULL.
 * \return true if path contains a blend file.
 */
bool BLO_library_path_explode(const char *path, char *r_dir, char **r_group, char **r_name)
{
	/* We might get some data names with slashes, so we have to go up in path until we find blend file itself,
	 * then we now next path item is group, and everything else is data name. */
	char *slash = NULL, *prev_slash = NULL, c = '\0';

	r_dir[0] = '\0';
	if (r_group) {
		*r_group = NULL;
	}
	if (r_name) {
		*r_name = NULL;
	}

	/* if path leads to an existing directory, we can be sure we're not (in) a library */
	if (BLI_is_dir(path)) {
		return false;
	}

	strcpy(r_dir, path);

	while ((slash = (char *)BLI_last_slash(r_dir))) {
		char tc = *slash;
		*slash = '\0';
		if (BLO_has_bfile_extension(r_dir) && BLI_is_file(r_dir)) {
			break;
		}

		if (prev_slash) {
			*prev_slash = c;
		}
		prev_slash = slash;
		c = tc;
	}

	if (!slash) {
		return false;
	}

	if (slash[1] != '\0') {
		BLI_assert(strlen(slash + 1) < BLO_GROUP_MAX);
		if (r_group) {
			*r_group = slash + 1;
		}
	}

	if (prev_slash && (prev_slash[1] != '\0')) {
		BLI_assert(strlen(prev_slash + 1) < MAX_ID_NAME - 2);
		if (r_name) {
			*r_name = prev_slash + 1;
		}
	}

	return true;
}

/**
 * Does a very light reading of given .blend file to extract its stored thumbnail.
 *
 * \param filepath The path of the file to extract thumbnail from.
 * \return The raw thumbnail
 *         (MEM-allocated, as stored in file, use BKE_main_thumbnail_to_imbuf() to convert it to ImBuf image).
 */
BlendThumbnail *BLO_thumbnail_from_file(const char *filepath)
{
	FileData *fd;
	BlendThumbnail *data;
	int *fd_data;

	fd = blo_openblenderfile_minimal(filepath);
	fd_data = fd ? read_file_thumbnail(fd) : NULL;

	if (fd_data) {
		const size_t sz = BLEN_THUMB_MEMSIZE(fd_data[0], fd_data[1]);
		data = MEM_mallocN(sz, __func__);

		BLI_assert((sz - sizeof(*data)) == (BLEN_THUMB_MEMSIZE_FILE(fd_data[0], fd_data[1]) - (sizeof(*fd_data) * 2)));
		data->width = fd_data[0];
		data->height = fd_data[1];
		memcpy(data->rect, &fd_data[2], sz - sizeof(*data));
	}
	else {
		data = NULL;
	}

	blo_freefiledata(fd);

	return data;
}

/* ************** OLD POINTERS ******************* */

static void *newdataadr(FileData *fd, const void *adr)		/* only direct databocks */
{
	return oldnewmap_lookup_and_inc(fd->datamap, adr, true);
}

/* This is a special version of newdataadr() which allows us to keep lasthit of
 * map unchanged. In certain cases this makes file loading time significantly
 * faster.
 *
 * Use this function in cases like restoring pointer from one list element to
 * another list element, but keep lasthit value so we can continue restoring
 * pointers efficiently.
 *
 * Example of this could be found in direct_link_fcurves() which restores the
 * fcurve group pointer and keeps lasthit optimal for linking all further
 * fcurves.
 */
static void *newdataadr_ex(FileData *fd, const void *adr, bool increase_lasthit)		/* only direct databocks */
{
	if (increase_lasthit) {
		return newdataadr(fd, adr);
	}
	else {
		int lasthit = fd->datamap->lasthit;
		void *newadr = newdataadr(fd, adr);
		fd->datamap->lasthit = lasthit;
		return newadr;
	}
}

static void *newdataadr_no_us(FileData *fd, const void *adr)		/* only direct databocks */
{
	return oldnewmap_lookup_and_inc(fd->datamap, adr, false);
}

static void *newglobadr(FileData *fd, const void *adr)	    /* direct datablocks with global linking */
{
	return oldnewmap_lookup_and_inc(fd->globmap, adr, true);
}

static void *newimaadr(FileData *fd, const void *adr)		    /* used to restore image data after undo */
{
	if (fd->imamap && adr)
		return oldnewmap_lookup_and_inc(fd->imamap, adr, true);
	return NULL;
}

static void *newmclipadr(FileData *fd, const void *adr)      /* used to restore movie clip data after undo */
{
	if (fd->movieclipmap && adr)
		return oldnewmap_lookup_and_inc(fd->movieclipmap, adr, true);
	return NULL;
}

static void *newsoundadr(FileData *fd, const void *adr)      /* used to restore sound data after undo */
{
	if (fd->soundmap && adr)
		return oldnewmap_lookup_and_inc(fd->soundmap, adr, true);
	return NULL;
}

static void *newpackedadr(FileData *fd, const void *adr)      /* used to restore packed data after undo */
{
	if (fd->packedmap && adr)
		return oldnewmap_lookup_and_inc(fd->packedmap, adr, true);
	
	return oldnewmap_lookup_and_inc(fd->datamap, adr, true);
}


static void *newlibadr(FileData *fd, const void *lib, const void *adr)		/* only lib data */
{
	return oldnewmap_liblookup(fd->libmap, adr, lib);
}

void *blo_do_versions_newlibadr(FileData *fd, const void *lib, const void *adr)		/* only lib data */
{
	return newlibadr(fd, lib, adr);
}

static void *newlibadr_us(FileData *fd, const void *lib, const void *adr)	/* increases user number */
{
	ID *id = newlibadr(fd, lib, adr);
	
	id_us_plus_no_lib(id);
	
	return id;
}

void *blo_do_versions_newlibadr_us(FileData *fd, const void *lib, const void *adr)	/* increases user number */
{
	return newlibadr_us(fd, lib, adr);
}

static void *newlibadr_real_us(FileData *fd, const void *lib, const void *adr)	/* ensures real user */
{
	ID *id = newlibadr(fd, lib, adr);

	id_us_ensure_real(id);

	return id;
}

static void change_idid_adr_fd(FileData *fd, const void *old, void *new)
{
	int i;
	
	/* use a binary search if we have a sorted libmap, for now it's not needed. */
	BLI_assert(fd->libmap->sorted == false);

	for (i = 0; i < fd->libmap->nentries; i++) {
		OldNew *entry = &fd->libmap->entries[i];
		
		if (old==entry->newp && entry->nr==ID_ID) {
			entry->newp = new;
			if (new) entry->nr = GS( ((ID *)new)->name );
		}
	}
}

static void change_idid_adr(ListBase *mainlist, FileData *basefd, void *old, void *new)
{
	Main *mainptr;
	
	for (mainptr = mainlist->first; mainptr; mainptr = mainptr->next) {
		FileData *fd;
		
		if (mainptr->curlib)
			fd = mainptr->curlib->filedata;
		else
			fd = basefd;
		
		if (fd) {
			change_idid_adr_fd(fd, old, new);
		}
	}
}

/* lib linked proxy objects point to our local data, we need
 * to clear that pointer before reading the undo memfile since
 * the object might be removed, it is set again in reading
 * if the local object still exists */
void blo_clear_proxy_pointers_from_lib(Main *oldmain)
{
	Object *ob = oldmain->object.first;
	
	for (; ob; ob= ob->id.next) {
		if (ob->id.lib)
			ob->proxy_from = NULL;
	}
}

void blo_make_image_pointer_map(FileData *fd, Main *oldmain)
{
	Image *ima = oldmain->image.first;
	Scene *sce = oldmain->scene.first;
	int a;
	
	fd->imamap = oldnewmap_new();
	
	for (; ima; ima = ima->id.next) {
		if (ima->cache)
			oldnewmap_insert(fd->imamap, ima->cache, ima->cache, 0);
		for (a = 0; a < TEXTARGET_COUNT; a++)
			if (ima->gputexture[a])
				oldnewmap_insert(fd->imamap, ima->gputexture[a], ima->gputexture[a], 0);
		if (ima->rr)
			oldnewmap_insert(fd->imamap, ima->rr, ima->rr, 0);
		for (a=0; a < IMA_MAX_RENDER_SLOT; a++)
			if (ima->renders[a])
				oldnewmap_insert(fd->imamap, ima->renders[a], ima->renders[a], 0);
	}
	for (; sce; sce = sce->id.next) {
		if (sce->nodetree && sce->nodetree->previews) {
			bNodeInstanceHashIterator iter;
			NODE_INSTANCE_HASH_ITER(iter, sce->nodetree->previews) {
				bNodePreview *preview = BKE_node_instance_hash_iterator_get_value(&iter);
				oldnewmap_insert(fd->imamap, preview, preview, 0);
			}
		}
	}
}

/* set old main image ibufs to zero if it has been restored */
/* this works because freeing old main only happens after this call */
void blo_end_image_pointer_map(FileData *fd, Main *oldmain)
{
	OldNew *entry = fd->imamap->entries;
	Image *ima = oldmain->image.first;
	Scene *sce = oldmain->scene.first;
	int i;
	
	/* used entries were restored, so we put them to zero */
	for (i = 0; i < fd->imamap->nentries; i++, entry++) {
		if (entry->nr > 0)
			entry->newp = NULL;
	}
	
	for (; ima; ima = ima->id.next) {
		ima->cache = newimaadr(fd, ima->cache);
		if (ima->cache == NULL) {
			ima->tpageflag &= ~IMA_GLBIND_IS_DATA;
			for (i = 0; i < TEXTARGET_COUNT; i++) {
				ima->bindcode[i] = 0;
				ima->gputexture[i] = NULL;
			}
			ima->rr = NULL;
		}
		for (i = 0; i < IMA_MAX_RENDER_SLOT; i++)
			ima->renders[i] = newimaadr(fd, ima->renders[i]);
		
		for (i = 0; i < TEXTARGET_COUNT; i++)
			ima->gputexture[i] = newimaadr(fd, ima->gputexture[i]);
		ima->rr = newimaadr(fd, ima->rr);
	}
	for (; sce; sce = sce->id.next) {
		if (sce->nodetree && sce->nodetree->previews) {
			bNodeInstanceHash *new_previews = BKE_node_instance_hash_new("node previews");
			bNodeInstanceHashIterator iter;
			
			/* reconstruct the preview hash, only using remaining pointers */
			NODE_INSTANCE_HASH_ITER(iter, sce->nodetree->previews) {
				bNodePreview *preview = BKE_node_instance_hash_iterator_get_value(&iter);
				if (preview) {
					bNodePreview *new_preview = newimaadr(fd, preview);
					if (new_preview) {
						bNodeInstanceKey key = BKE_node_instance_hash_iterator_get_key(&iter);
						BKE_node_instance_hash_insert(new_previews, key, new_preview);
					}
				}
			}
			BKE_node_instance_hash_free(sce->nodetree->previews, NULL);
			sce->nodetree->previews = new_previews;
		}
	}
}

void blo_make_movieclip_pointer_map(FileData *fd, Main *oldmain)
{
	MovieClip *clip = oldmain->movieclip.first;
	Scene *sce = oldmain->scene.first;
	
	fd->movieclipmap = oldnewmap_new();
	
	for (; clip; clip = clip->id.next) {
		if (clip->cache)
			oldnewmap_insert(fd->movieclipmap, clip->cache, clip->cache, 0);
		
		if (clip->tracking.camera.intrinsics)
			oldnewmap_insert(fd->movieclipmap, clip->tracking.camera.intrinsics, clip->tracking.camera.intrinsics, 0);
	}
	
	for (; sce; sce = sce->id.next) {
		if (sce->nodetree) {
			bNode *node;
			for (node = sce->nodetree->nodes.first; node; node = node->next)
				if (node->type == CMP_NODE_MOVIEDISTORTION)
					oldnewmap_insert(fd->movieclipmap, node->storage, node->storage, 0);
		}
	}
}

/* set old main movie clips caches to zero if it has been restored */
/* this works because freeing old main only happens after this call */
void blo_end_movieclip_pointer_map(FileData *fd, Main *oldmain)
{
	OldNew *entry = fd->movieclipmap->entries;
	MovieClip *clip = oldmain->movieclip.first;
	Scene *sce = oldmain->scene.first;
	int i;
	
	/* used entries were restored, so we put them to zero */
	for (i=0; i < fd->movieclipmap->nentries; i++, entry++) {
		if (entry->nr > 0)
			entry->newp = NULL;
	}
	
	for (; clip; clip = clip->id.next) {
		clip->cache = newmclipadr(fd, clip->cache);
		clip->tracking.camera.intrinsics = newmclipadr(fd, clip->tracking.camera.intrinsics);
	}
	
	for (; sce; sce = sce->id.next) {
		if (sce->nodetree) {
			bNode *node;
			for (node = sce->nodetree->nodes.first; node; node = node->next)
				if (node->type == CMP_NODE_MOVIEDISTORTION)
					node->storage = newmclipadr(fd, node->storage);
		}
	}
}

void blo_make_sound_pointer_map(FileData *fd, Main *oldmain)
{
	bSound *sound = oldmain->sound.first;
	
	fd->soundmap = oldnewmap_new();
	
	for (; sound; sound = sound->id.next) {
		if (sound->waveform)
			oldnewmap_insert(fd->soundmap, sound->waveform, sound->waveform, 0);			
	}
}

/* set old main sound caches to zero if it has been restored */
/* this works because freeing old main only happens after this call */
void blo_end_sound_pointer_map(FileData *fd, Main *oldmain)
{
	OldNew *entry = fd->soundmap->entries;
	bSound *sound = oldmain->sound.first;
	int i;
	
	/* used entries were restored, so we put them to zero */
	for (i = 0; i < fd->soundmap->nentries; i++, entry++) {
		if (entry->nr > 0)
			entry->newp = NULL;
	}
	
	for (; sound; sound = sound->id.next) {
		sound->waveform = newsoundadr(fd, sound->waveform);
	}
}

/* XXX disabled this feature - packed files also belong in temp saves and quit.blend, to make restore work */

static void insert_packedmap(FileData *fd, PackedFile *pf)
{
	oldnewmap_insert(fd->packedmap, pf, pf, 0);
	oldnewmap_insert(fd->packedmap, pf->data, pf->data, 0);
}

void blo_make_packed_pointer_map(FileData *fd, Main *oldmain)
{
	Image *ima;
	VFont *vfont;
	bSound *sound;
	Library *lib;
	
	fd->packedmap = oldnewmap_new();
	
	for (ima = oldmain->image.first; ima; ima = ima->id.next) {
		ImagePackedFile *imapf;

		if (ima->packedfile)
			insert_packedmap(fd, ima->packedfile);

		for (imapf = ima->packedfiles.first; imapf; imapf = imapf->next)
			if (imapf->packedfile)
				insert_packedmap(fd, imapf->packedfile);
	}
			
	for (vfont = oldmain->vfont.first; vfont; vfont = vfont->id.next)
		if (vfont->packedfile)
			insert_packedmap(fd, vfont->packedfile);
	
	for (sound = oldmain->sound.first; sound; sound = sound->id.next)
		if (sound->packedfile)
			insert_packedmap(fd, sound->packedfile);
	
	for (lib = oldmain->library.first; lib; lib = lib->id.next)
		if (lib->packedfile)
			insert_packedmap(fd, lib->packedfile);

}

/* set old main packed data to zero if it has been restored */
/* this works because freeing old main only happens after this call */
void blo_end_packed_pointer_map(FileData *fd, Main *oldmain)
{
	Image *ima;
	VFont *vfont;
	bSound *sound;
	Library *lib;
	OldNew *entry = fd->packedmap->entries;
	int i;
	
	/* used entries were restored, so we put them to zero */
	for (i=0; i < fd->packedmap->nentries; i++, entry++) {
		if (entry->nr > 0)
			entry->newp = NULL;
	}
	
	for (ima = oldmain->image.first; ima; ima = ima->id.next) {
		ImagePackedFile *imapf;

		ima->packedfile = newpackedadr(fd, ima->packedfile);

		for (imapf = ima->packedfiles.first; imapf; imapf = imapf->next)
			imapf->packedfile = newpackedadr(fd, imapf->packedfile);
	}
	
	for (vfont = oldmain->vfont.first; vfont; vfont = vfont->id.next)
		vfont->packedfile = newpackedadr(fd, vfont->packedfile);

	for (sound = oldmain->sound.first; sound; sound = sound->id.next)
		sound->packedfile = newpackedadr(fd, sound->packedfile);
		
	for (lib = oldmain->library.first; lib; lib = lib->id.next)
		lib->packedfile = newpackedadr(fd, lib->packedfile);
}


/* undo file support: add all library pointers in lookup */
void blo_add_library_pointer_map(ListBase *old_mainlist, FileData *fd)
{
	Main *ptr = old_mainlist->first;
	ListBase *lbarray[MAX_LIBARRAY];
	
	for (ptr = ptr->next; ptr; ptr = ptr->next) {
		int i = set_listbasepointers(ptr, lbarray);
		while (i--) {
			ID *id;
			for (id = lbarray[i]->first; id; id = id->next)
				oldnewmap_insert(fd->libmap, id, id, GS(id->name));
		}
	}

	fd->old_mainlist = old_mainlist;
}


/* ********** END OLD POINTERS ****************** */
/* ********** READ FILE ****************** */

static void switch_endian_structs(const struct SDNA *filesdna, BHead *bhead)
{
	int blocksize, nblocks;
	char *data;
	
	data = (char *)(bhead+1);
	blocksize = filesdna->typelens[ filesdna->structs[bhead->SDNAnr][0] ];
	
	nblocks = bhead->nr;
	while (nblocks--) {
		DNA_struct_switch_endian(filesdna, bhead->SDNAnr, data);
		
		data += blocksize;
	}
}

static void *read_struct(FileData *fd, BHead *bh, const char *blockname)
{
	void *temp = NULL;
	
	if (bh->len) {
		/* switch is based on file dna */
		if (bh->SDNAnr && (fd->flags & FD_FLAGS_SWITCH_ENDIAN))
			switch_endian_structs(fd->filesdna, bh);
		
		if (fd->compflags[bh->SDNAnr] != SDNA_CMP_REMOVED) {
			if (fd->compflags[bh->SDNAnr] == SDNA_CMP_NOT_EQUAL) {
				temp = DNA_struct_reconstruct(fd->memsdna, fd->filesdna, fd->compflags, bh->SDNAnr, bh->nr, (bh+1));
			}
			else {
				/* SDNA_CMP_EQUAL */
				temp = MEM_mallocN(bh->len, blockname);
				memcpy(temp, (bh+1), bh->len);
			}
		}
	}

	return temp;
}

typedef void (*link_list_cb)(FileData *fd, void *data);

static void link_list_ex(FileData *fd, ListBase *lb, link_list_cb callback, bool increase_lasthit)		/* only direct data */
{
	Link *ln, *prev;
	
	if (BLI_listbase_is_empty(lb)) return;
	
	lb->first = newdataadr_ex(fd, lb->first, increase_lasthit);
	if (callback != NULL) {
		callback(fd, lb->first);
	}
	ln = lb->first;
	prev = NULL;
	while (ln) {
		ln->next = newdataadr_ex(fd, ln->next, increase_lasthit);
		if (ln->next != NULL && callback != NULL) {
			callback(fd, ln->next);
		}
		ln->prev = prev;
		prev = ln;
		ln = ln->next;
	}
	lb->last = prev;
}

static void link_list(FileData *fd, ListBase *lb)		/* only direct data */
{
	link_list_ex(fd, lb, NULL, true);
}

static void link_glob_list(FileData *fd, ListBase *lb)		/* for glob data */
{
	Link *ln, *prev;
	void *poin;

	if (BLI_listbase_is_empty(lb)) return;
	poin = newdataadr(fd, lb->first);
	if (lb->first) {
		oldnewmap_insert(fd->globmap, lb->first, poin, 0);
	}
	lb->first = poin;
	
	ln = lb->first;
	prev = NULL;
	while (ln) {
		poin = newdataadr(fd, ln->next);
		if (ln->next) {
			oldnewmap_insert(fd->globmap, ln->next, poin, 0);
		}
		ln->next = poin;
		ln->prev = prev;
		prev = ln;
		ln = ln->next;
	}
	lb->last = prev;
}

static void test_pointer_array(FileData *fd, void **mat)
{
	int64_t *lpoin, *lmat;
	int *ipoin, *imat;
	size_t len;

		/* manually convert the pointer array in
		 * the old dna format to a pointer array in
		 * the new dna format.
		 */
	if (*mat) {
		len = MEM_allocN_len(*mat)/fd->filesdna->pointerlen;
			
		if (fd->filesdna->pointerlen==8 && fd->memsdna->pointerlen==4) {
			ipoin=imat= MEM_mallocN(len * 4, "newmatar");
			lpoin= *mat;
			
			while (len-- > 0) {
				if ((fd->flags & FD_FLAGS_SWITCH_ENDIAN))
					BLI_endian_switch_int64(lpoin);
				*ipoin = (int)((*lpoin) >> 3);
				ipoin++;
				lpoin++;
			}
			MEM_freeN(*mat);
			*mat = imat;
		}
		
		if (fd->filesdna->pointerlen==4 && fd->memsdna->pointerlen==8) {
			lpoin = lmat = MEM_mallocN(len * 8, "newmatar");
			ipoin = *mat;
			
			while (len-- > 0) {
				*lpoin = *ipoin;
				ipoin++;
				lpoin++;
			}
			MEM_freeN(*mat);
			*mat= lmat;
		}
	}
}

/* ************ READ ID Properties *************** */

static void IDP_DirectLinkProperty(IDProperty *prop, int switch_endian, FileData *fd);
static void IDP_LibLinkProperty(IDProperty *prop, int switch_endian, FileData *fd);

static void IDP_DirectLinkIDPArray(IDProperty *prop, int switch_endian, FileData *fd)
{
	IDProperty *array;
	int i;
	
	/* since we didn't save the extra buffer, set totallen to len */
	prop->totallen = prop->len;
	prop->data.pointer = newdataadr(fd, prop->data.pointer);

	array = (IDProperty *)prop->data.pointer;
	
	/* note!, idp-arrays didn't exist in 2.4x, so the pointer will be cleared
	 * theres not really anything we can do to correct this, at least don't crash */
	if (array == NULL) {
		prop->len = 0;
		prop->totallen = 0;
	}
	
	
	for (i = 0; i < prop->len; i++)
		IDP_DirectLinkProperty(&array[i], switch_endian, fd);
}

static void IDP_DirectLinkArray(IDProperty *prop, int switch_endian, FileData *fd)
{
	IDProperty **array;
	int i;
	
	/* since we didn't save the extra buffer, set totallen to len */
	prop->totallen = prop->len;
	prop->data.pointer = newdataadr(fd, prop->data.pointer);
	
	if (prop->subtype == IDP_GROUP) {
		test_pointer_array(fd, prop->data.pointer);
		array = prop->data.pointer;
		
		for (i = 0; i < prop->len; i++)
			IDP_DirectLinkProperty(array[i], switch_endian, fd);
	}
	else if (prop->subtype == IDP_DOUBLE) {
		if (switch_endian) {
			BLI_endian_switch_double_array(prop->data.pointer, prop->len);
		}
	}
	else {
		if (switch_endian) {
			/* also used for floats */
			BLI_endian_switch_int32_array(prop->data.pointer, prop->len);
		}
	}
}

static void IDP_DirectLinkString(IDProperty *prop, FileData *fd)
{
	/*since we didn't save the extra string buffer, set totallen to len.*/
	prop->totallen = prop->len;
	prop->data.pointer = newdataadr(fd, prop->data.pointer);
}

static void IDP_DirectLinkGroup(IDProperty *prop, int switch_endian, FileData *fd)
{
	ListBase *lb = &prop->data.group;
	IDProperty *loop;
	
	link_list(fd, lb);
	
	/*Link child id properties now*/
	for (loop=prop->data.group.first; loop; loop=loop->next) {
		IDP_DirectLinkProperty(loop, switch_endian, fd);
	}
}

static void IDP_DirectLinkProperty(IDProperty *prop, int switch_endian, FileData *fd)
{
	switch (prop->type) {
		case IDP_GROUP:
			IDP_DirectLinkGroup(prop, switch_endian, fd);
			break;
		case IDP_STRING:
			IDP_DirectLinkString(prop, fd);
			break;
		case IDP_ARRAY:
			IDP_DirectLinkArray(prop, switch_endian, fd);
			break;
		case IDP_IDPARRAY:
			IDP_DirectLinkIDPArray(prop, switch_endian, fd);
			break;
		case IDP_DOUBLE:
			/* erg, stupid doubles.  since I'm storing them
			 * in the same field as int val; val2 in the
			 * IDPropertyData struct, they have to deal with
			 * endianness specifically
			 *
			 * in theory, val and val2 would've already been swapped
			 * if switch_endian is true, so we have to first unswap
			 * them then reswap them as a single 64-bit entity.
			 */
			
			if (switch_endian) {
				BLI_endian_switch_int32(&prop->data.val);
				BLI_endian_switch_int32(&prop->data.val2);
				BLI_endian_switch_int64((int64_t *)&prop->data.val);
			}
			
			break;
	}
}

#define IDP_DirectLinkGroup_OrFree(prop, switch_endian, fd) \
       _IDP_DirectLinkGroup_OrFree(prop, switch_endian, fd, __func__)

static void _IDP_DirectLinkGroup_OrFree(IDProperty **prop, int switch_endian, FileData *fd,
                                        const char *caller_func_id)
{
	if (*prop) {
		if ((*prop)->type == IDP_GROUP) {
			IDP_DirectLinkGroup(*prop, switch_endian, fd);
		}
		else {
			/* corrupt file! */
			printf("%s: found non group data, freeing type %d!\n",
			       caller_func_id, (*prop)->type);
			/* don't risk id, data's likely corrupt. */
			// IDP_FreeProperty(*prop);
			*prop = NULL;
		}
	}
}

/* stub function */
static void IDP_LibLinkProperty(IDProperty *UNUSED(prop), int UNUSED(switch_endian), FileData *UNUSED(fd))
{
	/* Should we do something here, prop should be ensured to be non-NULL first... */
}

/* ************ READ IMAGE PREVIEW *************** */

static PreviewImage *direct_link_preview_image(FileData *fd, PreviewImage *old_prv)
{
	PreviewImage *prv = newdataadr(fd, old_prv);
	
	if (prv) {
		int i;
		for (i = 0; i < NUM_ICON_SIZES; ++i) {
			if (prv->rect[i]) {
				prv->rect[i] = newdataadr(fd, prv->rect[i]);
			}
			prv->gputexture[i] = NULL;
		}
		prv->icon_id = 0;
	}
	
	return prv;
}

/* ************ READ ID *************** */

static void direct_link_id(FileData *fd, ID *id)
{
	/*link direct data of ID properties*/
	if (id->properties) {
		id->properties = newdataadr(fd, id->properties);
		/* this case means the data was written incorrectly, it should not happen */
		IDP_DirectLinkGroup_OrFree(&id->properties, (fd->flags & FD_FLAGS_SWITCH_ENDIAN), fd);
	}
}

/* ************ READ CurveMapping *************** */

/* cuma itself has been read! */
static void direct_link_curvemapping(FileData *fd, CurveMapping *cumap)
{
	int a;
	
	/* flag seems to be able to hang? Maybe old files... not bad to clear anyway */
	cumap->flag &= ~CUMA_PREMULLED;
	
	for (a = 0; a < CM_TOT; a++) {
		cumap->cm[a].curve = newdataadr(fd, cumap->cm[a].curve);
		cumap->cm[a].table = NULL;
		cumap->cm[a].premultable = NULL;
	}
}

/* ************ READ Brush *************** */
/* library brush linking after fileread */
static void lib_link_brush(FileData *fd, Main *main)
{
	Brush *brush;
	
	/* only link ID pointers */
	for (brush = main->brush.first; brush; brush = brush->id.next) {
		if (brush->id.tag & LIB_TAG_NEED_LINK) {
			brush->id.tag &= ~LIB_TAG_NEED_LINK;
			
			/* brush->(mask_)mtex.obj is ignored on purpose? */
			brush->mtex.tex = newlibadr_us(fd, brush->id.lib, brush->mtex.tex);
			brush->mask_mtex.tex = newlibadr_us(fd, brush->id.lib, brush->mask_mtex.tex);
			brush->clone.image = newlibadr(fd, brush->id.lib, brush->clone.image);
			brush->toggle_brush = newlibadr(fd, brush->id.lib, brush->toggle_brush);
			brush->paint_curve = newlibadr_us(fd, brush->id.lib, brush->paint_curve);
		}
	}
}

static void direct_link_brush(FileData *fd, Brush *brush)
{
	/* brush itself has been read */

	/* fallof curve */
	brush->curve = newdataadr(fd, brush->curve);
	brush->gradient = newdataadr(fd, brush->gradient);

	if (brush->curve)
		direct_link_curvemapping(fd, brush->curve);
	else
		BKE_brush_curve_preset(brush, CURVE_PRESET_SHARP);

	brush->preview = NULL;
	brush->icon_imbuf = NULL;
}

/* ************ READ Palette *************** */
static void lib_link_palette(FileData *UNUSED(fd), Main *main)
{
	Palette *palette;

	/* only link ID pointers */
	for (palette = main->palettes.first; palette; palette = palette->id.next) {
		if (palette->id.tag & LIB_TAG_NEED_LINK) {
			palette->id.tag &= ~LIB_TAG_NEED_LINK;
		}
	}
}

static void direct_link_palette(FileData *fd, Palette *palette)
{
	/* palette itself has been read */
	link_list(fd, &palette->colors);
}

static void lib_link_paint_curve(FileData *UNUSED(fd), Main *main)
{
	PaintCurve *pc;

	/* only link ID pointers */
	for (pc = main->paintcurves.first; pc; pc = pc->id.next) {
		if (pc->id.tag & LIB_TAG_NEED_LINK) {
			pc->id.tag &= ~LIB_TAG_NEED_LINK;
		}
	}
}

static void direct_link_paint_curve(FileData *fd, PaintCurve *pc)
{
	pc->points = newdataadr(fd, pc->points);
}

/* ************ READ PACKEDFILE *************** */

static PackedFile *direct_link_packedfile(FileData *fd, PackedFile *oldpf)
{
	PackedFile *pf = newpackedadr(fd, oldpf);

	if (pf) {
		pf->data = newpackedadr(fd, pf->data);
	}
	
	return pf;
}

/* ************ READ ANIMATION STUFF ***************** */

/* Legacy Data Support (for Version Patching) ----------------------------- */

// XXX deprecated - old animation system
static void lib_link_ipo(FileData *fd, Main *main)
{
	Ipo *ipo;
	
	for (ipo = main->ipo.first; ipo; ipo = ipo->id.next) {
		if (ipo->id.tag & LIB_TAG_NEED_LINK) {
			IpoCurve *icu;
			for (icu = ipo->curve.first; icu; icu = icu->next) {
				if (icu->driver)
					icu->driver->ob = newlibadr(fd, ipo->id.lib, icu->driver->ob);
			}
			ipo->id.tag &= ~LIB_TAG_NEED_LINK;
		}
	}
}

// XXX deprecated - old animation system
static void direct_link_ipo(FileData *fd, Ipo *ipo)
{
	IpoCurve *icu;

	link_list(fd, &(ipo->curve));
	
	for (icu = ipo->curve.first; icu; icu = icu->next) {
		icu->bezt = newdataadr(fd, icu->bezt);
		icu->bp = newdataadr(fd, icu->bp);
		icu->driver = newdataadr(fd, icu->driver);
	}
}

// XXX deprecated - old animation system
static void lib_link_nlastrips(FileData *fd, ID *id, ListBase *striplist)
{
	bActionStrip *strip;
	bActionModifier *amod;
	
	for (strip=striplist->first; strip; strip=strip->next) {
		strip->object = newlibadr(fd, id->lib, strip->object);
		strip->act = newlibadr_us(fd, id->lib, strip->act);
		strip->ipo = newlibadr(fd, id->lib, strip->ipo);
		for (amod = strip->modifiers.first; amod; amod = amod->next)
			amod->ob = newlibadr(fd, id->lib, amod->ob);
	}
}

// XXX deprecated - old animation system
static void direct_link_nlastrips(FileData *fd, ListBase *strips)
{
	bActionStrip *strip;
	
	link_list(fd, strips);
	
	for (strip = strips->first; strip; strip = strip->next)
		link_list(fd, &strip->modifiers);
}

// XXX deprecated - old animation system
static void lib_link_constraint_channels(FileData *fd, ID *id, ListBase *chanbase)
{
	bConstraintChannel *chan;

	for (chan=chanbase->first; chan; chan=chan->next) {
		chan->ipo = newlibadr_us(fd, id->lib, chan->ipo);
	}
}

/* Data Linking ----------------------------- */

static void lib_link_fmodifiers(FileData *fd, ID *id, ListBase *list)
{
	FModifier *fcm;
	
	for (fcm = list->first; fcm; fcm = fcm->next) {
		/* data for specific modifiers */
		switch (fcm->type) {
			case FMODIFIER_TYPE_PYTHON:
			{
				FMod_Python *data = (FMod_Python *)fcm->data;
				data->script = newlibadr(fd, id->lib, data->script);

				break;
			}
		}
	}
}

static void lib_link_fcurves(FileData *fd, ID *id, ListBase *list) 
{
	FCurve *fcu;
	
	if (list == NULL)
		return;
	
	/* relink ID-block references... */
	for (fcu = list->first; fcu; fcu = fcu->next) {
		/* driver data */
		if (fcu->driver) {
			ChannelDriver *driver = fcu->driver;
			DriverVar *dvar;
			
			for (dvar= driver->variables.first; dvar; dvar= dvar->next) {
				DRIVER_TARGETS_LOOPER(dvar)
				{
					/* only relink if still used */
					if (tarIndex < dvar->num_targets)
						dtar->id = newlibadr(fd, id->lib, dtar->id); 
					else
						dtar->id = NULL;
				}
				DRIVER_TARGETS_LOOPER_END
			}
		}
		
		/* modifiers */
		lib_link_fmodifiers(fd, id, &fcu->modifiers);
	}
}


/* NOTE: this assumes that link_list has already been called on the list */
static void direct_link_fmodifiers(FileData *fd, ListBase *list)
{
	FModifier *fcm;
	
	for (fcm = list->first; fcm; fcm = fcm->next) {
		/* relink general data */
		fcm->data  = newdataadr(fd, fcm->data);
		
		/* do relinking of data for specific types */
		switch (fcm->type) {
			case FMODIFIER_TYPE_GENERATOR:
			{
				FMod_Generator *data = (FMod_Generator *)fcm->data;
				
				data->coefficients = newdataadr(fd, data->coefficients);
				
				if (fd->flags & FD_FLAGS_SWITCH_ENDIAN) {
					BLI_endian_switch_float_array(data->coefficients, data->arraysize);
				}

				break;
			}
			case FMODIFIER_TYPE_ENVELOPE:
			{
				FMod_Envelope *data=  (FMod_Envelope *)fcm->data;
				
				data->data= newdataadr(fd, data->data);

				break;
			}
			case FMODIFIER_TYPE_PYTHON:
			{
				FMod_Python *data = (FMod_Python *)fcm->data;
				
				data->prop = newdataadr(fd, data->prop);
				IDP_DirectLinkGroup_OrFree(&data->prop, (fd->flags & FD_FLAGS_SWITCH_ENDIAN), fd);

				break;
			}
		}
	}
}

/* NOTE: this assumes that link_list has already been called on the list */
static void direct_link_fcurves(FileData *fd, ListBase *list)
{
	FCurve *fcu;
	
	/* link F-Curve data to F-Curve again (non ID-libs) */
	for (fcu = list->first; fcu; fcu = fcu->next) {
		/* curve data */
		fcu->bezt = newdataadr(fd, fcu->bezt);
		fcu->fpt = newdataadr(fd, fcu->fpt);
		
		/* rna path */
		fcu->rna_path = newdataadr(fd, fcu->rna_path);
		
		/* group */
		fcu->grp = newdataadr_ex(fd, fcu->grp, false);
		
		/* clear disabled flag - allows disabled drivers to be tried again ([#32155]),
		 * but also means that another method for "reviving disabled F-Curves" exists
		 */
		fcu->flag &= ~FCURVE_DISABLED;
		
		/* driver */
		fcu->driver= newdataadr(fd, fcu->driver);
		if (fcu->driver) {
			ChannelDriver *driver= fcu->driver;
			DriverVar *dvar;
			
			/* compiled expression data will need to be regenerated (old pointer may still be set here) */
			driver->expr_comp = NULL;
			
			/* give the driver a fresh chance - the operating environment may be different now 
			 * (addons, etc. may be different) so the driver namespace may be sane now [#32155]
			 */
			driver->flag &= ~DRIVER_FLAG_INVALID;
			
			/* relink variables, targets and their paths */
			link_list(fd, &driver->variables);
			for (dvar= driver->variables.first; dvar; dvar= dvar->next) {
				DRIVER_TARGETS_LOOPER(dvar)
				{
					/* only relink the targets being used */
					if (tarIndex < dvar->num_targets)
						dtar->rna_path = newdataadr(fd, dtar->rna_path);
					else
						dtar->rna_path = NULL;
				}
				DRIVER_TARGETS_LOOPER_END
			}
		}
		
		/* modifiers */
		link_list(fd, &fcu->modifiers);
		direct_link_fmodifiers(fd, &fcu->modifiers);
	}
}


static void lib_link_action(FileData *fd, Main *main)
{
	bAction *act;
	bActionChannel *chan;

	for (act = main->action.first; act; act = act->id.next) {
		if (act->id.tag & LIB_TAG_NEED_LINK) {
			act->id.tag &= ~LIB_TAG_NEED_LINK;
			
// XXX deprecated - old animation system <<<
			for (chan=act->chanbase.first; chan; chan=chan->next) {
				chan->ipo = newlibadr_us(fd, act->id.lib, chan->ipo);
				lib_link_constraint_channels(fd, &act->id, &chan->constraintChannels);
			}
// >>> XXX deprecated - old animation system
			
			lib_link_fcurves(fd, &act->id, &act->curves);
		}
	}
}

static void direct_link_action(FileData *fd, bAction *act)
{
	bActionChannel *achan; // XXX deprecated - old animation system
	bActionGroup *agrp;

	link_list(fd, &act->curves);
	link_list(fd, &act->chanbase); // XXX deprecated - old animation system
	link_list(fd, &act->groups);
	link_list(fd, &act->markers);

// XXX deprecated - old animation system <<<
	for (achan = act->chanbase.first; achan; achan=achan->next) {
		achan->grp = newdataadr(fd, achan->grp);
		
		link_list(fd, &achan->constraintChannels);
	}
// >>> XXX deprecated - old animation system

	direct_link_fcurves(fd, &act->curves);
	
	for (agrp = act->groups.first; agrp; agrp= agrp->next) {
		agrp->channels.first= newdataadr(fd, agrp->channels.first);
		agrp->channels.last= newdataadr(fd, agrp->channels.last);
	}
}

static void lib_link_nladata_strips(FileData *fd, ID *id, ListBase *list)
{
	NlaStrip *strip;
	
	for (strip = list->first; strip; strip = strip->next) {
		/* check strip's children */
		lib_link_nladata_strips(fd, id, &strip->strips);
		
		/* check strip's F-Curves */
		lib_link_fcurves(fd, id, &strip->fcurves);
		
		/* reassign the counted-reference to action */
		strip->act = newlibadr_us(fd, id->lib, strip->act);
		
		/* fix action id-root (i.e. if it comes from a pre 2.57 .blend file) */
		if ((strip->act) && (strip->act->idroot == 0))
			strip->act->idroot = GS(id->name);
	}
}

static void lib_link_nladata(FileData *fd, ID *id, ListBase *list)
{
	NlaTrack *nlt;
	
	/* we only care about the NLA strips inside the tracks */
	for (nlt = list->first; nlt; nlt = nlt->next) {
		lib_link_nladata_strips(fd, id, &nlt->strips);
	}
}

/* This handles Animato NLA-Strips linking 
 * NOTE: this assumes that link_list has already been called on the list 
 */
static void direct_link_nladata_strips(FileData *fd, ListBase *list)
{
	NlaStrip *strip;
	
	for (strip = list->first; strip; strip = strip->next) {
		/* strip's child strips */
		link_list(fd, &strip->strips);
		direct_link_nladata_strips(fd, &strip->strips);
		
		/* strip's F-Curves */
		link_list(fd, &strip->fcurves);
		direct_link_fcurves(fd, &strip->fcurves);
		
		/* strip's F-Modifiers */
		link_list(fd, &strip->modifiers);
		direct_link_fmodifiers(fd, &strip->modifiers);
	}
}

/* NOTE: this assumes that link_list has already been called on the list */
static void direct_link_nladata(FileData *fd, ListBase *list)
{
	NlaTrack *nlt;
	
	for (nlt = list->first; nlt; nlt = nlt->next) {
		/* relink list of strips */
		link_list(fd, &nlt->strips);
		
		/* relink strip data */
		direct_link_nladata_strips(fd, &nlt->strips);
	}
}

/* ------- */

static void lib_link_keyingsets(FileData *fd, ID *id, ListBase *list)
{
	KeyingSet *ks;
	KS_Path *ksp;
	
	/* here, we're only interested in the ID pointer stored in some of the paths */
	for (ks = list->first; ks; ks = ks->next) {
		for (ksp = ks->paths.first; ksp; ksp = ksp->next) {
			ksp->id= newlibadr(fd, id->lib, ksp->id); 
		}
	}
}

/* NOTE: this assumes that link_list has already been called on the list */
static void direct_link_keyingsets(FileData *fd, ListBase *list)
{
	KeyingSet *ks;
	KS_Path *ksp;
	
	/* link KeyingSet data to KeyingSet again (non ID-libs) */
	for (ks = list->first; ks; ks = ks->next) {
		/* paths */
		link_list(fd, &ks->paths);
		
		for (ksp = ks->paths.first; ksp; ksp = ksp->next) {
			/* rna path */
			ksp->rna_path= newdataadr(fd, ksp->rna_path);
		}
	}
}

/* ------- */

static void lib_link_animdata(FileData *fd, ID *id, AnimData *adt)
{
	if (adt == NULL)
		return;
	
	/* link action data */
	adt->action= newlibadr_us(fd, id->lib, adt->action);
	adt->tmpact= newlibadr_us(fd, id->lib, adt->tmpact);
	
	/* fix action id-roots (i.e. if they come from a pre 2.57 .blend file) */
	if ((adt->action) && (adt->action->idroot == 0))
		adt->action->idroot = GS(id->name);
	if ((adt->tmpact) && (adt->tmpact->idroot == 0))
		adt->tmpact->idroot = GS(id->name);
	
	/* link drivers */
	lib_link_fcurves(fd, id, &adt->drivers);
	
	/* overrides don't have lib-link for now, so no need to do anything */
	
	/* link NLA-data */
	lib_link_nladata(fd, id, &adt->nla_tracks);
}

static void direct_link_animdata(FileData *fd, AnimData *adt)
{
	/* NOTE: must have called newdataadr already before doing this... */
	if (adt == NULL)
		return;
	
	/* link drivers */
	link_list(fd, &adt->drivers);
	direct_link_fcurves(fd, &adt->drivers);
	
	/* link overrides */
	// TODO...
	
	/* link NLA-data */
	link_list(fd, &adt->nla_tracks);
	direct_link_nladata(fd, &adt->nla_tracks);
	
	/* relink active track/strip - even though strictly speaking this should only be used
	 * if we're in 'tweaking mode', we need to be able to have this loaded back for
	 * undo, but also since users may not exit tweakmode before saving (#24535)
	 */
	// TODO: it's not really nice that anyone should be able to save the file in this
	//		state, but it's going to be too hard to enforce this single case...
	adt->act_track = newdataadr(fd, adt->act_track);
	adt->actstrip = newdataadr(fd, adt->actstrip);
}	

/* ************ READ CACHEFILES *************** */

static void lib_link_cachefiles(FileData *fd, Main *bmain)
{
	CacheFile *cache_file;

	/* only link ID pointers */
	for (cache_file = bmain->cachefiles.first; cache_file; cache_file = cache_file->id.next) {
		if (cache_file->id.tag & LIB_TAG_NEED_LINK) {
			cache_file->id.tag &= ~LIB_TAG_NEED_LINK;
		}

		BLI_listbase_clear(&cache_file->object_paths);
		cache_file->handle = NULL;
		cache_file->handle_mutex = NULL;

		if (cache_file->adt) {
			lib_link_animdata(fd, &cache_file->id, cache_file->adt);
		}
	}
}

static void direct_link_cachefile(FileData *fd, CacheFile *cache_file)
{
	cache_file->handle = NULL;
	cache_file->handle_mutex = NULL;

	/* relink animdata */
	cache_file->adt = newdataadr(fd, cache_file->adt);
	direct_link_animdata(fd, cache_file->adt);
}

/* ************ READ MOTION PATHS *************** */

/* direct data for cache */
static void direct_link_motionpath(FileData *fd, bMotionPath *mpath)
{
	/* sanity check */
	if (mpath == NULL)
		return;
	
	/* relink points cache */
	mpath->points = newdataadr(fd, mpath->points);
}

/* ************ READ NODE TREE *************** */

static void lib_link_node_socket(FileData *fd, ID *UNUSED(id), bNodeSocket *sock)
{
	/* Link ID Properties -- and copy this comment EXACTLY for easy finding
	 * of library blocks that implement this.*/
	IDP_LibLinkProperty(sock->prop, (fd->flags & FD_FLAGS_SWITCH_ENDIAN), fd);
}

/* Single node tree (also used for material/scene trees), ntree is not NULL */
static void lib_link_ntree(FileData *fd, ID *id, bNodeTree *ntree)
{
	bNode *node;
	bNodeSocket *sock;
	
	lib_link_animdata(fd, &ntree->id, ntree->adt);
	
	ntree->gpd = newlibadr_us(fd, id->lib, ntree->gpd);
	
	for (node = ntree->nodes.first; node; node = node->next) {
		/* Link ID Properties -- and copy this comment EXACTLY for easy finding
		 * of library blocks that implement this.*/
		IDP_LibLinkProperty(node->prop, (fd->flags & FD_FLAGS_SWITCH_ENDIAN), fd);
		
		node->id= newlibadr_us(fd, id->lib, node->id);

		for (sock = node->inputs.first; sock; sock = sock->next)
			lib_link_node_socket(fd, id, sock);
		for (sock = node->outputs.first; sock; sock = sock->next)
			lib_link_node_socket(fd, id, sock);
	}
	
	for (sock = ntree->inputs.first; sock; sock = sock->next)
		lib_link_node_socket(fd, id, sock);
	for (sock = ntree->outputs.first; sock; sock = sock->next)
		lib_link_node_socket(fd, id, sock);
}

/* library ntree linking after fileread */
static void lib_link_nodetree(FileData *fd, Main *main)
{
	bNodeTree *ntree;
	
	/* only link ID pointers */
	for (ntree = main->nodetree.first; ntree; ntree = ntree->id.next) {
		if (ntree->id.tag & LIB_TAG_NEED_LINK) {
			ntree->id.tag &= ~LIB_TAG_NEED_LINK;
			lib_link_ntree(fd, &ntree->id, ntree);
		}
	}
}

/* updates group node socket identifier so that
 * external links to/from the group node are preserved.
 */
static void lib_node_do_versions_group_indices(bNode *gnode)
{
	bNodeTree *ngroup = (bNodeTree*)gnode->id;
	bNodeSocket *sock;
	bNodeLink *link;
	
	for (sock=gnode->outputs.first; sock; sock = sock->next) {
		int old_index = sock->to_index;
		
		for (link = ngroup->links.first; link; link = link->next) {
			if (link->tonode == NULL && link->fromsock->own_index == old_index) {
				strcpy(sock->identifier, link->fromsock->identifier);
				/* deprecated */
				sock->own_index = link->fromsock->own_index;
				sock->to_index = 0;
				sock->groupsock = NULL;
			}
		}
	}
	for (sock=gnode->inputs.first; sock; sock = sock->next) {
		int old_index = sock->to_index;
		
		for (link = ngroup->links.first; link; link = link->next) {
			if (link->fromnode == NULL && link->tosock->own_index == old_index) {
				strcpy(sock->identifier, link->tosock->identifier);
				/* deprecated */
				sock->own_index = link->tosock->own_index;
				sock->to_index = 0;
				sock->groupsock = NULL;
			}
		}
	}
}

/* verify types for nodes and groups, all data has to be read */
/* open = 0: appending/linking, open = 1: open new file (need to clean out dynamic
 * typedefs */
static void lib_verify_nodetree(Main *main, int UNUSED(open))
{
	/* this crashes blender on undo/redo */
#if 0
		if (open == 1) {
			reinit_nodesystem();
		}
#endif
	
	/* set node->typeinfo pointers */
	FOREACH_NODETREE(main, ntree, id) {
		ntreeSetTypes(NULL, ntree);
	} FOREACH_NODETREE_END
	
	/* verify static socket templates */
	FOREACH_NODETREE(main, ntree, id) {
		bNode *node;
		for (node=ntree->nodes.first; node; node=node->next)
			node_verify_socket_templates(ntree, node);
	} FOREACH_NODETREE_END
	
	{
		bool has_old_groups = false;
		/* XXX this should actually be part of do_versions, but since we need
		 * finished library linking, it is not possible there. Instead in do_versions
		 * we have set the NTREE_DO_VERSIONS_GROUP_EXPOSE_2_56_2 flag, so at this point we can do the
		 * actual group node updates.
		 */
		for (bNodeTree *ntree = main->nodetree.first; ntree; ntree = ntree->id.next) {
			if (ntree->flag & NTREE_DO_VERSIONS_GROUP_EXPOSE_2_56_2) {
				has_old_groups = 1;
			}
		}
		
		if (has_old_groups) {
			FOREACH_NODETREE(main, ntree, id) {
				/* updates external links for all group nodes in a tree */
				bNode *node;
				for (node = ntree->nodes.first; node; node = node->next) {
					if (node->type == NODE_GROUP) {
						bNodeTree *ngroup = (bNodeTree*)node->id;
						if (ngroup && (ngroup->flag & NTREE_DO_VERSIONS_GROUP_EXPOSE_2_56_2))
							lib_node_do_versions_group_indices(node);
					}
				}
			} FOREACH_NODETREE_END
		}
		
		for (bNodeTree *ntree = main->nodetree.first; ntree; ntree = ntree->id.next) {
			ntree->flag &= ~NTREE_DO_VERSIONS_GROUP_EXPOSE_2_56_2;
		}
	}
	
	{
		/* Convert the previously used ntree->inputs/ntree->outputs lists to interface nodes.
		 * Pre 2.56.2 node trees automatically have all unlinked sockets exposed already
		 * (see NTREE_DO_VERSIONS_GROUP_EXPOSE_2_56_2).
		 *
		 * XXX this should actually be part of do_versions,
		 * but needs valid typeinfo pointers to create interface nodes.
		 *
		 * Note: theoretically only needed in node groups (main->nodetree),
		 * but due to a temporary bug such links could have been added in all trees,
		 * so have to clean up all of them ...
		 */
		
		FOREACH_NODETREE(main, ntree, id) {
			if (ntree->flag & NTREE_DO_VERSIONS_CUSTOMNODES_GROUP) {
				bNode *input_node = NULL, *output_node = NULL;
				int num_inputs = 0, num_outputs = 0;
				bNodeLink *link, *next_link;
				/* Only create new interface nodes for actual older files.
				 * New file versions already have input/output nodes with duplicate links,
				 * in that case just remove the invalid links.
				 */
				const bool create_io_nodes = (ntree->flag & NTREE_DO_VERSIONS_CUSTOMNODES_GROUP_CREATE_INTERFACE) != 0;
				
				float input_locx = 1000000.0f, input_locy = 0.0f;
				float output_locx = -1000000.0f, output_locy = 0.0f;
				/* rough guess, not nice but we don't have access to UI constants here ... */
				static const float offsetx = 42 + 3*20 + 20;
				/*static const float offsety = 0.0f;*/
				
				if (create_io_nodes) {
					if (ntree->inputs.first)
						input_node = nodeAddStaticNode(NULL, ntree, NODE_GROUP_INPUT);
					
					if (ntree->outputs.first)
						output_node = nodeAddStaticNode(NULL, ntree, NODE_GROUP_OUTPUT);
				}
				
				/* Redirect links from/to the node tree interface to input/output node.
				 * If the fromnode/tonode pointers are NULL, this means a link from/to
				 * the ntree interface sockets, which need to be redirected to new interface nodes.
				 */
				for (link = ntree->links.first; link; link = next_link) {
					bool free_link = false;
					next_link = link->next;
					
					if (link->fromnode == NULL) {
						if (input_node) {
							link->fromnode = input_node;
							link->fromsock = node_group_input_find_socket(input_node, link->fromsock->identifier);
							++num_inputs;
							
							if (link->tonode) {
								if (input_locx > link->tonode->locx - offsetx)
									input_locx = link->tonode->locx - offsetx;
								input_locy += link->tonode->locy;
							}
						}
						else {
							free_link = true;
						}
					}
					
					if (link->tonode == NULL) {
						if (output_node) {
							link->tonode = output_node;
							link->tosock = node_group_output_find_socket(output_node, link->tosock->identifier);
							++num_outputs;
							
							if (link->fromnode) {
								if (output_locx < link->fromnode->locx + offsetx)
									output_locx = link->fromnode->locx + offsetx;
								output_locy += link->fromnode->locy;
							}
						}
						else {
							free_link = true;
						}
					}
					
					if (free_link)
						nodeRemLink(ntree, link);
				}
				
				if (num_inputs > 0) {
					input_locy /= num_inputs;
					input_node->locx = input_locx;
					input_node->locy = input_locy;
				}
				if (num_outputs > 0) {
					output_locy /= num_outputs;
					output_node->locx = output_locx;
					output_node->locy = output_locy;
				}
				
				/* clear do_versions flags */
				ntree->flag &= ~(NTREE_DO_VERSIONS_CUSTOMNODES_GROUP | NTREE_DO_VERSIONS_CUSTOMNODES_GROUP_CREATE_INTERFACE);
			}
		}
		FOREACH_NODETREE_END
	}
	
	/* verify all group user nodes */
	for (bNodeTree *ntree = main->nodetree.first; ntree; ntree = ntree->id.next) {
		ntreeVerifyNodes(main, &ntree->id);
	}
	
	/* make update calls where necessary */
	{
		FOREACH_NODETREE(main, ntree, id) {
			/* make an update call for the tree */
			ntreeUpdateTree(main, ntree);
		} FOREACH_NODETREE_END
	}
}

static void direct_link_node_socket(FileData *fd, bNodeSocket *sock)
{
	sock->prop = newdataadr(fd, sock->prop);
	IDP_DirectLinkGroup_OrFree(&sock->prop, (fd->flags & FD_FLAGS_SWITCH_ENDIAN), fd);
	
	sock->link = newdataadr(fd, sock->link);
	sock->typeinfo = NULL;
	sock->storage = newdataadr(fd, sock->storage);
	sock->default_value = newdataadr(fd, sock->default_value);
	sock->cache = NULL;
}

/* ntree itself has been read! */
static void direct_link_nodetree(FileData *fd, bNodeTree *ntree)
{
	/* note: writing and reading goes in sync, for speed */
	bNode *node;
	bNodeSocket *sock;
	bNodeLink *link;
	
	ntree->init = 0;		/* to set callbacks and force setting types */
	ntree->is_updating = false;
	ntree->typeinfo= NULL;
	ntree->interface_type = NULL;
	
	ntree->progress = NULL;
	ntree->execdata = NULL;
	ntree->duplilock = NULL;

	ntree->adt = newdataadr(fd, ntree->adt);
	direct_link_animdata(fd, ntree->adt);
	
	ntree->id.tag &= ~(LIB_TAG_ID_RECALC|LIB_TAG_ID_RECALC_DATA);

	link_list(fd, &ntree->nodes);
	for (node = ntree->nodes.first; node; node = node->next) {
		node->typeinfo = NULL;
		
		link_list(fd, &node->inputs);
		link_list(fd, &node->outputs);
		
		node->prop = newdataadr(fd, node->prop);
		IDP_DirectLinkGroup_OrFree(&node->prop, (fd->flags & FD_FLAGS_SWITCH_ENDIAN), fd);
		
		link_list(fd, &node->internal_links);
		for (link = node->internal_links.first; link; link = link->next) {
			link->fromnode = newdataadr(fd, link->fromnode);
			link->fromsock = newdataadr(fd, link->fromsock);
			link->tonode = newdataadr(fd, link->tonode);
			link->tosock = newdataadr(fd, link->tosock);
		}
		
		if (node->type == CMP_NODE_MOVIEDISTORTION) {
			node->storage = newmclipadr(fd, node->storage);
		}
		else {
			node->storage = newdataadr(fd, node->storage);
		}
		
		if (node->storage) {
			/* could be handlerized at some point */
			if (ntree->type==NTREE_SHADER) {
				if (node->type==SH_NODE_CURVE_VEC || node->type==SH_NODE_CURVE_RGB) {
					direct_link_curvemapping(fd, node->storage);
				}
				else if (node->type==SH_NODE_SCRIPT) {
					NodeShaderScript *nss = (NodeShaderScript *) node->storage;
					nss->bytecode = newdataadr(fd, nss->bytecode);
				}
				else if (node->type==SH_NODE_TEX_POINTDENSITY) {
					NodeShaderTexPointDensity *npd = (NodeShaderTexPointDensity *) node->storage;
					memset(&npd->pd, 0, sizeof(npd->pd));
				}
			}
			else if (ntree->type==NTREE_COMPOSIT) {
				if (ELEM(node->type, CMP_NODE_TIME, CMP_NODE_CURVE_VEC, CMP_NODE_CURVE_RGB, CMP_NODE_HUECORRECT))
					direct_link_curvemapping(fd, node->storage);
				else if (ELEM(node->type, CMP_NODE_IMAGE, CMP_NODE_VIEWER, CMP_NODE_SPLITVIEWER))
					((ImageUser *)node->storage)->ok = 1;
			}
			else if ( ntree->type==NTREE_TEXTURE) {
				if (node->type==TEX_NODE_CURVE_RGB || node->type==TEX_NODE_CURVE_TIME)
					direct_link_curvemapping(fd, node->storage);
				else if (node->type==TEX_NODE_IMAGE)
					((ImageUser *)node->storage)->ok = 1;
			}
		}
	}
	link_list(fd, &ntree->links);
	
	/* and we connect the rest */
	for (node = ntree->nodes.first; node; node = node->next) {
		node->parent = newdataadr(fd, node->parent);
		node->lasty = 0;
		
		for (sock = node->inputs.first; sock; sock = sock->next)
			direct_link_node_socket(fd, sock);
		for (sock = node->outputs.first; sock; sock = sock->next)
			direct_link_node_socket(fd, sock);
	}
	
	/* interface socket lists */
	link_list(fd, &ntree->inputs);
	link_list(fd, &ntree->outputs);
	for (sock = ntree->inputs.first; sock; sock = sock->next)
		direct_link_node_socket(fd, sock);
	for (sock = ntree->outputs.first; sock; sock = sock->next)
		direct_link_node_socket(fd, sock);
	
	for (link = ntree->links.first; link; link= link->next) {
		link->fromnode = newdataadr(fd, link->fromnode);
		link->tonode = newdataadr(fd, link->tonode);
		link->fromsock = newdataadr(fd, link->fromsock);
		link->tosock = newdataadr(fd, link->tosock);
	}
	
#if 0
	if (ntree->previews) {
		bNodeInstanceHash *new_previews = BKE_node_instance_hash_new("node previews");
		bNodeInstanceHashIterator iter;
		
		NODE_INSTANCE_HASH_ITER(iter, ntree->previews) {
			bNodePreview *preview = BKE_node_instance_hash_iterator_get_value(&iter);
			if (preview) {
				bNodePreview *new_preview = newimaadr(fd, preview);
				if (new_preview) {
					bNodeInstanceKey key = BKE_node_instance_hash_iterator_get_key(&iter);
					BKE_node_instance_hash_insert(new_previews, key, new_preview);
				}
			}
		}
		BKE_node_instance_hash_free(ntree->previews, NULL);
		ntree->previews = new_previews;
	}
#else
	/* XXX TODO */
	ntree->previews = NULL;
#endif
	
	/* type verification is in lib-link */
}

/* ************ READ ARMATURE ***************** */

/* temp struct used to transport needed info to lib_link_constraint_cb() */
typedef struct tConstraintLinkData {
	FileData *fd;
	ID *id;
} tConstraintLinkData;
/* callback function used to relink constraint ID-links */
static void lib_link_constraint_cb(bConstraint *UNUSED(con), ID **idpoin, bool is_reference, void *userdata)
{
	tConstraintLinkData *cld= (tConstraintLinkData *)userdata;
	
	/* for reference types, we need to increment the usercounts on load... */
	if (is_reference) {
		/* reference type - with usercount */
		*idpoin = newlibadr_us(cld->fd, cld->id->lib, *idpoin);
	}
	else {
		/* target type - no usercount needed */
		*idpoin = newlibadr(cld->fd, cld->id->lib, *idpoin);
	}
}

static void lib_link_constraints(FileData *fd, ID *id, ListBase *conlist)
{
	tConstraintLinkData cld;
	bConstraint *con;
	
	/* legacy fixes */
	for (con = conlist->first; con; con=con->next) {
		/* patch for error introduced by changing constraints (dunno how) */
		/* if con->data type changes, dna cannot resolve the pointer! (ton) */
		if (con->data == NULL) {
			con->type = CONSTRAINT_TYPE_NULL;
		}
		/* own ipo, all constraints have it */
		con->ipo = newlibadr_us(fd, id->lib, con->ipo); // XXX deprecated - old animation system
	}
	
	/* relink all ID-blocks used by the constraints */
	cld.fd = fd;
	cld.id = id;
	
	BKE_constraints_id_loop(conlist, lib_link_constraint_cb, &cld);
}

static void direct_link_constraints(FileData *fd, ListBase *lb)
{
	bConstraint *con;
	
	link_list(fd, lb);
	for (con=lb->first; con; con=con->next) {
		con->data = newdataadr(fd, con->data);
		
		switch (con->type) {
			case CONSTRAINT_TYPE_PYTHON:
			{
				bPythonConstraint *data= con->data;
				
				link_list(fd, &data->targets);
				
				data->prop = newdataadr(fd, data->prop);
				IDP_DirectLinkGroup_OrFree(&data->prop, (fd->flags & FD_FLAGS_SWITCH_ENDIAN), fd);
				break;
			}
			case CONSTRAINT_TYPE_SPLINEIK:
			{
				bSplineIKConstraint *data= con->data;

				data->points= newdataadr(fd, data->points);
				break;
			}
			case CONSTRAINT_TYPE_KINEMATIC:
			{
				bKinematicConstraint *data = con->data;

				con->lin_error = 0.f;
				con->rot_error = 0.f;

				/* version patch for runtime flag, was not cleared in some case */
				data->flag &= ~CONSTRAINT_IK_AUTO;
				break;
			}
			case CONSTRAINT_TYPE_CHILDOF:
			{
				/* XXX version patch, in older code this flag wasn't always set, and is inherent to type */
				if (con->ownspace == CONSTRAINT_SPACE_POSE)
					con->flag |= CONSTRAINT_SPACEONCE;
				break;
			}
		}
	}
}

static void lib_link_pose(FileData *fd, Main *bmain, Object *ob, bPose *pose)
{
	bArmature *arm = ob->data;
	
	if (!pose || !arm)
		return;
	
	/* always rebuild to match proxy or lib changes, but on Undo */
	bool rebuild = false;

	if (fd->memfile == NULL) {
		if (ob->proxy || (ob->id.lib==NULL && arm->id.lib)) {
			rebuild = true;
		}
	}

	/* avoid string */
	GHash *bone_hash = BKE_armature_bone_from_name_map(arm);

	if (ob->proxy) {
		/* sync proxy layer */
		if (pose->proxy_layer)
			arm->layer = pose->proxy_layer;
		
		/* sync proxy active bone */
		if (pose->proxy_act_bone[0]) {
			Bone *bone = BLI_ghash_lookup(bone_hash, pose->proxy_act_bone);
			if (bone) {
				arm->act_bone = bone;
			}
		}
	}

	for (bPoseChannel *pchan = pose->chanbase.first; pchan; pchan = pchan->next) {
		lib_link_constraints(fd, (ID *)ob, &pchan->constraints);

		pchan->bone = BLI_ghash_lookup(bone_hash, pchan->name);
		
		pchan->custom = newlibadr_us(fd, arm->id.lib, pchan->custom);
		if (UNLIKELY(pchan->bone == NULL)) {
			rebuild = true;
		}
		else if ((ob->id.lib == NULL) && arm->id.lib) {
			/* local pose selection copied to armature, bit hackish */
			pchan->bone->flag &= ~BONE_SELECTED;
			pchan->bone->flag |= pchan->selectflag;
		}
	}

	BLI_ghash_free(bone_hash, NULL, NULL);
	

	if (rebuild) {
		DAG_id_tag_update_ex(bmain, &ob->id, OB_RECALC_OB | OB_RECALC_DATA | OB_RECALC_TIME);
		BKE_pose_tag_recalc(bmain, pose);
	}
}

static void lib_link_armature(FileData *fd, Main *main)
{
	bArmature *arm;
	
	for (arm = main->armature.first; arm; arm = arm->id.next) {
		if (arm->id.tag & LIB_TAG_NEED_LINK) {
			lib_link_animdata(fd, &arm->id, arm->adt);
			arm->id.tag &= ~LIB_TAG_NEED_LINK;
		}
	}
}

static void direct_link_bones(FileData *fd, Bone *bone)
{
	Bone *child;
	
	bone->parent = newdataadr(fd, bone->parent);
	bone->prop = newdataadr(fd, bone->prop);
	IDP_DirectLinkGroup_OrFree(&bone->prop, (fd->flags & FD_FLAGS_SWITCH_ENDIAN), fd);
		
	bone->flag &= ~BONE_DRAW_ACTIVE;
	
	link_list(fd, &bone->childbase);
	
	for (child=bone->childbase.first; child; child=child->next)
		direct_link_bones(fd, child);
}

static void direct_link_armature(FileData *fd, bArmature *arm)
{
	Bone *bone;
	
	link_list(fd, &arm->bonebase);
	arm->edbo = NULL;
	arm->sketch = NULL;
	
	arm->adt = newdataadr(fd, arm->adt);
	direct_link_animdata(fd, arm->adt);
	
	for (bone = arm->bonebase.first; bone; bone = bone->next) {
		direct_link_bones(fd, bone);
	}
	
	arm->act_bone = newdataadr(fd, arm->act_bone);
	arm->act_edbone = NULL;
}

/* ************ READ CAMERA ***************** */

static void lib_link_camera(FileData *fd, Main *main)
{
	Camera *ca;
	
	for (ca = main->camera.first; ca; ca = ca->id.next) {
		if (ca->id.tag & LIB_TAG_NEED_LINK) {
			lib_link_animdata(fd, &ca->id, ca->adt);
			
			ca->ipo = newlibadr_us(fd, ca->id.lib, ca->ipo); // XXX deprecated - old animation system
			
			ca->dof_ob = newlibadr(fd, ca->id.lib, ca->dof_ob);
			
			ca->id.tag &= ~LIB_TAG_NEED_LINK;
		}
	}
}

static void direct_link_camera(FileData *fd, Camera *ca)
{
	ca->adt = newdataadr(fd, ca->adt);
	direct_link_animdata(fd, ca->adt);
}


/* ************ READ LAMP ***************** */

static void lib_link_lamp(FileData *fd, Main *main)
{
	Lamp *la;
	MTex *mtex;
	int a;
	
	for (la = main->lamp.first; la; la = la->id.next) {
		if (la->id.tag & LIB_TAG_NEED_LINK) {
			lib_link_animdata(fd, &la->id, la->adt);
			
			for (a = 0; a < MAX_MTEX; a++) {
				mtex = la->mtex[a];
				if (mtex) {
					mtex->tex = newlibadr_us(fd, la->id.lib, mtex->tex);
					mtex->object = newlibadr(fd, la->id.lib, mtex->object);
				}
			}
			
			la->ipo = newlibadr_us(fd, la->id.lib, la->ipo); // XXX deprecated - old animation system
			
			if (la->nodetree) {
				lib_link_ntree(fd, &la->id, la->nodetree);
				la->nodetree->id.lib = la->id.lib;
			}
			
			la->id.tag &= ~LIB_TAG_NEED_LINK;
		}
	}
}

static void direct_link_lamp(FileData *fd, Lamp *la)
{
	int a;
	
	la->adt = newdataadr(fd, la->adt);
	direct_link_animdata(fd, la->adt);
	
	for (a=0; a<MAX_MTEX; a++) {
		la->mtex[a] = newdataadr(fd, la->mtex[a]);
	}
	
	la->curfalloff = newdataadr(fd, la->curfalloff);
	if (la->curfalloff)
		direct_link_curvemapping(fd, la->curfalloff);

	la->nodetree= newdataadr(fd, la->nodetree);
	if (la->nodetree) {
		direct_link_id(fd, &la->nodetree->id);
		direct_link_nodetree(fd, la->nodetree);
	}
	
	la->preview = direct_link_preview_image(fd, la->preview);
}

/* ************ READ keys ***************** */

void blo_do_versions_key_uidgen(Key *key)
{
	KeyBlock *block;

	key->uidgen = 1;
	for (block = key->block.first; block; block = block->next) {
		block->uid = key->uidgen++;
	}
}

static void lib_link_key(FileData *fd, Main *main)
{
	Key *key;
	
	for (key = main->key.first; key; key = key->id.next) {
		/*check if we need to generate unique ids for the shapekeys*/
		if (!key->uidgen) {
			blo_do_versions_key_uidgen(key);
		}
		
		BLI_assert((key->id.tag & LIB_TAG_EXTERN) == 0);

		if (key->id.tag & LIB_TAG_NEED_LINK) {
			lib_link_animdata(fd, &key->id, key->adt);
			
			key->ipo = newlibadr_us(fd, key->id.lib, key->ipo); // XXX deprecated - old animation system
			key->from = newlibadr(fd, key->id.lib, key->from);
			
			key->id.tag &= ~LIB_TAG_NEED_LINK;
		}
	}
}

static void switch_endian_keyblock(Key *key, KeyBlock *kb)
{
	int elemsize, a, b;
	char *data;
	
	elemsize = key->elemsize;
	data = kb->data;
	
	for (a = 0; a < kb->totelem; a++) {
		const char *cp = key->elemstr;
		char *poin = data;
		
		while (cp[0]) {  /* cp[0] == amount */
			switch (cp[1]) {  /* cp[1] = type */
				case IPO_FLOAT:
				case IPO_BPOINT:
				case IPO_BEZTRIPLE:
					b = cp[0];
					BLI_endian_switch_float_array((float *)poin, b);
					poin += sizeof(float) * b;
					break;
			}
			
			cp += 2;
		}
		data += elemsize;
	}
}

static void direct_link_key(FileData *fd, Key *key)
{
	KeyBlock *kb;
	
	link_list(fd, &(key->block));
	
	key->adt = newdataadr(fd, key->adt);
	direct_link_animdata(fd, key->adt);
		
	key->refkey= newdataadr(fd, key->refkey);
	
	for (kb = key->block.first; kb; kb = kb->next) {
		kb->data = newdataadr(fd, kb->data);
		
		if (fd->flags & FD_FLAGS_SWITCH_ENDIAN)
			switch_endian_keyblock(key, kb);
	}
}

/* ************ READ mball ***************** */

static void lib_link_mball(FileData *fd, Main *main)
{
	MetaBall *mb;
	int a;
	
	for (mb = main->mball.first; mb; mb = mb->id.next) {
		if (mb->id.tag & LIB_TAG_NEED_LINK) {
			lib_link_animdata(fd, &mb->id, mb->adt);
			
			for (a = 0; a < mb->totcol; a++) 
				mb->mat[a] = newlibadr_us(fd, mb->id.lib, mb->mat[a]);
			
			mb->ipo = newlibadr_us(fd, mb->id.lib, mb->ipo); // XXX deprecated - old animation system
			
			mb->id.tag &= ~LIB_TAG_NEED_LINK;
		}
	}
}

static void direct_link_mball(FileData *fd, MetaBall *mb)
{
	mb->adt = newdataadr(fd, mb->adt);
	direct_link_animdata(fd, mb->adt);
	
	mb->mat = newdataadr(fd, mb->mat);
	test_pointer_array(fd, (void **)&mb->mat);
	
	link_list(fd, &(mb->elems));
	
	BLI_listbase_clear(&mb->disp);
	mb->editelems = NULL;
/*	mb->edit_elems.first= mb->edit_elems.last= NULL;*/
	mb->lastelem = NULL;
}

/* ************ READ WORLD ***************** */

static void lib_link_world(FileData *fd, Main *main)
{
	World *wrld;
	MTex *mtex;
	int a;
	
	for (wrld = main->world.first; wrld; wrld = wrld->id.next) {
		if (wrld->id.tag & LIB_TAG_NEED_LINK) {
			lib_link_animdata(fd, &wrld->id, wrld->adt);
			
			wrld->ipo = newlibadr_us(fd, wrld->id.lib, wrld->ipo); // XXX deprecated - old animation system
			
			for (a=0; a < MAX_MTEX; a++) {
				mtex = wrld->mtex[a];
				if (mtex) {
					mtex->tex = newlibadr_us(fd, wrld->id.lib, mtex->tex);
					mtex->object = newlibadr(fd, wrld->id.lib, mtex->object);
				}
			}
			
			if (wrld->nodetree) {
				lib_link_ntree(fd, &wrld->id, wrld->nodetree);
				wrld->nodetree->id.lib = wrld->id.lib;
			}
			
			wrld->id.tag &= ~LIB_TAG_NEED_LINK;
		}
	}
}

static void direct_link_world(FileData *fd, World *wrld)
{
	int a;
	
	wrld->adt = newdataadr(fd, wrld->adt);
	direct_link_animdata(fd, wrld->adt);
	
	for (a = 0; a < MAX_MTEX; a++) {
		wrld->mtex[a] = newdataadr(fd, wrld->mtex[a]);
	}
	
	wrld->nodetree = newdataadr(fd, wrld->nodetree);
	if (wrld->nodetree) {
		direct_link_id(fd, &wrld->nodetree->id);
		direct_link_nodetree(fd, wrld->nodetree);
	}
	
	wrld->preview = direct_link_preview_image(fd, wrld->preview);
	BLI_listbase_clear(&wrld->gpumaterial);
}


/* ************ READ VFONT ***************** */

static void lib_link_vfont(FileData *UNUSED(fd), Main *main)
{
	VFont *vf;
	
	for (vf = main->vfont.first; vf; vf = vf->id.next) {
		if (vf->id.tag & LIB_TAG_NEED_LINK) {
			vf->id.tag &= ~LIB_TAG_NEED_LINK;
		}
	}
}

static void direct_link_vfont(FileData *fd, VFont *vf)
{
	vf->data = NULL;
	vf->temp_pf = NULL;
	vf->packedfile = direct_link_packedfile(fd, vf->packedfile);
}

/* ************ READ TEXT ****************** */

static void lib_link_text(FileData *UNUSED(fd), Main *main)
{
	Text *text;
	
	for (text = main->text.first; text; text = text->id.next) {
		if (text->id.tag & LIB_TAG_NEED_LINK) {
			text->id.tag &= ~LIB_TAG_NEED_LINK;
		}
	}
}

static void direct_link_text(FileData *fd, Text *text)
{
	TextLine *ln;
	
	text->name = newdataadr(fd, text->name);
	
	text->undo_pos = -1;
	text->undo_len = TXT_INIT_UNDO;
	text->undo_buf = MEM_mallocN(text->undo_len, "undo buf");
	
	text->compiled = NULL;
	
#if 0
	if (text->flags & TXT_ISEXT) {
		BKE_text_reload(text);
		}
		/* else { */
#endif
	
	link_list(fd, &text->lines);
	
	text->curl = newdataadr(fd, text->curl);
	text->sell = newdataadr(fd, text->sell);
	
	for (ln = text->lines.first; ln; ln = ln->next) {
		ln->line = newdataadr(fd, ln->line);
		ln->format = NULL;
		
		if (ln->len != (int) strlen(ln->line)) {
			printf("Error loading text, line lengths differ\n");
			ln->len = strlen(ln->line);
		}
	}
	
	text->flags = (text->flags) & ~TXT_ISEXT;
	
	id_us_ensure_real(&text->id);
}

/* ************ READ IMAGE ***************** */

static void lib_link_image(FileData *fd, Main *main)
{
	Image *ima;
	
	for (ima = main->image.first; ima; ima = ima->id.next) {
		if (ima->id.tag & LIB_TAG_NEED_LINK) {
			IDP_LibLinkProperty(ima->id.properties, (fd->flags & FD_FLAGS_SWITCH_ENDIAN), fd);
			
			ima->id.tag &= ~LIB_TAG_NEED_LINK;
		}
	}
}

static void direct_link_image(FileData *fd, Image *ima)
{
	ImagePackedFile *imapf;

	/* for undo system, pointers could be restored */
	if (fd->imamap)
		ima->cache = newimaadr(fd, ima->cache);
	else
		ima->cache = NULL;

	/* if not restored, we keep the binded opengl index */
	if (!ima->cache) {
		ima->tpageflag &= ~IMA_GLBIND_IS_DATA;
		for (int i = 0; i < TEXTARGET_COUNT; i++) {
			ima->bindcode[i] = 0;
			ima->gputexture[i] = NULL;
		}
		ima->rr = NULL;
	}

	ima->repbind = NULL;
	
	/* undo system, try to restore render buffers */
	if (fd->imamap) {
		int a;
		
		for (a = 0; a < IMA_MAX_RENDER_SLOT; a++)
			ima->renders[a] = newimaadr(fd, ima->renders[a]);
	}
	else {
		memset(ima->renders, 0, sizeof(ima->renders));
		ima->last_render_slot = ima->render_slot;
	}

	link_list(fd, &(ima->views));
	link_list(fd, &(ima->packedfiles));

	if (ima->packedfiles.first) {
		for (imapf = ima->packedfiles.first; imapf; imapf = imapf->next) {
			imapf->packedfile = direct_link_packedfile(fd, imapf->packedfile);
		}
		ima->packedfile = NULL;
	}
	else {
		ima->packedfile = direct_link_packedfile(fd, ima->packedfile);
	}

	BLI_listbase_clear(&ima->anims);
	ima->preview = direct_link_preview_image(fd, ima->preview);
	ima->stereo3d_format = newdataadr(fd, ima->stereo3d_format);
	ima->ok = 1;
}


/* ************ READ CURVE ***************** */

static void lib_link_curve(FileData *fd, Main *main)
{
	Curve *cu;
	int a;
	
	for (cu = main->curve.first; cu; cu = cu->id.next) {
		if (cu->id.tag & LIB_TAG_NEED_LINK) {
			lib_link_animdata(fd, &cu->id, cu->adt);
			
			for (a = 0; a < cu->totcol; a++) 
				cu->mat[a] = newlibadr_us(fd, cu->id.lib, cu->mat[a]);
			
			cu->bevobj = newlibadr(fd, cu->id.lib, cu->bevobj);
			cu->taperobj = newlibadr(fd, cu->id.lib, cu->taperobj);
			cu->textoncurve = newlibadr(fd, cu->id.lib, cu->textoncurve);
			cu->vfont = newlibadr_us(fd, cu->id.lib, cu->vfont);
			cu->vfontb = newlibadr_us(fd, cu->id.lib, cu->vfontb);
			cu->vfonti = newlibadr_us(fd, cu->id.lib, cu->vfonti);
			cu->vfontbi = newlibadr_us(fd, cu->id.lib, cu->vfontbi);
			
			cu->ipo = newlibadr_us(fd, cu->id.lib, cu->ipo); // XXX deprecated - old animation system
			cu->key = newlibadr_us(fd, cu->id.lib, cu->key);
			
			cu->id.tag &= ~LIB_TAG_NEED_LINK;
		}
	}
}


static void switch_endian_knots(Nurb *nu)
{
	if (nu->knotsu) {
		BLI_endian_switch_float_array(nu->knotsu, KNOTSU(nu));
	}
	if (nu->knotsv) {
		BLI_endian_switch_float_array(nu->knotsv, KNOTSV(nu));
	}
}

static void direct_link_curve(FileData *fd, Curve *cu)
{
	Nurb *nu;
	TextBox *tb;
	
	cu->adt= newdataadr(fd, cu->adt);
	direct_link_animdata(fd, cu->adt);
	
	cu->mat = newdataadr(fd, cu->mat);
	test_pointer_array(fd, (void **)&cu->mat);
	cu->str = newdataadr(fd, cu->str);
	cu->strinfo= newdataadr(fd, cu->strinfo);
	cu->tb = newdataadr(fd, cu->tb);

	if (cu->vfont == NULL) {
		link_list(fd, &(cu->nurb));
	}
	else {
		cu->nurb.first=cu->nurb.last= NULL;
		
		tb = MEM_callocN(MAXTEXTBOX*sizeof(TextBox), "TextBoxread");
		if (cu->tb) {
			memcpy(tb, cu->tb, cu->totbox*sizeof(TextBox));
			MEM_freeN(cu->tb);
			cu->tb = tb;
		}
		else {
			cu->totbox = 1;
			cu->actbox = 1;
			cu->tb = tb;
			cu->tb[0].w = cu->linewidth;
		}
		if (cu->wordspace == 0.0f) cu->wordspace = 1.0f;
	}

	cu->editnurb = NULL;
	cu->editfont = NULL;
	
	for (nu = cu->nurb.first; nu; nu = nu->next) {
		nu->bezt = newdataadr(fd, nu->bezt);
		nu->bp = newdataadr(fd, nu->bp);
		nu->knotsu = newdataadr(fd, nu->knotsu);
		nu->knotsv = newdataadr(fd, nu->knotsv);
		if (cu->vfont == NULL) nu->charidx = 0;
		
		if (fd->flags & FD_FLAGS_SWITCH_ENDIAN) {
			switch_endian_knots(nu);
		}
	}
	cu->bb = NULL;
}

/* ************ READ TEX ***************** */

static void lib_link_texture(FileData *fd, Main *main)
{
	Tex *tex;
	
	for (tex = main->tex.first; tex; tex = tex->id.next) {
		if (tex->id.tag & LIB_TAG_NEED_LINK) {
			lib_link_animdata(fd, &tex->id, tex->adt);
			
			tex->ima = newlibadr_us(fd, tex->id.lib, tex->ima);
			tex->ipo = newlibadr_us(fd, tex->id.lib, tex->ipo);  // XXX deprecated - old animation system
			if (tex->env)
				tex->env->object = newlibadr(fd, tex->id.lib, tex->env->object);
			if (tex->pd)
				tex->pd->object = newlibadr(fd, tex->id.lib, tex->pd->object);
			if (tex->vd)
				tex->vd->object = newlibadr(fd, tex->id.lib, tex->vd->object);
			if (tex->ot)
				tex->ot->object = newlibadr(fd, tex->id.lib, tex->ot->object);
			
			if (tex->nodetree) {
				lib_link_ntree(fd, &tex->id, tex->nodetree);
				tex->nodetree->id.lib = tex->id.lib;
			}
			
			tex->id.tag &= ~LIB_TAG_NEED_LINK;
		}
	}
}

static void direct_link_texture(FileData *fd, Tex *tex)
{
	tex->adt = newdataadr(fd, tex->adt);
	direct_link_animdata(fd, tex->adt);

	tex->coba = newdataadr(fd, tex->coba);
	tex->env = newdataadr(fd, tex->env);
	if (tex->env) {
		tex->env->ima = NULL;
		memset(tex->env->cube, 0, 6 * sizeof(void *));
		tex->env->ok= 0;
	}
	tex->pd = newdataadr(fd, tex->pd);
	if (tex->pd) {
		tex->pd->point_tree = NULL;
		tex->pd->coba = newdataadr(fd, tex->pd->coba);
		tex->pd->falloff_curve = newdataadr(fd, tex->pd->falloff_curve);
		if (tex->pd->falloff_curve) {
			direct_link_curvemapping(fd, tex->pd->falloff_curve);
		}
		tex->pd->point_data = NULL; /* runtime data */
	}
	
	tex->vd = newdataadr(fd, tex->vd);
	if (tex->vd) {
		tex->vd->dataset = NULL;
		tex->vd->ok = 0;
	}
	else {
		if (tex->type == TEX_VOXELDATA)
			tex->vd = MEM_callocN(sizeof(VoxelData), "direct_link_texture VoxelData");
	}
	
	tex->ot = newdataadr(fd, tex->ot);
	
	tex->nodetree = newdataadr(fd, tex->nodetree);
	if (tex->nodetree) {
		direct_link_id(fd, &tex->nodetree->id);
		direct_link_nodetree(fd, tex->nodetree);
	}
	
	tex->preview = direct_link_preview_image(fd, tex->preview);
	
	tex->iuser.ok = 1;
}



/* ************ READ MATERIAL ***************** */

static void lib_link_material(FileData *fd, Main *main)
{
	Material *ma;
	MTex *mtex;
	int a;
	
	for (ma = main->mat.first; ma; ma = ma->id.next) {
		if (ma->id.tag & LIB_TAG_NEED_LINK) {
			lib_link_animdata(fd, &ma->id, ma->adt);
			
			/* Link ID Properties -- and copy this comment EXACTLY for easy finding
			 * of library blocks that implement this.*/
			IDP_LibLinkProperty(ma->id.properties, (fd->flags & FD_FLAGS_SWITCH_ENDIAN), fd);
			
			ma->ipo = newlibadr_us(fd, ma->id.lib, ma->ipo);  // XXX deprecated - old animation system
			ma->group = newlibadr_us(fd, ma->id.lib, ma->group);
			
			for (a = 0; a < MAX_MTEX; a++) {
				mtex = ma->mtex[a];
				if (mtex) {
					mtex->tex = newlibadr_us(fd, ma->id.lib, mtex->tex);
					mtex->object = newlibadr(fd, ma->id.lib, mtex->object);
				}
			}
			
			if (ma->nodetree) {
				lib_link_ntree(fd, &ma->id, ma->nodetree);
				ma->nodetree->id.lib = ma->id.lib;
			}
			
			ma->id.tag &= ~LIB_TAG_NEED_LINK;
		}
	}
}

static void direct_link_material(FileData *fd, Material *ma)
{
	int a;
	
	ma->adt = newdataadr(fd, ma->adt);
	direct_link_animdata(fd, ma->adt);
	
	for (a = 0; a < MAX_MTEX; a++) {
		ma->mtex[a] = newdataadr(fd, ma->mtex[a]);
	}
	ma->texpaintslot = NULL;

	ma->ramp_col = newdataadr(fd, ma->ramp_col);
	ma->ramp_spec = newdataadr(fd, ma->ramp_spec);
	
	ma->nodetree = newdataadr(fd, ma->nodetree);
	if (ma->nodetree) {
		direct_link_id(fd, &ma->nodetree->id);
		direct_link_nodetree(fd, ma->nodetree);
	}
	
	ma->preview = direct_link_preview_image(fd, ma->preview);
	BLI_listbase_clear(&ma->gpumaterial);
}

/* ************ READ PARTICLE SETTINGS ***************** */
/* update this also to writefile.c */
static const char *ptcache_data_struct[] = {
	"", // BPHYS_DATA_INDEX
	"", // BPHYS_DATA_LOCATION
	"", // BPHYS_DATA_VELOCITY
	"", // BPHYS_DATA_ROTATION
	"", // BPHYS_DATA_AVELOCITY / BPHYS_DATA_XCONST */
	"", // BPHYS_DATA_SIZE:
	"", // BPHYS_DATA_TIMES:
	"BoidData" // case BPHYS_DATA_BOIDS:
};

static void direct_link_pointcache_cb(FileData *fd, void *data)
{
	PTCacheMem *pm = data;
	PTCacheExtra *extra;
	int i;
	for (i = 0; i < BPHYS_TOT_DATA; i++) {
		pm->data[i] = newdataadr(fd, pm->data[i]);

		/* the cache saves non-struct data without DNA */
		if (pm->data[i] && ptcache_data_struct[i][0]=='\0' && (fd->flags & FD_FLAGS_SWITCH_ENDIAN)) {
			int tot = (BKE_ptcache_data_size(i) * pm->totpoint) / sizeof(int);  /* data_size returns bytes */
			int *poin = pm->data[i];

			BLI_endian_switch_int32_array(poin, tot);
		}
	}

	link_list(fd, &pm->extradata);

	for (extra=pm->extradata.first; extra; extra=extra->next)
		extra->data = newdataadr(fd, extra->data);
}

static void direct_link_pointcache(FileData *fd, PointCache *cache)
{
	if ((cache->flag & PTCACHE_DISK_CACHE)==0) {
		link_list_ex(fd, &cache->mem_cache, direct_link_pointcache_cb, true);
	}
	else
		BLI_listbase_clear(&cache->mem_cache);
	
	cache->flag &= ~PTCACHE_SIMULATION_VALID;
	cache->simframe = 0;
	cache->edit = NULL;
	cache->free_edit = NULL;
	cache->cached_frames = NULL;
}

static void direct_link_pointcache_list(FileData *fd, ListBase *ptcaches, PointCache **ocache, int force_disk)
{
	if (ptcaches->first) {
		PointCache *cache= NULL;
		link_list(fd, ptcaches);
		for (cache=ptcaches->first; cache; cache=cache->next) {
			direct_link_pointcache(fd, cache);
			if (force_disk) {
				cache->flag |= PTCACHE_DISK_CACHE;
				cache->step = 1;
			}
		}
		
		*ocache = newdataadr(fd, *ocache);
	}
	else if (*ocache) {
		/* old "single" caches need to be linked too */
		*ocache = newdataadr(fd, *ocache);
		direct_link_pointcache(fd, *ocache);
		if (force_disk) {
			(*ocache)->flag |= PTCACHE_DISK_CACHE;
			(*ocache)->step = 1;
		}
		
		ptcaches->first = ptcaches->last = *ocache;
	}
}

static void lib_link_partdeflect(FileData *fd, ID *id, PartDeflect *pd)
{
	if (pd && pd->tex)
		pd->tex = newlibadr_us(fd, id->lib, pd->tex);
	if (pd && pd->f_source)
		pd->f_source = newlibadr(fd, id->lib, pd->f_source);
}

static void lib_link_particlesettings(FileData *fd, Main *main)
{
	ParticleSettings *part;
	ParticleDupliWeight *dw;
	MTex *mtex;
	int a;
	
	for (part = main->particle.first; part; part = part->id.next) {
		if (part->id.tag & LIB_TAG_NEED_LINK) {
			lib_link_animdata(fd, &part->id, part->adt);
			part->ipo = newlibadr_us(fd, part->id.lib, part->ipo); // XXX deprecated - old animation system
			
			part->dup_ob = newlibadr(fd, part->id.lib, part->dup_ob);
			part->dup_group = newlibadr(fd, part->id.lib, part->dup_group);
			part->eff_group = newlibadr(fd, part->id.lib, part->eff_group);
			part->bb_ob = newlibadr(fd, part->id.lib, part->bb_ob);
			part->collision_group = newlibadr(fd, part->id.lib, part->collision_group);
			
			lib_link_partdeflect(fd, &part->id, part->pd);
			lib_link_partdeflect(fd, &part->id, part->pd2);
			
			if (part->effector_weights) {
				part->effector_weights->group = newlibadr(fd, part->id.lib, part->effector_weights->group);
			}
			else {
				part->effector_weights = BKE_add_effector_weights(part->eff_group);
			}

			if (part->dupliweights.first && part->dup_group) {
				int index_ok = 0;
				/* check for old files without indices (all indexes 0) */
				if (BLI_listbase_is_single(&part->dupliweights)) {
					/* special case for only one object in the group */
					index_ok = 1;
				}
				else {
					for (dw = part->dupliweights.first; dw; dw = dw->next) {
						if (dw->index > 0) {
							index_ok = 1;
							break;
						}
					}
				}

				if (index_ok) {
					/* if we have indexes, let's use them */
					for (dw = part->dupliweights.first; dw; dw = dw->next) {
						/* Do not try to restore pointer here, we have to search for group objects in another
						 * separated step.
						 * Reason is, the used group may be linked from another library, which has not yet
						 * been 'lib_linked'.
						 * Since dw->ob is not considered as an object user (it does not make objet directly linked),
						 * we may have no valid way to retrieve it yet.
						 * See T49273. */
						dw->ob = NULL;
					}
				}
				else {
					/* otherwise try to get objects from own library (won't work on library linked groups) */
					for (dw = part->dupliweights.first; dw; dw = dw->next) {
						dw->ob = newlibadr(fd, part->id.lib, dw->ob);
					}
				}
			}
			else {
				BLI_listbase_clear(&part->dupliweights);
			}
			
			if (part->boids) {
				BoidState *state = part->boids->states.first;
				BoidRule *rule;
				for (; state; state=state->next) {
					rule = state->rules.first;
					for (; rule; rule=rule->next) {
						switch (rule->type) {
							case eBoidRuleType_Goal:
							case eBoidRuleType_Avoid:
							{
								BoidRuleGoalAvoid *brga = (BoidRuleGoalAvoid*)rule;
								brga->ob = newlibadr(fd, part->id.lib, brga->ob);
								break;
							}
							case eBoidRuleType_FollowLeader:
							{
								BoidRuleFollowLeader *brfl = (BoidRuleFollowLeader*)rule;
								brfl->ob = newlibadr(fd, part->id.lib, brfl->ob);
								break;
							}
						}
					}
				}
			}

			for (a = 0; a < MAX_MTEX; a++) {
				mtex= part->mtex[a];
				if (mtex) {
					mtex->tex = newlibadr_us(fd, part->id.lib, mtex->tex);
					mtex->object = newlibadr(fd, part->id.lib, mtex->object);
				}
			}
			
			part->id.tag &= ~LIB_TAG_NEED_LINK;
		}
	}
}

static void direct_link_partdeflect(PartDeflect *pd)
{
	if (pd) pd->rng = NULL;
}

static void direct_link_particlesettings(FileData *fd, ParticleSettings *part)
{
	int a;
	
	part->adt = newdataadr(fd, part->adt);
	part->pd = newdataadr(fd, part->pd);
	part->pd2 = newdataadr(fd, part->pd2);

	direct_link_animdata(fd, part->adt);
	direct_link_partdeflect(part->pd);
	direct_link_partdeflect(part->pd2);

	part->clumpcurve = newdataadr(fd, part->clumpcurve);
	if (part->clumpcurve)
		direct_link_curvemapping(fd, part->clumpcurve);
	part->roughcurve = newdataadr(fd, part->roughcurve);
	if (part->roughcurve)
		direct_link_curvemapping(fd, part->roughcurve);

	part->effector_weights = newdataadr(fd, part->effector_weights);
	if (!part->effector_weights)
		part->effector_weights = BKE_add_effector_weights(part->eff_group);

	link_list(fd, &part->dupliweights);

	part->boids = newdataadr(fd, part->boids);
	part->fluid = newdataadr(fd, part->fluid);

	if (part->boids) {
		BoidState *state;
		link_list(fd, &part->boids->states);
		
		for (state=part->boids->states.first; state; state=state->next) {
			link_list(fd, &state->rules);
			link_list(fd, &state->conditions);
			link_list(fd, &state->actions);
		}
	}
	for (a = 0; a < MAX_MTEX; a++) {
		part->mtex[a] = newdataadr(fd, part->mtex[a]);
	}
}

static void lib_link_particlesystems(FileData *fd, Object *ob, ID *id, ListBase *particles)
{
	ParticleSystem *psys, *psysnext;

	for (psys=particles->first; psys; psys=psysnext) {
		psysnext = psys->next;
		
		psys->part = newlibadr_us(fd, id->lib, psys->part);
		if (psys->part) {
			ParticleTarget *pt = psys->targets.first;
			
			for (; pt; pt=pt->next)
				pt->ob=newlibadr(fd, id->lib, pt->ob);
			
			psys->parent = newlibadr(fd, id->lib, psys->parent);
			psys->target_ob = newlibadr(fd, id->lib, psys->target_ob);
			
			if (psys->clmd) {
				/* XXX - from reading existing code this seems correct but intended usage of
				 * pointcache /w cloth should be added in 'ParticleSystem' - campbell */
				psys->clmd->point_cache = psys->pointcache;
				psys->clmd->ptcaches.first = psys->clmd->ptcaches.last= NULL;
				psys->clmd->coll_parms->group = newlibadr(fd, id->lib, psys->clmd->coll_parms->group);
				psys->clmd->modifier.error = NULL;
			}
		}
		else {
			/* particle modifier must be removed before particle system */
			ParticleSystemModifierData *psmd = psys_get_modifier(ob, psys);
			BLI_remlink(&ob->modifiers, psmd);
			modifier_free((ModifierData *)psmd);
			
			BLI_remlink(particles, psys);
			MEM_freeN(psys);
		}
	}
}
static void direct_link_particlesystems(FileData *fd, ListBase *particles)
{
	ParticleSystem *psys;
	ParticleData *pa;
	int a;
	
	for (psys=particles->first; psys; psys=psys->next) {
		psys->particles=newdataadr(fd, psys->particles);
		
		if (psys->particles && psys->particles->hair) {
			for (a=0, pa=psys->particles; a<psys->totpart; a++, pa++)
				pa->hair=newdataadr(fd, pa->hair);
		}
		
		if (psys->particles && psys->particles->keys) {
			for (a=0, pa=psys->particles; a<psys->totpart; a++, pa++) {
				pa->keys= NULL;
				pa->totkey= 0;
			}
			
			psys->flag &= ~PSYS_KEYED;
		}
		
		if (psys->particles && psys->particles->boid) {
			pa = psys->particles;
			pa->boid = newdataadr(fd, pa->boid);
			for (a=1, pa++; a<psys->totpart; a++, pa++)
				pa->boid = (pa-1)->boid + 1;
		}
		else if (psys->particles) {
			for (a=0, pa=psys->particles; a<psys->totpart; a++, pa++)
				pa->boid = NULL;
		}
		
		psys->fluid_springs = newdataadr(fd, psys->fluid_springs);
		
		psys->child = newdataadr(fd, psys->child);
		psys->effectors = NULL;
		
		link_list(fd, &psys->targets);
		
		psys->edit = NULL;
		psys->free_edit = NULL;
		psys->pathcache = NULL;
		psys->childcache = NULL;
		BLI_listbase_clear(&psys->pathcachebufs);
		BLI_listbase_clear(&psys->childcachebufs);
		psys->pdd = NULL;
		psys->renderdata = NULL;
		
		if (psys->clmd) {
			psys->clmd = newdataadr(fd, psys->clmd);
			psys->clmd->clothObject = NULL;
			psys->clmd->hairdata = NULL;
			
			psys->clmd->sim_parms= newdataadr(fd, psys->clmd->sim_parms);
			psys->clmd->coll_parms= newdataadr(fd, psys->clmd->coll_parms);
			
			if (psys->clmd->sim_parms) {
				psys->clmd->sim_parms->effector_weights = NULL;
				if (psys->clmd->sim_parms->presets > 10)
					psys->clmd->sim_parms->presets = 0;
			}
			
			psys->hair_in_dm = psys->hair_out_dm = NULL;
			psys->clmd->solver_result = NULL;
		}

		direct_link_pointcache_list(fd, &psys->ptcaches, &psys->pointcache, 0);
		if (psys->clmd) {
			psys->clmd->point_cache = psys->pointcache;
		}

		psys->tree = NULL;
		psys->bvhtree = NULL;
	}
	return;
}

/* ************ READ MESH ***************** */

static void lib_link_mtface(FileData *fd, Mesh *me, MTFace *mtface, int totface)
{
	MTFace *tf= mtface;
	int i;
	
	/* Add pseudo-references (not fake users!) to images used by texface. A
	 * little bogus; it would be better if each mesh consistently added one ref
	 * to each image it used. - z0r */
	for (i = 0; i < totface; i++, tf++) {
		tf->tpage = newlibadr_real_us(fd, me->id.lib, tf->tpage);
	}
}

static void lib_link_customdata_mtface(FileData *fd, Mesh *me, CustomData *fdata, int totface)
{
	int i;
	for (i = 0; i < fdata->totlayer; i++) {
		CustomDataLayer *layer = &fdata->layers[i];
		
		if (layer->type == CD_MTFACE)
			lib_link_mtface(fd, me, layer->data, totface);
	}

}

static void lib_link_customdata_mtpoly(FileData *fd, Mesh *me, CustomData *pdata, int totface)
{
	int i;

	for (i=0; i < pdata->totlayer; i++) {
		CustomDataLayer *layer = &pdata->layers[i];
		
		if (layer->type == CD_MTEXPOLY) {
			MTexPoly *tf= layer->data;
			int j;
			
			for (j = 0; j < totface; j++, tf++) {
				tf->tpage = newlibadr_real_us(fd, me->id.lib, tf->tpage);
			}
		}
	}
}

static void lib_link_mesh(FileData *fd, Main *main)
{
	Mesh *me;
	
	for (me = main->mesh.first; me; me = me->id.next) {
		if (me->id.tag & LIB_TAG_NEED_LINK) {
			int i;
			
			/* Link ID Properties -- and copy this comment EXACTLY for easy finding
			 * of library blocks that implement this.*/
			IDP_LibLinkProperty(me->id.properties, (fd->flags & FD_FLAGS_SWITCH_ENDIAN), fd);
			lib_link_animdata(fd, &me->id, me->adt);
			
			/* this check added for python created meshes */
			if (me->mat) {
				for (i = 0; i < me->totcol; i++) {
					me->mat[i] = newlibadr_us(fd, me->id.lib, me->mat[i]);
				}
			}
			else {
				me->totcol = 0;
			}

			me->ipo = newlibadr_us(fd, me->id.lib, me->ipo); // XXX: deprecated: old anim sys
			me->key = newlibadr_us(fd, me->id.lib, me->key);
			me->texcomesh = newlibadr_us(fd, me->id.lib, me->texcomesh);
			
			lib_link_customdata_mtface(fd, me, &me->fdata, me->totface);
			lib_link_customdata_mtpoly(fd, me, &me->pdata, me->totpoly);
			if (me->mr && me->mr->levels.first) {
				lib_link_customdata_mtface(fd, me, &me->mr->fdata,
				                           ((MultiresLevel*)me->mr->levels.first)->totface);
			}
		}
	}

	/* convert texface options to material */
	convert_tface_mt(fd, main);

	for (me = main->mesh.first; me; me = me->id.next) {
		if (me->id.tag & LIB_TAG_NEED_LINK) {
			/*check if we need to convert mfaces to mpolys*/
			if (me->totface && !me->totpoly) {
				/* temporarily switch main so that reading from
				 * external CustomData works */
				Main *gmain = G.main;
				G.main = main;
				
				BKE_mesh_do_versions_convert_mfaces_to_mpolys(me);
				
				G.main = gmain;
			}

			/*
			 * Re-tessellate, even if the polys were just created from tessfaces, this
			 * is important because it:
			 *  - fill the CD_ORIGINDEX layer
			 *  - gives consistency of tessface between loading from a file and
			 *    converting an edited BMesh back into a mesh (i.e. it replaces
			 *    quad tessfaces in a loaded mesh immediately, instead of lazily
			 *    waiting until edit mode has been entered/exited, making it easier
			 *    to recognize problems that would otherwise only show up after edits).
			 */
#ifdef USE_TESSFACE_DEFAULT
			BKE_mesh_tessface_calc(me);
#else
			BKE_mesh_tessface_clear(me);
#endif

			me->id.tag &= ~LIB_TAG_NEED_LINK;
		}
	}
}

static void direct_link_dverts(FileData *fd, int count, MDeformVert *mdverts)
{
	int i;
	
	if (mdverts == NULL) {
		return;
	}
	
	for (i = count; i > 0; i--, mdverts++) {
		/*convert to vgroup allocation system*/
		MDeformWeight *dw;
		if (mdverts->dw && (dw = newdataadr(fd, mdverts->dw))) {
			const ssize_t dw_len = mdverts->totweight * sizeof(MDeformWeight);
			void *dw_tmp = MEM_mallocN(dw_len, "direct_link_dverts");
			memcpy(dw_tmp, dw, dw_len);
			mdverts->dw = dw_tmp;
			MEM_freeN(dw);
		}
		else {
			mdverts->dw = NULL;
			mdverts->totweight = 0;
		}
	}
}

static void direct_link_mdisps(FileData *fd, int count, MDisps *mdisps, int external)
{
	if (mdisps) {
		int i;
		
		for (i = 0; i < count; ++i) {
			mdisps[i].disps = newdataadr(fd, mdisps[i].disps);
			mdisps[i].hidden = newdataadr(fd, mdisps[i].hidden);
			
			if (mdisps[i].totdisp && !mdisps[i].level) {
				/* this calculation is only correct for loop mdisps;
				 * if loading pre-BMesh face mdisps this will be
				 * overwritten with the correct value in
				 * bm_corners_to_loops() */
				float gridsize = sqrtf(mdisps[i].totdisp);
				mdisps[i].level = (int)(logf(gridsize - 1.0f) / (float)M_LN2) + 1;
			}
			
			if ((fd->flags & FD_FLAGS_SWITCH_ENDIAN) && (mdisps[i].disps)) {
				/* DNA_struct_switch_endian doesn't do endian swap for (*disps)[] */
				/* this does swap for data written at write_mdisps() - readfile.c */
				BLI_endian_switch_float_array(*mdisps[i].disps, mdisps[i].totdisp * 3);
			}
			if (!external && !mdisps[i].disps)
				mdisps[i].totdisp = 0;
		}
	}
}

static void direct_link_grid_paint_mask(FileData *fd, int count, GridPaintMask *grid_paint_mask)
{
	if (grid_paint_mask) {
		int i;
		
		for (i = 0; i < count; ++i) {
			GridPaintMask *gpm = &grid_paint_mask[i];
			if (gpm->data)
				gpm->data = newdataadr(fd, gpm->data);
		}
	}
}

/* used with fracture modifier */
static void direct_link_customdata_fracture(FileData *fd, CustomData *data, int count)
{
	/*need to load the dverts here for fracture, so handle this in a special function, normally
	 *the dverts arent loaded here, for what reason ever.... */

	int i = 0;

	data->layers = newdataadr(fd, data->layers);

	/* annoying workaround for bug [#31079] loading legacy files with
	 * no polygons _but_ have stale customdata */
	if (UNLIKELY(count == 0 && data->layers == NULL && data->totlayer != 0)) {
		CustomData_reset(data);
		return;
	}

	data->external = newdataadr(fd, data->external);

	while (i < data->totlayer) {
		CustomDataLayer *layer = &data->layers[i];

		if (layer->flag & CD_FLAG_EXTERNAL)
			layer->flag &= ~CD_FLAG_IN_MEMORY;

		layer->flag &= ~CD_FLAG_NOFREE;

		if (CustomData_verify_versions(data, i)) {
			layer->data = newdataadr(fd, layer->data);
			if (layer->type == CD_MDISPS)
				direct_link_mdisps(fd, count, layer->data, layer->flag & CD_FLAG_EXTERNAL);
			else if (layer->type == CD_GRID_PAINT_MASK)
				direct_link_grid_paint_mask(fd, count, layer->data);
			else if (layer->type == CD_MDEFORMVERT) {
				/* layer types that allocate own memory need special handling */
				direct_link_dverts(fd, count, layer->data);
			}
			i++;
		}
	}

	CustomData_update_typemap(data);
}

/*this isn't really a public api function, so prototyped here*/
static void direct_link_customdata(FileData *fd, CustomData *data, int count)
{
	int i = 0;
	
	data->layers = newdataadr(fd, data->layers);
	
	/* annoying workaround for bug [#31079] loading legacy files with
	 * no polygons _but_ have stale customdata */
	if (UNLIKELY(count == 0 && data->layers == NULL && data->totlayer != 0)) {
		CustomData_reset(data);
		return;
	}
	
	data->external = newdataadr(fd, data->external);
	
	while (i < data->totlayer) {
		CustomDataLayer *layer = &data->layers[i];
		
		if (layer->flag & CD_FLAG_EXTERNAL)
			layer->flag &= ~CD_FLAG_IN_MEMORY;

		layer->flag &= ~CD_FLAG_NOFREE;
		
		if (CustomData_verify_versions(data, i)) {
			layer->data = newdataadr(fd, layer->data);
			if (layer->type == CD_MDISPS)
				direct_link_mdisps(fd, count, layer->data, layer->flag & CD_FLAG_EXTERNAL);
			else if (layer->type == CD_GRID_PAINT_MASK)
				direct_link_grid_paint_mask(fd, count, layer->data);
			i++;
		}
	}
	
	CustomData_update_typemap(data);
}

static void direct_link_mesh(FileData *fd, Mesh *mesh)
{
	mesh->mat= newdataadr(fd, mesh->mat);
	test_pointer_array(fd, (void **)&mesh->mat);
	
	mesh->mvert = newdataadr(fd, mesh->mvert);
	mesh->medge = newdataadr(fd, mesh->medge);
	mesh->mface = newdataadr(fd, mesh->mface);
	mesh->mloop = newdataadr(fd, mesh->mloop);
	mesh->mpoly = newdataadr(fd, mesh->mpoly);
	mesh->tface = newdataadr(fd, mesh->tface);
	mesh->mtface = newdataadr(fd, mesh->mtface);
	mesh->mcol = newdataadr(fd, mesh->mcol);
	mesh->dvert = newdataadr(fd, mesh->dvert);
	mesh->mloopcol = newdataadr(fd, mesh->mloopcol);
	mesh->mloopuv = newdataadr(fd, mesh->mloopuv);
	mesh->mtpoly = newdataadr(fd, mesh->mtpoly);
	mesh->mselect = newdataadr(fd, mesh->mselect);
	
	/* animdata */
	mesh->adt = newdataadr(fd, mesh->adt);
	direct_link_animdata(fd, mesh->adt);
	
	/* normally direct_link_dverts should be called in direct_link_customdata,
	 * but for backwards compat in do_versions to work we do it here */
	direct_link_dverts(fd, mesh->totvert, mesh->dvert);
	
	direct_link_customdata(fd, &mesh->vdata, mesh->totvert);
	direct_link_customdata(fd, &mesh->edata, mesh->totedge);
	direct_link_customdata(fd, &mesh->fdata, mesh->totface);
	direct_link_customdata(fd, &mesh->ldata, mesh->totloop);
	direct_link_customdata(fd, &mesh->pdata, mesh->totpoly);

	mesh->bb = NULL;
	mesh->edit_btmesh = NULL;
	
	/* happens with old files */
	if (mesh->mselect == NULL) {
		mesh->totselect = 0;
	}

	if (mesh->mloopuv || mesh->mtpoly) {
		/* for now we have to ensure texpoly and mloopuv layers are aligned
		 * in the future we may allow non-aligned layers */
		BKE_mesh_cd_validate(mesh);
	}

	/* Multires data */
	mesh->mr= newdataadr(fd, mesh->mr);
	if (mesh->mr) {
		MultiresLevel *lvl;
		
		link_list(fd, &mesh->mr->levels);
		lvl = mesh->mr->levels.first;
		
		direct_link_customdata(fd, &mesh->mr->vdata, lvl->totvert);
		direct_link_dverts(fd, lvl->totvert, CustomData_get(&mesh->mr->vdata, 0, CD_MDEFORMVERT));
		direct_link_customdata(fd, &mesh->mr->fdata, lvl->totface);
		
		mesh->mr->edge_flags = newdataadr(fd, mesh->mr->edge_flags);
		mesh->mr->edge_creases = newdataadr(fd, mesh->mr->edge_creases);
		
		mesh->mr->verts = newdataadr(fd, mesh->mr->verts);
		
		/* If mesh has the same number of vertices as the
		 * highest multires level, load the current mesh verts
		 * into multires and discard the old data. Needed
		 * because some saved files either do not have a verts
		 * array, or the verts array contains out-of-date
		 * data. */
		if (mesh->totvert == ((MultiresLevel*)mesh->mr->levels.last)->totvert) {
			if (mesh->mr->verts)
				MEM_freeN(mesh->mr->verts);
			mesh->mr->verts = MEM_dupallocN(mesh->mvert);
		}
			
		for (; lvl; lvl = lvl->next) {
			lvl->verts = newdataadr(fd, lvl->verts);
			lvl->faces = newdataadr(fd, lvl->faces);
			lvl->edges = newdataadr(fd, lvl->edges);
			lvl->colfaces = newdataadr(fd, lvl->colfaces);
		}
	}

	/* if multires is present but has no valid vertex data,
	 * there's no way to recover it; silently remove multires */
	if (mesh->mr && !mesh->mr->verts) {
		multires_free(mesh->mr);
		mesh->mr = NULL;
	}
	
	if ((fd->flags & FD_FLAGS_SWITCH_ENDIAN) && mesh->tface) {
		TFace *tf = mesh->tface;
		int i;
		
		for (i = 0; i < mesh->totface; i++, tf++) {
			BLI_endian_switch_uint32_array(tf->col, 4);
		}
	}
}

/* ************ READ LATTICE ***************** */

static void lib_link_latt(FileData *fd, Main *main)
{
	Lattice *lt;
	
	for (lt = main->latt.first; lt; lt = lt->id.next) {
		if (lt->id.tag & LIB_TAG_NEED_LINK) {
			lib_link_animdata(fd, &lt->id, lt->adt);
			
			lt->ipo = newlibadr_us(fd, lt->id.lib, lt->ipo); // XXX deprecated - old animation system
			lt->key = newlibadr_us(fd, lt->id.lib, lt->key);
			
			lt->id.tag &= ~LIB_TAG_NEED_LINK;
		}
	}
}

static void direct_link_latt(FileData *fd, Lattice *lt)
{
	lt->def = newdataadr(fd, lt->def);
	
	lt->dvert = newdataadr(fd, lt->dvert);
	direct_link_dverts(fd, lt->pntsu*lt->pntsv*lt->pntsw, lt->dvert);
	
	lt->editlatt = NULL;
	
	lt->adt = newdataadr(fd, lt->adt);
	direct_link_animdata(fd, lt->adt);
}


/* ************ READ OBJECT ***************** */

static void lib_link_modifiers__linkModifiers(
        void *userData, Object *ob, ID **idpoin, int cd_flag)
{
	FileData *fd = userData;

	*idpoin = newlibadr(fd, ob->id.lib, *idpoin);
	if (*idpoin != NULL && (cd_flag & IDWALK_USER) != 0) {
		id_us_plus_no_lib(*idpoin);
	}
}
static void lib_link_modifiers(FileData *fd, Object *ob)
{
	modifiers_foreachIDLink(ob, lib_link_modifiers__linkModifiers, fd);
}

static void lib_link_object(FileData *fd, Main *main)
{
	Object *ob;
	PartEff *paf;
	bSensor *sens;
	bController *cont;
	bActuator *act;
	void *poin;
	int warn=0, a;
	
	for (ob = main->object.first; ob; ob = ob->id.next) {
		if (ob->id.tag & LIB_TAG_NEED_LINK) {
			IDP_LibLinkProperty(ob->id.properties, (fd->flags & FD_FLAGS_SWITCH_ENDIAN), fd);
			lib_link_animdata(fd, &ob->id, ob->adt);
			
// XXX deprecated - old animation system <<<
			ob->ipo = newlibadr_us(fd, ob->id.lib, ob->ipo);
			ob->action = newlibadr_us(fd, ob->id.lib, ob->action);
// >>> XXX deprecated - old animation system

			ob->parent = newlibadr(fd, ob->id.lib, ob->parent);
			ob->track = newlibadr(fd, ob->id.lib, ob->track);
			ob->poselib = newlibadr_us(fd, ob->id.lib, ob->poselib);
			ob->dup_group = newlibadr_us(fd, ob->id.lib, ob->dup_group);
			
			ob->proxy = newlibadr_us(fd, ob->id.lib, ob->proxy);
			if (ob->proxy) {
				/* paranoia check, actually a proxy_from pointer should never be written... */
				if (ob->proxy->id.lib == NULL) {
					ob->proxy->proxy_from = NULL;
					ob->proxy = NULL;
					
					if (ob->id.lib)
						printf("Proxy lost from  object %s lib %s\n", ob->id.name + 2, ob->id.lib->name);
					else
						printf("Proxy lost from  object %s lib <NONE>\n", ob->id.name + 2);
				}
				else {
					/* this triggers object_update to always use a copy */
					ob->proxy->proxy_from = ob;
				}
			}
			ob->proxy_group = newlibadr(fd, ob->id.lib, ob->proxy_group);
			
			poin = ob->data;
			ob->data = newlibadr_us(fd, ob->id.lib, ob->data);
			
			if (ob->data==NULL && poin!=NULL) {
				if (ob->id.lib)
					printf("Can't find obdata of %s lib %s\n", ob->id.name + 2, ob->id.lib->name);
				else
					printf("Object %s lost data.\n", ob->id.name + 2);
				
				ob->type = OB_EMPTY;
				warn = 1;
				
				if (ob->pose) {
					/* we can't call #BKE_pose_free() here because of library linking
					 * freeing will recurse down into every pose constraints ID pointers
					 * which are not always valid, so for now free directly and suffer
					 * some leaked memory rather then crashing immediately
					 * while bad this _is_ an exceptional case - campbell */
#if 0
					BKE_pose_free(ob->pose);
#else
					MEM_freeN(ob->pose);
#endif
					ob->pose= NULL;
					ob->mode &= ~OB_MODE_POSE;
				}
			}
			for (a=0; a < ob->totcol; a++) 
				ob->mat[a] = newlibadr_us(fd, ob->id.lib, ob->mat[a]);
			
			/* When the object is local and the data is library its possible
			 * the material list size gets out of sync. [#22663] */
			if (ob->data && ob->id.lib != ((ID *)ob->data)->lib) {
				const short *totcol_data = give_totcolp(ob);
				/* Only expand so as not to loose any object materials that might be set. */
				if (totcol_data && (*totcol_data > ob->totcol)) {
					/* printf("'%s' %d -> %d\n", ob->id.name, ob->totcol, *totcol_data); */
					BKE_material_resize_object(main, ob, *totcol_data, false);
				}
			}
			
			ob->gpd = newlibadr_us(fd, ob->id.lib, ob->gpd);
			ob->duplilist = NULL;
			
			ob->id.tag &= ~LIB_TAG_NEED_LINK;
			/* if id.us==0 a new base will be created later on */
			
			/* WARNING! Also check expand_object(), should reflect the stuff below. */
			lib_link_pose(fd, main, ob, ob->pose);
			lib_link_constraints(fd, &ob->id, &ob->constraints);
			
// XXX deprecated - old animation system <<<
			lib_link_constraint_channels(fd, &ob->id, &ob->constraintChannels);
			lib_link_nlastrips(fd, &ob->id, &ob->nlastrips);
// >>> XXX deprecated - old animation system
			
			for (paf = ob->effect.first; paf; paf = paf->next) {
				if (paf->type == EFF_PARTICLE) {
					paf->group = newlibadr_us(fd, ob->id.lib, paf->group);
				}
			}
			
			for (sens = ob->sensors.first; sens; sens = sens->next) {
				for (a = 0; a < sens->totlinks; a++)
					sens->links[a] = newglobadr(fd, sens->links[a]);

				if (sens->type == SENS_MESSAGE) {
					bMessageSensor *ms = sens->data;
					ms->fromObject =
						newlibadr(fd, ob->id.lib, ms->fromObject);
				}
			}
			
			for (cont = ob->controllers.first; cont; cont = cont->next) {
				for (a=0; a < cont->totlinks; a++)
					cont->links[a] = newglobadr(fd, cont->links[a]);
				
				if (cont->type == CONT_PYTHON) {
					bPythonCont *pc = cont->data;
					pc->text = newlibadr(fd, ob->id.lib, pc->text);
				}
				cont->slinks = NULL;
				cont->totslinks = 0;
			}
			
			for (act = ob->actuators.first; act; act = act->next) {
				if (act->type == ACT_SOUND) {
					bSoundActuator *sa = act->data;
					sa->sound= newlibadr_us(fd, ob->id.lib, sa->sound);
				}
				else if (act->type == ACT_GAME) {
					/* bGameActuator *ga= act->data; */
				}
				else if (act->type == ACT_CAMERA) {
					bCameraActuator *ca = act->data;
					ca->ob= newlibadr(fd, ob->id.lib, ca->ob);
				}
				/* leave this one, it's obsolete but necessary to read for conversion */
				else if (act->type == ACT_ADD_OBJECT) {
					bAddObjectActuator *eoa = act->data;
					if (eoa) eoa->ob= newlibadr(fd, ob->id.lib, eoa->ob);
				}
				else if (act->type == ACT_OBJECT) {
					bObjectActuator *oa = act->data;
					if (oa == NULL) {
						init_actuator(act);
					}
					else {
						oa->reference = newlibadr(fd, ob->id.lib, oa->reference);
					}
				}
				else if (act->type == ACT_EDIT_OBJECT) {
					bEditObjectActuator *eoa = act->data;
					if (eoa == NULL) {
						init_actuator(act);
					}
					else {
						eoa->ob= newlibadr(fd, ob->id.lib, eoa->ob);
						eoa->me= newlibadr(fd, ob->id.lib, eoa->me);
					}
				}
				else if (act->type == ACT_SCENE) {
					bSceneActuator *sa = act->data;
					sa->camera= newlibadr(fd, ob->id.lib, sa->camera);
					sa->scene= newlibadr(fd, ob->id.lib, sa->scene);
				}
				else if (act->type == ACT_ACTION) {
					bActionActuator *aa = act->data;
					aa->act= newlibadr_us(fd, ob->id.lib, aa->act);
				}
				else if (act->type == ACT_SHAPEACTION) {
					bActionActuator *aa = act->data;
					aa->act= newlibadr_us(fd, ob->id.lib, aa->act);
				}
				else if (act->type == ACT_PROPERTY) {
					bPropertyActuator *pa = act->data;
					pa->ob= newlibadr(fd, ob->id.lib, pa->ob);
				}
				else if (act->type == ACT_MESSAGE) {
					bMessageActuator *ma = act->data;
					ma->toObject= newlibadr(fd, ob->id.lib, ma->toObject);
				}
				else if (act->type == ACT_2DFILTER) {
					bTwoDFilterActuator *_2dfa = act->data; 
					_2dfa->text= newlibadr(fd, ob->id.lib, _2dfa->text);
				}
				else if (act->type == ACT_PARENT) {
					bParentActuator *parenta = act->data; 
					parenta->ob = newlibadr(fd, ob->id.lib, parenta->ob);
				}
				else if (act->type == ACT_STATE) {
					/* bStateActuator *statea = act->data; */
				}
				else if (act->type == ACT_ARMATURE) {
					bArmatureActuator *arma= act->data;
					arma->target= newlibadr(fd, ob->id.lib, arma->target);
					arma->subtarget= newlibadr(fd, ob->id.lib, arma->subtarget);
				}
				else if (act->type == ACT_STEERING) {
					bSteeringActuator *steeringa = act->data; 
					steeringa->target = newlibadr(fd, ob->id.lib, steeringa->target);
					steeringa->navmesh = newlibadr(fd, ob->id.lib, steeringa->navmesh);
				}
				else if (act->type == ACT_MOUSE) {
					/* bMouseActuator *moa= act->data; */
				}
			}
			
			{
				FluidsimModifierData *fluidmd = (FluidsimModifierData *)modifiers_findByType(ob, eModifierType_Fluidsim);
				
				if (fluidmd && fluidmd->fss)
					fluidmd->fss->ipo = newlibadr_us(fd, ob->id.lib, fluidmd->fss->ipo);  // XXX deprecated - old animation system
			}
			
			{
				SmokeModifierData *smd = (SmokeModifierData *)modifiers_findByType(ob, eModifierType_Smoke);
				
				if (smd && (smd->type == MOD_SMOKE_TYPE_DOMAIN) && smd->domain) {
					smd->domain->flags |= MOD_SMOKE_FILE_LOAD; /* flag for refreshing the simulation after loading */
				}
			}
			
			/* texture field */
			if (ob->pd)
				lib_link_partdeflect(fd, &ob->id, ob->pd);
			
			if (ob->soft) {
				ob->soft->collision_group = newlibadr(fd, ob->id.lib, ob->soft->collision_group);

				ob->soft->effector_weights->group = newlibadr(fd, ob->id.lib, ob->soft->effector_weights->group);
			}
			
			lib_link_particlesystems(fd, ob, &ob->id, &ob->particlesystem);
			lib_link_modifiers(fd, ob);

			if (ob->rigidbody_constraint) {
				ob->rigidbody_constraint->ob1 = newlibadr(fd, ob->id.lib, ob->rigidbody_constraint->ob1);
				ob->rigidbody_constraint->ob2 = newlibadr(fd, ob->id.lib, ob->rigidbody_constraint->ob2);
			}

			{
				LodLevel *level;
				for (level = ob->lodlevels.first; level; level = level->next) {
					level->source = newlibadr(fd, ob->id.lib, level->source);

					if (!level->source && level == ob->lodlevels.first)
						level->source = ob;
				}
			}
		}
	}
	
	if (warn) {
		BKE_report(fd->reports, RPT_WARNING, "Warning in console");
	}
}


static void direct_link_pose(FileData *fd, bPose *pose)
{
	bPoseChannel *pchan;

	if (!pose)
		return;

	link_list(fd, &pose->chanbase);
	link_list(fd, &pose->agroups);

	pose->chanhash = NULL;

	for (pchan = pose->chanbase.first; pchan; pchan=pchan->next) {
		pchan->bone = NULL;
		pchan->parent = newdataadr(fd, pchan->parent);
		pchan->child = newdataadr(fd, pchan->child);
		pchan->custom_tx = newdataadr(fd, pchan->custom_tx);
		
		pchan->bbone_prev = newdataadr(fd, pchan->bbone_prev);
		pchan->bbone_next = newdataadr(fd, pchan->bbone_next);
		
		direct_link_constraints(fd, &pchan->constraints);
		
		pchan->prop = newdataadr(fd, pchan->prop);
		IDP_DirectLinkGroup_OrFree(&pchan->prop, (fd->flags & FD_FLAGS_SWITCH_ENDIAN), fd);
		
		pchan->mpath = newdataadr(fd, pchan->mpath);
		if (pchan->mpath)
			direct_link_motionpath(fd, pchan->mpath);
		
		BLI_listbase_clear(&pchan->iktree);
		BLI_listbase_clear(&pchan->siktree);
		
		/* in case this value changes in future, clamp else we get undefined behavior */
		CLAMP(pchan->rotmode, ROT_MODE_MIN, ROT_MODE_MAX);
	}
	pose->ikdata = NULL;
	if (pose->ikparam != NULL) {
		pose->ikparam = newdataadr(fd, pose->ikparam);
	}
}

/* used with fracture modifier*/
void direct_link_customdata_mtpoly_shard(FileData *fd, CustomData *pdata, int totface);
void direct_link_customdata_mtpoly_shard(FileData *fd, CustomData *pdata, int totface)
{
	int i;

	for (i=0; i < pdata->totlayer; i++) {
		CustomDataLayer *layer = &pdata->layers[i];

		if (layer->type == CD_MTEXPOLY) {
			MTexPoly *tf= layer->data;
			int j;

			for (j = 0; j < totface; j++, tf++) {
				tf->tpage = newdataadr(fd, tf->tpage);
				if (tf->tpage && tf->tpage->id.us == 0) {
					tf->tpage->id.us = 1;
				}
			}
		}
	}
}

static void read_shard(FileData *fd, Shard **address )
{
	Shard* s = *address;
	s->mvert = newdataadr(fd, s->mvert);
	s->mpoly = newdataadr(fd, s->mpoly);
	s->mloop = newdataadr(fd, s->mloop);

	direct_link_customdata_fracture(fd, &s->vertData, s->totvert);
	direct_link_customdata_fracture(fd, &s->loopData, s->totloop);
	direct_link_customdata_fracture(fd, &s->polyData, s->totpoly);

	s->neighbor_ids = newdataadr(fd, s->neighbor_ids);
	s->cluster_colors = newdataadr(fd, s->cluster_colors);
}

static void read_meshIsland(FileData *fd, MeshIsland **address)
{
	MeshIsland* mi;

	mi = *address;
	mi->vertices = NULL;
	mi->vertices_cached = NULL;
	mi->vertco = newdataadr(fd, mi->vertco);
	//legacy crap...
	mi->temp = newdataadr(fd, mi->temp);
	mi->temp = NULL;
	//end legacy crap
	mi->vertno = newdataadr(fd, mi->vertno);

	mi->rigidbody = newdataadr(fd, mi->rigidbody);
	if (mi->rigidbody)
	{
		/*should not happen that a mesh island has no rigidbody... */
		/*maybe the modifier was inactive while saving ?*/
		mi->rigidbody->physics_object = newdataadr(fd, mi->rigidbody->physics_object);
		mi->rigidbody->physics_shape = newdataadr(fd, mi->rigidbody->physics_shape);
		mi->rigidbody->flag |= RBO_FLAG_NEEDS_VALIDATE;
		mi->rigidbody->flag |= RBO_FLAG_NEEDS_RESHAPE;
	}

	mi->neighbor_ids = newdataadr(fd, mi->neighbor_ids );
	mi->bb = newdataadr(fd, mi->bb);
	mi->vertex_indices = newdataadr(fd, mi->vertex_indices);

	mi->locs = newdataadr(fd, mi->locs);
	mi->rots = newdataadr(fd, mi->rots);

	/* will be refreshed on the fly if not there*/
	mi->participating_constraints = newdataadr(fd, mi->participating_constraints);
	mi->participating_constraint_count = 0;
}

static int initialize_meshisland(FractureModifierData* fmd, MeshIsland** mii, MVert* mverts, int vertstart,
                                 Shard* s)
{
	MVert *mv;
	int k = 0, j = 0;
	MeshIsland* mi = *mii;

	mi->vertices_cached = MEM_mallocN(sizeof(MVert*) * mi->vertex_count, "mi->vertices_cached readfile");
	mv = s->mvert;

	for (k = 0; k < mi->vertex_count; k++) {
		MVert* v = mverts + vertstart + k ;
		MVert* v2 = k < s->totvert ? mv + k : NULL;
		mi->vertices_cached[k] = v;
		if (mi->vertex_indices) {
			mi->vertex_indices[k] = vertstart + k;
		}

		if (fmd->fracture_mode == MOD_FRACTURE_PREFRACTURED)
		{
			mi->vertco[k*3] = v->co[0];
			mi->vertco[k*3+1] = v->co[1];
			mi->vertco[k*3+2] = v->co[2];
		}

		if (mi->vertno != NULL && fmd->fix_normals) {
			short sno[3];
			sno[0] = mi->vertno[k*3];
			sno[1] = mi->vertno[k*3+1];
			sno[2] = mi->vertno[k*3+2];
			copy_v3_v3_short(v->no, sno);
			if (v2)
				copy_v3_v3_short(v2->no, sno);
		}

		if (v2)
			sub_v3_v3(v2->co, s->centroid);
	}

	mi->physics_mesh = BKE_shard_create_dm(s, true);

	for (mv = s->mvert, j = 0; j < s->totvert; j++, mv++)
	{
		add_v3_v3(mv->co, s->centroid);
	}

	return mi->vertex_count;
}

/*refactor this loading routine out, for better readability*/
static void load_fracture_modifier(FileData* fd, FractureModifierData *fmd)
{
	FracMesh* fm;
	bool autoexec = false;

	fm = fmd->frac_mesh = newdataadr(fd, fmd->frac_mesh);

	autoexec = fmd->auto_execute;
	fmd->auto_execute = false;
	fmd->refresh = false;  /* do not execute modifier here yet*/
	fmd->refresh_constraints = false;
	fmd->nor_tree = NULL;
	fmd->face_pairs = NULL;
	fmd->vert_index_map = NULL;
	fmd->vertex_island_map = NULL;
	fmd->material_index_map = NULL;
	fmd->defgrp_index_map = NULL;
	fmd->fracture_ids.first = NULL;
	fmd->fracture_ids.last = NULL;
	fmd->update_dynamic = false;

	/*HARDCODING this for now, until we can version it properly, say with 2.75 ? */
	if (fd->fileversion < 275) {
		fmd->fracture_mode = MOD_FRACTURE_PREFRACTURED;
		fmd->shard_sequence.first = NULL;
		fmd->shard_sequence.last = NULL;
		fmd->meshIsland_sequence.first = NULL;
		fmd->meshIsland_sequence.last = NULL;

		fmd->fracture_settings.first = NULL;
		fmd->fracture_settings.last = NULL;
		fmd->active_setting = -1;

		fmd->current_mi_entry = NULL;
		fmd->current_shard_entry = NULL;
	}
	else
	{
		link_list(fd, &fmd->fracture_settings);
	}

	if (fm == NULL || fmd->dm_group) {
		fmd->dm = NULL;
		fmd->meshIslands.first = NULL;
		fmd->meshIslands.last = NULL;
		fmd->visible_mesh = NULL;
		fmd->visible_mesh_cached = NULL;
		zero_m4(fmd->origmat);
		zero_m4(fmd->passive_parent_mat);
		fmd->meshConstraints.first = NULL;
		fmd->meshConstraints.last = NULL;
		fmd->explo_shared = false;
		fmd->refresh = false;  /* do not execute modifier */
		fmd->refresh_constraints = false;
		fmd->max_vol = 0;
		fmd->refresh_images = false;
		fmd->islandShards.first = NULL;
		fmd->islandShards.last = NULL;
	}
	else {
		MeshIsland *mi;

		fm->last_shard_tree = NULL;
		fm->last_shards = NULL;

		if (fmd->fracture_mode == MOD_FRACTURE_PREFRACTURED ||
		    fmd->fracture_mode == MOD_FRACTURE_EXTERNAL)
		{
			/*create temp array for quicker lookups*/
			int count = 0, islandShardCount = 0;
			int i = 0;
			MVert *mverts;
			int vertstart = 0;
			Shard *s, **shards = NULL;
			RigidBodyShardCon *con;

			/*just to be sure we dont have stale data from dynamic*/
			fmd->shard_sequence.first = NULL;
			fmd->shard_sequence.last = NULL;
			fmd->meshIsland_sequence.first = NULL;
			fmd->meshIsland_sequence.last = NULL;
			fmd->current_mi_entry = NULL;
			fmd->current_shard_entry = NULL;

			link_list(fd, &fmd->frac_mesh->shard_map);
			link_list(fd, &fmd->islandShards);
			islandShardCount = BLI_listbase_count(&fmd->islandShards);
			count = BLI_listbase_count(&fmd->frac_mesh->shard_map) + islandShardCount;

			shards = MEM_callocN(sizeof(Shard*) * count, "readfile shard_lookup_array");
			for (s = fmd->frac_mesh->shard_map.first; s; s = s->next) {
				read_shard(fd, &s);
				shards[i] = s;
				i++;
			}

			fmd->dm = NULL;
			fmd->visible_mesh = NULL;

			for (s = fmd->islandShards.first; s; s = s->next) {
				read_shard(fd, &s);
				shards[i] = s;
				i++;
			}

			link_list(fd, &fmd->meshIslands);

			if ((fmd->islandShards.first == NULL || islandShardCount == 0) && fm->shard_count > 0) {
				/* oops, a refresh was missing, so disable this flag here better, otherwise
				 * we attempt to load non existing data */
				fmd->shards_to_islands = false;
			}
			else if (fm->shard_count == 0) {
				fmd->shards_to_islands = true;
			}

			/* ugly ugly, need only the shard... the rest is to be generated on demand... */
			BKE_fracture_create_dm(fmd, true);

			if (fm->shard_count == 0) {
				fmd->shards_to_islands = false;
			}

			fmd->visible_mesh_cached = CDDM_copy(fmd->dm);
			if (fmd->visible_mesh == NULL) {
				fmd->visible_mesh = DM_to_bmesh(fmd->visible_mesh_cached, true);
			}

			DM_ensure_tessface(fmd->visible_mesh_cached);
			DM_ensure_normals(fmd->visible_mesh_cached);
			DM_update_tessface_data(fmd->visible_mesh_cached);

			/* re-init cached verts here... */
			mverts = CDDM_get_verts(fmd->visible_mesh_cached);

			if (fmd->shards_to_islands)
			{
				i = fm->shard_count;
			}
			else
			{
				i = 0;
			}

			for (mi = fmd->meshIslands.first; mi; mi = mi->next) {
				Shard *sh = NULL;
				sh = shards[i]; //skip "empty" shards
				while (sh->shard_id < mi->id)
				{
					if (sh->next) {
						sh = sh->next;
					}
					else {
						break;
					}
				}

				if (sh)
				{
					read_meshIsland(fd, &mi);
					vertstart += initialize_meshisland(fmd, &mi, mverts, vertstart, sh);
				}
				i++;
			}

			link_list(fd, &fmd->meshConstraints);

			for (con = fmd->meshConstraints.first; con; con = con->next)
			{
				con->mi1 = newdataadr(fd, con->mi1);
				con->mi2 = newdataadr(fd, con->mi2);
				con->physics_constraint = NULL;
				con->flag |= RBC_FLAG_NEEDS_VALIDATE;
				if (con->mi1->participating_constraints != NULL)
				{
					con->mi1->participating_constraints[con->mi1->participating_constraint_count] = con;
					con->mi1->participating_constraint_count++;
				}

				if (con->mi2->participating_constraints != NULL)
				{
					con->mi2->participating_constraints[con->mi2->participating_constraint_count] = con;
					con->mi2->participating_constraint_count++;
				}
			}

			if (fmd->meshConstraints.first == NULL || fmd->meshConstraints.last == NULL)
			{	//fallback... rebuild constraints from scratch if none are found
				if (fmd->fracture_mode != MOD_FRACTURE_EXTERNAL)
				{
					fmd->refresh_constraints = true;
					fmd->meshConstraints.first = NULL;
					fmd->meshConstraints.last = NULL;
				}
			}

			MEM_freeN(shards);
		}
		else if (fmd->fracture_mode == MOD_FRACTURE_DYNAMIC)
		{
			ShardSequence *ssq = NULL;
			MeshIslandSequence *msq = NULL;
			Shard *s;

			fmd->dm = NULL;
			link_list(fd, &fmd->shard_sequence);

			for (ssq = fmd->shard_sequence.first; ssq; ssq = ssq->next)
			{
				ssq->is_new = false;
				ssq->frac_mesh = newdataadr(fd, ssq->frac_mesh);
				link_list(fd, &ssq->frac_mesh->shard_map);

				for (s = ssq->frac_mesh->shard_map.first; s; s = s->next) {
					read_shard(fd, &s);
				}
			}

			fmd->current_shard_entry = fmd->shard_sequence.first;

			link_list(fd, &fmd->meshIsland_sequence);
			for (msq = fmd->meshIsland_sequence.first; msq; msq = msq->next)
			{
				int vertstart = 0;
				MVert* mverts;
				Shard *sh;

				msq->is_new = false;
				fmd->frac_mesh = fmd->current_shard_entry->frac_mesh;
				BKE_fracture_create_dm(fmd, true);
				fmd->visible_mesh_cached = CDDM_copy(fmd->dm);
				msq->visible_dm = fmd->visible_mesh_cached;
				mverts = CDDM_get_verts(fmd->visible_mesh_cached);
				sh = fmd->frac_mesh->shard_map.first;
				fmd->current_mi_entry = msq;

				link_list(fd, &msq->meshIslands);
				for (mi = msq->meshIslands.first; mi; mi = mi->next) {
					read_meshIsland(fd, &mi);
					while (sh->shard_id < mi->id)
					{
						sh = sh->next;
					}
					vertstart += initialize_meshisland(fmd, &mi, mverts, vertstart, sh);
				}

				fmd->current_shard_entry = fmd->current_shard_entry->next;
			}

			//initialize to 1st entries here, maybe one needs to advance this to the current frame ?
			ssq = fmd->shard_sequence.first;
			msq = fmd->meshIsland_sequence.first;

			while (ssq && (ssq->frame < fmd->last_frame)) {
				ssq = ssq->next;
			}

			while (msq && (msq->frame < fmd->last_frame)) {
				msq = msq->next;
			}

			if (ssq) {
				fmd->frac_mesh = ssq->frac_mesh;
				fmd->current_shard_entry = ssq;
			}

			if (msq) {
				fmd->meshIslands = msq->meshIslands;
				fmd->visible_mesh_cached = fmd->dm = msq->visible_dm;
				fmd->current_mi_entry = msq;
			}
		}

		fmd->refresh_images = true;
		fmd->auto_execute = autoexec;
		fmd->refresh_autohide = true;
	}
}

static void direct_link_modifiers(FileData *fd, ListBase *lb)
{
	ModifierData *md;
	
	link_list(fd, lb);
	
	for (md=lb->first; md; md=md->next) {
		md->error = NULL;
		md->scene = NULL;
		
		/* if modifiers disappear, or for upward compatibility */
		if (NULL == modifierType_getInfo(md->type))
			md->type = eModifierType_None;

		/* XXX hack, in Fracture Modifier Branch prior to 2.74 no DataTransfer Modifier
		 * existed, but after 2.74 it takes the place of Fracture Modifier in internal numbering
		 * so fix this temporarily here,  BRANCH ONLY !!! */
		if ((md->type == eModifierType_DataTransfer) && (fd->fileversion < 274)) {
			md->type = eModifierType_Fracture;
		}
			
		if (md->type == eModifierType_Subsurf) {
			SubsurfModifierData *smd = (SubsurfModifierData *)md;
			
			smd->emCache = smd->mCache = NULL;
		}
		else if (md->type == eModifierType_Armature) {
			ArmatureModifierData *amd = (ArmatureModifierData *)md;
			
			amd->prevCos = NULL;
		}
		else if (md->type == eModifierType_Cloth) {
			ClothModifierData *clmd = (ClothModifierData *)md;
			
			clmd->clothObject = NULL;
			clmd->hairdata = NULL;
			
			clmd->sim_parms= newdataadr(fd, clmd->sim_parms);
			clmd->coll_parms= newdataadr(fd, clmd->coll_parms);
			
			direct_link_pointcache_list(fd, &clmd->ptcaches, &clmd->point_cache, 0);
			
			if (clmd->sim_parms) {
				if (clmd->sim_parms->presets > 10)
					clmd->sim_parms->presets = 0;
				
				clmd->sim_parms->reset = 0;
				
				clmd->sim_parms->effector_weights = newdataadr(fd, clmd->sim_parms->effector_weights);
				
				if (!clmd->sim_parms->effector_weights) {
					clmd->sim_parms->effector_weights = BKE_add_effector_weights(NULL);
				}
			}
			
			clmd->solver_result = NULL;
		}
		else if (md->type == eModifierType_Fluidsim) {
			FluidsimModifierData *fluidmd = (FluidsimModifierData *)md;
			
			fluidmd->fss = newdataadr(fd, fluidmd->fss);
			if (fluidmd->fss) {
				fluidmd->fss->fmd = fluidmd;
				fluidmd->fss->meshVelocities = NULL;
			}
		}
		else if (md->type == eModifierType_Smoke) {
			SmokeModifierData *smd = (SmokeModifierData *)md;
			
			if (smd->type == MOD_SMOKE_TYPE_DOMAIN) {
				smd->flow = NULL;
				smd->coll = NULL;
				smd->domain = newdataadr(fd, smd->domain);
				smd->domain->smd = smd;
				
				smd->domain->fluid = NULL;
				smd->domain->fluid_mutex = BLI_rw_mutex_alloc();
				smd->domain->wt = NULL;
				smd->domain->shadow = NULL;
				smd->domain->tex = NULL;
				smd->domain->tex_shadow = NULL;
				smd->domain->tex_wt = NULL;
				
				smd->domain->effector_weights = newdataadr(fd, smd->domain->effector_weights);
				if (!smd->domain->effector_weights)
					smd->domain->effector_weights = BKE_add_effector_weights(NULL);
				
				direct_link_pointcache_list(fd, &(smd->domain->ptcaches[0]), &(smd->domain->point_cache[0]), 1);
				
				/* Smoke uses only one cache from now on, so store pointer convert */
				if (smd->domain->ptcaches[1].first || smd->domain->point_cache[1]) {
					if (smd->domain->point_cache[1]) {
						PointCache *cache = newdataadr(fd, smd->domain->point_cache[1]);
						if (cache->flag & PTCACHE_FAKE_SMOKE) {
							/* Smoke was already saved in "new format" and this cache is a fake one. */
						}
						else {
							printf("High resolution smoke cache not available due to pointcache update. Please reset the simulation.\n");
						}
						BKE_ptcache_free(cache);
					}
					BLI_listbase_clear(&smd->domain->ptcaches[1]);
					smd->domain->point_cache[1] = NULL;
				}
			}
			else if (smd->type == MOD_SMOKE_TYPE_FLOW) {
				smd->domain = NULL;
				smd->coll = NULL;
				smd->flow = newdataadr(fd, smd->flow);
				smd->flow->smd = smd;
				smd->flow->dm = NULL;
				smd->flow->verts_old = NULL;
				smd->flow->numverts = 0;
				smd->flow->psys = newdataadr(fd, smd->flow->psys);
			}
			else if (smd->type == MOD_SMOKE_TYPE_COLL) {
				smd->flow = NULL;
				smd->domain = NULL;
				smd->coll = newdataadr(fd, smd->coll);
				if (smd->coll) {
					smd->coll->smd = smd;
					smd->coll->verts_old = NULL;
					smd->coll->numverts = 0;
					smd->coll->dm = NULL;
				}
				else {
					smd->type = 0;
					smd->flow = NULL;
					smd->domain = NULL;
					smd->coll = NULL;
				}
			}
		}
		else if (md->type == eModifierType_DynamicPaint) {
			DynamicPaintModifierData *pmd = (DynamicPaintModifierData *)md;
			
			if (pmd->canvas) {
				pmd->canvas = newdataadr(fd, pmd->canvas);
				pmd->canvas->pmd = pmd;
				pmd->canvas->dm = NULL;
				pmd->canvas->flags &= ~MOD_DPAINT_BAKING; /* just in case */
				
				if (pmd->canvas->surfaces.first) {
					DynamicPaintSurface *surface;
					link_list(fd, &pmd->canvas->surfaces);
					
					for (surface=pmd->canvas->surfaces.first; surface; surface=surface->next) {
						surface->canvas = pmd->canvas;
						surface->data = NULL;
						direct_link_pointcache_list(fd, &(surface->ptcaches), &(surface->pointcache), 1);
						
						if (!(surface->effector_weights = newdataadr(fd, surface->effector_weights)))
							surface->effector_weights = BKE_add_effector_weights(NULL);
					}
				}
			}
			if (pmd->brush) {
				pmd->brush = newdataadr(fd, pmd->brush);
				pmd->brush->pmd = pmd;
				pmd->brush->psys = newdataadr(fd, pmd->brush->psys);
				pmd->brush->paint_ramp = newdataadr(fd, pmd->brush->paint_ramp);
				pmd->brush->vel_ramp = newdataadr(fd, pmd->brush->vel_ramp);
				pmd->brush->dm = NULL;
			}
		}
		else if (md->type == eModifierType_Collision) {
			CollisionModifierData *collmd = (CollisionModifierData *)md;
#if 0
			// TODO: CollisionModifier should use pointcache 
			// + have proper reset events before enabling this
			collmd->x = newdataadr(fd, collmd->x);
			collmd->xnew = newdataadr(fd, collmd->xnew);
			collmd->mfaces = newdataadr(fd, collmd->mfaces);
			
			collmd->current_x = MEM_callocN(sizeof(MVert)*collmd->numverts, "current_x");
			collmd->current_xnew = MEM_callocN(sizeof(MVert)*collmd->numverts, "current_xnew");
			collmd->current_v = MEM_callocN(sizeof(MVert)*collmd->numverts, "current_v");
#endif
			
			collmd->x = NULL;
			collmd->xnew = NULL;
			collmd->current_x = NULL;
			collmd->current_xnew = NULL;
			collmd->current_v = NULL;
			collmd->time_x = collmd->time_xnew = -1000;
			collmd->mvert_num = 0;
			collmd->tri_num = 0;
			collmd->bvhtree = NULL;
			collmd->tri = NULL;
			
		}
		else if (md->type == eModifierType_Surface) {
			SurfaceModifierData *surmd = (SurfaceModifierData *)md;
			
			surmd->dm = NULL;
			surmd->bvhtree = NULL;
			surmd->x = NULL;
			surmd->v = NULL;
			surmd->numverts = 0;
		}
		else if (md->type == eModifierType_Hook) {
			HookModifierData *hmd = (HookModifierData *)md;
			
			hmd->indexar = newdataadr(fd, hmd->indexar);
			if (fd->flags & FD_FLAGS_SWITCH_ENDIAN) {
				BLI_endian_switch_int32_array(hmd->indexar, hmd->totindex);
			}

			hmd->curfalloff = newdataadr(fd, hmd->curfalloff);
			if (hmd->curfalloff) {
				direct_link_curvemapping(fd, hmd->curfalloff);
			}
		}
		else if (md->type == eModifierType_ParticleSystem) {
			ParticleSystemModifierData *psmd = (ParticleSystemModifierData *)md;
			
			psmd->dm_final = NULL;
			psmd->dm_deformed = NULL;
			psmd->psys= newdataadr(fd, psmd->psys);
			psmd->flag &= ~eParticleSystemFlag_psys_updated;
			psmd->flag |= eParticleSystemFlag_file_loaded;
		}
		else if (md->type == eModifierType_Explode) {
			ExplodeModifierData *psmd = (ExplodeModifierData *)md;
			
			psmd->facepa = NULL;
		}
		else if (md->type == eModifierType_MeshDeform) {
			MeshDeformModifierData *mmd = (MeshDeformModifierData *)md;
			
			mmd->bindinfluences = newdataadr(fd, mmd->bindinfluences);
			mmd->bindoffsets = newdataadr(fd, mmd->bindoffsets);
			mmd->bindcagecos = newdataadr(fd, mmd->bindcagecos);
			mmd->dyngrid = newdataadr(fd, mmd->dyngrid);
			mmd->dyninfluences = newdataadr(fd, mmd->dyninfluences);
			mmd->dynverts = newdataadr(fd, mmd->dynverts);
			
			mmd->bindweights = newdataadr(fd, mmd->bindweights);
			mmd->bindcos = newdataadr(fd, mmd->bindcos);
			
			if (fd->flags & FD_FLAGS_SWITCH_ENDIAN) {
				if (mmd->bindoffsets)  BLI_endian_switch_int32_array(mmd->bindoffsets, mmd->totvert + 1);
				if (mmd->bindcagecos)  BLI_endian_switch_float_array(mmd->bindcagecos, mmd->totcagevert * 3);
				if (mmd->dynverts)     BLI_endian_switch_int32_array(mmd->dynverts, mmd->totvert);
				if (mmd->bindweights)  BLI_endian_switch_float_array(mmd->bindweights, mmd->totvert);
				if (mmd->bindcos)      BLI_endian_switch_float_array(mmd->bindcos, mmd->totcagevert * 3);
			}
		}
		else if (md->type == eModifierType_Ocean) {
			OceanModifierData *omd = (OceanModifierData *)md;
			omd->oceancache = NULL;
			omd->ocean = NULL;
			omd->refresh = (MOD_OCEAN_REFRESH_ADD|MOD_OCEAN_REFRESH_RESET|MOD_OCEAN_REFRESH_SIM);
		}
		else if (md->type == eModifierType_Warp) {
			WarpModifierData *tmd = (WarpModifierData *)md;
			
			tmd->curfalloff= newdataadr(fd, tmd->curfalloff);
			if (tmd->curfalloff)
				direct_link_curvemapping(fd, tmd->curfalloff);
		}
		else if (md->type == eModifierType_WeightVGEdit) {
			WeightVGEditModifierData *wmd = (WeightVGEditModifierData *)md;
			
			wmd->cmap_curve = newdataadr(fd, wmd->cmap_curve);
			if (wmd->cmap_curve)
				direct_link_curvemapping(fd, wmd->cmap_curve);
		}
		else if (md->type == eModifierType_LaplacianDeform) {
			LaplacianDeformModifierData *lmd = (LaplacianDeformModifierData *)md;

			lmd->vertexco = newdataadr(fd, lmd->vertexco);
			if (fd->flags & FD_FLAGS_SWITCH_ENDIAN) {
				BLI_endian_switch_float_array(lmd->vertexco, lmd->total_verts * 3);
			}
			lmd->cache_system = NULL;
		}
		else if (md->type == eModifierType_Fracture) {
			FractureModifierData *fmd = (FractureModifierData *)md;
			load_fracture_modifier(fd, fmd);
		}
		else if (md->type == eModifierType_CorrectiveSmooth) {
			CorrectiveSmoothModifierData *csmd = (CorrectiveSmoothModifierData*)md;

			if (csmd->bind_coords) {
				csmd->bind_coords = newdataadr(fd, csmd->bind_coords);
				if (fd->flags & FD_FLAGS_SWITCH_ENDIAN) {
					BLI_endian_switch_float_array((float *)csmd->bind_coords, csmd->bind_coords_num * 3);
				}
			}

			/* runtime only */
			csmd->delta_cache = NULL;
			csmd->delta_cache_num = 0;
		}
	}
}

static void direct_link_object(FileData *fd, Object *ob)
{
	PartEff *paf;
	bProperty *prop;
	bSensor *sens;
	bController *cont;
	bActuator *act;
	
	/* weak weak... this was only meant as draw flag, now is used in give_base_to_objects too */
	ob->flag &= ~OB_FROMGROUP;

	/* This is a transient flag; clear in order to avoid unneeded object update pending from
	 * time when file was saved.
	 */
	ob->recalc = 0;

	/* XXX This should not be needed - but seems like it can happen in some cases, so for now play safe... */
	ob->proxy_from = NULL;

	/* loading saved files with editmode enabled works, but for undo we like
	 * to stay in object mode during undo presses so keep editmode disabled.
	 *
	 * Also when linking in a file don't allow edit and pose modes.
	 * See [#34776, #42780] for more information.
	 */
	if (fd->memfile || (ob->id.tag & (LIB_TAG_EXTERN | LIB_TAG_INDIRECT))) {
		ob->mode &= ~(OB_MODE_EDIT | OB_MODE_PARTICLE_EDIT);
		if (!fd->memfile) {
			ob->mode &= ~OB_MODE_POSE;
		}
	}
	
	ob->adt = newdataadr(fd, ob->adt);
	direct_link_animdata(fd, ob->adt);
	
	ob->pose = newdataadr(fd, ob->pose);
	direct_link_pose(fd, ob->pose);
	
	ob->mpath = newdataadr(fd, ob->mpath);
	if (ob->mpath)
		direct_link_motionpath(fd, ob->mpath);
	
	link_list(fd, &ob->defbase);
// XXX deprecated - old animation system <<<
	direct_link_nlastrips(fd, &ob->nlastrips);
	link_list(fd, &ob->constraintChannels);
// >>> XXX deprecated - old animation system
	
	ob->mat= newdataadr(fd, ob->mat);
	test_pointer_array(fd, (void **)&ob->mat);
	ob->matbits= newdataadr(fd, ob->matbits);
	
	/* do it here, below old data gets converted */
	direct_link_modifiers(fd, &ob->modifiers);
	
	link_list(fd, &ob->effect);
	paf= ob->effect.first;
	while (paf) {
		if (paf->type == EFF_PARTICLE) {
			paf->keys = NULL;
		}
		if (paf->type == EFF_WAVE) {
			WaveEff *wav = (WaveEff*) paf;
			PartEff *next = paf->next;
			WaveModifierData *wmd = (WaveModifierData*) modifier_new(eModifierType_Wave);
			
			wmd->damp = wav->damp;
			wmd->flag = wav->flag;
			wmd->height = wav->height;
			wmd->lifetime = wav->lifetime;
			wmd->narrow = wav->narrow;
			wmd->speed = wav->speed;
			wmd->startx = wav->startx;
			wmd->starty = wav->startx;
			wmd->timeoffs = wav->timeoffs;
			wmd->width = wav->width;
			
			BLI_addtail(&ob->modifiers, wmd);
			
			BLI_remlink(&ob->effect, paf);
			MEM_freeN(paf);
			
			paf = next;
			continue;
		}
		if (paf->type == EFF_BUILD) {
			BuildEff *baf = (BuildEff*) paf;
			PartEff *next = paf->next;
			BuildModifierData *bmd = (BuildModifierData*) modifier_new(eModifierType_Build);
			
			bmd->start = baf->sfra;
			bmd->length = baf->len;
			bmd->randomize = 0;
			bmd->seed = 1;
			
			BLI_addtail(&ob->modifiers, bmd);
			
			BLI_remlink(&ob->effect, paf);
			MEM_freeN(paf);
			
			paf = next;
			continue;
		}
		paf = paf->next;
	}
	
	ob->pd= newdataadr(fd, ob->pd);
	direct_link_partdeflect(ob->pd);
	ob->soft= newdataadr(fd, ob->soft);
	if (ob->soft) {
		SoftBody *sb = ob->soft;
		
		sb->bpoint = NULL;	// init pointers so it gets rebuilt nicely
		sb->bspring = NULL;
		sb->scratch = NULL;
		/* although not used anymore */
		/* still have to be loaded to be compatible with old files */
		sb->keys = newdataadr(fd, sb->keys);
		test_pointer_array(fd, (void **)&sb->keys);
		if (sb->keys) {
			int a;
			for (a = 0; a < sb->totkey; a++) {
				sb->keys[a] = newdataadr(fd, sb->keys[a]);
			}
		}
		
		sb->effector_weights = newdataadr(fd, sb->effector_weights);
		if (!sb->effector_weights)
			sb->effector_weights = BKE_add_effector_weights(NULL);
		
		direct_link_pointcache_list(fd, &sb->ptcaches, &sb->pointcache, 0);
	}
	ob->bsoft = newdataadr(fd, ob->bsoft);
	ob->fluidsimSettings= newdataadr(fd, ob->fluidsimSettings); /* NT */
	
	ob->rigidbody_object = newdataadr(fd, ob->rigidbody_object);
	if (ob->rigidbody_object) {
		RigidBodyOb *rbo = ob->rigidbody_object;
		
		/* must nullify the references to physics sim objects, since they no-longer exist 
		 * (and will need to be recalculated) 
		 */
		rbo->physics_object = NULL;
		rbo->physics_shape = NULL;
	}
	ob->rigidbody_constraint = newdataadr(fd, ob->rigidbody_constraint);
	if (ob->rigidbody_constraint)
		ob->rigidbody_constraint->physics_constraint = NULL;

	link_list(fd, &ob->particlesystem);
	direct_link_particlesystems(fd, &ob->particlesystem);
	
	link_list(fd, &ob->prop);
	for (prop = ob->prop.first; prop; prop = prop->next) {
		prop->poin = newdataadr(fd, prop->poin);
		if (prop->poin == NULL) 
			prop->poin = &prop->data;
	}

	link_list(fd, &ob->sensors);
	for (sens = ob->sensors.first; sens; sens = sens->next) {
		sens->data = newdataadr(fd, sens->data);
		sens->links = newdataadr(fd, sens->links);
		test_pointer_array(fd, (void **)&sens->links);
	}

	direct_link_constraints(fd, &ob->constraints);

	link_glob_list(fd, &ob->controllers);
	if (ob->init_state) {
		/* if a known first state is specified, set it so that the game will start ok */
		ob->state = ob->init_state;
	}
	else if (!ob->state) {
		ob->state = 1;
	}
	for (cont = ob->controllers.first; cont; cont = cont->next) {
		cont->data = newdataadr(fd, cont->data);
		cont->links = newdataadr(fd, cont->links);
		test_pointer_array(fd, (void **)&cont->links);
		if (cont->state_mask == 0)
			cont->state_mask = 1;
	}

	link_glob_list(fd, &ob->actuators);
	for (act = ob->actuators.first; act; act = act->next) {
		act->data = newdataadr(fd, act->data);
	}

	link_list(fd, &ob->hooks);
	while (ob->hooks.first) {
		ObHook *hook = ob->hooks.first;
		HookModifierData *hmd = (HookModifierData *)modifier_new(eModifierType_Hook);
		
		hook->indexar= newdataadr(fd, hook->indexar);
		if (fd->flags & FD_FLAGS_SWITCH_ENDIAN) {
			BLI_endian_switch_int32_array(hook->indexar, hook->totindex);
		}
		
		/* Do conversion here because if we have loaded
		 * a hook we need to make sure it gets converted
		 * and freed, regardless of version.
		 */
		copy_v3_v3(hmd->cent, hook->cent);
		hmd->falloff = hook->falloff;
		hmd->force = hook->force;
		hmd->indexar = hook->indexar;
		hmd->object = hook->parent;
		memcpy(hmd->parentinv, hook->parentinv, sizeof(hmd->parentinv));
		hmd->totindex = hook->totindex;
		
		BLI_addhead(&ob->modifiers, hmd);
		BLI_remlink(&ob->hooks, hook);
		
		modifier_unique_name(&ob->modifiers, (ModifierData*)hmd);
		
		MEM_freeN(hook);
	}
	
	ob->iuser = newdataadr(fd, ob->iuser);
	if (ob->type == OB_EMPTY && ob->empty_drawtype == OB_EMPTY_IMAGE && !ob->iuser) {
		BKE_object_empty_draw_type_set(ob, ob->empty_drawtype);
	}

	ob->customdata_mask = 0;
	ob->bb = NULL;
	ob->derivedDeform = NULL;
	ob->derivedFinal = NULL;
	BLI_listbase_clear(&ob->gpulamp);
	link_list(fd, &ob->pc_ids);

	/* Runtime curve data  */
	ob->curve_cache = NULL;

	/* in case this value changes in future, clamp else we get undefined behavior */
	CLAMP(ob->rotmode, ROT_MODE_MIN, ROT_MODE_MAX);

	if (ob->sculpt) {
		ob->sculpt = MEM_callocN(sizeof(SculptSession), "reload sculpt session");
	}

	link_list(fd, &ob->lodlevels);
	ob->currentlod = ob->lodlevels.first;

	ob->preview = direct_link_preview_image(fd, ob->preview);
}

/* ************ READ SCENE ***************** */

/* patch for missing scene IDs, can't be in do-versions */
static void composite_patch(bNodeTree *ntree, Scene *scene)
{
	bNode *node;
	
	for (node = ntree->nodes.first; node; node = node->next) {
		if (node->id==NULL && node->type == CMP_NODE_R_LAYERS)
			node->id = &scene->id;
	}
}

static void link_paint(FileData *fd, Scene *sce, Paint *p)
{
	if (p) {
		p->brush = newlibadr_us(fd, sce->id.lib, p->brush);
		p->palette = newlibadr_us(fd, sce->id.lib, p->palette);
		p->paint_cursor = NULL;
	}
}

static void lib_link_sequence_modifiers(FileData *fd, Scene *scene, ListBase *lb)
{
	SequenceModifierData *smd;

	for (smd = lb->first; smd; smd = smd->next) {
		if (smd->mask_id)
			smd->mask_id = newlibadr_us(fd, scene->id.lib, smd->mask_id);
	}
}

/* check for cyclic set-scene,
 * libs can cause this case which is normally prevented, see (T#####) */
#define USE_SETSCENE_CHECK

#ifdef USE_SETSCENE_CHECK
/**
 * A version of #BKE_scene_validate_setscene with special checks for linked libs.
 */
static bool scene_validate_setscene__liblink(Scene *sce, const int totscene)
{
	Scene *sce_iter;
	int a;

	if (sce->set == NULL) return 1;

	for (a = 0, sce_iter = sce; sce_iter->set; sce_iter = sce_iter->set, a++) {
		if (sce_iter->id.tag & LIB_TAG_NEED_LINK) {
			return 1;
		}

		if (a > totscene) {
			sce->set = NULL;
			return 0;
		}
	}

	return 1;
}
#endif

static void lib_link_scene(FileData *fd, Main *main)
{
	Scene *sce;
	Base *base, *next;
	Sequence *seq;
	SceneRenderLayer *srl;
	TimeMarker *marker;
	FreestyleModuleConfig *fmc;
	FreestyleLineSet *fls;

#ifdef USE_SETSCENE_CHECK
	bool need_check_set = false;
	int totscene = 0;
#endif
	
	for (sce = main->scene.first; sce; sce = sce->id.next) {
		if (sce->id.tag & LIB_TAG_NEED_LINK) {
			/* Link ID Properties -- and copy this comment EXACTLY for easy finding
			 * of library blocks that implement this.*/
			IDP_LibLinkProperty(sce->id.properties, (fd->flags & FD_FLAGS_SWITCH_ENDIAN), fd);
			lib_link_animdata(fd, &sce->id, sce->adt);
			
			lib_link_keyingsets(fd, &sce->id, &sce->keyingsets);
			
			sce->camera = newlibadr(fd, sce->id.lib, sce->camera);
			sce->world = newlibadr_us(fd, sce->id.lib, sce->world);
			sce->set = newlibadr(fd, sce->id.lib, sce->set);
			sce->gpd = newlibadr_us(fd, sce->id.lib, sce->gpd);
			
			link_paint(fd, sce, &sce->toolsettings->sculpt->paint);
			link_paint(fd, sce, &sce->toolsettings->vpaint->paint);
			link_paint(fd, sce, &sce->toolsettings->wpaint->paint);
			link_paint(fd, sce, &sce->toolsettings->imapaint.paint);
			link_paint(fd, sce, &sce->toolsettings->uvsculpt->paint);

			if (sce->toolsettings->sculpt)
				sce->toolsettings->sculpt->gravity_object =
						newlibadr(fd, sce->id.lib, sce->toolsettings->sculpt->gravity_object);

			if (sce->toolsettings->imapaint.stencil)
				sce->toolsettings->imapaint.stencil =
				        newlibadr_us(fd, sce->id.lib, sce->toolsettings->imapaint.stencil);

			if (sce->toolsettings->imapaint.clone)
				sce->toolsettings->imapaint.clone =
				        newlibadr_us(fd, sce->id.lib, sce->toolsettings->imapaint.clone);

			if (sce->toolsettings->imapaint.canvas)
				sce->toolsettings->imapaint.canvas =
				        newlibadr_us(fd, sce->id.lib, sce->toolsettings->imapaint.canvas);
			
			sce->toolsettings->skgen_template = newlibadr(fd, sce->id.lib, sce->toolsettings->skgen_template);
			
			sce->toolsettings->particle.shape_object = newlibadr(fd, sce->id.lib, sce->toolsettings->particle.shape_object);
			
			for (base = sce->base.first; base; base = next) {
				next = base->next;
				
				base->object = newlibadr_us(fd, sce->id.lib, base->object);
				
				if (base->object == NULL) {
					blo_reportf_wrap(fd->reports, RPT_WARNING, TIP_("LIB: object lost from scene: '%s'"),
					                 sce->id.name + 2);
					BLI_remlink(&sce->base, base);
					if (base == sce->basact) sce->basact = NULL;
					MEM_freeN(base);
				}
			}
			
			SEQ_BEGIN (sce->ed, seq)
			{
				if (seq->ipo) seq->ipo = newlibadr_us(fd, sce->id.lib, seq->ipo);  // XXX deprecated - old animation system
				seq->scene_sound = NULL;
				if (seq->scene) {
					seq->scene = newlibadr(fd, sce->id.lib, seq->scene);
					if (seq->scene) {
						seq->scene_sound = BKE_sound_scene_add_scene_sound_defaults(sce, seq);
					}
				}
				if (seq->clip) {
					seq->clip = newlibadr_us(fd, sce->id.lib, seq->clip);
				}
				if (seq->mask) {
					seq->mask = newlibadr_us(fd, sce->id.lib, seq->mask);
				}
				if (seq->scene_camera) {
					seq->scene_camera = newlibadr(fd, sce->id.lib, seq->scene_camera);
				}
				if (seq->sound) {
					seq->scene_sound = NULL;
					if (seq->type == SEQ_TYPE_SOUND_HD) {
						seq->type = SEQ_TYPE_SOUND_RAM;
					}
					else {
						seq->sound = newlibadr(fd, sce->id.lib, seq->sound);
					}
					if (seq->sound) {
						id_us_plus_no_lib((ID *)seq->sound);
						seq->scene_sound = BKE_sound_add_scene_sound_defaults(sce, seq);
					}
				}
				BLI_listbase_clear(&seq->anims);

				lib_link_sequence_modifiers(fd, sce, &seq->modifiers);
			}
			SEQ_END

#ifdef DURIAN_CAMERA_SWITCH
			for (marker = sce->markers.first; marker; marker = marker->next) {
				if (marker->camera) {
					marker->camera = newlibadr(fd, sce->id.lib, marker->camera);
				}
			}
#else
			(void)marker;
#endif
			
			BKE_sequencer_update_muting(sce->ed);
			BKE_sequencer_update_sound_bounds_all(sce);
			
			
			/* rigidbody world relies on it's linked groups */
			if (sce->rigidbody_world) {
				RigidBodyWorld *rbw = sce->rigidbody_world;
				if (rbw->group)
					rbw->group = newlibadr(fd, sce->id.lib, rbw->group);
				if (rbw->constraints)
					rbw->constraints = newlibadr(fd, sce->id.lib, rbw->constraints);
				if (rbw->effector_weights)
					rbw->effector_weights->group = newlibadr(fd, sce->id.lib, rbw->effector_weights->group);
			}
			
			if (sce->nodetree) {
				lib_link_ntree(fd, &sce->id, sce->nodetree);
				sce->nodetree->id.lib = sce->id.lib;
				composite_patch(sce->nodetree, sce);
			}
			
			for (srl = sce->r.layers.first; srl; srl = srl->next) {
				srl->mat_override = newlibadr_us(fd, sce->id.lib, srl->mat_override);
				srl->light_override = newlibadr_us(fd, sce->id.lib, srl->light_override);
				for (fmc = srl->freestyleConfig.modules.first; fmc; fmc = fmc->next) {
					fmc->script = newlibadr(fd, sce->id.lib, fmc->script);
				}
				for (fls = srl->freestyleConfig.linesets.first; fls; fls = fls->next) {
					fls->linestyle = newlibadr_us(fd, sce->id.lib, fls->linestyle);
					fls->group = newlibadr_us(fd, sce->id.lib, fls->group);
				}
			}
			/*Game Settings: Dome Warp Text*/
			sce->gm.dome.warptext = newlibadr(fd, sce->id.lib, sce->gm.dome.warptext);
			
			/* Motion Tracking */
			sce->clip = newlibadr_us(fd, sce->id.lib, sce->clip);

#ifdef USE_SETSCENE_CHECK
			if (sce->set != NULL) {
				/* link flag for scenes with set would be reset later,
				 * so this way we only check cyclic for newly linked scenes.
				 */
				need_check_set = true;
			}
			else {
				/* postpone un-setting the flag until we've checked the set-scene */
				sce->id.tag &= ~LIB_TAG_NEED_LINK;
			}
#else
			sce->id.tag &= ~LIB_TAG_NEED_LINK;
#endif
		}

#ifdef USE_SETSCENE_CHECK
		totscene++;
#endif
	}

#ifdef USE_SETSCENE_CHECK
	if (need_check_set) {
		for (sce = main->scene.first; sce; sce = sce->id.next) {
			if (sce->id.tag & LIB_TAG_NEED_LINK) {
				sce->id.tag &= ~LIB_TAG_NEED_LINK;
				if (!scene_validate_setscene__liblink(sce, totscene)) {
					printf("Found cyclic background scene when linking %s\n", sce->id.name + 2);
				}
			}
		}
	}
#endif
}

#undef USE_SETSCENE_CHECK


static void link_recurs_seq(FileData *fd, ListBase *lb)
{
	Sequence *seq;
	
	link_list(fd, lb);
	
	for (seq = lb->first; seq; seq = seq->next) {
		if (seq->seqbase.first)
			link_recurs_seq(fd, &seq->seqbase);
	}
}

static void direct_link_paint(FileData *fd, Paint *p)
{
	if (p->num_input_samples < 1)
		p->num_input_samples = 1;

	p->cavity_curve = newdataadr(fd, p->cavity_curve);
	if (p->cavity_curve)
		direct_link_curvemapping(fd, p->cavity_curve);
	else
		BKE_paint_cavity_curve_preset(p, CURVE_PRESET_LINE);
}

static void direct_link_paint_helper(FileData *fd, Paint **paint)
{
	/* TODO. is this needed */
	(*paint) = newdataadr(fd, (*paint));

	if (*paint) {
		direct_link_paint(fd, *paint);
	}
}

static void direct_link_sequence_modifiers(FileData *fd, ListBase *lb)
{
	SequenceModifierData *smd;

	link_list(fd, lb);

	for (smd = lb->first; smd; smd = smd->next) {
		if (smd->mask_sequence)
			smd->mask_sequence = newdataadr(fd, smd->mask_sequence);

		if (smd->type == seqModifierType_Curves) {
			CurvesModifierData *cmd = (CurvesModifierData *) smd;

			direct_link_curvemapping(fd, &cmd->curve_mapping);
		}
		else if (smd->type == seqModifierType_HueCorrect) {
			HueCorrectModifierData *hcmd = (HueCorrectModifierData *) smd;

			direct_link_curvemapping(fd, &hcmd->curve_mapping);
		}
	}
}

static void direct_link_view_settings(FileData *fd, ColorManagedViewSettings *view_settings)
{
	view_settings->curve_mapping = newdataadr(fd, view_settings->curve_mapping);

	if (view_settings->curve_mapping)
		direct_link_curvemapping(fd, view_settings->curve_mapping);
}

static void direct_link_scene(FileData *fd, Scene *sce)
{
	Editing *ed;
	Sequence *seq;
	MetaStack *ms;
	RigidBodyWorld *rbw;
	SceneRenderLayer *srl;
	
	sce->theDag = NULL;
	sce->depsgraph = NULL;
	sce->obedit = NULL;
	sce->stats = NULL;
	sce->fps_info = NULL;
	sce->customdata_mask_modal = 0;
	sce->lay_updated = 0;
	
	BKE_sound_create_scene(sce);
	
	/* set users to one by default, not in lib-link, this will increase it for compo nodes */
	id_us_ensure_real(&sce->id);
	
	link_list(fd, &(sce->base));
	
	sce->adt = newdataadr(fd, sce->adt);
	direct_link_animdata(fd, sce->adt);
	
	link_list(fd, &sce->keyingsets);
	direct_link_keyingsets(fd, &sce->keyingsets);
	
	sce->basact = newdataadr(fd, sce->basact);
	
	sce->toolsettings= newdataadr(fd, sce->toolsettings);
	if (sce->toolsettings) {
		direct_link_paint_helper(fd, (Paint**)&sce->toolsettings->sculpt);
		direct_link_paint_helper(fd, (Paint**)&sce->toolsettings->vpaint);
		direct_link_paint_helper(fd, (Paint**)&sce->toolsettings->wpaint);
		direct_link_paint_helper(fd, (Paint**)&sce->toolsettings->uvsculpt);
		
		direct_link_paint(fd, &sce->toolsettings->imapaint.paint);

		sce->toolsettings->imapaint.paintcursor = NULL;
		sce->toolsettings->particle.paintcursor = NULL;
		sce->toolsettings->particle.scene = NULL;
		sce->toolsettings->particle.object = NULL;
		sce->toolsettings->gp_sculpt.paintcursor = NULL;

		/* in rare cases this is needed, see [#33806] */
		if (sce->toolsettings->vpaint) {
			sce->toolsettings->vpaint->vpaint_prev = NULL;
			sce->toolsettings->vpaint->tot = 0;
		}
		if (sce->toolsettings->wpaint) {
			sce->toolsettings->wpaint->wpaint_prev = NULL;
			sce->toolsettings->wpaint->tot = 0;
		}
		/* relink grease pencil drawing brushes */
		link_list(fd, &sce->toolsettings->gp_brushes);
		for (bGPDbrush *brush = sce->toolsettings->gp_brushes.first; brush; brush = brush->next) {
			brush->cur_sensitivity = newdataadr(fd, brush->cur_sensitivity);
			if (brush->cur_sensitivity) {
				direct_link_curvemapping(fd, brush->cur_sensitivity);
			}
			brush->cur_strength = newdataadr(fd, brush->cur_strength);
			if (brush->cur_strength) {
				direct_link_curvemapping(fd, brush->cur_strength);
			}
			brush->cur_jitter = newdataadr(fd, brush->cur_jitter);
			if (brush->cur_jitter) {
				direct_link_curvemapping(fd, brush->cur_jitter);
			}
		}
	}

	if (sce->ed) {
		ListBase *old_seqbasep = &sce->ed->seqbase;
		
		ed = sce->ed = newdataadr(fd, sce->ed);
		
		ed->act_seq = newdataadr(fd, ed->act_seq);
		
		/* recursive link sequences, lb will be correctly initialized */
		link_recurs_seq(fd, &ed->seqbase);
		
		SEQ_BEGIN (ed, seq)
		{
			seq->seq1= newdataadr(fd, seq->seq1);
			seq->seq2= newdataadr(fd, seq->seq2);
			seq->seq3= newdataadr(fd, seq->seq3);
			
			/* a patch: after introduction of effects with 3 input strips */
			if (seq->seq3 == NULL) seq->seq3 = seq->seq2;
			
			seq->effectdata = newdataadr(fd, seq->effectdata);
			seq->stereo3d_format = newdataadr(fd, seq->stereo3d_format);
			
			if (seq->type & SEQ_TYPE_EFFECT)
				seq->flag |= SEQ_EFFECT_NOT_LOADED;
			
			if (seq->type == SEQ_TYPE_SPEED) {
				SpeedControlVars *s = seq->effectdata;
				s->frameMap = NULL;
			}

			seq->prop = newdataadr(fd, seq->prop);
			IDP_DirectLinkGroup_OrFree(&seq->prop, (fd->flags & FD_FLAGS_SWITCH_ENDIAN), fd);

			seq->strip = newdataadr(fd, seq->strip);
			if (seq->strip && seq->strip->done==0) {
				seq->strip->done = true;
				
				if (ELEM(seq->type, SEQ_TYPE_IMAGE, SEQ_TYPE_MOVIE, SEQ_TYPE_SOUND_RAM, SEQ_TYPE_SOUND_HD)) {
					seq->strip->stripdata = newdataadr(fd, seq->strip->stripdata);
				}
				else {
					seq->strip->stripdata = NULL;
				}
				if (seq->flag & SEQ_USE_CROP) {
					seq->strip->crop = newdataadr(
						fd, seq->strip->crop);
				}
				else {
					seq->strip->crop = NULL;
				}
				if (seq->flag & SEQ_USE_TRANSFORM) {
					seq->strip->transform = newdataadr(
						fd, seq->strip->transform);
				}
				else {
					seq->strip->transform = NULL;
				}
				if (seq->flag & SEQ_USE_PROXY) {
					seq->strip->proxy = newdataadr(
						fd, seq->strip->proxy);
					seq->strip->proxy->anim = NULL;
				}
				else {
					seq->strip->proxy = NULL;
				}

				/* need to load color balance to it could be converted to modifier */
				seq->strip->color_balance = newdataadr(fd, seq->strip->color_balance);
			}

			direct_link_sequence_modifiers(fd, &seq->modifiers);
		}
		SEQ_END
		
		/* link metastack, slight abuse of structs here, have to restore pointer to internal part in struct */
		{
			Sequence temp;
			void *poin;
			intptr_t offset;
			
			offset = ((intptr_t)&(temp.seqbase)) - ((intptr_t)&temp);
			
			/* root pointer */
			if (ed->seqbasep == old_seqbasep) {
				ed->seqbasep = &ed->seqbase;
			}
			else {
				poin = POINTER_OFFSET(ed->seqbasep, -offset);
				
				poin = newdataadr(fd, poin);
				if (poin)
					ed->seqbasep = (ListBase *)POINTER_OFFSET(poin, offset);
				else
					ed->seqbasep = &ed->seqbase;
			}
			/* stack */
			link_list(fd, &(ed->metastack));
			
			for (ms = ed->metastack.first; ms; ms= ms->next) {
				ms->parseq = newdataadr(fd, ms->parseq);
				
				if (ms->oldbasep == old_seqbasep)
					ms->oldbasep= &ed->seqbase;
				else {
					poin = POINTER_OFFSET(ms->oldbasep, -offset);
					poin = newdataadr(fd, poin);
					if (poin) 
						ms->oldbasep = (ListBase *)POINTER_OFFSET(poin, offset);
					else 
						ms->oldbasep = &ed->seqbase;
				}
			}
		}
	}
	
	sce->r.avicodecdata = newdataadr(fd, sce->r.avicodecdata);
	if (sce->r.avicodecdata) {
		sce->r.avicodecdata->lpFormat = newdataadr(fd, sce->r.avicodecdata->lpFormat);
		sce->r.avicodecdata->lpParms = newdataadr(fd, sce->r.avicodecdata->lpParms);
	}
	
	sce->r.qtcodecdata = newdataadr(fd, sce->r.qtcodecdata);
	if (sce->r.qtcodecdata) {
		sce->r.qtcodecdata->cdParms = newdataadr(fd, sce->r.qtcodecdata->cdParms);
	}
	if (sce->r.ffcodecdata.properties) {
		sce->r.ffcodecdata.properties = newdataadr(fd, sce->r.ffcodecdata.properties);
		IDP_DirectLinkGroup_OrFree(&sce->r.ffcodecdata.properties, (fd->flags & FD_FLAGS_SWITCH_ENDIAN), fd);
	}
	
	link_list(fd, &(sce->markers));
	link_list(fd, &(sce->transform_spaces));
	link_list(fd, &(sce->r.layers));
	link_list(fd, &(sce->r.views));

	for (srl = sce->r.layers.first; srl; srl = srl->next) {
		link_list(fd, &(srl->freestyleConfig.modules));
	}
	for (srl = sce->r.layers.first; srl; srl = srl->next) {
		link_list(fd, &(srl->freestyleConfig.linesets));
	}
	
	sce->nodetree = newdataadr(fd, sce->nodetree);
	if (sce->nodetree) {
		direct_link_id(fd, &sce->nodetree->id);
		direct_link_nodetree(fd, sce->nodetree);
	}

	direct_link_view_settings(fd, &sce->view_settings);
	
	sce->rigidbody_world = newdataadr(fd, sce->rigidbody_world);
	rbw = sce->rigidbody_world;
	if (rbw) {
		/* must nullify the reference to physics sim object, since it no-longer exist 
		 * (and will need to be recalculated) 
		 */
		rbw->physics_world = NULL;
		rbw->objects = NULL;
		rbw->numbodies = 0;
		rbw->cache_index_map = NULL;
		rbw->cache_offset_map = NULL;

		/* set effector weights */
		rbw->effector_weights = newdataadr(fd, rbw->effector_weights);
		if (!rbw->effector_weights)
			rbw->effector_weights = BKE_add_effector_weights(NULL);

		/* link cache */
		direct_link_pointcache_list(fd, &rbw->ptcaches, &rbw->pointcache, false);
		/* make sure simulation starts from the beginning after loading file */
		if (rbw->pointcache) {
			rbw->ltime = (float)rbw->pointcache->startframe;
		}
	}

	sce->preview = direct_link_preview_image(fd, sce->preview);

	direct_link_curvemapping(fd, &sce->r.mblur_shutter_curve);
}

/* ************ READ WM ***************** */

static void direct_link_windowmanager(FileData *fd, wmWindowManager *wm)
{
	wmWindow *win;
	
	id_us_ensure_real(&wm->id);
	link_list(fd, &wm->windows);
	
	for (win = wm->windows.first; win; win = win->next) {
		win->ghostwin = NULL;
		win->eventstate = NULL;
		win->curswin = NULL;
		win->tweak = NULL;
#ifdef WIN32
		win->ime_data = NULL;
#endif
		
		BLI_listbase_clear(&win->queue);
		BLI_listbase_clear(&win->handlers);
		BLI_listbase_clear(&win->modalhandlers);
		BLI_listbase_clear(&win->subwindows);
		BLI_listbase_clear(&win->gesture);
		BLI_listbase_clear(&win->drawdata);
		
		win->drawmethod = -1;
		win->drawfail = 0;
		win->active = 0;

		win->cursor       = 0;
		win->lastcursor   = 0;
		win->modalcursor  = 0;
		win->grabcursor   = 0;
		win->addmousemove = true;
		win->multisamples = 0;
		win->stereo3d_format = newdataadr(fd, win->stereo3d_format);

		/* multiview always fallback to anaglyph at file opening
		 * otherwise quadbuffer saved files can break Blender */
		if (win->stereo3d_format) {
			win->stereo3d_format->display_mode = S3D_DISPLAY_ANAGLYPH;
		}
	}
	
	BLI_listbase_clear(&wm->timers);
	BLI_listbase_clear(&wm->operators);
	BLI_listbase_clear(&wm->paintcursors);
	BLI_listbase_clear(&wm->queue);
	BKE_reports_init(&wm->reports, RPT_STORE);
	
	BLI_listbase_clear(&wm->keyconfigs);
	wm->defaultconf = NULL;
	wm->addonconf = NULL;
	wm->userconf = NULL;
	
	BLI_listbase_clear(&wm->jobs);
	BLI_listbase_clear(&wm->drags);
	
	wm->windrawable = NULL;
	wm->winactive = NULL;
	wm->initialized = 0;
	wm->op_undo_depth = 0;
	wm->is_interface_locked = 0;
}

static void lib_link_windowmanager(FileData *fd, Main *main)
{
	wmWindowManager *wm;
	wmWindow *win;
	
	for (wm = main->wm.first; wm; wm = wm->id.next) {
		if (wm->id.tag & LIB_TAG_NEED_LINK) {
			for (win = wm->windows.first; win; win = win->next)
				win->screen = newlibadr(fd, NULL, win->screen);
			
			wm->id.tag &= ~LIB_TAG_NEED_LINK;
		}
	}
}

/* ****************** READ GREASE PENCIL ***************** */

/* relink's grease pencil data's refs */
static void lib_link_gpencil(FileData *fd, Main *main)
{
	bGPdata *gpd;
	
	for (gpd = main->gpencil.first; gpd; gpd = gpd->id.next) {
		if (gpd->id.tag & LIB_TAG_NEED_LINK) {
			gpd->id.tag &= ~LIB_TAG_NEED_LINK;
			
			lib_link_animdata(fd, &gpd->id, gpd->adt);
		}
	}
}

/* relinks grease-pencil data - used for direct_link and old file linkage */
static void direct_link_gpencil(FileData *fd, bGPdata *gpd)
{
	bGPDlayer *gpl;
	bGPDframe *gpf;
	bGPDstroke *gps;
	bGPDpalette *palette;

	/* we must firstly have some grease-pencil data to link! */
	if (gpd == NULL)
		return;
	
	/* relink animdata */
	gpd->adt = newdataadr(fd, gpd->adt);
	direct_link_animdata(fd, gpd->adt);

	/* relink palettes */
	link_list(fd, &gpd->palettes);
	for (palette = gpd->palettes.first; palette; palette = palette->next) {
		link_list(fd, &palette->colors);
	}

	/* relink layers */
	link_list(fd, &gpd->layers);
	
	for (gpl = gpd->layers.first; gpl; gpl = gpl->next) {
		/* parent */
		gpl->parent = newlibadr(fd, gpd->id.lib, gpl->parent);
		/* relink frames */
		link_list(fd, &gpl->frames);
		gpl->actframe = newdataadr(fd, gpl->actframe);
		
		for (gpf = gpl->frames.first; gpf; gpf = gpf->next) {
			/* relink strokes (and their points) */
			link_list(fd, &gpf->strokes);
			
			for (gps = gpf->strokes.first; gps; gps = gps->next) {
				gps->points = newdataadr(fd, gps->points);
				
				/* the triangulation is not saved, so need to be recalculated */
				gps->triangles = NULL;
				gps->tot_triangles = 0;
				gps->flag |= GP_STROKE_RECALC_CACHES;
				/* the color pointer is not saved, so need to be recalculated using the color name */
				gps->palcolor = NULL;
				gps->flag |= GP_STROKE_RECALC_COLOR;
			}
		}
	}
}

/* ****************** READ SCREEN ***************** */

/* note: file read without screens option G_FILE_NO_UI; 
 * check lib pointers in call below */
static void lib_link_screen(FileData *fd, Main *main)
{
	bScreen *sc;
	ScrArea *sa;
	
	for (sc = main->screen.first; sc; sc = sc->id.next) {
		if (sc->id.tag & LIB_TAG_NEED_LINK) {
			id_us_ensure_real(&sc->id);
			sc->scene = newlibadr(fd, sc->id.lib, sc->scene);

			/* this should not happen, but apparently it does somehow. Until we figure out the cause,
			 * just assign first available scene */
			if (!sc->scene)
				sc->scene = main->scene.first;

			sc->animtimer = NULL; /* saved in rare cases */
			sc->scrubbing = false;
			
			for (sa = sc->areabase.first; sa; sa = sa->next) {
				SpaceLink *sl;
				
				sa->full = newlibadr(fd, sc->id.lib, sa->full);
				
				for (sl = sa->spacedata.first; sl; sl= sl->next) {
					if (sl->spacetype == SPACE_VIEW3D) {
						View3D *v3d = (View3D*) sl;
						BGpic *bgpic = NULL;
						
						v3d->camera= newlibadr(fd, sc->id.lib, v3d->camera);
						v3d->ob_centre= newlibadr(fd, sc->id.lib, v3d->ob_centre);
						
						/* should be do_versions but not easy adding into the listbase */
						if (v3d->bgpic) {
							v3d->bgpic = newlibadr(fd, sc->id.lib, v3d->bgpic);
							BLI_addtail(&v3d->bgpicbase, bgpic);
							v3d->bgpic = NULL;
						}
						
						for (bgpic = v3d->bgpicbase.first; bgpic; bgpic = bgpic->next) {
							bgpic->ima = newlibadr_us(fd, sc->id.lib, bgpic->ima);
							bgpic->clip = newlibadr_us(fd, sc->id.lib, bgpic->clip);
						}
						if (v3d->localvd) {
							v3d->localvd->camera = newlibadr(fd, sc->id.lib, v3d->localvd->camera);
						}
					}
					else if (sl->spacetype == SPACE_IPO) {
						SpaceIpo *sipo = (SpaceIpo *)sl;
						bDopeSheet *ads = sipo->ads;
						
						if (ads) {
							ads->source = newlibadr(fd, sc->id.lib, ads->source);
							ads->filter_grp = newlibadr(fd, sc->id.lib, ads->filter_grp);
						}
					}
					else if (sl->spacetype == SPACE_BUTS) {
						SpaceButs *sbuts = (SpaceButs *)sl;
						sbuts->pinid = newlibadr(fd, sc->id.lib, sbuts->pinid);
						if (sbuts->pinid == NULL) {
							sbuts->flag &= ~SB_PIN_CONTEXT;
						}
					}
					else if (sl->spacetype == SPACE_FILE) {
						;
					}
					else if (sl->spacetype == SPACE_ACTION) {
						SpaceAction *saction = (SpaceAction *)sl;
						bDopeSheet *ads = &saction->ads;
						
						if (ads) {
							ads->source = newlibadr(fd, sc->id.lib, ads->source);
							ads->filter_grp = newlibadr(fd, sc->id.lib, ads->filter_grp);
						}
						
						saction->action = newlibadr(fd, sc->id.lib, saction->action);
					}
					else if (sl->spacetype == SPACE_IMAGE) {
						SpaceImage *sima = (SpaceImage *)sl;
						
						sima->image = newlibadr_real_us(fd, sc->id.lib, sima->image);
						sima->mask_info.mask = newlibadr_real_us(fd, sc->id.lib, sima->mask_info.mask);

						/* NOTE: pre-2.5, this was local data not lib data, but now we need this as lib data
						 * so fingers crossed this works fine!
						 */
						sima->gpd = newlibadr_us(fd, sc->id.lib, sima->gpd);
					}
					else if (sl->spacetype == SPACE_SEQ) {
						SpaceSeq *sseq = (SpaceSeq *)sl;
						
						/* NOTE: pre-2.5, this was local data not lib data, but now we need this as lib data
						 * so fingers crossed this works fine!
						 */
						sseq->gpd = newlibadr_us(fd, sc->id.lib, sseq->gpd);

					}
					else if (sl->spacetype == SPACE_NLA) {
						SpaceNla *snla= (SpaceNla *)sl;
						bDopeSheet *ads= snla->ads;
						
						if (ads) {
							ads->source = newlibadr(fd, sc->id.lib, ads->source);
							ads->filter_grp = newlibadr(fd, sc->id.lib, ads->filter_grp);
						}
					}
					else if (sl->spacetype == SPACE_TEXT) {
						SpaceText *st= (SpaceText *)sl;
						
						st->text= newlibadr(fd, sc->id.lib, st->text);
					}
					else if (sl->spacetype == SPACE_SCRIPT) {
						SpaceScript *scpt = (SpaceScript *)sl;
						/*scpt->script = NULL; - 2.45 set to null, better re-run the script */
						if (scpt->script) {
							scpt->script = newlibadr(fd, sc->id.lib, scpt->script);
							if (scpt->script) {
								SCRIPT_SET_NULL(scpt->script);
							}
						}
					}
					else if (sl->spacetype == SPACE_OUTLINER) {
						SpaceOops *so= (SpaceOops *)sl;
						so->search_tse.id = newlibadr(fd, NULL, so->search_tse.id);
						
						if (so->treestore) {
							TreeStoreElem *tselem;
							BLI_mempool_iter iter;

							BLI_mempool_iternew(so->treestore, &iter);
							while ((tselem = BLI_mempool_iterstep(&iter))) {
								tselem->id = newlibadr(fd, NULL, tselem->id);
							}
							if (so->treehash) {
								/* rebuild hash table, because it depends on ids too */
								so->storeflag |= SO_TREESTORE_REBUILD;
							}
						}
					}
					else if (sl->spacetype == SPACE_NODE) {
						SpaceNode *snode = (SpaceNode *)sl;
						bNodeTreePath *path, *path_next;
						bNodeTree *ntree;
						
						/* node tree can be stored locally in id too, link this first */
						snode->id = newlibadr(fd, sc->id.lib, snode->id);
						snode->from = newlibadr(fd, sc->id.lib, snode->from);
						
						ntree = snode->id ? ntreeFromID(snode->id) : NULL;
						snode->nodetree = ntree ? ntree : newlibadr_us(fd, sc->id.lib, snode->nodetree);
						
						for (path = snode->treepath.first; path; path = path->next) {
							if (path == snode->treepath.first) {
								/* first nodetree in path is same as snode->nodetree */
								path->nodetree = snode->nodetree;
							}
							else
								path->nodetree = newlibadr_us(fd, sc->id.lib, path->nodetree);
							
							if (!path->nodetree)
								break;
						}
						
						/* remaining path entries are invalid, remove */
						for (; path; path = path_next) {
							path_next = path->next;
							
							BLI_remlink(&snode->treepath, path);
							MEM_freeN(path);
						}
						
						/* edittree is just the last in the path,
						 * set this directly since the path may have been shortened above */
						if (snode->treepath.last) {
							path = snode->treepath.last;
							snode->edittree = path->nodetree;
						}
						else
							snode->edittree = NULL;
					}
					else if (sl->spacetype == SPACE_CLIP) {
						SpaceClip *sclip = (SpaceClip *)sl;
						
						sclip->clip = newlibadr_real_us(fd, sc->id.lib, sclip->clip);
						sclip->mask_info.mask = newlibadr_real_us(fd, sc->id.lib, sclip->mask_info.mask);
					}
					else if (sl->spacetype == SPACE_LOGIC) {
						SpaceLogic *slogic = (SpaceLogic *)sl;
						
						slogic->gpd = newlibadr_us(fd, sc->id.lib, slogic->gpd);
					}
				}
			}
			sc->id.tag &= ~LIB_TAG_NEED_LINK;
		}
	}
}

/* how to handle user count on pointer restore */
typedef enum ePointerUserMode {
	USER_IGNORE = 0,  /* ignore user count */
	USER_REAL   = 1,  /* ensure at least one real user (fake user ignored) */
} ePointerUserMode;

static void restore_pointer_user(ID *id, ID *newid, ePointerUserMode user)
{
	BLI_assert(STREQ(newid->name + 2, id->name + 2));
	BLI_assert(newid->lib == id->lib);
	UNUSED_VARS_NDEBUG(id);

	if (user == USER_REAL) {
		id_us_ensure_real(newid);
	}
}

#ifndef USE_GHASH_RESTORE_POINTER
/**
 * A version of #restore_pointer_by_name that performs a full search (slow!).
 * Use only for limited lookups, when the overhead of
 * creating a #IDNameLib_Map for a single lookup isn't worthwhile.
 */
static void *restore_pointer_by_name_main(Main *mainp, ID *id, ePointerUserMode user)
{
	if (id) {
		ListBase *lb = which_libbase(mainp, GS(id->name));
		if (lb) {  /* there's still risk of checking corrupt mem (freed Ids in oops) */
			ID *idn = lb->first;
			for (; idn; idn = idn->next) {
				if (STREQ(idn->name + 2, id->name + 2)) {
					if (idn->lib == id->lib) {
						restore_pointer_user(id, idn, user);
						break;
					}
				}
			}
			return idn;
		}
	}
	return NULL;
}
#endif

/**
 * Only for undo files, or to restore a screen after reading without UI...
 *
 * \param user:
 * - USER_IGNORE: no usercount change
 * - USER_REAL: ensure a real user (even if a fake one is set)
 * \param id_map: lookup table, use when performing many lookups.
 * this could be made an optional argument (falling back to a full lookup),
 * however at the moment it's always available.
 */
static void *restore_pointer_by_name(struct IDNameLib_Map *id_map, ID *id, ePointerUserMode user)
{
#ifdef USE_GHASH_RESTORE_POINTER
	if (id) {
		/* use fast lookup when available */
		ID *idn = BKE_main_idmap_lookup_id(id_map, id);
		if (idn) {
			restore_pointer_user(id, idn, user);
		}
		return idn;
	}
	return NULL;
#else
	Main *mainp = BKE_main_idmap_main_get(id_map);
	return restore_pointer_by_name_main(mainp, id, user);
#endif
}

static void lib_link_seq_clipboard_pt_restore(ID *id, struct IDNameLib_Map *id_map)
{
	if (id) {
		/* clipboard must ensure this */
		BLI_assert(id->newid != NULL);
		id->newid = restore_pointer_by_name(id_map, id->newid, USER_REAL);
	}
}
static int lib_link_seq_clipboard_cb(Sequence *seq, void *arg_pt)
{
	struct IDNameLib_Map *id_map = arg_pt;

	lib_link_seq_clipboard_pt_restore((ID *)seq->scene, id_map);
	lib_link_seq_clipboard_pt_restore((ID *)seq->scene_camera, id_map);
	lib_link_seq_clipboard_pt_restore((ID *)seq->clip, id_map);
	lib_link_seq_clipboard_pt_restore((ID *)seq->mask, id_map);
	lib_link_seq_clipboard_pt_restore((ID *)seq->sound, id_map);
	return 1;
}

static void lib_link_clipboard_restore(struct IDNameLib_Map *id_map)
{
	/* update IDs stored in sequencer clipboard */
	BKE_sequencer_base_recursive_apply(&seqbase_clipboard, lib_link_seq_clipboard_cb, id_map);
}

/* called from kernel/blender.c */
/* used to link a file (without UI) to the current UI */
/* note that it assumes the old pointers in UI are still valid, so old Main is not freed */
void blo_lib_link_screen_restore(Main *newmain, bScreen *curscreen, Scene *curscene)
{
	wmWindow *win;
	wmWindowManager *wm;
	bScreen *sc;
	ScrArea *sa;

	struct IDNameLib_Map *id_map = BKE_main_idmap_create(newmain);

	/* first windowmanager */
	for (wm = newmain->wm.first; wm; wm = wm->id.next) {
		for (win= wm->windows.first; win; win= win->next) {
			win->screen = restore_pointer_by_name(id_map, (ID *)win->screen, USER_REAL);
			
			if (win->screen == NULL)
				win->screen = curscreen;
			
			win->screen->winid = win->winid;
		}
	}
	
	
	for (sc = newmain->screen.first; sc; sc = sc->id.next) {
		Scene *oldscene = sc->scene;
		
		sc->scene= restore_pointer_by_name(id_map, (ID *)sc->scene, USER_REAL);
		if (sc->scene == NULL)
			sc->scene = curscene;
		
		/* keep cursor location through undo */
		copy_v3_v3(sc->scene->cursor, oldscene->cursor);
		
		for (sa = sc->areabase.first; sa; sa = sa->next) {
			SpaceLink *sl;
			
			for (sl = sa->spacedata.first; sl; sl = sl->next) {
				if (sl->spacetype == SPACE_VIEW3D) {
					View3D *v3d = (View3D *)sl;
					BGpic *bgpic;
					ARegion *ar;
					
					if (v3d->scenelock)
						v3d->camera = NULL; /* always get from scene */
					else
						v3d->camera = restore_pointer_by_name(id_map, (ID *)v3d->camera, USER_REAL);
					if (v3d->camera == NULL)
						v3d->camera = sc->scene->camera;
					v3d->ob_centre = restore_pointer_by_name(id_map, (ID *)v3d->ob_centre, USER_REAL);
					
					for (bgpic= v3d->bgpicbase.first; bgpic; bgpic= bgpic->next) {
						if ((bgpic->ima = restore_pointer_by_name(id_map, (ID *)bgpic->ima, USER_IGNORE))) {
							id_us_plus((ID *)bgpic->ima);
						}
						if ((bgpic->clip = restore_pointer_by_name(id_map, (ID *)bgpic->clip, USER_IGNORE))) {
							id_us_plus((ID *)bgpic->clip);
						}
					}
					if (v3d->localvd) {
						/*Base *base;*/
						
						v3d->localvd->camera = sc->scene->camera;
						
						/* localview can become invalid during undo/redo steps, so we exit it when no could be found */
#if 0					/* XXX  regionlocalview ? */
						for (base= sc->scene->base.first; base; base= base->next) {
							if (base->lay & v3d->lay) break;
						}
						if (base==NULL) {
							v3d->lay= v3d->localvd->lay;
							v3d->layact= v3d->localvd->layact;
							MEM_freeN(v3d->localvd); 
							v3d->localvd= NULL;
						}
#endif
					}
					else if (v3d->scenelock) {
						v3d->lay = sc->scene->lay;
					}
					
					/* not very nice, but could help */
					if ((v3d->layact & v3d->lay) == 0) v3d->layact = v3d->lay;

					/* free render engines for now */
					for (ar = sa->regionbase.first; ar; ar = ar->next) {
						RegionView3D *rv3d= ar->regiondata;
						
						if (rv3d && rv3d->render_engine) {
							RE_engine_free(rv3d->render_engine);
							rv3d->render_engine = NULL;
						}
					}
				}
				else if (sl->spacetype == SPACE_IPO) {
					SpaceIpo *sipo = (SpaceIpo *)sl;
					bDopeSheet *ads = sipo->ads;
					
					if (ads) {
						ads->source = restore_pointer_by_name(id_map, (ID *)ads->source, USER_REAL);
						
						if (ads->filter_grp)
							ads->filter_grp = restore_pointer_by_name(id_map, (ID *)ads->filter_grp, USER_IGNORE);
					}
					
					/* force recalc of list of channels (i.e. includes calculating F-Curve colors)
					 * thus preventing the "black curves" problem post-undo
					 */
					sipo->flag |= SIPO_TEMP_NEEDCHANSYNC;
				}
				else if (sl->spacetype == SPACE_BUTS) {
					SpaceButs *sbuts = (SpaceButs *)sl;
					sbuts->pinid = restore_pointer_by_name(id_map, sbuts->pinid, USER_IGNORE);
					if (sbuts->pinid == NULL) {
						sbuts->flag &= ~SB_PIN_CONTEXT;
					}

					/* TODO: restore path pointers: T40046
					 * (complicated because this contains data pointers too, not just ID)*/
					MEM_SAFE_FREE(sbuts->path);
				}
				else if (sl->spacetype == SPACE_FILE) {
					SpaceFile *sfile = (SpaceFile *)sl;
					sfile->op = NULL;
					sfile->previews_timer = NULL;
				}
				else if (sl->spacetype == SPACE_ACTION) {
					SpaceAction *saction = (SpaceAction *)sl;
					
					saction->action = restore_pointer_by_name(id_map, (ID *)saction->action, USER_REAL);
					saction->ads.source = restore_pointer_by_name(id_map, (ID *)saction->ads.source, USER_REAL);
					
					if (saction->ads.filter_grp)
						saction->ads.filter_grp = restore_pointer_by_name(id_map, (ID *)saction->ads.filter_grp, USER_IGNORE);
						
					
					/* force recalc of list of channels, potentially updating the active action 
					 * while we're at it (as it can only be updated that way) [#28962] 
					 */
					saction->flag |= SACTION_TEMP_NEEDCHANSYNC;
				}
				else if (sl->spacetype == SPACE_IMAGE) {
					SpaceImage *sima = (SpaceImage *)sl;
					
					sima->image = restore_pointer_by_name(id_map, (ID *)sima->image, USER_REAL);
					
					/* this will be freed, not worth attempting to find same scene,
					 * since it gets initialized later */
					sima->iuser.scene = NULL;
					
#if 0
					/* Those are allocated and freed by space code, no need to handle them here. */
					MEM_SAFE_FREE(sima->scopes.waveform_1);
					MEM_SAFE_FREE(sima->scopes.waveform_2);
					MEM_SAFE_FREE(sima->scopes.waveform_3);
					MEM_SAFE_FREE(sima->scopes.vecscope);
#endif
					sima->scopes.ok = 0;
					
					/* NOTE: pre-2.5, this was local data not lib data, but now we need this as lib data
					 * so assume that here we're doing for undo only...
					 */
					sima->gpd = restore_pointer_by_name(id_map, (ID *)sima->gpd, USER_REAL);
					sima->mask_info.mask = restore_pointer_by_name(id_map, (ID *)sima->mask_info.mask, USER_REAL);
				}
				else if (sl->spacetype == SPACE_SEQ) {
					SpaceSeq *sseq = (SpaceSeq *)sl;
					
					/* NOTE: pre-2.5, this was local data not lib data, but now we need this as lib data
					 * so assume that here we're doing for undo only...
					 */
					sseq->gpd = restore_pointer_by_name(id_map, (ID *)sseq->gpd, USER_REAL);
				}
				else if (sl->spacetype == SPACE_NLA) {
					SpaceNla *snla = (SpaceNla *)sl;
					bDopeSheet *ads = snla->ads;
					
					if (ads) {
						ads->source = restore_pointer_by_name(id_map, (ID *)ads->source, USER_REAL);
						
						if (ads->filter_grp)
							ads->filter_grp = restore_pointer_by_name(id_map, (ID *)ads->filter_grp, USER_IGNORE);
					}
				}
				else if (sl->spacetype == SPACE_TEXT) {
					SpaceText *st = (SpaceText *)sl;
					
					st->text = restore_pointer_by_name(id_map, (ID *)st->text, USER_REAL);
					if (st->text == NULL) st->text = newmain->text.first;
				}
				else if (sl->spacetype == SPACE_SCRIPT) {
					SpaceScript *scpt = (SpaceScript *)sl;
					
					scpt->script = restore_pointer_by_name(id_map, (ID *)scpt->script, USER_REAL);
					
					/*sc->script = NULL; - 2.45 set to null, better re-run the script */
					if (scpt->script) {
						SCRIPT_SET_NULL(scpt->script);
					}
				}
				else if (sl->spacetype == SPACE_OUTLINER) {
					SpaceOops *so= (SpaceOops *)sl;
					
					so->search_tse.id = restore_pointer_by_name(id_map, so->search_tse.id, USER_IGNORE);
					
					if (so->treestore) {
						TreeStoreElem *tselem;
						BLI_mempool_iter iter;

						BLI_mempool_iternew(so->treestore, &iter);
						while ((tselem = BLI_mempool_iterstep(&iter))) {
							/* Do not try to restore pointers to drivers/sequence/etc., can crash in undo case! */
							if (TSE_IS_REAL_ID(tselem)) {
								tselem->id = restore_pointer_by_name(id_map, tselem->id, USER_IGNORE);
							}
							else {
								tselem->id = NULL;
							}
						}
						if (so->treehash) {
							/* rebuild hash table, because it depends on ids too */
							so->storeflag |= SO_TREESTORE_REBUILD;
						}
					}
				}
				else if (sl->spacetype == SPACE_NODE) {
					SpaceNode *snode= (SpaceNode *)sl;
					bNodeTreePath *path, *path_next;
					bNodeTree *ntree;
					
					/* node tree can be stored locally in id too, link this first */
					snode->id = restore_pointer_by_name(id_map, snode->id, USER_REAL);
					snode->from = restore_pointer_by_name(id_map, snode->from, USER_IGNORE);
					
					ntree = snode->id ? ntreeFromID(snode->id) : NULL;
					snode->nodetree = ntree ? ntree : restore_pointer_by_name(id_map, (ID *)snode->nodetree, USER_REAL);
					
					for (path = snode->treepath.first; path; path = path->next) {
						if (path == snode->treepath.first) {
							/* first nodetree in path is same as snode->nodetree */
							path->nodetree = snode->nodetree;
						}
						else
							path->nodetree= restore_pointer_by_name(id_map, (ID*)path->nodetree, USER_REAL);
						
						if (!path->nodetree)
							break;
					}
					
					/* remaining path entries are invalid, remove */
					for (; path; path = path_next) {
						path_next = path->next;
						
						BLI_remlink(&snode->treepath, path);
						MEM_freeN(path);
					}
					
					/* edittree is just the last in the path,
					 * set this directly since the path may have been shortened above */
					if (snode->treepath.last) {
						path = snode->treepath.last;
						snode->edittree = path->nodetree;
					}
					else
						snode->edittree = NULL;
				}
				else if (sl->spacetype == SPACE_CLIP) {
					SpaceClip *sclip = (SpaceClip *)sl;
					
					sclip->clip = restore_pointer_by_name(id_map, (ID *)sclip->clip, USER_REAL);
					sclip->mask_info.mask = restore_pointer_by_name(id_map, (ID *)sclip->mask_info.mask, USER_REAL);
					
					sclip->scopes.ok = 0;
				}
				else if (sl->spacetype == SPACE_LOGIC) {
					SpaceLogic *slogic = (SpaceLogic *)sl;
					
					slogic->gpd = restore_pointer_by_name(id_map, (ID *)slogic->gpd, USER_REAL);
				}
			}
		}
	}

	/* update IDs stored in all possible clipboards */
	lib_link_clipboard_restore(id_map);

	BKE_main_idmap_destroy(id_map);
}

static void direct_link_region(FileData *fd, ARegion *ar, int spacetype)
{
	Panel *pa;
	uiList *ui_list;

	link_list(fd, &ar->panels);

	for (pa = ar->panels.first; pa; pa = pa->next) {
		pa->paneltab = newdataadr(fd, pa->paneltab);
		pa->runtime_flag = 0;
		pa->activedata = NULL;
		pa->type = NULL;
	}

	link_list(fd, &ar->panels_category_active);

	link_list(fd, &ar->ui_lists);

	for (ui_list = ar->ui_lists.first; ui_list; ui_list = ui_list->next) {
		ui_list->type = NULL;
		ui_list->dyn_data = NULL;
		ui_list->properties = newdataadr(fd, ui_list->properties);
		IDP_DirectLinkGroup_OrFree(&ui_list->properties, (fd->flags & FD_FLAGS_SWITCH_ENDIAN), fd);
	}

	link_list(fd, &ar->ui_previews);

	if (spacetype == SPACE_EMPTY) {
		/* unkown space type, don't leak regiondata */
		ar->regiondata = NULL;
	}
	else {
		ar->regiondata = newdataadr(fd, ar->regiondata);
		if (ar->regiondata) {
			if (spacetype == SPACE_VIEW3D) {
				RegionView3D *rv3d = ar->regiondata;

				rv3d->localvd = newdataadr(fd, rv3d->localvd);
				rv3d->clipbb = newdataadr(fd, rv3d->clipbb);

				rv3d->depths = NULL;
				rv3d->gpuoffscreen = NULL;
				rv3d->render_engine = NULL;
				rv3d->sms = NULL;
				rv3d->smooth_timer = NULL;
				rv3d->compositor = NULL;
			}
		}
	}
	
	ar->v2d.tab_offset = NULL;
	ar->v2d.tab_num = 0;
	ar->v2d.tab_cur = 0;
	ar->v2d.sms = NULL;
	BLI_listbase_clear(&ar->panels_category);
	BLI_listbase_clear(&ar->handlers);
	BLI_listbase_clear(&ar->uiblocks);
	ar->headerstr = NULL;
	ar->swinid = 0;
	ar->type = NULL;
	ar->swap = 0;
	ar->do_draw = 0;
	ar->regiontimer = NULL;
	memset(&ar->drawrct, 0, sizeof(ar->drawrct));
}

/* for the saved 2.50 files without regiondata */
/* and as patch for 2.48 and older */
void blo_do_versions_view3d_split_250(View3D *v3d, ListBase *regions)
{
	ARegion *ar;
	
	for (ar = regions->first; ar; ar = ar->next) {
		if (ar->regiontype==RGN_TYPE_WINDOW && ar->regiondata==NULL) {
			RegionView3D *rv3d;
			
			rv3d = ar->regiondata = MEM_callocN(sizeof(RegionView3D), "region v3d patch");
			rv3d->persp = (char)v3d->persp;
			rv3d->view = (char)v3d->view;
			rv3d->dist = v3d->dist;
			copy_v3_v3(rv3d->ofs, v3d->ofs);
			copy_qt_qt(rv3d->viewquat, v3d->viewquat);
		}
	}
	
	/* this was not initialized correct always */
	if (v3d->twtype == 0)
		v3d->twtype = V3D_MANIP_TRANSLATE;
	if (v3d->gridsubdiv == 0)
		v3d->gridsubdiv = 10;
}

static bool direct_link_screen(FileData *fd, bScreen *sc)
{
	ScrArea *sa;
	ScrVert *sv;
	ScrEdge *se;
	bool wrong_id = false;
	
	link_list(fd, &(sc->vertbase));
	link_list(fd, &(sc->edgebase));
	link_list(fd, &(sc->areabase));
	sc->regionbase.first = sc->regionbase.last= NULL;
	sc->context = NULL;
	
	sc->mainwin = sc->subwinactive= 0;	/* indices */
	sc->swap = 0;

	/* edges */
	for (se = sc->edgebase.first; se; se = se->next) {
		se->v1 = newdataadr(fd, se->v1);
		se->v2 = newdataadr(fd, se->v2);
		if ((intptr_t)se->v1 > (intptr_t)se->v2) {
			sv = se->v1;
			se->v1 = se->v2;
			se->v2 = sv;
		}
		
		if (se->v1 == NULL) {
			printf("Error reading Screen %s... removing it.\n", sc->id.name+2);
			BLI_remlink(&sc->edgebase, se);
			wrong_id = true;
		}
	}
	
	/* areas */
	for (sa = sc->areabase.first; sa; sa = sa->next) {
		SpaceLink *sl;
		ARegion *ar;
		
		link_list(fd, &(sa->spacedata));
		link_list(fd, &(sa->regionbase));
		
		BLI_listbase_clear(&sa->handlers);
		sa->type = NULL;	/* spacetype callbacks */
		sa->region_active_win = -1;

		/* if we do not have the spacetype registered (game player), we cannot
		 * free it, so don't allocate any new memory for such spacetypes. */
		if (!BKE_spacetype_exists(sa->spacetype))
			sa->spacetype = SPACE_EMPTY;
		
		for (ar = sa->regionbase.first; ar; ar = ar->next)
			direct_link_region(fd, ar, sa->spacetype);
		
		/* accident can happen when read/save new file with older version */
		/* 2.50: we now always add spacedata for info */
		if (sa->spacedata.first==NULL) {
			SpaceInfo *sinfo= MEM_callocN(sizeof(SpaceInfo), "spaceinfo");
			sa->spacetype= sinfo->spacetype= SPACE_INFO;
			BLI_addtail(&sa->spacedata, sinfo);
		}
		/* add local view3d too */
		else if (sa->spacetype == SPACE_VIEW3D)
			blo_do_versions_view3d_split_250(sa->spacedata.first, &sa->regionbase);

		/* incase we set above */
		sa->butspacetype = sa->spacetype;

		for (sl = sa->spacedata.first; sl; sl = sl->next) {
			link_list(fd, &(sl->regionbase));

			/* if we do not have the spacetype registered (game player), we cannot
			 * free it, so don't allocate any new memory for such spacetypes. */
			if (!BKE_spacetype_exists(sl->spacetype))
				sl->spacetype = SPACE_EMPTY;

			for (ar = sl->regionbase.first; ar; ar = ar->next)
				direct_link_region(fd, ar, sl->spacetype);
			
			if (sl->spacetype == SPACE_VIEW3D) {
				View3D *v3d= (View3D*) sl;
				BGpic *bgpic;
				
				v3d->flag |= V3D_INVALID_BACKBUF;
				
				link_list(fd, &v3d->bgpicbase);
				
				/* should be do_versions except this doesnt fit well there */
				if (v3d->bgpic) {
					bgpic = newdataadr(fd, v3d->bgpic);
					BLI_addtail(&v3d->bgpicbase, bgpic);
					v3d->bgpic = NULL;
				}
			
				for (bgpic = v3d->bgpicbase.first; bgpic; bgpic = bgpic->next)
					bgpic->iuser.ok = 1;
				
				if (v3d->gpd) {
					v3d->gpd = newdataadr(fd, v3d->gpd);
					direct_link_gpencil(fd, v3d->gpd);
				}
				v3d->localvd = newdataadr(fd, v3d->localvd);
				BLI_listbase_clear(&v3d->afterdraw_transp);
				BLI_listbase_clear(&v3d->afterdraw_xray);
				BLI_listbase_clear(&v3d->afterdraw_xraytransp);
				v3d->properties_storage = NULL;
				v3d->defmaterial = NULL;
				
				/* render can be quite heavy, set to solid on load */
				if (v3d->drawtype == OB_RENDER)
					v3d->drawtype = OB_SOLID;
				v3d->prev_drawtype = OB_SOLID;

				if (v3d->fx_settings.dof)
					v3d->fx_settings.dof = newdataadr(fd, v3d->fx_settings.dof);
				if (v3d->fx_settings.ssao)
					v3d->fx_settings.ssao = newdataadr(fd, v3d->fx_settings.ssao);
				
				blo_do_versions_view3d_split_250(v3d, &sl->regionbase);
			}
			else if (sl->spacetype == SPACE_IPO) {
				SpaceIpo *sipo = (SpaceIpo *)sl;
				
				sipo->ads = newdataadr(fd, sipo->ads);
				BLI_listbase_clear(&sipo->ghostCurves);
			}
			else if (sl->spacetype == SPACE_NLA) {
				SpaceNla *snla = (SpaceNla *)sl;
				
				snla->ads = newdataadr(fd, snla->ads);
			}
			else if (sl->spacetype == SPACE_OUTLINER) {
				SpaceOops *soops = (SpaceOops *) sl;
				
				/* use newdataadr_no_us and do not free old memory avoiding double
				 * frees and use of freed memory. this could happen because of a
				 * bug fixed in revision 58959 where the treestore memory address
				 * was not unique */
				TreeStore *ts = newdataadr_no_us(fd, soops->treestore);
				soops->treestore = NULL;
				if (ts) {
					TreeStoreElem *elems = newdataadr_no_us(fd, ts->data);
					
					soops->treestore = BLI_mempool_create(sizeof(TreeStoreElem), ts->usedelem,
					                                      512, BLI_MEMPOOL_ALLOW_ITER);
					if (ts->usedelem && elems) {
						int i;
						for (i = 0; i < ts->usedelem; i++) {
							TreeStoreElem *new_elem = BLI_mempool_alloc(soops->treestore);
							*new_elem = elems[i];
						}
					}
					/* we only saved what was used */
					soops->storeflag |= SO_TREESTORE_CLEANUP;	// at first draw
				}
				soops->treehash = NULL;
				soops->tree.first = soops->tree.last= NULL;
			}
			else if (sl->spacetype == SPACE_IMAGE) {
				SpaceImage *sima = (SpaceImage *)sl;

				sima->iuser.scene = NULL;
				sima->iuser.ok = 1;
				sima->scopes.waveform_1 = NULL;
				sima->scopes.waveform_2 = NULL;
				sima->scopes.waveform_3 = NULL;
				sima->scopes.vecscope = NULL;
				sima->scopes.ok = 0;
				
				/* WARNING: gpencil data is no longer stored directly in sima after 2.5 
				 * so sacrifice a few old files for now to avoid crashes with new files!
				 * committed: r28002 */
#if 0
				sima->gpd = newdataadr(fd, sima->gpd);
				if (sima->gpd)
					direct_link_gpencil(fd, sima->gpd);
#endif
			}
			else if (sl->spacetype == SPACE_NODE) {
				SpaceNode *snode = (SpaceNode *)sl;
				
				if (snode->gpd) {
					snode->gpd = newdataadr(fd, snode->gpd);
					direct_link_gpencil(fd, snode->gpd);
				}
				
				link_list(fd, &snode->treepath);
				snode->edittree = NULL;
				snode->iofsd = NULL;
				BLI_listbase_clear(&snode->linkdrag);
			}
			else if (sl->spacetype == SPACE_TEXT) {
				SpaceText *st= (SpaceText *)sl;
				
				st->drawcache = NULL;
				st->scroll_accum[0] = 0.0f;
				st->scroll_accum[1] = 0.0f;
			}
			else if (sl->spacetype == SPACE_TIME) {
				SpaceTime *stime = (SpaceTime *)sl;
				BLI_listbase_clear(&stime->caches);
			}
			else if (sl->spacetype == SPACE_LOGIC) {
				SpaceLogic *slogic = (SpaceLogic *)sl;
				
				/* XXX: this is new stuff, which shouldn't be directly linking to gpd... */
				if (slogic->gpd) {
					slogic->gpd = newdataadr(fd, slogic->gpd);
					direct_link_gpencil(fd, slogic->gpd);
				}
			}
			else if (sl->spacetype == SPACE_SEQ) {
				SpaceSeq *sseq = (SpaceSeq *)sl;
				
				/* grease pencil data is not a direct data and can't be linked from direct_link*
				 * functions, it should be linked from lib_link* functions instead
				 *
				 * otherwise it'll lead to lost grease data on open because it'll likely be
				 * read from file after all other users of grease pencil and newdataadr would
				 * simple return NULL here (sergey)
				 */
#if 0
				if (sseq->gpd) {
					sseq->gpd = newdataadr(fd, sseq->gpd);
					direct_link_gpencil(fd, sseq->gpd);
				}
#endif
				sseq->scopes.reference_ibuf = NULL;
				sseq->scopes.zebra_ibuf = NULL;
				sseq->scopes.waveform_ibuf = NULL;
				sseq->scopes.sep_waveform_ibuf = NULL;
				sseq->scopes.vector_ibuf = NULL;
				sseq->scopes.histogram_ibuf = NULL;

			}
			else if (sl->spacetype == SPACE_BUTS) {
				SpaceButs *sbuts = (SpaceButs *)sl;
				
				sbuts->path= NULL;
				sbuts->texuser= NULL;
				sbuts->mainbo = sbuts->mainb;
				sbuts->mainbuser = sbuts->mainb;
			}
			else if (sl->spacetype == SPACE_CONSOLE) {
				SpaceConsole *sconsole = (SpaceConsole *)sl;
				ConsoleLine *cl, *cl_next;
				
				link_list(fd, &sconsole->scrollback);
				link_list(fd, &sconsole->history);
				
				//for (cl= sconsole->scrollback.first; cl; cl= cl->next)
				//	cl->line= newdataadr(fd, cl->line);
				
				/* comma expressions, (e.g. expr1, expr2, expr3) evaluate each expression,
				 * from left to right.  the right-most expression sets the result of the comma
				 * expression as a whole*/
				for (cl = sconsole->history.first; cl; cl = cl_next) {
					cl_next = cl->next;
					cl->line = newdataadr(fd, cl->line);
					if (cl->line) {
						/* the allocted length is not written, so reset here */
						cl->len_alloc = cl->len + 1;
					}
					else {
						BLI_remlink(&sconsole->history, cl);
						MEM_freeN(cl);
					}
				}
			}
			else if (sl->spacetype == SPACE_FILE) {
				SpaceFile *sfile = (SpaceFile *)sl;
				
				/* this sort of info is probably irrelevant for reloading...
				 * plus, it isn't saved to files yet!
				 */
				sfile->folders_prev = sfile->folders_next = NULL;
				sfile->files = NULL;
				sfile->layout = NULL;
				sfile->op = NULL;
				sfile->previews_timer = NULL;
				sfile->params = newdataadr(fd, sfile->params);
			}
			else if (sl->spacetype == SPACE_CLIP) {
				SpaceClip *sclip = (SpaceClip *)sl;
				
				sclip->scopes.track_search = NULL;
				sclip->scopes.track_preview = NULL;
				sclip->scopes.ok = 0;
			}
		}
		
		BLI_listbase_clear(&sa->actionzones);
		
		sa->v1 = newdataadr(fd, sa->v1);
		sa->v2 = newdataadr(fd, sa->v2);
		sa->v3 = newdataadr(fd, sa->v3);
		sa->v4 = newdataadr(fd, sa->v4);
	}
	
	return wrong_id;
}

/* ********** READ LIBRARY *************** */


static void direct_link_library(FileData *fd, Library *lib, Main *main)
{
	Main *newmain;
	
	/* check if the library was already read */
	for (newmain = fd->mainlist->first; newmain; newmain = newmain->next) {
		if (newmain->curlib) {
			if (BLI_path_cmp(newmain->curlib->filepath, lib->filepath) == 0) {
				blo_reportf_wrap(fd->reports, RPT_WARNING,
				                 TIP_("Library '%s', '%s' had multiple instances, save and reload!"),
				                 lib->name, lib->filepath);
				
				change_idid_adr(fd->mainlist, fd, lib, newmain->curlib);
/*				change_idid_adr_fd(fd, lib, newmain->curlib); */
				
				BLI_remlink(&main->library, lib);
				MEM_freeN(lib);
				
				
				return;
			}
		}
	}
	/* make sure we have full path in lib->filepath */
	BLI_strncpy(lib->filepath, lib->name, sizeof(lib->name));
	BLI_cleanup_path(fd->relabase, lib->filepath);
	
//	printf("direct_link_library: name %s\n", lib->name);
//	printf("direct_link_library: filepath %s\n", lib->filepath);
	
	lib->packedfile = direct_link_packedfile(fd, lib->packedfile);
	
	/* new main */
	newmain = BKE_main_new();
	BLI_addtail(fd->mainlist, newmain);
	newmain->curlib = lib;
	
	lib->parent = NULL;
}

static void lib_link_library(FileData *UNUSED(fd), Main *main)
{
	Library *lib;
	for (lib = main->library.first; lib; lib = lib->id.next) {
		id_us_ensure_real(&lib->id);
	}
}

/* Always call this once you have loaded new library data to set the relative paths correctly in relation to the blend file */
static void fix_relpaths_library(const char *basepath, Main *main)
{
	Library *lib;
	/* BLO_read_from_memory uses a blank filename */
	if (basepath == NULL || basepath[0] == '\0') {
		for (lib = main->library.first; lib; lib= lib->id.next) {
			/* when loading a linked lib into a file which has not been saved,
			 * there is nothing we can be relative to, so instead we need to make
			 * it absolute. This can happen when appending an object with a relative
			 * link into an unsaved blend file. See [#27405].
			 * The remap relative option will make it relative again on save - campbell */
			if (BLI_path_is_rel(lib->name)) {
				BLI_strncpy(lib->name, lib->filepath, sizeof(lib->name));
			}
		}
	}
	else {
		for (lib = main->library.first; lib; lib = lib->id.next) {
			/* Libraries store both relative and abs paths, recreate relative paths,
			 * relative to the blend file since indirectly linked libs will be relative to their direct linked library */
			if (BLI_path_is_rel(lib->name)) {  /* if this is relative to begin with? */
				BLI_strncpy(lib->name, lib->filepath, sizeof(lib->name));
				BLI_path_rel(lib->name, basepath);
			}
		}
	}
}

/* ************ READ SPEAKER ***************** */

static void lib_link_speaker(FileData *fd, Main *main)
{
	Speaker *spk;
	
	for (spk = main->speaker.first; spk; spk = spk->id.next) {
		if (spk->id.tag & LIB_TAG_NEED_LINK) {
			lib_link_animdata(fd, &spk->id, spk->adt);
			
			spk->sound = newlibadr_us(fd, spk->id.lib, spk->sound);
			spk->id.tag &= ~LIB_TAG_NEED_LINK;
		}
	}
}

static void direct_link_speaker(FileData *fd, Speaker *spk)
{
	spk->adt = newdataadr(fd, spk->adt);
	direct_link_animdata(fd, spk->adt);

#if 0
	spk->sound = newdataadr(fd, spk->sound);
	direct_link_sound(fd, spk->sound);
#endif
}

/* ************** READ SOUND ******************* */

static void direct_link_sound(FileData *fd, bSound *sound)
{
	sound->handle = NULL;
	sound->playback_handle = NULL;

	/* versioning stuff, if there was a cache, then we enable caching: */
	if (sound->cache) {
		sound->flags |= SOUND_FLAGS_CACHING;
		sound->cache = NULL;
	}

	if (fd->soundmap) {
		sound->waveform = newsoundadr(fd, sound->waveform);
	}	
	else {
		sound->waveform = NULL;
	}
		
	if (sound->spinlock) {
		sound->spinlock = MEM_mallocN(sizeof(SpinLock), "sound_spinlock");
		BLI_spin_init(sound->spinlock);
	}
	/* clear waveform loading flag */
	sound->flags &= ~SOUND_FLAGS_WAVEFORM_LOADING;

	sound->packedfile = direct_link_packedfile(fd, sound->packedfile);
	sound->newpackedfile = direct_link_packedfile(fd, sound->newpackedfile);
}

static void lib_link_sound(FileData *fd, Main *main)
{
	bSound *sound;
	
	for (sound = main->sound.first; sound; sound = sound->id.next) {
		if (sound->id.tag & LIB_TAG_NEED_LINK) {
			sound->id.tag &= ~LIB_TAG_NEED_LINK;
			sound->ipo = newlibadr_us(fd, sound->id.lib, sound->ipo); // XXX deprecated - old animation system
			
			BKE_sound_load(main, sound);
		}
	}
}
/* ***************** READ GROUP *************** */

static void direct_link_group(FileData *fd, Group *group)
{
	link_list(fd, &group->gobject);

	group->preview = direct_link_preview_image(fd, group->preview);
}

static void lib_link_group(FileData *fd, Main *main)
{
	Group *group;
	GroupObject *go;
	bool add_us;
	
	for (group = main->group.first; group; group = group->id.next) {
		if (group->id.tag & LIB_TAG_NEED_LINK) {
			group->id.tag &= ~LIB_TAG_NEED_LINK;
			
			add_us = false;
			
			for (go = group->gobject.first; go; go = go->next) {
				go->ob = newlibadr_real_us(fd, group->id.lib, go->ob);
				if (go->ob) {
					go->ob->flag |= OB_FROMGROUP;
					/* if group has an object, it increments user... */
					add_us = true;
				}
			}
			if (add_us) {
				id_us_ensure_real(&group->id);
			}
			BKE_group_object_unlink(group, NULL, NULL, NULL);	/* removes NULL entries */
		}
	}
}

/* ***************** READ MOVIECLIP *************** */

static void direct_link_movieReconstruction(FileData *fd, MovieTrackingReconstruction *reconstruction)
{
	reconstruction->cameras = newdataadr(fd, reconstruction->cameras);
}

static void direct_link_movieTracks(FileData *fd, ListBase *tracksbase)
{
	MovieTrackingTrack *track;
	
	link_list(fd, tracksbase);
	
	for (track = tracksbase->first; track; track = track->next) {
		track->markers = newdataadr(fd, track->markers);
	}
}

static void direct_link_moviePlaneTracks(FileData *fd, ListBase *plane_tracks_base)
{
	MovieTrackingPlaneTrack *plane_track;

	link_list(fd, plane_tracks_base);

	for (plane_track = plane_tracks_base->first;
	     plane_track;
	     plane_track = plane_track->next)
	{
		int i;

		plane_track->point_tracks = newdataadr(fd, plane_track->point_tracks);
		test_pointer_array(fd, (void**)&plane_track->point_tracks);
		for (i = 0; i < plane_track->point_tracksnr; i++) {
			plane_track->point_tracks[i] = newdataadr(fd, plane_track->point_tracks[i]);
		}

		plane_track->markers = newdataadr(fd, plane_track->markers);
	}
}

static void direct_link_movieclip(FileData *fd, MovieClip *clip)
{
	MovieTracking *tracking = &clip->tracking;
	MovieTrackingObject *object;

	clip->adt= newdataadr(fd, clip->adt);

	if (fd->movieclipmap) clip->cache = newmclipadr(fd, clip->cache);
	else clip->cache = NULL;

	if (fd->movieclipmap) clip->tracking.camera.intrinsics = newmclipadr(fd, clip->tracking.camera.intrinsics);
	else clip->tracking.camera.intrinsics = NULL;

	direct_link_movieTracks(fd, &tracking->tracks);
	direct_link_moviePlaneTracks(fd, &tracking->plane_tracks);
	direct_link_movieReconstruction(fd, &tracking->reconstruction);

	clip->tracking.act_track = newdataadr(fd, clip->tracking.act_track);
	clip->tracking.act_plane_track = newdataadr(fd, clip->tracking.act_plane_track);

	clip->anim = NULL;
	clip->tracking_context = NULL;
	clip->tracking.stats = NULL;

	/* Needed for proper versioning, will be NULL for all newer files anyway. */
	clip->tracking.stabilization.rot_track = newdataadr(fd, clip->tracking.stabilization.rot_track);

	clip->tracking.dopesheet.ok = 0;
	BLI_listbase_clear(&clip->tracking.dopesheet.channels);
	BLI_listbase_clear(&clip->tracking.dopesheet.coverage_segments);

	link_list(fd, &tracking->objects);
	
	for (object = tracking->objects.first; object; object = object->next) {
		direct_link_movieTracks(fd, &object->tracks);
		direct_link_moviePlaneTracks(fd, &object->plane_tracks);
		direct_link_movieReconstruction(fd, &object->reconstruction);
	}
}

static void lib_link_movieTracks(FileData *fd, MovieClip *clip, ListBase *tracksbase)
{
	MovieTrackingTrack *track;

	for (track = tracksbase->first; track; track = track->next) {
		track->gpd = newlibadr_us(fd, clip->id.lib, track->gpd);
	}
}

static void lib_link_moviePlaneTracks(FileData *fd, MovieClip *clip, ListBase *tracksbase)
{
	MovieTrackingPlaneTrack *plane_track;

	for (plane_track = tracksbase->first; plane_track; plane_track = plane_track->next) {
		plane_track->image = newlibadr_us(fd, clip->id.lib, plane_track->image);
	}
}

static void lib_link_movieclip(FileData *fd, Main *main)
{
	MovieClip *clip;
	
	for (clip = main->movieclip.first; clip; clip = clip->id.next) {
		if (clip->id.tag & LIB_TAG_NEED_LINK) {
			MovieTracking *tracking = &clip->tracking;
			MovieTrackingObject *object;

			lib_link_animdata(fd, &clip->id, clip->adt);
			
			clip->gpd = newlibadr_us(fd, clip->id.lib, clip->gpd);
			
			lib_link_movieTracks(fd, clip, &tracking->tracks);
			lib_link_moviePlaneTracks(fd, clip, &tracking->plane_tracks);

			for (object = tracking->objects.first; object; object = object->next) {
				lib_link_movieTracks(fd, clip, &object->tracks);
				lib_link_moviePlaneTracks(fd, clip, &object->plane_tracks);
			}

			clip->id.tag &= ~LIB_TAG_NEED_LINK;
		}
	}
}

/* ***************** READ MOVIECLIP *************** */

static void direct_link_mask(FileData *fd, Mask *mask)
{
	MaskLayer *masklay;

	mask->adt = newdataadr(fd, mask->adt);

	link_list(fd, &mask->masklayers);

	for (masklay = mask->masklayers.first; masklay; masklay = masklay->next) {
		MaskSpline *spline;
		MaskLayerShape *masklay_shape;

		/* can't use newdataadr since it's a pointer within an array */
		MaskSplinePoint *act_point_search = NULL;

		link_list(fd, &masklay->splines);

		for (spline = masklay->splines.first; spline; spline = spline->next) {
			MaskSplinePoint *points_old = spline->points;
			int i;

			spline->points = newdataadr(fd, spline->points);

			for (i = 0; i < spline->tot_point; i++) {
				MaskSplinePoint *point = &spline->points[i];

				if (point->tot_uw)
					point->uw = newdataadr(fd, point->uw);
			}

			/* detect active point */
			if ((act_point_search == NULL) &&
			    (masklay->act_point >= points_old) &&
			    (masklay->act_point <  points_old + spline->tot_point))
			{
				act_point_search = &spline->points[masklay->act_point - points_old];
			}
		}

		link_list(fd, &masklay->splines_shapes);

		for (masklay_shape = masklay->splines_shapes.first; masklay_shape; masklay_shape = masklay_shape->next) {
			masklay_shape->data = newdataadr(fd, masklay_shape->data);

			if (masklay_shape->tot_vert) {
				if (fd->flags & FD_FLAGS_SWITCH_ENDIAN) {
					BLI_endian_switch_float_array(masklay_shape->data,
					                              masklay_shape->tot_vert * sizeof(float) * MASK_OBJECT_SHAPE_ELEM_SIZE);

				}
			}
		}

		masklay->act_spline = newdataadr(fd, masklay->act_spline);
		masklay->act_point = act_point_search;
	}
}

static void lib_link_mask_parent(FileData *fd, Mask *mask, MaskParent *parent)
{
	parent->id = newlibadr_us(fd, mask->id.lib, parent->id);
}

static void lib_link_mask(FileData *fd, Main *main)
{
	Mask *mask;

	mask = main->mask.first;
	while (mask) {
		if (mask->id.tag & LIB_TAG_NEED_LINK) {
			MaskLayer *masklay;

			lib_link_animdata(fd, &mask->id, mask->adt);

			for (masklay = mask->masklayers.first; masklay; masklay = masklay->next) {
				MaskSpline *spline;

				spline = masklay->splines.first;
				while (spline) {
					int i;

					for (i = 0; i < spline->tot_point; i++) {
						MaskSplinePoint *point = &spline->points[i];

						lib_link_mask_parent(fd, mask, &point->parent);
					}

					lib_link_mask_parent(fd, mask, &spline->parent);

					spline = spline->next;
				}
			}

			mask->id.tag &= ~LIB_TAG_NEED_LINK;
		}
		mask = mask->id.next;
	}
}

/* ************ READ LINE STYLE ***************** */

static void lib_link_linestyle(FileData *fd, Main *main)
{
	FreestyleLineStyle *linestyle;
	LineStyleModifier *m;
	MTex *mtex;
	int a;

	linestyle = main->linestyle.first;
	while (linestyle) {
		if (linestyle->id.tag & LIB_TAG_NEED_LINK) {
			linestyle->id.tag &= ~LIB_TAG_NEED_LINK;

			IDP_LibLinkProperty(linestyle->id.properties, (fd->flags & FD_FLAGS_SWITCH_ENDIAN), fd);
			lib_link_animdata(fd, &linestyle->id, linestyle->adt);
			for (m = linestyle->color_modifiers.first; m; m = m->next) {
				switch (m->type) {
				case LS_MODIFIER_DISTANCE_FROM_OBJECT:
					{
						LineStyleColorModifier_DistanceFromObject *cm = (LineStyleColorModifier_DistanceFromObject *)m;
						cm->target = newlibadr(fd, linestyle->id.lib, cm->target);
					}
					break;
				}
			}
			for (m = linestyle->alpha_modifiers.first; m; m = m->next) {
				switch (m->type) {
				case LS_MODIFIER_DISTANCE_FROM_OBJECT:
					{
						LineStyleAlphaModifier_DistanceFromObject *am = (LineStyleAlphaModifier_DistanceFromObject *)m;
						am->target = newlibadr(fd, linestyle->id.lib, am->target);
					}
					break;
				}
			}
			for (m = linestyle->thickness_modifiers.first; m; m = m->next) {
				switch (m->type) {
				case LS_MODIFIER_DISTANCE_FROM_OBJECT:
					{
						LineStyleThicknessModifier_DistanceFromObject *tm = (LineStyleThicknessModifier_DistanceFromObject *)m;
						tm->target = newlibadr(fd, linestyle->id.lib, tm->target);
					}
					break;
				}
			}
			for (a=0; a < MAX_MTEX; a++) {
				mtex = linestyle->mtex[a];
				if (mtex) {
					mtex->tex = newlibadr_us(fd, linestyle->id.lib, mtex->tex);
					mtex->object = newlibadr(fd, linestyle->id.lib, mtex->object);
				}
			}
			if (linestyle->nodetree) {
				lib_link_ntree(fd, &linestyle->id, linestyle->nodetree);
				linestyle->nodetree->id.lib = linestyle->id.lib;
			}
		}
		linestyle = linestyle->id.next;
	}
}

static void direct_link_linestyle_color_modifier(FileData *fd, LineStyleModifier *modifier)
{
	switch (modifier->type) {
	case LS_MODIFIER_ALONG_STROKE:
		{
			LineStyleColorModifier_AlongStroke *m = (LineStyleColorModifier_AlongStroke *)modifier;
			m->color_ramp = newdataadr(fd, m->color_ramp);
		}
		break;
	case LS_MODIFIER_DISTANCE_FROM_CAMERA:
		{
			LineStyleColorModifier_DistanceFromCamera *m = (LineStyleColorModifier_DistanceFromCamera *)modifier;
			m->color_ramp = newdataadr(fd, m->color_ramp);
		}
		break;
	case LS_MODIFIER_DISTANCE_FROM_OBJECT:
		{
			LineStyleColorModifier_DistanceFromObject *m = (LineStyleColorModifier_DistanceFromObject *)modifier;
			m->color_ramp = newdataadr(fd, m->color_ramp);
		}
		break;
	case LS_MODIFIER_MATERIAL:
		{
			LineStyleColorModifier_Material *m = (LineStyleColorModifier_Material *)modifier;
			m->color_ramp = newdataadr(fd, m->color_ramp);
		}
		break;
	case LS_MODIFIER_TANGENT:
		{
			LineStyleColorModifier_Tangent *m = (LineStyleColorModifier_Tangent *)modifier;
			m->color_ramp = newdataadr(fd, m->color_ramp);
		}
		break;
	case LS_MODIFIER_NOISE:
		{
			LineStyleColorModifier_Noise *m = (LineStyleColorModifier_Noise *)modifier;
			m->color_ramp = newdataadr(fd, m->color_ramp);
		}
		break;
	case LS_MODIFIER_CREASE_ANGLE:
		{
			LineStyleColorModifier_CreaseAngle *m = (LineStyleColorModifier_CreaseAngle *)modifier;
			m->color_ramp = newdataadr(fd, m->color_ramp);
		}
		break;
	case LS_MODIFIER_CURVATURE_3D:
		{
			LineStyleColorModifier_Curvature_3D *m = (LineStyleColorModifier_Curvature_3D *)modifier;
			m->color_ramp = newdataadr(fd, m->color_ramp);
		}
		break;
	}
}

static void direct_link_linestyle_alpha_modifier(FileData *fd, LineStyleModifier *modifier)
{
	switch (modifier->type) {
	case LS_MODIFIER_ALONG_STROKE:
		{
			LineStyleAlphaModifier_AlongStroke *m = (LineStyleAlphaModifier_AlongStroke *)modifier;
			m->curve = newdataadr(fd, m->curve);
			direct_link_curvemapping(fd, m->curve);
		}
		break;
	case LS_MODIFIER_DISTANCE_FROM_CAMERA:
		{
			LineStyleAlphaModifier_DistanceFromCamera *m = (LineStyleAlphaModifier_DistanceFromCamera *)modifier;
			m->curve = newdataadr(fd, m->curve);
			direct_link_curvemapping(fd, m->curve);
		}
		break;
	case LS_MODIFIER_DISTANCE_FROM_OBJECT:
		{
			LineStyleAlphaModifier_DistanceFromObject *m = (LineStyleAlphaModifier_DistanceFromObject *)modifier;
			m->curve = newdataadr(fd, m->curve);
			direct_link_curvemapping(fd, m->curve);
		}
		break;
	case LS_MODIFIER_MATERIAL:
		{
			LineStyleAlphaModifier_Material *m = (LineStyleAlphaModifier_Material *)modifier;
			m->curve = newdataadr(fd, m->curve);
			direct_link_curvemapping(fd, m->curve);
		}
		break;
	case LS_MODIFIER_TANGENT:
		{
			LineStyleAlphaModifier_Tangent *m = (LineStyleAlphaModifier_Tangent *)modifier;
			m->curve = newdataadr(fd, m->curve);
			direct_link_curvemapping(fd, m->curve);
		}
		break;
	case LS_MODIFIER_NOISE:
		{
			LineStyleAlphaModifier_Noise *m = (LineStyleAlphaModifier_Noise *)modifier;
			m->curve = newdataadr(fd, m->curve);
			direct_link_curvemapping(fd, m->curve);
		}
		break;
	case LS_MODIFIER_CREASE_ANGLE:
		{
			LineStyleAlphaModifier_CreaseAngle *m = (LineStyleAlphaModifier_CreaseAngle *)modifier;
			m->curve = newdataadr(fd, m->curve);
			direct_link_curvemapping(fd, m->curve);
		}
		break;
	case LS_MODIFIER_CURVATURE_3D:
		{
			LineStyleAlphaModifier_Curvature_3D *m = (LineStyleAlphaModifier_Curvature_3D *)modifier;
			m->curve = newdataadr(fd, m->curve);
			direct_link_curvemapping(fd, m->curve);
		}
		break;
	}
}

static void direct_link_linestyle_thickness_modifier(FileData *fd, LineStyleModifier *modifier)
{
	switch (modifier->type) {
	case LS_MODIFIER_ALONG_STROKE:
		{
			LineStyleThicknessModifier_AlongStroke *m = (LineStyleThicknessModifier_AlongStroke *)modifier;
			m->curve = newdataadr(fd, m->curve);
			direct_link_curvemapping(fd, m->curve);
		}
		break;
	case LS_MODIFIER_DISTANCE_FROM_CAMERA:
		{
			LineStyleThicknessModifier_DistanceFromCamera *m = (LineStyleThicknessModifier_DistanceFromCamera *)modifier;
			m->curve = newdataadr(fd, m->curve);
			direct_link_curvemapping(fd, m->curve);
		}
		break;
	case LS_MODIFIER_DISTANCE_FROM_OBJECT:
		{
			LineStyleThicknessModifier_DistanceFromObject *m = (LineStyleThicknessModifier_DistanceFromObject *)modifier;
			m->curve = newdataadr(fd, m->curve);
			direct_link_curvemapping(fd, m->curve);
		}
		break;
	case LS_MODIFIER_MATERIAL:
		{
			LineStyleThicknessModifier_Material *m = (LineStyleThicknessModifier_Material *)modifier;
			m->curve = newdataadr(fd, m->curve);
			direct_link_curvemapping(fd, m->curve);
		}
		break;
	case LS_MODIFIER_TANGENT:
		{
			LineStyleThicknessModifier_Tangent *m = (LineStyleThicknessModifier_Tangent *)modifier;
			m->curve = newdataadr(fd, m->curve);
			direct_link_curvemapping(fd, m->curve);
		}
		break;
	case LS_MODIFIER_CREASE_ANGLE:
		{
			LineStyleThicknessModifier_CreaseAngle *m = (LineStyleThicknessModifier_CreaseAngle *)modifier;
			m->curve = newdataadr(fd, m->curve);
			direct_link_curvemapping(fd, m->curve);
		}
		break;
	case LS_MODIFIER_CURVATURE_3D:
		{
			LineStyleThicknessModifier_Curvature_3D *m = (LineStyleThicknessModifier_Curvature_3D *)modifier;
			m->curve = newdataadr(fd, m->curve);
			direct_link_curvemapping(fd, m->curve);
		}
		break;
	}
}

static void direct_link_linestyle_geometry_modifier(FileData *UNUSED(fd), LineStyleModifier *UNUSED(modifier))
{
}

static void direct_link_linestyle(FileData *fd, FreestyleLineStyle *linestyle)
{
	int a;
	LineStyleModifier *modifier;

	linestyle->adt= newdataadr(fd, linestyle->adt);
	direct_link_animdata(fd, linestyle->adt);
	link_list(fd, &linestyle->color_modifiers);
	for (modifier = linestyle->color_modifiers.first; modifier; modifier = modifier->next)
		direct_link_linestyle_color_modifier(fd, modifier);
	link_list(fd, &linestyle->alpha_modifiers);
	for (modifier = linestyle->alpha_modifiers.first; modifier; modifier = modifier->next)
		direct_link_linestyle_alpha_modifier(fd, modifier);
	link_list(fd, &linestyle->thickness_modifiers);
	for (modifier = linestyle->thickness_modifiers.first; modifier; modifier = modifier->next)
		direct_link_linestyle_thickness_modifier(fd, modifier);
	link_list(fd, &linestyle->geometry_modifiers);
	for (modifier = linestyle->geometry_modifiers.first; modifier; modifier = modifier->next)
		direct_link_linestyle_geometry_modifier(fd, modifier);
	for (a = 0; a < MAX_MTEX; a++) {
		linestyle->mtex[a] = newdataadr(fd, linestyle->mtex[a]);
	}
	linestyle->nodetree = newdataadr(fd, linestyle->nodetree);
	if (linestyle->nodetree) {
		direct_link_id(fd, &linestyle->nodetree->id);
		direct_link_nodetree(fd, linestyle->nodetree);
	}
}

/* ************** GENERAL & MAIN ******************** */


static const char *dataname(short id_code)
{
	switch (id_code) {
		case ID_OB: return "Data from OB";
		case ID_ME: return "Data from ME";
		case ID_IP: return "Data from IP";
		case ID_SCE: return "Data from SCE";
		case ID_MA: return "Data from MA";
		case ID_TE: return "Data from TE";
		case ID_CU: return "Data from CU";
		case ID_GR: return "Data from GR";
		case ID_AR: return "Data from AR";
		case ID_AC: return "Data from AC";
		case ID_LI: return "Data from LI";
		case ID_MB: return "Data from MB";
		case ID_IM: return "Data from IM";
		case ID_LT: return "Data from LT";
		case ID_LA: return "Data from LA";
		case ID_CA: return "Data from CA";
		case ID_KE: return "Data from KE";
		case ID_WO: return "Data from WO";
		case ID_SCR: return "Data from SCR";
		case ID_VF: return "Data from VF";
		case ID_TXT	: return "Data from TXT";
		case ID_SPK: return "Data from SPK";
		case ID_SO: return "Data from SO";
		case ID_NT: return "Data from NT";
		case ID_BR: return "Data from BR";
		case ID_PA: return "Data from PA";
		case ID_PAL: return "Data from PAL";
		case ID_PC: return "Data from PCRV";
		case ID_GD: return "Data from GD";
		case ID_WM: return "Data from WM";
		case ID_MC: return "Data from MC";
		case ID_MSK: return "Data from MSK";
		case ID_LS: return "Data from LS";
		case ID_CF: return "Data from CF";
	}
	return "Data from Lib Block";
	
}

static BHead *read_data_into_oldnewmap(FileData *fd, BHead *bhead, const char *allocname)
{
	bhead = blo_nextbhead(fd, bhead);
	
	while (bhead && bhead->code==DATA) {
		void *data;
#if 0
		/* XXX DUMB DEBUGGING OPTION TO GIVE NAMES for guarded malloc errors */
		short *sp = fd->filesdna->structs[bhead->SDNAnr];
		char *tmp = malloc(100);
		allocname = fd->filesdna->types[ sp[0] ];
		strcpy(tmp, allocname);
		data = read_struct(fd, bhead, tmp);
#else
		data = read_struct(fd, bhead, allocname);
#endif
		
		if (data) {
			oldnewmap_insert(fd->datamap, bhead->old, data, 0);
		}
		
		bhead = blo_nextbhead(fd, bhead);
	}

	qsort(fd->datamap->entries, fd->datamap->nentries, sizeof(OldNew), verg_oldnewmap);
	fd->datamap->sorted = 1;
	
	return bhead;
}

static BHead *read_libblock(FileData *fd, Main *main, BHead *bhead, const short tag, ID **r_id)
{
	/* this routine reads a libblock and its direct data. Use link functions to connect it all
	 */
	ID *id;
	ListBase *lb;
	const char *allocname;
	bool wrong_id = false;

	/* In undo case, most libs and linked data should be kept as is from previous state (see BLO_read_from_memfile).
	 * However, some needed by the snapshot being read may have been removed in previous one, and would go missing.
	 * This leads e.g. to desappearing objects in some undo/redo case, see T34446.
	 * That means we have to carefully check whether current lib or libdata already exits in old main, if it does
	 * we merely copy it over into new main area, otherwise we have to do a full read of that bhead... */
	if (fd->memfile && ELEM(bhead->code, ID_LI, ID_ID)) {
		const char *idname = bhead_id_name(fd, bhead);

#ifdef PRINT_DEBUG
		printf("Checking %s...\n", idname);
#endif

		if (bhead->code == ID_LI) {
			Main *libmain = fd->old_mainlist->first;
			/* Skip oldmain itself... */
			for (libmain = libmain->next; libmain; libmain = libmain->next) {
#ifdef PRINT_DEBUG
				printf("... against %s: ", libmain->curlib ? libmain->curlib->id.name : "<NULL>");
#endif
				if (libmain->curlib && STREQ(idname, libmain->curlib->id.name)) {
					Main *oldmain = fd->old_mainlist->first;
#ifdef PRINT_DEBUG
					printf("FOUND!\n");
#endif
					/* In case of a library, we need to re-add its main to fd->mainlist, because if we have later
					 * a missing ID_ID, we need to get the correct lib it is linked to!
					 * Order is crucial, we cannot bulk-add it in BLO_read_from_memfile() like it used to be... */
					BLI_remlink(fd->old_mainlist, libmain);
					BLI_remlink_safe(&oldmain->library, libmain->curlib);
					BLI_addtail(fd->mainlist, libmain);
					BLI_addtail(&main->library, libmain->curlib);

					if (r_id) {
						*r_id = NULL;  /* Just in case... */
					}
					return blo_nextbhead(fd, bhead);
				}
#ifdef PRINT_DEBUG
				printf("nothing...\n");
#endif
			}
		}
		else {
#ifdef PRINT_DEBUG
			printf("... in %s (%s): ", main->curlib ? main->curlib->id.name : "<NULL>", main->curlib ? main->curlib->name : "<NULL>");
#endif
			if ((id = BKE_libblock_find_name_ex(main, GS(idname), idname + 2))) {
#ifdef PRINT_DEBUG
				printf("FOUND!\n");
#endif
				/* Even though we found our linked ID, there is no guarantee its address is still the same... */
				if (id != bhead->old) {
					oldnewmap_insert(fd->libmap, bhead->old, id, GS(id->name));
				}

				/* No need to do anything else for ID_ID, it's assumed already present in its lib's main... */
				if (r_id) {
					*r_id = NULL;  /* Just in case... */
				}
				return blo_nextbhead(fd, bhead);
			}
#ifdef PRINT_DEBUG
			printf("nothing...\n");
#endif
		}
	}

	/* read libblock */
	id = read_struct(fd, bhead, "lib block");

	if (id) {
		const short idcode = (bhead->code == ID_ID) ? GS(id->name) : bhead->code;
		/* do after read_struct, for dna reconstruct */
		lb = which_libbase(main, idcode);
		if (lb) {
			oldnewmap_insert(fd->libmap, bhead->old, id, bhead->code);	/* for ID_ID check */
			BLI_addtail(lb, id);
		}
		else {
			/* unknown ID type */
			printf("%s: unknown id code '%c%c'\n", __func__, (idcode & 0xff), (idcode >> 8));
			MEM_freeN(id);
			id = NULL;
		}
	}

	if (r_id)
		*r_id = id;
	if (!id)
		return blo_nextbhead(fd, bhead);
	
	id->tag = tag | LIB_TAG_NEED_LINK;
	id->lib = main->curlib;
	id->us = ID_FAKE_USERS(id);
	id->icon_id = 0;
	
	/* this case cannot be direct_linked: it's just the ID part */
	if (bhead->code == ID_ID) {
		return blo_nextbhead(fd, bhead);
	}
	
	/* need a name for the mallocN, just for debugging and sane prints on leaks */
	allocname = dataname(GS(id->name));
	
	/* read all data into fd->datamap */
	bhead = read_data_into_oldnewmap(fd, bhead, allocname);
	
	/* init pointers direct data */
	direct_link_id(fd, id);
	
	switch (GS(id->name)) {
		case ID_WM:
			direct_link_windowmanager(fd, (wmWindowManager *)id);
			break;
		case ID_SCR:
			wrong_id = direct_link_screen(fd, (bScreen *)id);
			break;
		case ID_SCE:
			direct_link_scene(fd, (Scene *)id);
			break;
		case ID_OB:
			direct_link_object(fd, (Object *)id);
			break;
		case ID_ME:
			direct_link_mesh(fd, (Mesh *)id);
			break;
		case ID_CU:
			direct_link_curve(fd, (Curve *)id);
			break;
		case ID_MB:
			direct_link_mball(fd, (MetaBall *)id);
			break;
		case ID_MA:
			direct_link_material(fd, (Material *)id);
			break;
		case ID_TE:
			direct_link_texture(fd, (Tex *)id);
			break;
		case ID_IM:
			direct_link_image(fd, (Image *)id);
			break;
		case ID_LA:
			direct_link_lamp(fd, (Lamp *)id);
			break;
		case ID_VF:
			direct_link_vfont(fd, (VFont *)id);
			break;
		case ID_TXT:
			direct_link_text(fd, (Text *)id);
			break;
		case ID_IP:
			direct_link_ipo(fd, (Ipo *)id);
			break;
		case ID_KE:
			direct_link_key(fd, (Key *)id);
			break;
		case ID_LT:
			direct_link_latt(fd, (Lattice *)id);
			break;
		case ID_WO:
			direct_link_world(fd, (World *)id);
			break;
		case ID_LI:
			direct_link_library(fd, (Library *)id, main);
			break;
		case ID_CA:
			direct_link_camera(fd, (Camera *)id);
			break;
		case ID_SPK:
			direct_link_speaker(fd, (Speaker *)id);
			break;
		case ID_SO:
			direct_link_sound(fd, (bSound *)id);
			break;
		case ID_GR:
			direct_link_group(fd, (Group *)id);
			break;
		case ID_AR:
			direct_link_armature(fd, (bArmature*)id);
			break;
		case ID_AC:
			direct_link_action(fd, (bAction*)id);
			break;
		case ID_NT:
			direct_link_nodetree(fd, (bNodeTree*)id);
			break;
		case ID_BR:
			direct_link_brush(fd, (Brush*)id);
			break;
		case ID_PA:
			direct_link_particlesettings(fd, (ParticleSettings*)id);
			break;
		case ID_GD:
			direct_link_gpencil(fd, (bGPdata *)id);
			break;
		case ID_MC:
			direct_link_movieclip(fd, (MovieClip *)id);
			break;
		case ID_MSK:
			direct_link_mask(fd, (Mask *)id);
			break;
		case ID_LS:
			direct_link_linestyle(fd, (FreestyleLineStyle *)id);
			break;
		case ID_PAL:
			direct_link_palette(fd, (Palette *)id);
			break;
		case ID_PC:
			direct_link_paint_curve(fd, (PaintCurve *)id);
			break;
		case ID_CF:
			direct_link_cachefile(fd, (CacheFile *)id);
			break;
	}
	
	oldnewmap_free_unused(fd->datamap);
	oldnewmap_clear(fd->datamap);
	
	if (wrong_id) {
		BKE_libblock_free(main, id);
	}
	
	return (bhead);
}

/* note, this has to be kept for reading older files... */
/* also version info is written here */
static BHead *read_global(BlendFileData *bfd, FileData *fd, BHead *bhead)
{
	FileGlobal *fg = read_struct(fd, bhead, "Global");
	
	/* copy to bfd handle */
	bfd->main->subversionfile = fg->subversion;
	bfd->main->minversionfile = fg->minversion;
	bfd->main->minsubversionfile = fg->minsubversion;
	bfd->main->build_commit_timestamp = fg->build_commit_timestamp;
	BLI_strncpy(bfd->main->build_hash, fg->build_hash, sizeof(bfd->main->build_hash));
	
	bfd->fileflags = fg->fileflags;
	bfd->globalf = fg->globalf;
	BLI_strncpy(bfd->filename, fg->filename, sizeof(bfd->filename));
	
	/* error in 2.65 and older: main->name was not set if you save from startup (not after loading file) */
	if (bfd->filename[0] == 0) {
		if (fd->fileversion < 265 || (fd->fileversion == 265 && fg->subversion < 1))
			if ((G.fileflags & G_FILE_RECOVER)==0)
				BLI_strncpy(bfd->filename, bfd->main->name, sizeof(bfd->filename));
		
		/* early 2.50 version patch - filename not in FileGlobal struct at all */
		if (fd->fileversion <= 250)
			BLI_strncpy(bfd->filename, bfd->main->name, sizeof(bfd->filename));
	}
	
	if (G.fileflags & G_FILE_RECOVER)
		BLI_strncpy(fd->relabase, fg->filename, sizeof(fd->relabase));
	
	bfd->curscreen = fg->curscreen;
	bfd->curscene = fg->curscene;
	
	MEM_freeN(fg);
	
	fd->globalf = bfd->globalf;
	fd->fileflags = bfd->fileflags;
	
	return blo_nextbhead(fd, bhead);
}

/* note, this has to be kept for reading older files... */
static void link_global(FileData *fd, BlendFileData *bfd)
{
	bfd->curscreen = newlibadr(fd, NULL, bfd->curscreen);
	bfd->curscene = newlibadr(fd, NULL, bfd->curscene);
	// this happens in files older than 2.35
	if (bfd->curscene == NULL) {
		if (bfd->curscreen) bfd->curscene = bfd->curscreen->scene;
	}
}

static void convert_tface_mt(FileData *fd, Main *main)
{
	Main *gmain;
	
	/* this is a delayed do_version (so it can create new materials) */
	if (main->versionfile < 259 || (main->versionfile == 259 && main->subversionfile < 3)) {
		//XXX hack, material.c uses G.main all over the place, instead of main
		// temporarily set G.main to the current main
		gmain = G.main;
		G.main = main;
		
		if (!(do_version_tface(main))) {
			BKE_report(fd->reports, RPT_WARNING, "Texface conversion problem (see error in console)");
		}
		
		//XXX hack, material.c uses G.main allover the place, instead of main
		G.main = gmain;
	}
}

/* initialize userdef with non-UI dependency stuff */
/* other initializers (such as theme color defaults) go to resources.c */
static void do_versions_userdef(FileData *fd, BlendFileData *bfd)
{
	Main *bmain = bfd->main;
	UserDef *user = bfd->user;
	
	if (user == NULL) return;
	
	if (MAIN_VERSION_OLDER(bmain, 266, 4)) {
		bTheme *btheme;
		
		/* themes for Node and Sequence editor were not using grid color, but back. we copy this over then */
		for (btheme = user->themes.first; btheme; btheme = btheme->next) {
			copy_v4_v4_char(btheme->tnode.grid, btheme->tnode.back);
			copy_v4_v4_char(btheme->tseq.grid, btheme->tseq.back);
		}
	}

	if (!DNA_struct_elem_find(fd->filesdna, "UserDef", "WalkNavigation", "walk_navigation")) {
		user->walk_navigation.mouse_speed = 1.0f;
		user->walk_navigation.walk_speed = 2.5f;       /* m/s */
		user->walk_navigation.walk_speed_factor = 5.0f;
		user->walk_navigation.view_height =  1.6f;   /* m */
		user->walk_navigation.jump_height = 0.4f;      /* m */
		user->walk_navigation.teleport_time = 0.2f; /* s */
	}
}

static void do_versions(FileData *fd, Library *lib, Main *main)
{
	/* WATCH IT!!!: pointers from libdata have not been converted */
	
	if (G.debug & G_DEBUG) {
		char build_commit_datetime[32];
		time_t temp_time = main->build_commit_timestamp;
		struct tm *tm = (temp_time) ? gmtime(&temp_time) : NULL;
		if (LIKELY(tm)) {
			strftime(build_commit_datetime, sizeof(build_commit_datetime), "%Y-%m-%d %H:%M", tm);
		}
		else {
			BLI_strncpy(build_commit_datetime, "unknown", sizeof(build_commit_datetime));
		}

		printf("read file %s\n  Version %d sub %d date %s hash %s\n",
		       fd->relabase, main->versionfile, main->subversionfile,
		       build_commit_datetime, main->build_hash);
	}
	
	blo_do_versions_pre250(fd, lib, main);
	blo_do_versions_250(fd, lib, main);
	blo_do_versions_260(fd, lib, main);
	blo_do_versions_270(fd, lib, main);

	/* WATCH IT!!!: pointers from libdata have not been converted yet here! */
	/* WATCH IT 2!: Userdef struct init see do_versions_userdef() above! */

	/* don't forget to set version number in BKE_blender_version.h! */
}

#if 0 // XXX: disabled for now... we still don't have this in the right place in the loading code for it to work
static void do_versions_after_linking(FileData *fd, Library *lib, Main *main)
{
	/* old Animation System (using IPO's) needs to be converted to the new Animato system */
	if (main->versionfile < 250)
		do_versions_ipos_to_animato(main);
}
#endif

static void lib_link_all(FileData *fd, Main *main)
{
	oldnewmap_sort(fd);
	
	/* No load UI for undo memfiles */
	if (fd->memfile == NULL) {
		lib_link_windowmanager(fd, main);
	}
	/* DO NOT skip screens here, 3Dview may contains pointers to other ID data (like bgpic)! See T41411. */
	lib_link_screen(fd, main);
	lib_link_scene(fd, main);
	lib_link_object(fd, main);
	lib_link_curve(fd, main);
	lib_link_mball(fd, main);
	lib_link_material(fd, main);
	lib_link_texture(fd, main);
	lib_link_image(fd, main);
	lib_link_ipo(fd, main);		// XXX deprecated... still needs to be maintained for version patches still
	lib_link_key(fd, main);
	lib_link_world(fd, main);
	lib_link_lamp(fd, main);
	lib_link_latt(fd, main);
	lib_link_text(fd, main);
	lib_link_camera(fd, main);
	lib_link_speaker(fd, main);
	lib_link_sound(fd, main);
	lib_link_group(fd, main);
	lib_link_armature(fd, main);
	lib_link_action(fd, main);
	lib_link_vfont(fd, main);
	lib_link_nodetree(fd, main);	/* has to be done after scene/materials, this will verify group nodes */
	lib_link_brush(fd, main);
	lib_link_palette(fd, main);
	lib_link_paint_curve(fd, main);
	lib_link_particlesettings(fd, main);
	lib_link_movieclip(fd, main);
	lib_link_mask(fd, main);
	lib_link_linestyle(fd, main);
	lib_link_gpencil(fd, main);
	lib_link_cachefiles(fd, main);

	lib_link_mesh(fd, main);		/* as last: tpage images with users at zero */
	
	lib_link_library(fd, main);		/* only init users */
}

static void direct_link_keymapitem(FileData *fd, wmKeyMapItem *kmi)
{
	kmi->properties = newdataadr(fd, kmi->properties);
	IDP_DirectLinkGroup_OrFree(&kmi->properties, (fd->flags & FD_FLAGS_SWITCH_ENDIAN), fd);
	kmi->ptr = NULL;
	kmi->flag &= ~KMI_UPDATE;
}

static BHead *read_userdef(BlendFileData *bfd, FileData *fd, BHead *bhead)
{
	UserDef *user;
	wmKeyMap *keymap;
	wmKeyMapItem *kmi;
	wmKeyMapDiffItem *kmdi;
	bAddon *addon;
	
	bfd->user = user= read_struct(fd, bhead, "user def");
	
	/* User struct has separate do-version handling */
	user->versionfile = bfd->main->versionfile;
	user->subversionfile = bfd->main->subversionfile;
	
	/* read all data into fd->datamap */
	bhead = read_data_into_oldnewmap(fd, bhead, "user def");
	
	if (user->keymaps.first) {
		/* backwards compatibility */
		user->user_keymaps= user->keymaps;
		user->keymaps.first= user->keymaps.last= NULL;
	}
	
	link_list(fd, &user->themes);
	link_list(fd, &user->user_keymaps);
	link_list(fd, &user->addons);
	link_list(fd, &user->autoexec_paths);

	for (keymap=user->user_keymaps.first; keymap; keymap=keymap->next) {
		keymap->modal_items= NULL;
		keymap->poll = NULL;
		keymap->flag &= ~KEYMAP_UPDATE;
		
		link_list(fd, &keymap->diff_items);
		link_list(fd, &keymap->items);
		
		for (kmdi=keymap->diff_items.first; kmdi; kmdi=kmdi->next) {
			kmdi->remove_item= newdataadr(fd, kmdi->remove_item);
			kmdi->add_item= newdataadr(fd, kmdi->add_item);
			
			if (kmdi->remove_item)
				direct_link_keymapitem(fd, kmdi->remove_item);
			if (kmdi->add_item)
				direct_link_keymapitem(fd, kmdi->add_item);
		}
		
		for (kmi=keymap->items.first; kmi; kmi=kmi->next)
			direct_link_keymapitem(fd, kmi);
	}

	for (addon = user->addons.first; addon; addon = addon->next) {
		addon->prop = newdataadr(fd, addon->prop);
		IDP_DirectLinkGroup_OrFree(&addon->prop, (fd->flags & FD_FLAGS_SWITCH_ENDIAN), fd);
	}

	// XXX
	user->uifonts.first = user->uifonts.last= NULL;
	
	link_list(fd, &user->uistyles);
	
	/* free fd->datamap again */
	oldnewmap_free_unused(fd->datamap);
	oldnewmap_clear(fd->datamap);
	
	return bhead;
}

static void fix_fracture_image_hack(Main* main)
{
	Object *ob;

	for (ob = main->object.first; ob; ob = ob->id.next) {
		FractureModifierData *fmd = (FractureModifierData*)modifiers_findByType(ob, eModifierType_Fracture);
		if (fmd && fmd->dm_group) {
			fmd->refresh_images = true;
			fmd->refresh = true;
		}
	}
}

BlendFileData *blo_read_file_internal(FileData *fd, const char *filepath)
{
	BHead *bhead = blo_firstbhead(fd);
	BlendFileData *bfd;
	ListBase mainlist = {NULL, NULL};
	
	bfd = MEM_callocN(sizeof(BlendFileData), "blendfiledata");
	bfd->main = BKE_main_new();
	BLI_addtail(&mainlist, bfd->main);
	fd->mainlist = &mainlist;
	
	bfd->main->versionfile = fd->fileversion;
	
	bfd->type = BLENFILETYPE_BLEND;
	BLI_strncpy(bfd->main->name, filepath, sizeof(bfd->main->name));

	if (G.background) {
		/* We only read & store .blend thumbnail in background mode
		 * (because we cannot re-generate it, no OpenGL available).
		 */
		const int *data = read_file_thumbnail(fd);

		if (data) {
			const size_t sz = BLEN_THUMB_MEMSIZE(data[0], data[1]);
			bfd->main->blen_thumb = MEM_mallocN(sz, __func__);

			BLI_assert((sz - sizeof(*bfd->main->blen_thumb)) ==
			           (BLEN_THUMB_MEMSIZE_FILE(data[0], data[1]) - (sizeof(*data) * 2)));
			bfd->main->blen_thumb->width = data[0];
			bfd->main->blen_thumb->height = data[1];
			memcpy(bfd->main->blen_thumb->rect, &data[2], sz - sizeof(*bfd->main->blen_thumb));
		}
	}

	while (bhead) {
		switch (bhead->code) {
		case DATA:
		case DNA1:
		case TEST: /* used as preview since 2.5x */
		case REND:
			bhead = blo_nextbhead(fd, bhead);
			break;
		case GLOB:
			bhead = read_global(bfd, fd, bhead);
			break;
		case USER:
			bhead = read_userdef(bfd, fd, bhead);
			break;
		case ENDB:
			bhead = NULL;
			break;
		
		case ID_ID:
			/* Always adds to the most recently loaded ID_LI block, see direct_link_library.
			 * This is part of the file format definition. */
			bhead = read_libblock(fd, mainlist.last, bhead, LIB_TAG_READ | LIB_TAG_EXTERN, NULL);
			break;
			
			/* in 2.50+ files, the file identifier for screens is patched, forward compatibility */
		case ID_SCRN:
			bhead->code = ID_SCR;
			/* deliberate pass on to default */
		default:
			bhead = read_libblock(fd, bfd->main, bhead, LIB_TAG_LOCAL, NULL);
		}
	}
	
	/* do before read_libraries, but skip undo case */
	if (fd->memfile == NULL) {
		do_versions(fd, NULL, bfd->main);
		do_versions_userdef(fd, bfd);
	}
	
	read_libraries(fd, &mainlist);
	
	blo_join_main(&mainlist);
	
	lib_link_all(fd, bfd->main);

	fix_fracture_image_hack(bfd->main);

	//do_versions_after_linking(fd, NULL, bfd->main); // XXX: not here (or even in this function at all)! this causes crashes on many files - Aligorith (July 04, 2010)
	lib_verify_nodetree(bfd->main, true);
	fix_relpaths_library(fd->relabase, bfd->main); /* make all relative paths, relative to the open blend file */
	
	link_global(fd, bfd);	/* as last */
	
	fd->mainlist = NULL;  /* Safety, this is local variable, shall not be used afterward. */

	return bfd;
}

/* ************* APPEND LIBRARY ************** */

struct BHeadSort {
	BHead *bhead;
	const void *old;
};

static int verg_bheadsort(const void *v1, const void *v2)
{
	const struct BHeadSort *x1=v1, *x2=v2;
	
	if (x1->old > x2->old) return 1;
	else if (x1->old < x2->old) return -1;
	return 0;
}

static void sort_bhead_old_map(FileData *fd)
{
	BHead *bhead;
	struct BHeadSort *bhs;
	int tot = 0;
	
	for (bhead = blo_firstbhead(fd); bhead; bhead = blo_nextbhead(fd, bhead))
		tot++;
	
	fd->tot_bheadmap = tot;
	if (tot == 0) return;
	
	bhs = fd->bheadmap = MEM_mallocN(tot * sizeof(struct BHeadSort), "BHeadSort");
	
	for (bhead = blo_firstbhead(fd); bhead; bhead = blo_nextbhead(fd, bhead), bhs++) {
		bhs->bhead = bhead;
		bhs->old = bhead->old;
	}
	
	qsort(fd->bheadmap, tot, sizeof(struct BHeadSort), verg_bheadsort);
}

static BHead *find_previous_lib(FileData *fd, BHead *bhead)
{
	/* skip library datablocks in undo, see comment in read_libblock */
	if (fd->memfile)
		return NULL;

	for (; bhead; bhead = blo_prevbhead(fd, bhead)) {
		if (bhead->code == ID_LI)
			break;
	}

	return bhead;
}

static BHead *find_bhead(FileData *fd, void *old)
{
#if 0
	BHead *bhead;
#endif
	struct BHeadSort *bhs, bhs_s;
	
	if (!old)
		return NULL;

	if (fd->bheadmap == NULL)
		sort_bhead_old_map(fd);
	
	bhs_s.old = old;
	bhs = bsearch(&bhs_s, fd->bheadmap, fd->tot_bheadmap, sizeof(struct BHeadSort), verg_bheadsort);

	if (bhs)
		return bhs->bhead;
	
#if 0
	for (bhead = blo_firstbhead(fd); bhead; bhead= blo_nextbhead(fd, bhead)) {
		if (bhead->old == old)
			return bhead;
	}
#endif

	return NULL;
}

static BHead *find_bhead_from_code_name(FileData *fd, const short idcode, const char *name)
{
#ifdef USE_GHASH_BHEAD

	char idname_full[MAX_ID_NAME];

	*((short *)idname_full) = idcode;
	BLI_strncpy(idname_full + 2, name, sizeof(idname_full) - 2);

	return BLI_ghash_lookup(fd->bhead_idname_hash, idname_full);

#else
	BHead *bhead;

	for (bhead = blo_firstbhead(fd); bhead; bhead = blo_nextbhead(fd, bhead)) {
		if (bhead->code == idcode) {
			const char *idname_test = bhead_id_name(fd, bhead);
			if (STREQ(idname_test + 2, name)) {
				return bhead;
			}
		}
		else if (bhead->code == ENDB) {
			break;
		}
	}

	return NULL;
#endif
}

static BHead *find_bhead_from_idname(FileData *fd, const char *idname)
{
#ifdef USE_GHASH_BHEAD
	return BLI_ghash_lookup(fd->bhead_idname_hash, idname);
#else
	return find_bhead_from_code_name(fd, GS(idname), idname + 2);
#endif
}

static ID *is_yet_read(FileData *fd, Main *mainvar, BHead *bhead)
{
	const char *idname= bhead_id_name(fd, bhead);
	/* which_libbase can be NULL, intentionally not using idname+2 */
	return BLI_findstring(which_libbase(mainvar, GS(idname)), idname, offsetof(ID, name));
}

static void expand_doit_library(void *fdhandle, Main *mainvar, void *old)
{
	BHead *bhead;
	FileData *fd = fdhandle;
	ID *id;
	
	bhead = find_bhead(fd, old);
	if (bhead) {
		/* from another library? */
		if (bhead->code == ID_ID) {
			BHead *bheadlib= find_previous_lib(fd, bhead);
			
			if (bheadlib) {
				Library *lib = read_struct(fd, bheadlib, "Library");
				Main *ptr = blo_find_main(fd, lib->name, fd->relabase);
				
				if (ptr->curlib == NULL) {
					const char *idname= bhead_id_name(fd, bhead);
					
					blo_reportf_wrap(fd->reports, RPT_WARNING, TIP_("LIB: Data refers to main .blend file: '%s' from %s"),
					                 idname, mainvar->curlib->filepath);
					return;
				}
				else
					id = is_yet_read(fd, ptr, bhead);
				
				if (id == NULL) {
					read_libblock(fd, ptr, bhead, LIB_TAG_READ | LIB_TAG_INDIRECT, NULL);
					// commented because this can print way too much
					// if (G.debug & G_DEBUG) printf("expand_doit: other lib %s\n", lib->name);
					
					/* for outliner dependency only */
					ptr->curlib->parent = mainvar->curlib;
				}
				else {
					/* The line below was commented by Ton (I assume), when Hos did the merge from the orange branch. rev 6568
					 * This line is NEEDED, the case is that you have 3 blend files...
					 * user.blend, lib.blend and lib_indirect.blend - if user.blend already references a "tree" from
					 * lib_indirect.blend but lib.blend does too, linking in a Scene or Group from lib.blend can result in an
					 * empty without the dupli group referenced. Once you save and reload the group would appear. - Campbell */
					/* This crashes files, must look further into it */
					
					/* Update: the issue is that in file reading, the oldnewmap is OK, but for existing data, it has to be
					 * inserted in the map to be found! */
					
					/* Update: previously it was checking for id->tag & LIB_TAG_PRE_EXISTING, however that
					 * does not affect file reading. For file reading we may need to insert it into the libmap as well,
					 * because you might have two files indirectly linking the same datablock, and in that case
					 * we need this in the libmap for the fd of both those files.
					 *
					 * The crash that this check avoided earlier was because bhead->code wasn't properly passed in, making
					 * change_idid_adr not detect the mapping was for an ID_ID datablock. */
					oldnewmap_insert(fd->libmap, bhead->old, id, bhead->code);
					change_idid_adr_fd(fd, bhead->old, id);
					
					// commented because this can print way too much
					// if (G.debug & G_DEBUG) printf("expand_doit: already linked: %s lib: %s\n", id->name, lib->name);
				}
				
				MEM_freeN(lib);
			}
		}
		else {
			id = is_yet_read(fd, mainvar, bhead);
			if (id == NULL) {
				read_libblock(fd, mainvar, bhead, LIB_TAG_TESTIND, NULL);
			}
			else {
				/* this is actually only needed on UI call? when ID was already read before, and another append
				 * happens which invokes same ID... in that case the lookup table needs this entry */
				oldnewmap_insert(fd->libmap, bhead->old, id, bhead->code);
				// commented because this can print way too much
				// if (G.debug & G_DEBUG) printf("expand: already read %s\n", id->name);
			}
		}
	}
}

static BLOExpandDoitCallback expand_doit;

// XXX deprecated - old animation system
static void expand_ipo(FileData *fd, Main *mainvar, Ipo *ipo)
{
	IpoCurve *icu;
	for (icu = ipo->curve.first; icu; icu = icu->next) {
		if (icu->driver)
			expand_doit(fd, mainvar, icu->driver->ob);
	}
}

// XXX deprecated - old animation system
static void expand_constraint_channels(FileData *fd, Main *mainvar, ListBase *chanbase)
{
	bConstraintChannel *chan;
	for (chan = chanbase->first; chan; chan = chan->next) {
		expand_doit(fd, mainvar, chan->ipo);
	}
}

static void expand_fmodifiers(FileData *fd, Main *mainvar, ListBase *list)
{
	FModifier *fcm;
	
	for (fcm = list->first; fcm; fcm = fcm->next) {
		/* library data for specific F-Modifier types */
		switch (fcm->type) {
			case FMODIFIER_TYPE_PYTHON:
			{
				FMod_Python *data = (FMod_Python *)fcm->data;
				
				expand_doit(fd, mainvar, data->script);

				break;
			}
		}
	}
}

static void expand_fcurves(FileData *fd, Main *mainvar, ListBase *list)
{
	FCurve *fcu;
	
	for (fcu = list->first; fcu; fcu = fcu->next) {
		/* Driver targets if there is a driver */
		if (fcu->driver) {
			ChannelDriver *driver = fcu->driver;
			DriverVar *dvar;
			
			for (dvar = driver->variables.first; dvar; dvar = dvar->next) {
				DRIVER_TARGETS_LOOPER(dvar) 
				{
					// TODO: only expand those that are going to get used?
					expand_doit(fd, mainvar, dtar->id);
				}
				DRIVER_TARGETS_LOOPER_END
			}
		}
		
		/* F-Curve Modifiers */
		expand_fmodifiers(fd, mainvar, &fcu->modifiers);
	}
}

static void expand_action(FileData *fd, Main *mainvar, bAction *act)
{
	bActionChannel *chan;
	
	// XXX deprecated - old animation system --------------
	for (chan=act->chanbase.first; chan; chan=chan->next) {
		expand_doit(fd, mainvar, chan->ipo);
		expand_constraint_channels(fd, mainvar, &chan->constraintChannels);
	}
	// ---------------------------------------------------
	
	/* F-Curves in Action */
	expand_fcurves(fd, mainvar, &act->curves);
}

static void expand_keyingsets(FileData *fd, Main *mainvar, ListBase *list)
{
	KeyingSet *ks;
	KS_Path *ksp;
	
	/* expand the ID-pointers in KeyingSets's paths */
	for (ks = list->first; ks; ks = ks->next) {
		for (ksp = ks->paths.first; ksp; ksp = ksp->next) {
			expand_doit(fd, mainvar, ksp->id);
		}
	}
}

static void expand_animdata_nlastrips(FileData *fd, Main *mainvar, ListBase *list)
{
	NlaStrip *strip;
	
	for (strip= list->first; strip; strip= strip->next) {
		/* check child strips */
		expand_animdata_nlastrips(fd, mainvar, &strip->strips);
		
		/* check F-Curves */
		expand_fcurves(fd, mainvar, &strip->fcurves);
		
		/* check F-Modifiers */
		expand_fmodifiers(fd, mainvar, &strip->modifiers);
		
		/* relink referenced action */
		expand_doit(fd, mainvar, strip->act);
	}
}

static void expand_animdata(FileData *fd, Main *mainvar, AnimData *adt)
{
	NlaTrack *nlt;
	
	/* own action */
	expand_doit(fd, mainvar, adt->action);
	expand_doit(fd, mainvar, adt->tmpact);
	
	/* drivers - assume that these F-Curves have driver data to be in this list... */
	expand_fcurves(fd, mainvar, &adt->drivers);
	
	/* nla-data - referenced actions */
	for (nlt = adt->nla_tracks.first; nlt; nlt = nlt->next) 
		expand_animdata_nlastrips(fd, mainvar, &nlt->strips);
}	

static void expand_particlesettings(FileData *fd, Main *mainvar, ParticleSettings *part)
{
	int a;
	
	expand_doit(fd, mainvar, part->dup_ob);
	expand_doit(fd, mainvar, part->dup_group);
	expand_doit(fd, mainvar, part->eff_group);
	expand_doit(fd, mainvar, part->bb_ob);
	expand_doit(fd, mainvar, part->collision_group);
	
	if (part->adt)
		expand_animdata(fd, mainvar, part->adt);
	
	for (a = 0; a < MAX_MTEX; a++) {
		if (part->mtex[a]) {
			expand_doit(fd, mainvar, part->mtex[a]->tex);
			expand_doit(fd, mainvar, part->mtex[a]->object);
		}
	}

	if (part->effector_weights) {
		expand_doit(fd, mainvar, part->effector_weights->group);
	}

	if (part->pd) {
		expand_doit(fd, mainvar, part->pd->tex);
		expand_doit(fd, mainvar, part->pd->f_source);
	}
	if (part->pd2) {
		expand_doit(fd, mainvar, part->pd2->tex);
		expand_doit(fd, mainvar, part->pd2->f_source);
	}

	if (part->boids) {
		BoidState *state;
		BoidRule *rule;

		for (state = part->boids->states.first; state; state = state->next) {
			for (rule = state->rules.first; rule; rule = rule->next) {
				if (rule->type == eBoidRuleType_Avoid) {
					BoidRuleGoalAvoid *gabr = (BoidRuleGoalAvoid *)rule;
					expand_doit(fd, mainvar, gabr->ob);
				}
				else if (rule->type == eBoidRuleType_FollowLeader) {
					BoidRuleFollowLeader *flbr = (BoidRuleFollowLeader *)rule;
					expand_doit(fd, mainvar, flbr->ob);
				}
			}
		}
	}
}

static void expand_group(FileData *fd, Main *mainvar, Group *group)
{
	GroupObject *go;
	
	for (go = group->gobject.first; go; go = go->next) {
		expand_doit(fd, mainvar, go->ob);
	}
}

static void expand_key(FileData *fd, Main *mainvar, Key *key)
{
	expand_doit(fd, mainvar, key->ipo); // XXX deprecated - old animation system
	
	if (key->adt)
		expand_animdata(fd, mainvar, key->adt);
}

static void expand_nodetree(FileData *fd, Main *mainvar, bNodeTree *ntree)
{
	bNode *node;
	
	if (ntree->adt)
		expand_animdata(fd, mainvar, ntree->adt);
		
	if (ntree->gpd)
		expand_doit(fd, mainvar, ntree->gpd);
	
	for (node = ntree->nodes.first; node; node = node->next) {
		if (node->id && node->type != CMP_NODE_R_LAYERS)
			expand_doit(fd, mainvar, node->id);
	}

}

static void expand_texture(FileData *fd, Main *mainvar, Tex *tex)
{
	expand_doit(fd, mainvar, tex->ima);
	expand_doit(fd, mainvar, tex->ipo); // XXX deprecated - old animation system
	
	if (tex->adt)
		expand_animdata(fd, mainvar, tex->adt);
	
	if (tex->nodetree)
		expand_nodetree(fd, mainvar, tex->nodetree);
}

static void expand_brush(FileData *fd, Main *mainvar, Brush *brush)
{
	expand_doit(fd, mainvar, brush->mtex.tex);
	expand_doit(fd, mainvar, brush->mask_mtex.tex);
	expand_doit(fd, mainvar, brush->clone.image);
	expand_doit(fd, mainvar, brush->paint_curve);
}

static void expand_material(FileData *fd, Main *mainvar, Material *ma)
{
	int a;
	
	for (a = 0; a < MAX_MTEX; a++) {
		if (ma->mtex[a]) {
			expand_doit(fd, mainvar, ma->mtex[a]->tex);
			expand_doit(fd, mainvar, ma->mtex[a]->object);
		}
	}
	
	expand_doit(fd, mainvar, ma->ipo); // XXX deprecated - old animation system
	
	if (ma->adt)
		expand_animdata(fd, mainvar, ma->adt);
	
	if (ma->nodetree)
		expand_nodetree(fd, mainvar, ma->nodetree);
	
	if (ma->group)
		expand_doit(fd, mainvar, ma->group);
}

static void expand_lamp(FileData *fd, Main *mainvar, Lamp *la)
{
	int a;
	
	for (a = 0; a < MAX_MTEX; a++) {
		if (la->mtex[a]) {
			expand_doit(fd, mainvar, la->mtex[a]->tex);
			expand_doit(fd, mainvar, la->mtex[a]->object);
		}
	}
	
	expand_doit(fd, mainvar, la->ipo); // XXX deprecated - old animation system
	
	if (la->adt)
		expand_animdata(fd, mainvar, la->adt);
	
	if (la->nodetree)
		expand_nodetree(fd, mainvar, la->nodetree);
}

static void expand_lattice(FileData *fd, Main *mainvar, Lattice *lt)
{
	expand_doit(fd, mainvar, lt->ipo); // XXX deprecated - old animation system
	expand_doit(fd, mainvar, lt->key);
	
	if (lt->adt)
		expand_animdata(fd, mainvar, lt->adt);
}


static void expand_world(FileData *fd, Main *mainvar, World *wrld)
{
	int a;
	
	for (a = 0; a < MAX_MTEX; a++) {
		if (wrld->mtex[a]) {
			expand_doit(fd, mainvar, wrld->mtex[a]->tex);
			expand_doit(fd, mainvar, wrld->mtex[a]->object);
		}
	}
	
	expand_doit(fd, mainvar, wrld->ipo); // XXX deprecated - old animation system
	
	if (wrld->adt)
		expand_animdata(fd, mainvar, wrld->adt);
	
	if (wrld->nodetree)
		expand_nodetree(fd, mainvar, wrld->nodetree);
}


static void expand_mball(FileData *fd, Main *mainvar, MetaBall *mb)
{
	int a;
	
	for (a = 0; a < mb->totcol; a++) {
		expand_doit(fd, mainvar, mb->mat[a]);
	}
	
	if (mb->adt)
		expand_animdata(fd, mainvar, mb->adt);
}

static void expand_curve(FileData *fd, Main *mainvar, Curve *cu)
{
	int a;
	
	for (a = 0; a < cu->totcol; a++) {
		expand_doit(fd, mainvar, cu->mat[a]);
	}
	
	expand_doit(fd, mainvar, cu->vfont);
	expand_doit(fd, mainvar, cu->vfontb);
	expand_doit(fd, mainvar, cu->vfonti);
	expand_doit(fd, mainvar, cu->vfontbi);
	expand_doit(fd, mainvar, cu->key);
	expand_doit(fd, mainvar, cu->ipo); // XXX deprecated - old animation system
	expand_doit(fd, mainvar, cu->bevobj);
	expand_doit(fd, mainvar, cu->taperobj);
	expand_doit(fd, mainvar, cu->textoncurve);
	
	if (cu->adt)
		expand_animdata(fd, mainvar, cu->adt);
}

static void expand_mesh(FileData *fd, Main *mainvar, Mesh *me)
{
	CustomDataLayer *layer;
	TFace *tf;
	int a, i;
	
	if (me->adt)
		expand_animdata(fd, mainvar, me->adt);
		
	for (a = 0; a < me->totcol; a++) {
		expand_doit(fd, mainvar, me->mat[a]);
	}
	
	expand_doit(fd, mainvar, me->key);
	expand_doit(fd, mainvar, me->texcomesh);
	
	if (me->tface) {
		tf = me->tface;
		for (i=0; i<me->totface; i++, tf++) {
			if (tf->tpage)
				expand_doit(fd, mainvar, tf->tpage);
		}
	}

	if (me->mface && !me->mpoly) {
		MTFace *mtf;

		for (a = 0; a < me->fdata.totlayer; a++) {
			layer = &me->fdata.layers[a];

			if (layer->type == CD_MTFACE) {
				mtf = (MTFace *) layer->data;
				for (i = 0; i < me->totface; i++, mtf++) {
					if (mtf->tpage)
						expand_doit(fd, mainvar, mtf->tpage);
				}
			}
		}
	}
	else {
		MTexPoly *mtp;

		for (a = 0; a < me->pdata.totlayer; a++) {
			layer = &me->pdata.layers[a];

			if (layer->type == CD_MTEXPOLY) {
				mtp = (MTexPoly *) layer->data;

				for (i = 0; i < me->totpoly; i++, mtp++) {
					if (mtp->tpage)
						expand_doit(fd, mainvar, mtp->tpage);
				}
			}
		}
	}
}

/* temp struct used to transport needed info to expand_constraint_cb() */
typedef struct tConstraintExpandData {
	FileData *fd;
	Main *mainvar;
} tConstraintExpandData;
/* callback function used to expand constraint ID-links */
static void expand_constraint_cb(bConstraint *UNUSED(con), ID **idpoin, bool UNUSED(is_reference), void *userdata)
{
	tConstraintExpandData *ced = (tConstraintExpandData *)userdata;
	expand_doit(ced->fd, ced->mainvar, *idpoin);
}

static void expand_constraints(FileData *fd, Main *mainvar, ListBase *lb)
{
	tConstraintExpandData ced;
	bConstraint *curcon;
	
	/* relink all ID-blocks used by the constraints */
	ced.fd = fd;
	ced.mainvar = mainvar;
	
	BKE_constraints_id_loop(lb, expand_constraint_cb, &ced);
	
	/* deprecated manual expansion stuff */
	for (curcon = lb->first; curcon; curcon = curcon->next) {
		if (curcon->ipo)
			expand_doit(fd, mainvar, curcon->ipo); // XXX deprecated - old animation system
	}
}

#if 0 /* Disabled as it doesn't actually do anything except recurse... */
static void expand_bones(FileData *fd, Main *mainvar, Bone *bone)
{
	Bone *curBone;
	
	for (curBone = bone->childbase.first; curBone; curBone=curBone->next) {
		expand_bones(fd, mainvar, curBone);
	}
}
#endif

static void expand_pose(FileData *fd, Main *mainvar, bPose *pose)
{
	bPoseChannel *chan;
	
	if (!pose)
		return;
	
	for (chan = pose->chanbase.first; chan; chan = chan->next) {
		expand_constraints(fd, mainvar, &chan->constraints);
		expand_doit(fd, mainvar, chan->custom);
	}
}

static void expand_armature(FileData *fd, Main *mainvar, bArmature *arm)
{	
	if (arm->adt)
		expand_animdata(fd, mainvar, arm->adt);
	
#if 0 /* Disabled as this currently only recurses down the chain doing nothing */
	{
		Bone *curBone;
		
		for (curBone = arm->bonebase.first; curBone; curBone=curBone->next) {
			expand_bones(fd, mainvar, curBone);
		}
	}
#endif
}

static void expand_object_expandModifiers(
        void *userData, Object *UNUSED(ob), ID **idpoin, int UNUSED(cd_flag))
{
	struct { FileData *fd; Main *mainvar; } *data= userData;
	
	FileData *fd = data->fd;
	Main *mainvar = data->mainvar;
	
	expand_doit(fd, mainvar, *idpoin);
}

static void expand_object(FileData *fd, Main *mainvar, Object *ob)
{
	ParticleSystem *psys;
	bSensor *sens;
	bController *cont;
	bActuator *act;
	bActionStrip *strip;
	PartEff *paf;
	int a;
	
	expand_doit(fd, mainvar, ob->data);
	
	/* expand_object_expandModifier() */
	if (ob->modifiers.first) {
		struct { FileData *fd; Main *mainvar; } data;
		data.fd = fd;
		data.mainvar = mainvar;
		
		modifiers_foreachIDLink(ob, expand_object_expandModifiers, (void *)&data);
	}
	
	expand_pose(fd, mainvar, ob->pose);
	expand_doit(fd, mainvar, ob->poselib);
	expand_constraints(fd, mainvar, &ob->constraints);
	
	expand_doit(fd, mainvar, ob->gpd);
	
// XXX deprecated - old animation system (for version patching only)
	expand_doit(fd, mainvar, ob->ipo);
	expand_doit(fd, mainvar, ob->action);
	
	expand_constraint_channels(fd, mainvar, &ob->constraintChannels);
	
	for (strip=ob->nlastrips.first; strip; strip=strip->next) {
		expand_doit(fd, mainvar, strip->object);
		expand_doit(fd, mainvar, strip->act);
		expand_doit(fd, mainvar, strip->ipo);
	}
// XXX deprecated - old animation system (for version patching only)
	
	if (ob->adt)
		expand_animdata(fd, mainvar, ob->adt);
	
	for (a = 0; a < ob->totcol; a++) {
		expand_doit(fd, mainvar, ob->mat[a]);
	}
	
	paf = blo_do_version_give_parteff_245(ob);
	if (paf && paf->group) 
		expand_doit(fd, mainvar, paf->group);
	
	if (ob->dup_group)
		expand_doit(fd, mainvar, ob->dup_group);
	
	if (ob->proxy)
		expand_doit(fd, mainvar, ob->proxy);
	if (ob->proxy_group)
		expand_doit(fd, mainvar, ob->proxy_group);
	
	for (psys = ob->particlesystem.first; psys; psys = psys->next)
		expand_doit(fd, mainvar, psys->part);

	for (sens = ob->sensors.first; sens; sens = sens->next) {
		if (sens->type == SENS_MESSAGE) {
			bMessageSensor *ms = sens->data;
			expand_doit(fd, mainvar, ms->fromObject);
		}
	}
	
	for (cont = ob->controllers.first; cont; cont = cont->next) {
		if (cont->type == CONT_PYTHON) {
			bPythonCont *pc = cont->data;
			expand_doit(fd, mainvar, pc->text);
		}
	}
	
	for (act = ob->actuators.first; act; act = act->next) {
		if (act->type == ACT_SOUND) {
			bSoundActuator *sa = act->data;
			expand_doit(fd, mainvar, sa->sound);
		}
		else if (act->type == ACT_CAMERA) {
			bCameraActuator *ca = act->data;
			expand_doit(fd, mainvar, ca->ob);
		}
		else if (act->type == ACT_EDIT_OBJECT) {
			bEditObjectActuator *eoa = act->data;
			if (eoa) {
				expand_doit(fd, mainvar, eoa->ob);
				expand_doit(fd, mainvar, eoa->me);
			}
		}
		else if (act->type == ACT_OBJECT) {
			bObjectActuator *oa = act->data;
			expand_doit(fd, mainvar, oa->reference);
		}
		else if (act->type == ACT_ADD_OBJECT) {
			bAddObjectActuator *aoa = act->data;
			expand_doit(fd, mainvar, aoa->ob);
		}
		else if (act->type == ACT_SCENE) {
			bSceneActuator *sa = act->data;
			expand_doit(fd, mainvar, sa->camera);
			expand_doit(fd, mainvar, sa->scene);
		}
		else if (act->type == ACT_2DFILTER) {
			bTwoDFilterActuator *tdfa = act->data;
			expand_doit(fd, mainvar, tdfa->text);
		}
		else if (act->type == ACT_ACTION) {
			bActionActuator *aa = act->data;
			expand_doit(fd, mainvar, aa->act);
		}
		else if (act->type == ACT_SHAPEACTION) {
			bActionActuator *aa = act->data;
			expand_doit(fd, mainvar, aa->act);
		}
		else if (act->type == ACT_PROPERTY) {
			bPropertyActuator *pa = act->data;
			expand_doit(fd, mainvar, pa->ob);
		}
		else if (act->type == ACT_MESSAGE) {
			bMessageActuator *ma = act->data;
			expand_doit(fd, mainvar, ma->toObject);
		}
		else if (act->type==ACT_PARENT) {
			bParentActuator *pa = act->data;
			expand_doit(fd, mainvar, pa->ob);
		}
		else if (act->type == ACT_ARMATURE) {
			bArmatureActuator *arma = act->data;
			expand_doit(fd, mainvar, arma->target);
		}
		else if (act->type == ACT_STEERING) {
			bSteeringActuator *sta = act->data;
			expand_doit(fd, mainvar, sta->target);
			expand_doit(fd, mainvar, sta->navmesh);
		}
	}
	
	if (ob->pd) {
		expand_doit(fd, mainvar, ob->pd->tex);
		expand_doit(fd, mainvar, ob->pd->f_source);
	}

	if (ob->soft) {
		expand_doit(fd, mainvar, ob->soft->collision_group);

		if (ob->soft->effector_weights) {
			expand_doit(fd, mainvar, ob->soft->effector_weights->group);
		}
	}

	if (ob->rigidbody_constraint) {
		expand_doit(fd, mainvar, ob->rigidbody_constraint->ob1);
		expand_doit(fd, mainvar, ob->rigidbody_constraint->ob2);
	}

	if (ob->currentlod) {
		LodLevel *level;
		for (level = ob->lodlevels.first; level; level = level->next) {
			expand_doit(fd, mainvar, level->source);
		}
	}
}

static void expand_scene(FileData *fd, Main *mainvar, Scene *sce)
{
	Base *base;
	SceneRenderLayer *srl;
	FreestyleModuleConfig *module;
	FreestyleLineSet *lineset;
	
	for (base = sce->base.first; base; base = base->next) {
		expand_doit(fd, mainvar, base->object);
	}
	expand_doit(fd, mainvar, sce->camera);
	expand_doit(fd, mainvar, sce->world);
	
	if (sce->adt)
		expand_animdata(fd, mainvar, sce->adt);
	expand_keyingsets(fd, mainvar, &sce->keyingsets);
	
	if (sce->set)
		expand_doit(fd, mainvar, sce->set);
	
	if (sce->nodetree)
		expand_nodetree(fd, mainvar, sce->nodetree);
	
	for (srl = sce->r.layers.first; srl; srl = srl->next) {
		expand_doit(fd, mainvar, srl->mat_override);
		expand_doit(fd, mainvar, srl->light_override);
		for (module = srl->freestyleConfig.modules.first; module; module = module->next) {
			if (module->script)
				expand_doit(fd, mainvar, module->script);
		}
		for (lineset = srl->freestyleConfig.linesets.first; lineset; lineset = lineset->next) {
			if (lineset->group)
				expand_doit(fd, mainvar, lineset->group);
			expand_doit(fd, mainvar, lineset->linestyle);
		}
	}
	
	if (sce->r.dometext)
		expand_doit(fd, mainvar, sce->gm.dome.warptext);
	
	if (sce->gpd)
		expand_doit(fd, mainvar, sce->gpd);
		
	if (sce->ed) {
		Sequence *seq;
		
		SEQ_BEGIN (sce->ed, seq)
		{
			if (seq->scene) expand_doit(fd, mainvar, seq->scene);
			if (seq->scene_camera) expand_doit(fd, mainvar, seq->scene_camera);
			if (seq->clip) expand_doit(fd, mainvar, seq->clip);
			if (seq->mask) expand_doit(fd, mainvar, seq->mask);
			if (seq->sound) expand_doit(fd, mainvar, seq->sound);
		}
		SEQ_END
	}
	
	if (sce->rigidbody_world) {
		expand_doit(fd, mainvar, sce->rigidbody_world->group);
		expand_doit(fd, mainvar, sce->rigidbody_world->constraints);
	}

#ifdef DURIAN_CAMERA_SWITCH
	{
		TimeMarker *marker;
		
		for (marker = sce->markers.first; marker; marker = marker->next) {
			if (marker->camera) {
				expand_doit(fd, mainvar, marker->camera);
			}
		}
	}
#endif

	expand_doit(fd, mainvar, sce->clip);
}

static void expand_camera(FileData *fd, Main *mainvar, Camera *ca)
{
	expand_doit(fd, mainvar, ca->ipo); // XXX deprecated - old animation system
	
	if (ca->adt)
		expand_animdata(fd, mainvar, ca->adt);
}

static void expand_cachefile(FileData *fd, Main *mainvar, CacheFile *cache_file)
{
	if (cache_file->adt) {
		expand_animdata(fd, mainvar, cache_file->adt);
	}
}

static void expand_speaker(FileData *fd, Main *mainvar, Speaker *spk)
{
	expand_doit(fd, mainvar, spk->sound);

	if (spk->adt)
		expand_animdata(fd, mainvar, spk->adt);
}

static void expand_sound(FileData *fd, Main *mainvar, bSound *snd)
{
	expand_doit(fd, mainvar, snd->ipo); // XXX deprecated - old animation system
}

static void expand_movieclip(FileData *fd, Main *mainvar, MovieClip *clip)
{
	if (clip->adt)
		expand_animdata(fd, mainvar, clip->adt);
}

static void expand_mask_parent(FileData *fd, Main *mainvar, MaskParent *parent)
{
	if (parent->id) {
		expand_doit(fd, mainvar, parent->id);
	}
}

static void expand_mask(FileData *fd, Main *mainvar, Mask *mask)
{
	MaskLayer *mask_layer;

	if (mask->adt)
		expand_animdata(fd, mainvar, mask->adt);

	for (mask_layer = mask->masklayers.first; mask_layer; mask_layer = mask_layer->next) {
		MaskSpline *spline;

		for (spline = mask_layer->splines.first; spline; spline = spline->next) {
			int i;

			for (i = 0; i < spline->tot_point; i++) {
				MaskSplinePoint *point = &spline->points[i];

				expand_mask_parent(fd, mainvar, &point->parent);
			}

			expand_mask_parent(fd, mainvar, &spline->parent);
		}
	}
}

static void expand_linestyle(FileData *fd, Main *mainvar, FreestyleLineStyle *linestyle)
{
	int a;
	LineStyleModifier *m;

	for (a = 0; a < MAX_MTEX; a++) {
		if (linestyle->mtex[a]) {
			expand_doit(fd, mainvar, linestyle->mtex[a]->tex);
			expand_doit(fd, mainvar, linestyle->mtex[a]->object);
		}
	}
	if (linestyle->nodetree)
		expand_nodetree(fd, mainvar, linestyle->nodetree);

	if (linestyle->adt)
		expand_animdata(fd, mainvar, linestyle->adt);
	for (m = linestyle->color_modifiers.first; m; m = m->next) {
		if (m->type == LS_MODIFIER_DISTANCE_FROM_OBJECT)
			expand_doit(fd, mainvar, ((LineStyleColorModifier_DistanceFromObject *)m)->target);
	}
	for (m = linestyle->alpha_modifiers.first; m; m = m->next) {
		if (m->type == LS_MODIFIER_DISTANCE_FROM_OBJECT)
			expand_doit(fd, mainvar, ((LineStyleAlphaModifier_DistanceFromObject *)m)->target);
	}
	for (m = linestyle->thickness_modifiers.first; m; m = m->next) {
		if (m->type == LS_MODIFIER_DISTANCE_FROM_OBJECT)
			expand_doit(fd, mainvar, ((LineStyleThicknessModifier_DistanceFromObject *)m)->target);
	}
}

static void expand_gpencil(FileData *fd, Main *mainvar, bGPdata *gpd)
{
	if (gpd->adt)
		expand_animdata(fd, mainvar, gpd->adt);
}

/**
 * Set the callback func used over all ID data found by \a BLO_expand_main func.
 *
 * \param expand_doit_func Called for each ID block it finds.
 */
void BLO_main_expander(BLOExpandDoitCallback expand_doit_func)
{
	expand_doit = expand_doit_func;
}

/**
 * Loop over all ID data in Main to mark relations.
 * Set (id->tag & LIB_TAG_NEED_EXPAND) to mark expanding. Flags get cleared after expanding.
 *
 * \param fdhandle usually filedata, or own handle.
 * \param mainvar the Main database to expand.
 */
void BLO_expand_main(void *fdhandle, Main *mainvar)
{
	ListBase *lbarray[MAX_LIBARRAY];
	FileData *fd = fdhandle;
	ID *id;
	int a;
	bool do_it = true;
	
	while (do_it) {
		do_it = false;
		
		a = set_listbasepointers(mainvar, lbarray);
		while (a--) {
			id = lbarray[a]->first;
			while (id) {
				if (id->tag & LIB_TAG_NEED_EXPAND) {
					switch (GS(id->name)) {
					case ID_OB:
						expand_object(fd, mainvar, (Object *)id);
						break;
					case ID_ME:
						expand_mesh(fd, mainvar, (Mesh *)id);
						break;
					case ID_CU:
						expand_curve(fd, mainvar, (Curve *)id);
						break;
					case ID_MB:
						expand_mball(fd, mainvar, (MetaBall *)id);
						break;
					case ID_SCE:
						expand_scene(fd, mainvar, (Scene *)id);
						break;
					case ID_MA:
						expand_material(fd, mainvar, (Material *)id);
						break;
					case ID_TE:
						expand_texture(fd, mainvar, (Tex *)id);
						break;
					case ID_WO:
						expand_world(fd, mainvar, (World *)id);
						break;
					case ID_LT:
						expand_lattice(fd, mainvar, (Lattice *)id);
						break;
					case ID_LA:
						expand_lamp(fd, mainvar, (Lamp *)id);
						break;
					case ID_KE:
						expand_key(fd, mainvar, (Key *)id);
						break;
					case ID_CA:
						expand_camera(fd, mainvar, (Camera *)id);
						break;
					case ID_SPK:
						expand_speaker(fd, mainvar, (Speaker *)id);
						break;
					case ID_SO:
						expand_sound(fd, mainvar, (bSound *)id);
						break;
					case ID_AR:
						expand_armature(fd, mainvar, (bArmature *)id);
						break;
					case ID_AC:
						expand_action(fd, mainvar, (bAction *)id); // XXX deprecated - old animation system
						break;
					case ID_GR:
						expand_group(fd, mainvar, (Group *)id);
						break;
					case ID_NT:
						expand_nodetree(fd, mainvar, (bNodeTree *)id);
						break;
					case ID_BR:
						expand_brush(fd, mainvar, (Brush *)id);
						break;
					case ID_IP:
						expand_ipo(fd, mainvar, (Ipo *)id); // XXX deprecated - old animation system
						break;
					case ID_PA:
						expand_particlesettings(fd, mainvar, (ParticleSettings *)id);
						break;
					case ID_MC:
						expand_movieclip(fd, mainvar, (MovieClip *)id);
						break;
					case ID_MSK:
						expand_mask(fd, mainvar, (Mask *)id);
						break;
					case ID_LS:
						expand_linestyle(fd, mainvar, (FreestyleLineStyle *)id);
						break;
					case ID_GD:
						expand_gpencil(fd, mainvar, (bGPdata *)id);
						break;
					case ID_CF:
						expand_cachefile(fd, mainvar, (CacheFile *)id);
						break;
					}
					
					do_it = true;
					id->tag &= ~LIB_TAG_NEED_EXPAND;
					
				}
				id = id->next;
			}
		}
	}
}


/* ***************************** */
	
static bool object_in_any_scene(Main *mainvar, Object *ob)
{
	Scene *sce;
	
	for (sce = mainvar->scene.first; sce; sce = sce->id.next) {
		if (BKE_scene_base_find(sce, ob)) {
			return true;
		}
	}
	
	return false;
}

static void give_base_to_objects(Main *mainvar, Scene *scene, View3D *v3d, Library *lib, const short flag)
{
	Object *ob;
	Base *base;
	const unsigned int active_lay = (flag & FILE_ACTIVELAY) ? BKE_screen_view3d_layer_active(v3d, scene) : 0;
	const bool is_link = (flag & FILE_LINK) != 0;

	BLI_assert(scene);

	/* give all objects which are LIB_TAG_INDIRECT a base, or for a group when *lib has been set */
	for (ob = mainvar->object.first; ob; ob = ob->id.next) {
		if ((ob->id.tag & LIB_TAG_INDIRECT) && (ob->id.tag & LIB_TAG_PRE_EXISTING) == 0) {
			bool do_it = false;

			if (ob->id.us == 0) {
				do_it = true;
			}
			else if (!is_link && (ob->id.lib == lib) && (object_in_any_scene(mainvar, ob) == 0)) {
				/* When appending, make sure any indirectly loaded objects get a base, else they cant be accessed at all
				 * (see T27437). */
				do_it = true;
			}

			if (do_it) {
				base = MEM_callocN(sizeof(Base), __func__);
				BLI_addtail(&scene->base, base);

				if (active_lay) {
					ob->lay = active_lay;
				}

				base->lay = ob->lay;
				base->object = ob;
				base->flag = ob->flag;

				CLAMP_MIN(ob->id.us, 0);
				id_us_plus_no_lib((ID *)ob);

				ob->id.tag &= ~LIB_TAG_INDIRECT;
				ob->id.tag |= LIB_TAG_EXTERN;
			}
		}
	}
}

static void give_base_to_groups(
        Main *mainvar, Scene *scene, View3D *v3d, Library *UNUSED(lib), const short UNUSED(flag))
{
	Group *group;
	Base *base;
	Object *ob;
	const unsigned int active_lay = BKE_screen_view3d_layer_active(v3d, scene);

	/* give all objects which are tagged a base */
	for (group = mainvar->group.first; group; group = group->id.next) {
		if (group->id.tag & LIB_TAG_DOIT) {
			/* any indirect group should not have been tagged */
			BLI_assert((group->id.tag & LIB_TAG_INDIRECT) == 0);

			/* BKE_object_add(...) messes with the selection */
			ob = BKE_object_add_only_object(mainvar, OB_EMPTY, group->id.name + 2);
			ob->type = OB_EMPTY;
			ob->lay = active_lay;

			/* assign the base */
			base = BKE_scene_base_add(scene, ob);
			base->flag |= SELECT;
			base->object->flag = base->flag;
			DAG_id_tag_update(&ob->id, OB_RECALC_OB | OB_RECALC_DATA | OB_RECALC_TIME);
			scene->basact = base;

			/* assign the group */
			ob->dup_group = group;
			ob->transflag |= OB_DUPLIGROUP;
			copy_v3_v3(ob->loc, scene->cursor);
		}
	}
}

static ID *create_placeholder(Main *mainvar, const short idcode, const char *idname, const short tag)
{
	ListBase *lb = which_libbase(mainvar, idcode);
	ID *ph_id = BKE_libblock_alloc_notest(idcode);

	*((short *)ph_id->name) = idcode;
	BLI_strncpy(ph_id->name + 2, idname, sizeof(ph_id->name) - 2);
	BKE_libblock_init_empty(ph_id);
	ph_id->lib = mainvar->curlib;
	ph_id->tag = tag | LIB_TAG_MISSING;
	ph_id->us = ID_FAKE_USERS(ph_id);
	ph_id->icon_id = 0;

	BLI_addtail(lb, ph_id);
	id_sort_by_name(lb, ph_id);

	return ph_id;
}

/* returns true if the item was found
 * but it may already have already been appended/linked */
static ID *link_named_part(
        Main *mainl, FileData *fd, const short idcode, const char *name,
        const bool use_placeholders, const bool force_indirect)
{
	BHead *bhead = find_bhead_from_code_name(fd, idcode, name);
	ID *id;

	BLI_assert(BKE_idcode_is_linkable(idcode) && BKE_idcode_is_valid(idcode));

	if (bhead) {
		id = is_yet_read(fd, mainl, bhead);
		if (id == NULL) {
			/* not read yet */
			read_libblock(fd, mainl, bhead, force_indirect ? LIB_TAG_TESTIND : LIB_TAG_TESTEXT, &id);

			if (id) {
				/* sort by name in list */
				ListBase *lb = which_libbase(mainl, idcode);
				id_sort_by_name(lb, id);
			}
		}
		else {
			/* already linked */
			if (G.debug)
				printf("append: already linked\n");
			oldnewmap_insert(fd->libmap, bhead->old, id, bhead->code);
			if (!force_indirect && (id->tag & LIB_TAG_INDIRECT)) {
				id->tag &= ~LIB_TAG_INDIRECT;
				id->tag |= LIB_TAG_EXTERN;
			}
		}
	}
	else if (use_placeholders) {
		/* XXX flag part is weak! */
		id = create_placeholder(mainl, idcode, name, force_indirect ? LIB_TAG_INDIRECT : LIB_TAG_EXTERN);
	}
	else {
		id = NULL;
	}
	
	/* if we found the id but the id is NULL, this is really bad */
	BLI_assert(!((bhead != NULL) && (id == NULL)));
	
	return id;
}

static void link_object_postprocess(ID *id, Scene *scene, View3D *v3d, const short flag)
{
	if (scene) {
		Base *base;
		Object *ob;

		base = MEM_callocN(sizeof(Base), "app_nam_part");
		BLI_addtail(&scene->base, base);

		ob = (Object *)id;

		/* link at active layer (view3d if available in context, else scene one */
		if (flag & FILE_ACTIVELAY) {
			ob->lay = BKE_screen_view3d_layer_active(v3d, scene);
		}

		ob->mode = OB_MODE_OBJECT;
		base->lay = ob->lay;
		base->object = ob;
		base->flag = ob->flag;
		id_us_plus_no_lib((ID *)ob);

		if (flag & FILE_AUTOSELECT) {
			base->flag |= SELECT;
			base->object->flag = base->flag;
			/* do NOT make base active here! screws up GUI stuff, if you want it do it on src/ level */
		}
	}
}

/**
 * Simple reader for copy/paste buffers.
 */
void BLO_library_link_copypaste(Main *mainl, BlendHandle *bh)
{
	FileData *fd = (FileData *)(bh);
	BHead *bhead;
	
	for (bhead = blo_firstbhead(fd); bhead; bhead = blo_nextbhead(fd, bhead)) {
		ID *id = NULL;

		if (bhead->code == ENDB)
			break;
		if (ELEM(bhead->code, ID_OB, ID_GR)) {
			read_libblock(fd, mainl, bhead, LIB_TAG_TESTIND, &id);
		}


		if (id) {
			/* sort by name in list */
			ListBase *lb = which_libbase(mainl, GS(id->name));
			id_sort_by_name(lb, id);

			if (bhead->code == ID_OB) {
				/* Instead of instancing Base's directly, postpone until after groups are loaded
				 * otherwise the base's flag is set incorrectly when groups are used */
				Object *ob = (Object *)id;
				ob->mode = OB_MODE_OBJECT;
				/* ensure give_base_to_objects runs on this object */
				BLI_assert(id->us == 0);
			}
		}
	}
}

static ID *link_named_part_ex(
        Main *mainl, FileData *fd, const short idcode, const char *name, const short flag,
		Scene *scene, View3D *v3d, const bool use_placeholders, const bool force_indirect)
{
	ID *id = link_named_part(mainl, fd, idcode, name, use_placeholders, force_indirect);

	if (id && (GS(id->name) == ID_OB)) {	/* loose object: give a base */
		link_object_postprocess(id, scene, v3d, flag);
	}
	else if (id && (GS(id->name) == ID_GR)) {
		/* tag as needing to be instantiated */
		if (flag & FILE_GROUP_INSTANCE)
			id->tag |= LIB_TAG_DOIT;
	}

	return id;
}

/**
 * Link a named datablock from an external blend file.
 *
 * \param mainl The main database to link from (not the active one).
 * \param bh The blender file handle.
 * \param idcode The kind of datablock to link.
 * \param name The name of the datablock (without the 2 char ID prefix).
 * \return the linked ID when found.
 */
ID *BLO_library_link_named_part(Main *mainl, BlendHandle **bh, const short idcode, const char *name)
{
	FileData *fd = (FileData*)(*bh);
	return link_named_part(mainl, fd, idcode, name, false, false);
}

/**
 * Link a named datablock from an external blend file.
 * Optionally instantiate the object/group in the scene when the flags are set.
 *
 * \param mainl The main database to link from (not the active one).
 * \param bh The blender file handle.
 * \param idcode The kind of datablock to link.
 * \param name The name of the datablock (without the 2 char ID prefix).
 * \param flag Options for linking, used for instantiating.
 * \param scene The scene in which to instantiate objects/groups (if NULL, no instantiation is done).
 * \param v3d The active View3D (only to define active layers for instantiated objects & groups, can be NULL).
 * \param use_placeholders If true, generate a placeholder (empty ID) if not found in current lib file.
 * \param force_indirect If true, force loaded ID to be tagged as LIB_TAG_INDIRECT (used in reload context only).
 * \return the linked ID when found.
 */
ID *BLO_library_link_named_part_ex(
        Main *mainl, BlendHandle **bh,
        const short idcode, const char *name, const short flag,
        Scene *scene, View3D *v3d,
        const bool use_placeholders, const bool force_indirect)
{
	FileData *fd = (FileData*)(*bh);
	return link_named_part_ex(mainl, fd, idcode, name, flag, scene, v3d, use_placeholders, force_indirect);
}

static void link_id_part(ReportList *reports, FileData *fd, Main *mainvar, ID *id, ID **r_id)
{
	BHead *bhead = NULL;
	const bool is_valid = BKE_idcode_is_linkable(GS(id->name)) || ((id->tag & LIB_TAG_EXTERN) == 0);

	if (fd) {
		bhead = find_bhead_from_idname(fd, id->name);
	}

	id->tag &= ~LIB_TAG_READ;

	if (!is_valid) {
		blo_reportf_wrap(
		        reports, RPT_ERROR,
		        TIP_("LIB: %s: '%s' is directly linked from '%s' (parent '%s'), but is a non-linkable data type"),
		        BKE_idcode_to_name(GS(id->name)),
		        id->name + 2,
		        mainvar->curlib->filepath,
		        library_parent_filepath(mainvar->curlib));
	}

	if (bhead) {
		id->tag |= LIB_TAG_NEED_EXPAND;
		// printf("read lib block %s\n", id->name);
		read_libblock(fd, mainvar, bhead, id->tag, r_id);
	}
	else {
		blo_reportf_wrap(
		        reports, RPT_WARNING,
		        TIP_("LIB: %s: '%s' missing from '%s', parent '%s'"),
		        BKE_idcode_to_name(GS(id->name)),
		        id->name + 2,
		        mainvar->curlib->filepath,
		        library_parent_filepath(mainvar->curlib));

		/* Generate a placeholder for this ID (simplified version of read_libblock actually...). */
		if (r_id) {
			*r_id = is_valid ? create_placeholder(mainvar, GS(id->name), id->name + 2, id->tag) : NULL;
		}
	}
}

/* common routine to append/link something from a library */

static Main *library_link_begin(Main *mainvar, FileData **fd, const char *filepath)
{
	Main *mainl;

	(*fd)->mainlist = MEM_callocN(sizeof(ListBase), "FileData.mainlist");
	
	/* clear for group instantiating tag */
	BKE_main_id_tag_listbase(&(mainvar->group), LIB_TAG_DOIT, false);

	/* make mains */
	blo_split_main((*fd)->mainlist, mainvar);
	
	/* which one do we need? */
	mainl = blo_find_main(*fd, filepath, G.main->name);
	
	/* needed for do_version */
	mainl->versionfile = (*fd)->fileversion;
	read_file_version(*fd, mainl);
#ifdef USE_GHASH_BHEAD
	read_file_bhead_idname_map_create(*fd);
#endif
	
	return mainl;
}

/**
 * Initialize the BlendHandle for linking library data.
 *
 * \param mainvar The current main database, e.g. G.main or CTX_data_main(C).
 * \param bh A blender file handle as returned by \a BLO_blendhandle_from_file or \a BLO_blendhandle_from_memory.
 * \param filepath Used for relative linking, copied to the \a lib->name.
 * \return the library Main, to be passed to \a BLO_library_append_named_part as \a mainl.
 */
Main *BLO_library_link_begin(Main *mainvar, BlendHandle **bh, const char *filepath)
{
	FileData *fd = (FileData*)(*bh);
	return library_link_begin(mainvar, &fd, filepath);
}

/* scene and v3d may be NULL. */
static void library_link_end(Main *mainl, FileData **fd, const short flag, Scene *scene, View3D *v3d)
{
	Main *mainvar;
	Library *curlib;

	/* expander now is callback function */
	BLO_main_expander(expand_doit_library);

	/* make main consistent */
	BLO_expand_main(*fd, mainl);

	/* do this when expand found other libs */
	read_libraries(*fd, (*fd)->mainlist);

	curlib = mainl->curlib;

	/* make the lib path relative if required */
	if (flag & FILE_RELPATH) {
		/* use the full path, this could have been read by other library even */
		BLI_strncpy(curlib->name, curlib->filepath, sizeof(curlib->name));

		/* uses current .blend file as reference */
		BLI_path_rel(curlib->name, G.main->name);
	}

	blo_join_main((*fd)->mainlist);
	mainvar = (*fd)->mainlist->first;
	MEM_freeN((*fd)->mainlist);
	mainl = NULL; /* blo_join_main free's mainl, cant use anymore */

	lib_link_all(*fd, mainvar);
	lib_verify_nodetree(mainvar, false);
	fix_relpaths_library(G.main->name, mainvar); /* make all relative paths, relative to the open blend file */

	/* Give a base to loose objects. If group append, do it for objects too.
	 * Only directly linked objects & groups are instantiated by `BLO_library_link_named_part_ex()` & co,
	 * here we handle indirect ones and other possible edge-cases. */
	if (scene) {
		give_base_to_objects(mainvar, scene, v3d, curlib, flag);

		if (flag & FILE_GROUP_INSTANCE) {
			give_base_to_groups(mainvar, scene, v3d, curlib, flag);
		}
	}
	else {
		/* printf("library_append_end, scene is NULL (objects wont get bases)\n"); */
	}

	/* clear group instantiating tag */
	BKE_main_id_tag_listbase(&(mainvar->group), LIB_TAG_DOIT, false);

	/* patch to prevent switch_endian happens twice */
	if ((*fd)->flags & FD_FLAGS_SWITCH_ENDIAN) {
		blo_freefiledata(*fd);
		*fd = NULL;
	}
}

/**
 * Finalize linking from a given .blend file (library).
 * Optionally instance the indirect object/group in the scene when the flags are set.
 * \note Do not use \a bh after calling this function, it may frees it.
 *
 * \param mainl The main database to link from (not the active one).
 * \param bh The blender file handle (WARNING! may be freed by this function!).
 * \param flag Options for linking, used for instantiating.
 * \param scene The scene in which to instantiate objects/groups (if NULL, no instantiation is done).
 * \param v3d The active View3D (only to define active layers for instantiated objects & groups, can be NULL).
 */
void BLO_library_link_end(Main *mainl, BlendHandle **bh, short flag, Scene *scene, View3D *v3d)
{
	FileData *fd = (FileData*)(*bh);
	library_link_end(mainl, &fd, flag, scene, v3d);
	*bh = (BlendHandle*)fd;
}

void *BLO_library_read_struct(FileData *fd, BHead *bh, const char *blockname)
{
	return read_struct(fd, bh, blockname);
}

/* ************* READ LIBRARY ************** */

static int mainvar_id_tag_any_check(Main *mainvar, const short tag)
{
	ListBase *lbarray[MAX_LIBARRAY];
	int a;
	
	a = set_listbasepointers(mainvar, lbarray);
	while (a--) {
		ID *id;
		
		for (id = lbarray[a]->first; id; id = id->next) {
			if (id->tag & tag) {
				return true;
			}
		}
	}
	return false;
}

static void read_libraries(FileData *basefd, ListBase *mainlist)
{
	Main *mainl = mainlist->first;
	Main *mainptr;
	ListBase *lbarray[MAX_LIBARRAY];
	int a;
	bool do_it = true;
	
	/* expander now is callback function */
	BLO_main_expander(expand_doit_library);
	
	while (do_it) {
		do_it = false;
		
		/* test 1: read libdata */
		mainptr= mainl->next;
		while (mainptr) {
			if (mainvar_id_tag_any_check(mainptr, LIB_TAG_READ)) {
				// printf("found LIB_TAG_READ %s\n", mainptr->curlib->name);

				FileData *fd = mainptr->curlib->filedata;
				
				if (fd == NULL) {
					
					/* printf and reports for now... its important users know this */
					
					/* if packed file... */
					if (mainptr->curlib->packedfile) {
						PackedFile *pf = mainptr->curlib->packedfile;
						
						blo_reportf_wrap(
						        basefd->reports, RPT_INFO, TIP_("Read packed library:  '%s', parent '%s'"),
						        mainptr->curlib->name,
						        library_parent_filepath(mainptr->curlib));
						fd = blo_openblendermemory(pf->data, pf->size, basefd->reports);
						
						
						/* needed for library_append and read_libraries */
						BLI_strncpy(fd->relabase, mainptr->curlib->filepath, sizeof(fd->relabase));
					}
					else {
						blo_reportf_wrap(
						        basefd->reports, RPT_INFO, TIP_("Read library:  '%s', '%s', parent '%s'"),
						        mainptr->curlib->filepath,
						        mainptr->curlib->name,
						        library_parent_filepath(mainptr->curlib));
						fd = blo_openblenderfile(mainptr->curlib->filepath, basefd->reports);
					}
					/* allow typing in a new lib path */
					if (G.debug_value == -666) {
						while (fd == NULL) {
							char newlib_path[FILE_MAX] = {0};
							printf("Missing library...'\n");
							printf("	current file: %s\n", G.main->name);
							printf("	absolute lib: %s\n", mainptr->curlib->filepath);
							printf("	relative lib: %s\n", mainptr->curlib->name);
							printf("  enter a new path:\n");
							
							if (scanf("%1023s", newlib_path) > 0) {  /* Warning, keep length in sync with FILE_MAX! */
								BLI_strncpy(mainptr->curlib->name, newlib_path, sizeof(mainptr->curlib->name));
								BLI_strncpy(mainptr->curlib->filepath, newlib_path, sizeof(mainptr->curlib->filepath));
								BLI_cleanup_path(G.main->name, mainptr->curlib->filepath);
								
								fd = blo_openblenderfile(mainptr->curlib->filepath, basefd->reports);

								if (fd) {
									fd->mainlist = mainlist;
									printf("found: '%s', party on macuno!\n", mainptr->curlib->filepath);
								}
							}
						}
					}
					
					if (fd) {
						/* share the mainlist, so all libraries are added immediately in a
						 * single list. it used to be that all FileData's had their own list,
						 * but with indirectly linking this meant we didn't catch duplicate
						 * libraries properly */
						fd->mainlist = mainlist;

						fd->reports = basefd->reports;
						
						if (fd->libmap)
							oldnewmap_free(fd->libmap);
						
						fd->libmap = oldnewmap_new();
						
						mainptr->curlib->filedata = fd;
						mainptr->versionfile=  fd->fileversion;
						
						/* subversion */
						read_file_version(fd, mainptr);
#ifdef USE_GHASH_BHEAD
						read_file_bhead_idname_map_create(fd);
#endif

					}
					else {
						mainptr->curlib->filedata = NULL;
						mainptr->curlib->id.tag |= LIB_TAG_MISSING;
					}
					
					if (fd == NULL) {
						blo_reportf_wrap(basefd->reports, RPT_WARNING, TIP_("Cannot find lib '%s'"),
						                 mainptr->curlib->filepath);
					}
				}
				if (fd) {
					do_it = true;
				}
				a = set_listbasepointers(mainptr, lbarray);
				while (a--) {
					ID *id = lbarray[a]->first;

					while (id) {
						ID *idn = id->next;
						if (id->tag & LIB_TAG_READ) {
							ID *realid = NULL;
							BLI_remlink(lbarray[a], id);

							link_id_part(basefd->reports, fd, mainptr, id, &realid);

							/* realid shall never be NULL - unless some source file/lib is broken
							 * (known case: some directly linked shapekey from a missing lib...). */
							/* BLI_assert(realid != NULL); */

							change_idid_adr(mainlist, basefd, id, realid);

							MEM_freeN(id);
						}
						id = idn;
					}
				}
				BLO_expand_main(fd, mainptr);
			}
			
			mainptr = mainptr->next;
		}
	}
	
	/* test if there are unread libblocks */
	/* XXX This code block is kept for 2.77, until we are sure it never gets reached anymore. Can be removed later. */
	for (mainptr = mainl->next; mainptr; mainptr = mainptr->next) {
		a = set_listbasepointers(mainptr, lbarray);
		while (a--) {
			ID *id, *idn = NULL;
			
			for (id = lbarray[a]->first; id; id = idn) {
				idn = id->next;
				if (id->tag & LIB_TAG_READ) {
					BLI_assert(0);
					BLI_remlink(lbarray[a], id);
					blo_reportf_wrap(
					        basefd->reports, RPT_ERROR,
					        TIP_("LIB: %s: '%s' unread lib block missing from '%s', parent '%s' - "
					             "Please file a bug report if you see this message"),
					        BKE_idcode_to_name(GS(id->name)),
					        id->name + 2,
					        mainptr->curlib->filepath,
					        library_parent_filepath(mainptr->curlib));
					change_idid_adr(mainlist, basefd, id, NULL);
					
					MEM_freeN(id);
				}
			}
		}
	}
	
	/* do versions, link, and free */
	for (mainptr = mainl->next; mainptr; mainptr = mainptr->next) {
		/* some mains still have to be read, then
		 * versionfile is still zero! */
		if (mainptr->versionfile) {
			if (mainptr->curlib->filedata) // can be zero... with shift+f1 append
				do_versions(mainptr->curlib->filedata, mainptr->curlib, mainptr);
			else
				do_versions(basefd, NULL, mainptr);
		}
		
		if (mainptr->curlib->filedata)
			lib_link_all(mainptr->curlib->filedata, mainptr);
		
		if (mainptr->curlib->filedata) blo_freefiledata(mainptr->curlib->filedata);
		mainptr->curlib->filedata = NULL;
	}
}


/* reading runtime */

BlendFileData *blo_read_blendafterruntime(int file, const char *name, int actualsize, ReportList *reports)
{
	BlendFileData *bfd = NULL;
	FileData *fd = filedata_new();
	fd->filedes = file;
	fd->buffersize = actualsize;
	fd->read = fd_read_from_file;
	
	/* needed for library_append and read_libraries */
	BLI_strncpy(fd->relabase, name, sizeof(fd->relabase));
	
	fd = blo_decode_and_check(fd, reports);
	if (!fd)
		return NULL;
	
	fd->reports = reports;
	bfd = blo_read_file_internal(fd, "");
	blo_freefiledata(fd);
	
	return bfd;
}<|MERGE_RESOLUTION|>--- conflicted
+++ resolved
@@ -164,19 +164,9 @@
 
 #include <errno.h>
 
-<<<<<<< HEAD
 #include "BKE_cdderivedmesh.h"  //for fracture meshisland handling
 
-
-/*
- * Remark: still a weak point is the newaddress() function, that doesnt solve reading from
- * multiple files at the same time
- *
- * (added remark: oh, i thought that was solved? will look at that... (ton)
- *
-=======
 /**
->>>>>>> 4bb1e224
  * READ
  * ====
  *
