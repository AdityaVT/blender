--- conflicted
+++ resolved
@@ -2527,7 +2527,6 @@
         }
       }
     }
-<<<<<<< HEAD
   }
 
   if (!MAIN_VERSION_ATLEAST(bmain, 301, 5)) {
@@ -2571,8 +2570,6 @@
       }
     }
     FOREACH_NODETREE_END;
-=======
->>>>>>> e9092110
   }
 
   if (!MAIN_VERSION_ATLEAST(bmain, 300, 24)) {
