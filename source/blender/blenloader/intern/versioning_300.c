/*
 * This program is free software; you can redistribute it and/or
 * modify it under the terms of the GNU General Public License
 * as published by the Free Software Foundation; either version 2
 * of the License, or (at your option) any later version.
 *
 * This program is distributed in the hope that it will be useful,
 * but WITHOUT ANY WARRANTY; without even the implied warranty of
 * MERCHANTABILITY or FITNESS FOR A PARTICULAR PURPOSE.  See the
 * GNU General Public License for more details.
 *
 * You should have received a copy of the GNU General Public License
 * along with this program; if not, write to the Free Software Foundation,
 * Inc., 51 Franklin Street, Fifth Floor, Boston, MA 02110-1301, USA.
 */

/** \file
 * \ingroup blenloader
 */
/* allow readfile to use deprecated functionality */
#define DNA_DEPRECATED_ALLOW

#include <string.h>

#include "MEM_guardedalloc.h"

#include "BLI_listbase.h"
#include "BLI_math_vector.h"
#include "BLI_path_util.h"
#include "BLI_string.h"
#include "BLI_utildefines.h"

#include "DNA_anim_types.h"
#include "DNA_armature_types.h"
#include "DNA_brush_types.h"
#include "DNA_collection_types.h"
#include "DNA_constraint_types.h"
#include "DNA_curve_types.h"
#include "DNA_genfile.h"
#include "DNA_listBase.h"
#include "DNA_material_types.h"
#include "DNA_modifier_types.h"
#include "DNA_text_types.h"
#include "DNA_workspace_types.h"

#include "BKE_action.h"
#include "BKE_animsys.h"
#include "BKE_asset.h"
#include "BKE_collection.h"
#include "BKE_deform.h"
#include "BKE_fcurve.h"
#include "BKE_fcurve_driver.h"
#include "BKE_idprop.h"
#include "BKE_lib_id.h"
#include "BKE_main.h"
#include "BKE_node.h"

#include "RNA_access.h"
#include "RNA_enum_types.h"

#include "BLO_readfile.h"
#include "MEM_guardedalloc.h"
#include "readfile.h"

#include "SEQ_sequencer.h"

#include "RNA_access.h"

#include "versioning_common.h"

static IDProperty *idproperty_find_ui_container(IDProperty *idprop_group)
{
  LISTBASE_FOREACH (IDProperty *, prop, &idprop_group->data.group) {
    if (prop->type == IDP_GROUP && STREQ(prop->name, "_RNA_UI")) {
      return prop;
    }
  }
  return NULL;
}

static void version_idproperty_move_data_int(IDPropertyUIDataInt *ui_data,
                                             const IDProperty *prop_ui_data)
{
  IDProperty *min = IDP_GetPropertyFromGroup(prop_ui_data, "min");
  if (min != NULL) {
    ui_data->min = ui_data->soft_min = IDP_coerce_to_int_or_zero(min);
  }
  IDProperty *max = IDP_GetPropertyFromGroup(prop_ui_data, "max");
  if (max != NULL) {
    ui_data->max = ui_data->soft_max = IDP_coerce_to_int_or_zero(max);
  }
  IDProperty *soft_min = IDP_GetPropertyFromGroup(prop_ui_data, "soft_min");
  if (soft_min != NULL) {
    ui_data->soft_min = IDP_coerce_to_int_or_zero(soft_min);
    ui_data->soft_min = MIN2(ui_data->soft_min, ui_data->min);
  }
  IDProperty *soft_max = IDP_GetPropertyFromGroup(prop_ui_data, "soft_max");
  if (soft_max != NULL) {
    ui_data->soft_max = IDP_coerce_to_int_or_zero(soft_max);
    ui_data->soft_max = MAX2(ui_data->soft_max, ui_data->max);
  }
  IDProperty *step = IDP_GetPropertyFromGroup(prop_ui_data, "step");
  if (step != NULL) {
    ui_data->step = IDP_coerce_to_int_or_zero(soft_max);
  }
  IDProperty *default_value = IDP_GetPropertyFromGroup(prop_ui_data, "default");
  if (default_value != NULL) {
    if (default_value->type == IDP_ARRAY) {
      if (default_value->subtype == IDP_INT) {
        ui_data->default_array = MEM_dupallocN(IDP_Array(default_value));
        ui_data->default_array_len = default_value->len;
      }
    }
    else if (default_value->type == IDP_INT) {
      ui_data->default_value = IDP_coerce_to_int_or_zero(default_value);
    }
  }
}

static void version_idproperty_move_data_float(IDPropertyUIDataFloat *ui_data,
                                               const IDProperty *prop_ui_data)
{
  IDProperty *min = IDP_GetPropertyFromGroup(prop_ui_data, "min");
  if (min != NULL) {
    ui_data->min = ui_data->soft_min = IDP_coerce_to_double_or_zero(min);
  }
  IDProperty *max = IDP_GetPropertyFromGroup(prop_ui_data, "max");
  if (max != NULL) {
    ui_data->max = ui_data->soft_max = IDP_coerce_to_double_or_zero(min);
  }
  IDProperty *soft_min = IDP_GetPropertyFromGroup(prop_ui_data, "soft_min");
  if (soft_min != NULL) {
    ui_data->soft_min = IDP_coerce_to_double_or_zero(soft_min);
    ui_data->soft_min = MAX2(ui_data->soft_min, ui_data->min);
  }
  IDProperty *soft_max = IDP_GetPropertyFromGroup(prop_ui_data, "soft_max");
  if (soft_max != NULL) {
    ui_data->soft_max = IDP_coerce_to_double_or_zero(soft_max);
    ui_data->soft_max = MIN2(ui_data->soft_max, ui_data->max);
  }
  IDProperty *step = IDP_GetPropertyFromGroup(prop_ui_data, "step");
  if (step != NULL) {
    ui_data->step = IDP_coerce_to_float_or_zero(step);
  }
  IDProperty *precision = IDP_GetPropertyFromGroup(prop_ui_data, "precision");
  if (precision != NULL) {
    ui_data->precision = IDP_coerce_to_int_or_zero(precision);
  }
  IDProperty *default_value = IDP_GetPropertyFromGroup(prop_ui_data, "default");
  if (default_value != NULL) {
    if (default_value->type == IDP_ARRAY) {
      if (ELEM(default_value->subtype, IDP_FLOAT, IDP_DOUBLE)) {
        ui_data->default_array = MEM_dupallocN(IDP_Array(default_value));
        ui_data->default_array_len = default_value->len;
      }
    }
    else if (ELEM(default_value->type, IDP_DOUBLE, IDP_FLOAT)) {
      ui_data->default_value = IDP_coerce_to_double_or_zero(default_value);
    }
  }
}

static void version_idproperty_move_data_string(IDPropertyUIDataString *ui_data,
                                                const IDProperty *prop_ui_data)
{
  IDProperty *default_value = IDP_GetPropertyFromGroup(prop_ui_data, "default");
  if (default_value != NULL && default_value->type == IDP_STRING) {
    ui_data->default_value = BLI_strdup(IDP_String(default_value));
  }
}

static void version_idproperty_ui_data(IDProperty *idprop_group)
{
  if (idprop_group == NULL) { /* NULL check here to reduce verbosity of calls to this function. */
    return;
  }

  IDProperty *ui_container = idproperty_find_ui_container(idprop_group);
  if (ui_container == NULL) {
    return;
  }

  LISTBASE_FOREACH (IDProperty *, prop, &idprop_group->data.group) {
    IDProperty *prop_ui_data = IDP_GetPropertyFromGroup(ui_container, prop->name);
    if (prop_ui_data == NULL) {
      continue;
    }

    if (!IDP_ui_data_supported(prop)) {
      continue;
    }

    IDPropertyUIData *ui_data = IDP_ui_data_ensure(prop);

    IDProperty *subtype = IDP_GetPropertyFromGroup(prop_ui_data, "subtype");
    if (subtype != NULL && subtype->type == IDP_STRING) {
      const char *subtype_string = IDP_String(subtype);
      int result = PROP_NONE;
      RNA_enum_value_from_id(rna_enum_property_subtype_items, subtype_string, &result);
      ui_data->rna_subtype = result;
    }

    IDProperty *description = IDP_GetPropertyFromGroup(prop_ui_data, "description");
    if (description != NULL && description->type == IDP_STRING) {
      ui_data->description = BLI_strdup(IDP_String(description));
    }

    /* Type specific data. */
    switch (IDP_ui_data_type(prop)) {
      case IDP_UI_DATA_TYPE_STRING:
        version_idproperty_move_data_string((IDPropertyUIDataString *)ui_data, prop_ui_data);
        break;
      case IDP_UI_DATA_TYPE_ID:
        break;
      case IDP_UI_DATA_TYPE_INT:
        version_idproperty_move_data_int((IDPropertyUIDataInt *)ui_data, prop_ui_data);
        break;
      case IDP_UI_DATA_TYPE_FLOAT:
        version_idproperty_move_data_float((IDPropertyUIDataFloat *)ui_data, prop_ui_data);
        break;
      case IDP_UI_DATA_TYPE_UNSUPPORTED:
        BLI_assert_unreachable();
        break;
    }

    IDP_FreeFromGroup(ui_container, prop_ui_data);
  }

  IDP_FreeFromGroup(idprop_group, ui_container);
}

static void do_versions_idproperty_bones_recursive(Bone *bone)
{
  version_idproperty_ui_data(bone->prop);
  LISTBASE_FOREACH (Bone *, child_bone, &bone->childbase) {
    do_versions_idproperty_bones_recursive(child_bone);
  }
}

/**
 * For every data block that supports them, initialize the new IDProperty UI data struct based on
 * the old more complicated storage. Assumes only the top level of IDProperties below the parent
 * group had UI data in a "_RNA_UI" group.
 *
 * \note The following IDProperty groups in DNA aren't exposed in the UI or are runtime-only, so
 * they don't have UI data: wmOperator, bAddon, bUserMenuItem_Op, wmKeyMapItem, wmKeyConfigPref,
 * uiList, FFMpegCodecData, View3DShading, bToolRef, TimeMarker, ViewLayer, bPoseChannel.
 */
static void do_versions_idproperty_ui_data(Main *bmain)
{
  /* ID data. */
  ID *id;
  FOREACH_MAIN_ID_BEGIN (bmain, id) {
    IDProperty *idprop_group = IDP_GetProperties(id, false);
    version_idproperty_ui_data(idprop_group);
  }
  FOREACH_MAIN_ID_END;

  /* Bones. */
  LISTBASE_FOREACH (bArmature *, armature, &bmain->armatures) {
    LISTBASE_FOREACH (Bone *, bone, &armature->bonebase) {
      do_versions_idproperty_bones_recursive(bone);
    }
  }

  /* Nodes and node sockets. */
  LISTBASE_FOREACH (bNodeTree *, ntree, &bmain->nodetrees) {
    LISTBASE_FOREACH (bNode *, node, &ntree->nodes) {
      version_idproperty_ui_data(node->prop);
    }
    LISTBASE_FOREACH (bNodeSocket *, socket, &ntree->inputs) {
      version_idproperty_ui_data(socket->prop);
    }
    LISTBASE_FOREACH (bNodeSocket *, socket, &ntree->outputs) {
      version_idproperty_ui_data(socket->prop);
    }
  }

  /* The UI data from exposed node modifier properties is just copied from the corresponding node
   * group, but the copying only runs when necessary, so we still need to version UI data here. */
  LISTBASE_FOREACH (Object *, ob, &bmain->objects) {
    LISTBASE_FOREACH (ModifierData *, md, &ob->modifiers) {
      if (md->type == eModifierType_Nodes) {
        NodesModifierData *nmd = (NodesModifierData *)md;
        version_idproperty_ui_data(nmd->settings.properties);
      }
    }
  }

  /* Sequences. */
  LISTBASE_FOREACH (Scene *, scene, &bmain->scenes) {
    if (scene->ed != NULL) {
      LISTBASE_FOREACH (Sequence *, seq, &scene->ed->seqbase) {
        version_idproperty_ui_data(seq->prop);
      }
    }
  }
}

static void sort_linked_ids(Main *bmain)
{
  ListBase *lb;
  FOREACH_MAIN_LISTBASE_BEGIN (bmain, lb) {
    ListBase temp_list;
    BLI_listbase_clear(&temp_list);
    LISTBASE_FOREACH_MUTABLE (ID *, id, lb) {
      if (ID_IS_LINKED(id)) {
        BLI_remlink(lb, id);
        BLI_addtail(&temp_list, id);
        id_sort_by_name(&temp_list, id, NULL);
      }
    }
    BLI_movelisttolist(lb, &temp_list);
  }
  FOREACH_MAIN_LISTBASE_END;
}

static void assert_sorted_ids(Main *bmain)
{
#ifndef NDEBUG
  ListBase *lb;
  FOREACH_MAIN_LISTBASE_BEGIN (bmain, lb) {
    ID *id_prev = NULL;
    LISTBASE_FOREACH (ID *, id, lb) {
      if (id_prev == NULL) {
        continue;
      }
      BLI_assert(id_prev->lib != id->lib || BLI_strcasecmp(id_prev->name, id->name) < 0);
    }
  }
  FOREACH_MAIN_LISTBASE_END;
#else
  UNUSED_VARS_NDEBUG(bmain);
#endif
}

static void move_vertex_group_names_to_object_data(Main *bmain)
{
  LISTBASE_FOREACH (Object *, object, &bmain->objects) {
    if (ELEM(object->type, OB_MESH, OB_LATTICE, OB_GPENCIL)) {
      ListBase *new_defbase = BKE_object_defgroup_list_mutable(object);

      /* Choose the longest vertex group name list among all linked duplicates. */
      if (BLI_listbase_count(&object->defbase) < BLI_listbase_count(new_defbase)) {
        BLI_freelistN(&object->defbase);
      }
      else {
        /* Clear the list in case the it was already assigned from another object. */
        BLI_freelistN(new_defbase);
        *new_defbase = object->defbase;
      }
    }
  }
}

static void do_versions_sequencer_speed_effect_recursive(Scene *scene, const ListBase *seqbase)
{
  /* Old SpeedControlVars->flags. */
#define SEQ_SPEED_INTEGRATE (1 << 0)
#define SEQ_SPEED_COMPRESS_IPO_Y (1 << 2)

  LISTBASE_FOREACH (Sequence *, seq, seqbase) {
    if (seq->type == SEQ_TYPE_SPEED) {
      SpeedControlVars *v = (SpeedControlVars *)seq->effectdata;
      const char *substr = NULL;
      float globalSpeed = v->globalSpeed;
      if (seq->flag & SEQ_USE_EFFECT_DEFAULT_FADE) {
        if (globalSpeed == 1.0f) {
          v->speed_control_type = SEQ_SPEED_STRETCH;
        }
        else {
          v->speed_control_type = SEQ_SPEED_MULTIPLY;
          v->speed_fader = globalSpeed *
                           ((float)seq->seq1->len /
                            max_ff((float)(seq->seq1->enddisp - seq->seq1->start), 1.0f));
        }
      }
      else if (v->flags & SEQ_SPEED_INTEGRATE) {
        v->speed_control_type = SEQ_SPEED_MULTIPLY;
        v->speed_fader = seq->speed_fader * globalSpeed;
      }
      else if (v->flags & SEQ_SPEED_COMPRESS_IPO_Y) {
        globalSpeed *= 100.0f;
        v->speed_control_type = SEQ_SPEED_LENGTH;
        v->speed_fader_length = seq->speed_fader * globalSpeed;
        substr = "speed_length";
      }
      else {
        v->speed_control_type = SEQ_SPEED_FRAME_NUMBER;
        v->speed_fader_frame_number = (int)(seq->speed_fader * globalSpeed);
        substr = "speed_frame_number";
      }

      v->flags &= ~(SEQ_SPEED_INTEGRATE | SEQ_SPEED_COMPRESS_IPO_Y);

      if (substr || globalSpeed != 1.0f) {
        FCurve *fcu = id_data_find_fcurve(&scene->id, seq, &RNA_Sequence, "speed_factor", 0, NULL);
        if (fcu) {
          if (globalSpeed != 1.0f) {
            for (int i = 0; i < fcu->totvert; i++) {
              BezTriple *bezt = &fcu->bezt[i];
              bezt->vec[0][1] *= globalSpeed;
              bezt->vec[1][1] *= globalSpeed;
              bezt->vec[2][1] *= globalSpeed;
            }
          }
          if (substr) {
            char *new_path = BLI_str_replaceN(fcu->rna_path, "speed_factor", substr);
            MEM_freeN(fcu->rna_path);
            fcu->rna_path = new_path;
          }
        }
      }
    }
    else if (seq->type == SEQ_TYPE_META) {
      do_versions_sequencer_speed_effect_recursive(scene, &seq->seqbase);
    }
  }

#undef SEQ_SPEED_INTEGRATE
#undef SEQ_SPEED_COMPRESS_IPO_Y
}

void do_versions_after_linking_300(Main *bmain, ReportList *UNUSED(reports))
{
  if (MAIN_VERSION_ATLEAST(bmain, 300, 0) && !MAIN_VERSION_ATLEAST(bmain, 300, 1)) {
    /* Set zero user text objects to have a fake user. */
    LISTBASE_FOREACH (Text *, text, &bmain->texts) {
      if (text->id.us == 0) {
        id_fake_user_set(&text->id);
      }
    }
  }

  if (!MAIN_VERSION_ATLEAST(bmain, 300, 3)) {
    /* Use new texture socket in Attribute Sample Texture node. */
    LISTBASE_FOREACH (bNodeTree *, ntree, &bmain->nodetrees) {
      if (ntree->type != NTREE_GEOMETRY) {
        continue;
      }
      LISTBASE_FOREACH (bNode *, node, &ntree->nodes) {
        if (node->type != GEO_NODE_ATTRIBUTE_SAMPLE_TEXTURE) {
          continue;
        }
        if (node->id == NULL) {
          continue;
        }
        LISTBASE_FOREACH (bNodeSocket *, socket, &node->inputs) {
          if (socket->type == SOCK_TEXTURE) {
            bNodeSocketValueTexture *socket_value = (bNodeSocketValueTexture *)
                                                        socket->default_value;
            socket_value->value = (Tex *)node->id;
            break;
          }
        }
        node->id = NULL;
      }
    }

    sort_linked_ids(bmain);
    assert_sorted_ids(bmain);
  }

  if (MAIN_VERSION_ATLEAST(bmain, 300, 3)) {
    assert_sorted_ids(bmain);
  }

  if (!MAIN_VERSION_ATLEAST(bmain, 300, 11)) {
    move_vertex_group_names_to_object_data(bmain);
  }

  if (!MAIN_VERSION_ATLEAST(bmain, 300, 13)) {
    LISTBASE_FOREACH (Scene *, scene, &bmain->scenes) {
      if (scene->ed != NULL) {
        do_versions_sequencer_speed_effect_recursive(scene, &scene->ed->seqbase);
      }
    }
  }

  /**
   * Versioning code until next subversion bump goes here.
   *
   * \note Be sure to check when bumping the version:
   * - #blo_do_versions_300 in this file.
   * - "versioning_userdef.c", #blo_do_versions_userdef
   * - "versioning_userdef.c", #do_versions_theme
   *
   * \note Keep this message at the bottom of the function.
   */
  {
    /* Keep this block, even when empty. */
    do_versions_idproperty_ui_data(bmain);
  }
}

static void version_switch_node_input_prefix(Main *bmain)
{
  FOREACH_NODETREE_BEGIN (bmain, ntree, id) {
    if (ntree->type == NTREE_GEOMETRY) {
      LISTBASE_FOREACH (bNode *, node, &ntree->nodes) {
        if (node->type == GEO_NODE_SWITCH) {
          LISTBASE_FOREACH (bNodeSocket *, socket, &node->inputs) {
            /* Skip the "switch" socket. */
            if (socket == node->inputs.first) {
              continue;
            }
            strcpy(socket->name, socket->name[0] == 'A' ? "False" : "True");

            /* Replace "A" and "B", but keep the unique number suffix at the end. */
            char number_suffix[8];
            BLI_strncpy(number_suffix, socket->identifier + 1, sizeof(number_suffix));
            strcpy(socket->identifier, socket->name);
            strcat(socket->identifier, number_suffix);
          }
        }
      }
    }
  }
  FOREACH_NODETREE_END;
}

static void version_node_socket_name(bNodeTree *ntree,
                                     const int node_type,
                                     const char *old_name,
                                     const char *new_name)
{
  LISTBASE_FOREACH (bNode *, node, &ntree->nodes) {
    if (node->type == node_type) {
      LISTBASE_FOREACH (bNodeSocket *, socket, &node->inputs) {
        if (STREQ(socket->name, old_name)) {
          strcpy(socket->name, new_name);
        }
        if (STREQ(socket->identifier, old_name)) {
          strcpy(socket->identifier, new_name);
        }
      }
      LISTBASE_FOREACH (bNodeSocket *, socket, &node->outputs) {
        if (STREQ(socket->name, old_name)) {
          strcpy(socket->name, new_name);
        }
        if (STREQ(socket->identifier, old_name)) {
          strcpy(socket->identifier, new_name);
        }
      }
    }
  }
}

static bool replace_bbone_len_scale_rnapath(char **p_old_path, int *p_index)
{
  char *old_path = *p_old_path;

  if (old_path == NULL) {
    return false;
  }

  int len = strlen(old_path);

  if (BLI_str_endswith(old_path, ".bbone_curveiny") ||
      BLI_str_endswith(old_path, ".bbone_curveouty")) {
    old_path[len - 1] = 'z';
    return true;
  }

  if (BLI_str_endswith(old_path, ".bbone_scaleinx") ||
      BLI_str_endswith(old_path, ".bbone_scaleiny") ||
      BLI_str_endswith(old_path, ".bbone_scaleoutx") ||
      BLI_str_endswith(old_path, ".bbone_scaleouty")) {
    int index = (old_path[len - 1] == 'y' ? 2 : 0);

    old_path[len - 1] = 0;

    if (p_index) {
      *p_index = index;
    }
    else {
      *p_old_path = BLI_sprintfN("%s[%d]", old_path, index);
      MEM_freeN(old_path);
    }

    return true;
  }

  return false;
}

static void do_version_bbone_len_scale_fcurve_fix(FCurve *fcu)
{
  /* Update driver variable paths. */
  if (fcu->driver) {
    LISTBASE_FOREACH (DriverVar *, dvar, &fcu->driver->variables) {
      DRIVER_TARGETS_LOOPER_BEGIN (dvar) {
        replace_bbone_len_scale_rnapath(&dtar->rna_path, NULL);
      }
      DRIVER_TARGETS_LOOPER_END;
    }
  }

  /* Update F-Curve's path. */
  replace_bbone_len_scale_rnapath(&fcu->rna_path, &fcu->array_index);
}

static void do_version_bbone_len_scale_animdata_cb(ID *UNUSED(id),
                                                   AnimData *adt,
                                                   void *UNUSED(wrapper_data))
{
  LISTBASE_FOREACH_MUTABLE (FCurve *, fcu, &adt->drivers) {
    do_version_bbone_len_scale_fcurve_fix(fcu);
  }
}

static void do_version_bones_bbone_len_scale(ListBase *lb)
{
  LISTBASE_FOREACH (Bone *, bone, lb) {
    if (bone->flag & BONE_ADD_PARENT_END_ROLL) {
      bone->bbone_flag |= BBONE_ADD_PARENT_END_ROLL;
    }

    copy_v3_fl3(bone->scale_in, bone->scale_in_x, 1.0f, bone->scale_in_z);
    copy_v3_fl3(bone->scale_out, bone->scale_out_x, 1.0f, bone->scale_out_z);

    do_version_bones_bbone_len_scale(&bone->childbase);
  }
}

static void do_version_constraints_spline_ik_joint_bindings(ListBase *lb)
{
  /* Binding array data could be freed without properly resetting its size data. */
  LISTBASE_FOREACH (bConstraint *, con, lb) {
    if (con->type == CONSTRAINT_TYPE_SPLINEIK) {
      bSplineIKConstraint *data = (bSplineIKConstraint *)con->data;
      if (data->points == NULL) {
        data->numpoints = 0;
      }
    }
  }
}

<<<<<<< HEAD
static void do_version_subsurface_methods(bNode *node)
{
  if (node->type == SH_NODE_SUBSURFACE_SCATTERING) {
    if (node->custom1 != SHD_SUBSURFACE_RANDOM_WALK) {
      node->custom1 = SHD_SUBSURFACE_RANDOM_WALK_FIXED_RADIUS;
    }
  }
  else if (node->type == SH_NODE_BSDF_PRINCIPLED) {
    if (node->custom2 != SHD_SUBSURFACE_RANDOM_WALK) {
      node->custom2 = SHD_SUBSURFACE_RANDOM_WALK_FIXED_RADIUS;
    }
  }
=======
static bNodeSocket *do_version_replace_float_size_with_vector(bNodeTree *ntree,
                                                              bNode *node,
                                                              bNodeSocket *socket)
{
  const bNodeSocketValueFloat *socket_value = (const bNodeSocketValueFloat *)socket->default_value;
  const float old_value = socket_value->value;
  nodeRemoveSocket(ntree, node, socket);
  bNodeSocket *new_socket = nodeAddSocket(
      ntree, node, SOCK_IN, nodeStaticSocketType(SOCK_VECTOR, PROP_TRANSLATION), "Size", "Size");
  bNodeSocketValueVector *value_vector = (bNodeSocketValueVector *)new_socket->default_value;
  copy_v3_fl(value_vector->value, old_value);
  return new_socket;
>>>>>>> f6d133e2
}

/* NOLINTNEXTLINE: readability-function-size */
void blo_do_versions_300(FileData *fd, Library *UNUSED(lib), Main *bmain)
{
  if (!MAIN_VERSION_ATLEAST(bmain, 300, 1)) {
    /* Set default value for the new bisect_threshold parameter in the mirror modifier. */
    if (!DNA_struct_elem_find(fd->filesdna, "MirrorModifierData", "float", "bisect_threshold")) {
      LISTBASE_FOREACH (Object *, ob, &bmain->objects) {
        LISTBASE_FOREACH (ModifierData *, md, &ob->modifiers) {
          if (md->type == eModifierType_Mirror) {
            MirrorModifierData *mmd = (MirrorModifierData *)md;
            /* This was the previous hard-coded value. */
            mmd->bisect_threshold = 0.001f;
          }
        }
      }
    }
    /* Grease Pencil: Set default value for dilate pixels. */
    if (!DNA_struct_elem_find(fd->filesdna, "BrushGpencilSettings", "int", "dilate_pixels")) {
      LISTBASE_FOREACH (Brush *, brush, &bmain->brushes) {
        if (brush->gpencil_settings) {
          brush->gpencil_settings->dilate_pixels = 1;
        }
      }
    }
  }

  if (!MAIN_VERSION_ATLEAST(bmain, 300, 2)) {
    version_switch_node_input_prefix(bmain);

    if (!DNA_struct_elem_find(fd->filesdna, "bPoseChannel", "float", "custom_scale_xyz[3]")) {
      LISTBASE_FOREACH (Object *, ob, &bmain->objects) {
        if (ob->pose == NULL) {
          continue;
        }
        LISTBASE_FOREACH (bPoseChannel *, pchan, &ob->pose->chanbase) {
          copy_v3_fl(pchan->custom_scale_xyz, pchan->custom_scale);
        }
      }
    }
  }

  if (!MAIN_VERSION_ATLEAST(bmain, 300, 4)) {
    /* Add a properties sidebar to the spreadsheet editor. */
    LISTBASE_FOREACH (bScreen *, screen, &bmain->screens) {
      LISTBASE_FOREACH (ScrArea *, area, &screen->areabase) {
        LISTBASE_FOREACH (SpaceLink *, sl, &area->spacedata) {
          if (sl->spacetype == SPACE_SPREADSHEET) {
            ListBase *regionbase = (sl == area->spacedata.first) ? &area->regionbase :
                                                                   &sl->regionbase;
            ARegion *new_sidebar = do_versions_add_region_if_not_found(
                regionbase, RGN_TYPE_UI, "sidebar for spreadsheet", RGN_TYPE_FOOTER);
            if (new_sidebar != NULL) {
              new_sidebar->alignment = RGN_ALIGN_RIGHT;
              new_sidebar->flag |= RGN_FLAG_HIDDEN;
            }
          }
        }
      }
    }

    /* Enable spreadsheet filtering in old files without row filters. */
    LISTBASE_FOREACH (bScreen *, screen, &bmain->screens) {
      LISTBASE_FOREACH (ScrArea *, area, &screen->areabase) {
        LISTBASE_FOREACH (SpaceLink *, sl, &area->spacedata) {
          if (sl->spacetype == SPACE_SPREADSHEET) {
            SpaceSpreadsheet *sspreadsheet = (SpaceSpreadsheet *)sl;
            sspreadsheet->filter_flag |= SPREADSHEET_FILTER_ENABLE;
          }
        }
      }
    }

    FOREACH_NODETREE_BEGIN (bmain, ntree, id) {
      if (ntree->type == NTREE_GEOMETRY) {
        version_node_socket_name(ntree, GEO_NODE_BOUNDING_BOX, "Mesh", "Bounding Box");
      }
    }
    FOREACH_NODETREE_END;

    if (!DNA_struct_elem_find(fd->filesdna, "FileAssetSelectParams", "int", "import_type")) {
      LISTBASE_FOREACH (bScreen *, screen, &bmain->screens) {
        LISTBASE_FOREACH (ScrArea *, area, &screen->areabase) {
          LISTBASE_FOREACH (SpaceLink *, sl, &area->spacedata) {
            if (sl->spacetype == SPACE_FILE) {
              SpaceFile *sfile = (SpaceFile *)sl;
              if (sfile->asset_params) {
                sfile->asset_params->import_type = FILE_ASSET_IMPORT_APPEND;
              }
            }
          }
        }
      }
    }

    /* Initialize length-wise scale B-Bone settings. */
    if (!DNA_struct_elem_find(fd->filesdna, "Bone", "int", "bbone_flag")) {
      /* Update armature data and pose channels. */
      LISTBASE_FOREACH (bArmature *, arm, &bmain->armatures) {
        do_version_bones_bbone_len_scale(&arm->bonebase);
      }

      LISTBASE_FOREACH (Object *, ob, &bmain->objects) {
        if (ob->pose) {
          LISTBASE_FOREACH (bPoseChannel *, pchan, &ob->pose->chanbase) {
            copy_v3_fl3(pchan->scale_in, pchan->scale_in_x, 1.0f, pchan->scale_in_z);
            copy_v3_fl3(pchan->scale_out, pchan->scale_out_x, 1.0f, pchan->scale_out_z);
          }
        }
      }

      /* Update action curves and drivers. */
      LISTBASE_FOREACH (bAction *, act, &bmain->actions) {
        LISTBASE_FOREACH_MUTABLE (FCurve *, fcu, &act->curves) {
          do_version_bbone_len_scale_fcurve_fix(fcu);
        }
      }

      BKE_animdata_main_cb(bmain, do_version_bbone_len_scale_animdata_cb, NULL);
    }
  }

  if (!MAIN_VERSION_ATLEAST(bmain, 300, 5)) {
    /* Add a dataset sidebar to the spreadsheet editor. */
    LISTBASE_FOREACH (bScreen *, screen, &bmain->screens) {
      LISTBASE_FOREACH (ScrArea *, area, &screen->areabase) {
        LISTBASE_FOREACH (SpaceLink *, sl, &area->spacedata) {
          if (sl->spacetype == SPACE_SPREADSHEET) {
            ListBase *regionbase = (sl == area->spacedata.first) ? &area->regionbase :
                                                                   &sl->regionbase;
            ARegion *spreadsheet_dataset_region = do_versions_add_region_if_not_found(
                regionbase, RGN_TYPE_CHANNELS, "spreadsheet dataset region", RGN_TYPE_FOOTER);

            if (spreadsheet_dataset_region) {
              spreadsheet_dataset_region->alignment = RGN_ALIGN_LEFT;
              spreadsheet_dataset_region->v2d.scroll = (V2D_SCROLL_RIGHT | V2D_SCROLL_BOTTOM);
            }
          }
        }
      }
    }
  }

  if (!MAIN_VERSION_ATLEAST(bmain, 300, 6)) {
    LISTBASE_FOREACH (bScreen *, screen, &bmain->screens) {
      LISTBASE_FOREACH (ScrArea *, area, &screen->areabase) {
        LISTBASE_FOREACH (SpaceLink *, space, &area->spacedata) {
          /* Disable View Layers filter. */
          if (space->spacetype == SPACE_OUTLINER) {
            SpaceOutliner *space_outliner = (SpaceOutliner *)space;
            space_outliner->filter |= SO_FILTER_NO_VIEW_LAYERS;
          }
        }
      }
    }
  }

  if (!MAIN_VERSION_ATLEAST(bmain, 300, 7)) {
    LISTBASE_FOREACH (Scene *, scene, &bmain->scenes) {
      ToolSettings *tool_settings = scene->toolsettings;
      tool_settings->snap_flag |= SCE_SNAP_SEQ;
      short snap_mode = tool_settings->snap_mode;
      short snap_node_mode = tool_settings->snap_node_mode;
      short snap_uv_mode = tool_settings->snap_uv_mode;
      tool_settings->snap_mode &= ~((1 << 4) | (1 << 5) | (1 << 6));
      tool_settings->snap_node_mode &= ~((1 << 5) | (1 << 6));
      tool_settings->snap_uv_mode &= ~(1 << 4);
      if (snap_mode & (1 << 4)) {
        tool_settings->snap_mode |= (1 << 6); /* SCE_SNAP_MODE_INCREMENT */
      }
      if (snap_mode & (1 << 5)) {
        tool_settings->snap_mode |= (1 << 4); /* SCE_SNAP_MODE_EDGE_MIDPOINT */
      }
      if (snap_mode & (1 << 6)) {
        tool_settings->snap_mode |= (1 << 5); /* SCE_SNAP_MODE_EDGE_PERPENDICULAR */
      }
      if (snap_node_mode & (1 << 5)) {
        tool_settings->snap_node_mode |= (1 << 0); /* SCE_SNAP_MODE_NODE_X */
      }
      if (snap_node_mode & (1 << 6)) {
        tool_settings->snap_node_mode |= (1 << 1); /* SCE_SNAP_MODE_NODE_Y */
      }
      if (snap_uv_mode & (1 << 4)) {
        tool_settings->snap_uv_mode |= (1 << 6); /* SCE_SNAP_MODE_INCREMENT */
      }

      SequencerToolSettings *sequencer_tool_settings = SEQ_tool_settings_ensure(scene);
      sequencer_tool_settings->snap_mode = SEQ_SNAP_TO_STRIPS | SEQ_SNAP_TO_CURRENT_FRAME |
                                           SEQ_SNAP_TO_STRIP_HOLD;
      sequencer_tool_settings->snap_distance = 15;
    }
  }

  if (!MAIN_VERSION_ATLEAST(bmain, 300, 8)) {
    LISTBASE_FOREACH (Scene *, scene, &bmain->scenes) {
      if (scene->master_collection != NULL) {
        BLI_strncpy(scene->master_collection->id.name + 2,
                    BKE_SCENE_COLLECTION_NAME,
                    sizeof(scene->master_collection->id.name) - 2);
      }
    }
  }

  if (!MAIN_VERSION_ATLEAST(bmain, 300, 9)) {
    /* Fix a bug where reordering FCurves and bActionGroups could cause some corruption. Just
     * reconstruct all the action groups & ensure that the FCurves of a group are continuously
     * stored (i.e. not mixed with other groups) to be sure. See T89435. */
    LISTBASE_FOREACH (bAction *, act, &bmain->actions) {
      BKE_action_groups_reconstruct(act);
    }

    FOREACH_NODETREE_BEGIN (bmain, ntree, id) {
      if (ntree->type == NTREE_GEOMETRY) {
        LISTBASE_FOREACH (bNode *, node, &ntree->nodes) {
          if (node->type == GEO_NODE_MESH_SUBDIVIDE) {
            strcpy(node->idname, "GeometryNodeMeshSubdivide");
          }
        }
      }
    }
    FOREACH_NODETREE_END;
  }

  if (!MAIN_VERSION_ATLEAST(bmain, 300, 10)) {
    LISTBASE_FOREACH (Scene *, scene, &bmain->scenes) {
      ToolSettings *tool_settings = scene->toolsettings;
      if (tool_settings->snap_uv_mode & (1 << 4)) {
        tool_settings->snap_uv_mode |= (1 << 6); /* SCE_SNAP_MODE_INCREMENT */
        tool_settings->snap_uv_mode &= ~(1 << 4);
      }
    }
    LISTBASE_FOREACH (Material *, mat, &bmain->materials) {
      if (!(mat->lineart.flags & LRT_MATERIAL_CUSTOM_OCCLUSION_EFFECTIVENESS)) {
        mat->lineart.mat_occlusion = 1;
      }
    }
  }

  if (!MAIN_VERSION_ATLEAST(bmain, 300, 13)) {
    /* Convert Surface Deform to sparse-capable bind structure. */
    if (!DNA_struct_elem_find(
            fd->filesdna, "SurfaceDeformModifierData", "int", "num_mesh_verts")) {
      LISTBASE_FOREACH (Object *, ob, &bmain->objects) {
        LISTBASE_FOREACH (ModifierData *, md, &ob->modifiers) {
          if (md->type == eModifierType_SurfaceDeform) {
            SurfaceDeformModifierData *smd = (SurfaceDeformModifierData *)md;
            if (smd->num_bind_verts && smd->verts) {
              smd->num_mesh_verts = smd->num_bind_verts;

              for (unsigned int i = 0; i < smd->num_bind_verts; i++) {
                smd->verts[i].vertex_idx = i;
              }
            }
          }
        }
      }
    }

    if (!DNA_struct_elem_find(
            fd->filesdna, "WorkSpace", "AssetLibraryReference", "asset_library")) {
      LISTBASE_FOREACH (WorkSpace *, workspace, &bmain->workspaces) {
        BKE_asset_library_reference_init_default(&workspace->asset_library_ref);
      }
    }

    if (!DNA_struct_elem_find(
            fd->filesdna, "FileAssetSelectParams", "AssetLibraryReference", "asset_library_ref")) {
      LISTBASE_FOREACH (bScreen *, screen, &bmain->screens) {
        LISTBASE_FOREACH (ScrArea *, area, &screen->areabase) {
          LISTBASE_FOREACH (SpaceLink *, space, &area->spacedata) {
            if (space->spacetype == SPACE_FILE) {
              SpaceFile *sfile = (SpaceFile *)space;
              if (sfile->browse_mode != FILE_BROWSE_MODE_ASSETS) {
                continue;
              }
              BKE_asset_library_reference_init_default(&sfile->asset_params->asset_library_ref);
            }
          }
        }
      }
    }

    /* Set default 2D annotation placement. */
    LISTBASE_FOREACH (Scene *, scene, &bmain->scenes) {
      ToolSettings *ts = scene->toolsettings;
      ts->gpencil_v2d_align = GP_PROJECT_VIEWSPACE | GP_PROJECT_CURSOR;
    }
  }

  if (!MAIN_VERSION_ATLEAST(bmain, 300, 14)) {
    LISTBASE_FOREACH (Scene *, scene, &bmain->scenes) {
      ToolSettings *tool_settings = scene->toolsettings;
      tool_settings->snap_flag &= ~SCE_SNAP_SEQ;
    }
  }

  if (!MAIN_VERSION_ATLEAST(bmain, 300, 15)) {
    LISTBASE_FOREACH (bScreen *, screen, &bmain->screens) {
      LISTBASE_FOREACH (ScrArea *, area, &screen->areabase) {
        LISTBASE_FOREACH (SpaceLink *, sl, &area->spacedata) {
          if (sl->spacetype == SPACE_SEQ) {
            SpaceSeq *sseq = (SpaceSeq *)sl;
            sseq->flag |= SEQ_SHOW_GRID;
          }
        }
      }
    }
  }

  /* Font names were copied directly into ID names, see: T90417. */
  if (!MAIN_VERSION_ATLEAST(bmain, 300, 16)) {
    ListBase *lb = which_libbase(bmain, ID_VF);
    BKE_main_id_repair_duplicate_names_listbase(lb);
  }

  if (!MAIN_VERSION_ATLEAST(bmain, 300, 17)) {
    if (!DNA_struct_elem_find(
            fd->filesdna, "View3DOverlay", "float", "normals_constant_screen_size")) {
      LISTBASE_FOREACH (bScreen *, screen, &bmain->screens) {
        LISTBASE_FOREACH (ScrArea *, area, &screen->areabase) {
          LISTBASE_FOREACH (SpaceLink *, sl, &area->spacedata) {
            if (sl->spacetype == SPACE_VIEW3D) {
              View3D *v3d = (View3D *)sl;
              v3d->overlay.normals_constant_screen_size = 7.0f;
            }
          }
        }
      }
    }

    /* Fix SplineIK constraint's inconsistency between binding points array and its stored size. */
    LISTBASE_FOREACH (Object *, ob, &bmain->objects) {
      /* NOTE: Objects should never have SplineIK constraint, so no need to apply this fix on
       * their constraints. */
      if (ob->pose) {
        LISTBASE_FOREACH (bPoseChannel *, pchan, &ob->pose->chanbase) {
          do_version_constraints_spline_ik_joint_bindings(&pchan->constraints);
        }
      }
    }
  }

  if (!MAIN_VERSION_ATLEAST(bmain, 300, 18)) {
    if (!DNA_struct_elem_find(
            fd->filesdna, "WorkSpace", "AssetLibraryReference", "asset_library_ref")) {
      LISTBASE_FOREACH (WorkSpace *, workspace, &bmain->workspaces) {
        BKE_asset_library_reference_init_default(&workspace->asset_library_ref);
      }
    }

    if (!DNA_struct_elem_find(
            fd->filesdna, "FileAssetSelectParams", "AssetLibraryReference", "asset_library_ref")) {
      LISTBASE_FOREACH (bScreen *, screen, &bmain->screens) {
        LISTBASE_FOREACH (ScrArea *, area, &screen->areabase) {
          LISTBASE_FOREACH (SpaceLink *, space, &area->spacedata) {
            if (space->spacetype != SPACE_FILE) {
              continue;
            }

            SpaceFile *sfile = (SpaceFile *)space;
            if (sfile->browse_mode != FILE_BROWSE_MODE_ASSETS) {
              continue;
            }
            BKE_asset_library_reference_init_default(&sfile->asset_params->asset_library_ref);
          }
        }
      }
    }

    /* Previously, only text ending with `.py` would run, apply this logic
     * to existing files so text that happens to have the "Register" enabled
     * doesn't suddenly start running code on startup that was previously ignored. */
    LISTBASE_FOREACH (Text *, text, &bmain->texts) {
      if ((text->flags & TXT_ISSCRIPT) && !BLI_path_extension_check(text->id.name + 2, ".py")) {
        text->flags &= ~TXT_ISSCRIPT;
      }
    }
  }

  if (!MAIN_VERSION_ATLEAST(bmain, 300, 19)) {
    /* Add node storage for subdivision surface node. */
    FOREACH_NODETREE_BEGIN (bmain, ntree, id) {
      if (ntree->type == NTREE_GEOMETRY) {
        LISTBASE_FOREACH (bNode *, node, &ntree->nodes) {
          if (node->type == GEO_NODE_SUBDIVISION_SURFACE) {
            if (node->storage == NULL) {
              NodeGeometrySubdivisionSurface *data = MEM_callocN(
                  sizeof(NodeGeometrySubdivisionSurface), __func__);
              data->uv_smooth = SUBSURF_UV_SMOOTH_PRESERVE_BOUNDARIES;
              data->boundary_smooth = SUBSURF_BOUNDARY_SMOOTH_ALL;
              node->storage = data;
            }
          }
        }
      }
    }
    FOREACH_NODETREE_END;

    /* Disable Fade Inactive Overlay by default as it is redundant after introducing flash on mode
     * transfer. */
    for (bScreen *screen = bmain->screens.first; screen; screen = screen->id.next) {
      LISTBASE_FOREACH (ScrArea *, area, &screen->areabase) {
        LISTBASE_FOREACH (SpaceLink *, sl, &area->spacedata) {
          if (sl->spacetype == SPACE_VIEW3D) {
            View3D *v3d = (View3D *)sl;
            v3d->overlay.flag &= ~V3D_OVERLAY_FADE_INACTIVE;
          }
        }
      }
    }

    LISTBASE_FOREACH (Scene *, scene, &bmain->scenes) {
      SequencerToolSettings *sequencer_tool_settings = SEQ_tool_settings_ensure(scene);
      sequencer_tool_settings->overlap_mode = SEQ_OVERLAP_SHUFFLE;
    }
  }

  if (!MAIN_VERSION_ATLEAST(bmain, 300, 20)) {
    /* Use new vector Size socket in Cube Mesh Primitive node. */
    LISTBASE_FOREACH (bNodeTree *, ntree, &bmain->nodetrees) {
      if (ntree->type != NTREE_GEOMETRY) {
        continue;
      }

      LISTBASE_FOREACH_MUTABLE (bNodeLink *, link, &ntree->links) {
        if (link->tonode->type == GEO_NODE_MESH_PRIMITIVE_CUBE) {
          bNode *node = link->tonode;
          if (STREQ(link->tosock->identifier, "Size") && link->tosock->type == SOCK_FLOAT) {
            bNode *link_fromnode = link->fromnode;
            bNodeSocket *link_fromsock = link->fromsock;
            bNodeSocket *socket = link->tosock;
            BLI_assert(socket);

            bNodeSocket *new_socket = do_version_replace_float_size_with_vector(
                ntree, node, socket);
            nodeAddLink(ntree, link_fromnode, link_fromsock, node, new_socket);
          }
        }
      }

      LISTBASE_FOREACH (bNode *, node, &ntree->nodes) {
        if (node->type != GEO_NODE_MESH_PRIMITIVE_CUBE) {
          continue;
        }
        LISTBASE_FOREACH (bNodeSocket *, socket, &node->inputs) {
          if (STREQ(socket->identifier, "Size") && (socket->type == SOCK_FLOAT)) {
            do_version_replace_float_size_with_vector(ntree, node, socket);
            break;
          }
        }
      }
    }
  }

  /**
   * Versioning code until next subversion bump goes here.
   *
   * \note Be sure to check when bumping the version:
   * - "versioning_userdef.c", #blo_do_versions_userdef
   * - "versioning_userdef.c", #do_versions_theme
   *
   * \note Keep this message at the bottom of the function.
   */
  {
    /* Keep this block, even when empty. */

    /* TODO: move to specific subversion when merging into master. */
    FOREACH_NODETREE_BEGIN (bmain, ntree, id) {
      if (ntree->type == NTREE_SHADER) {
        LISTBASE_FOREACH (bNode *, node, &ntree->nodes) {
          do_version_subsurface_methods(node);
        }
      }
    }
    FOREACH_NODETREE_END;

    enum {
      R_EXR_TILE_FILE = (1 << 10),
      R_FULL_SAMPLE = (1 << 15),
    };
    LISTBASE_FOREACH (Scene *, scene, &bmain->scenes) {
      scene->r.scemode &= ~(R_EXR_TILE_FILE | R_FULL_SAMPLE);
    }
  }
}<|MERGE_RESOLUTION|>--- conflicted
+++ resolved
@@ -636,20 +636,6 @@
   }
 }
 
-<<<<<<< HEAD
-static void do_version_subsurface_methods(bNode *node)
-{
-  if (node->type == SH_NODE_SUBSURFACE_SCATTERING) {
-    if (node->custom1 != SHD_SUBSURFACE_RANDOM_WALK) {
-      node->custom1 = SHD_SUBSURFACE_RANDOM_WALK_FIXED_RADIUS;
-    }
-  }
-  else if (node->type == SH_NODE_BSDF_PRINCIPLED) {
-    if (node->custom2 != SHD_SUBSURFACE_RANDOM_WALK) {
-      node->custom2 = SHD_SUBSURFACE_RANDOM_WALK_FIXED_RADIUS;
-    }
-  }
-=======
 static bNodeSocket *do_version_replace_float_size_with_vector(bNodeTree *ntree,
                                                               bNode *node,
                                                               bNodeSocket *socket)
@@ -662,7 +648,20 @@
   bNodeSocketValueVector *value_vector = (bNodeSocketValueVector *)new_socket->default_value;
   copy_v3_fl(value_vector->value, old_value);
   return new_socket;
->>>>>>> f6d133e2
+}
+
+static void do_version_subsurface_methods(bNode *node)
+{
+  if (node->type == SH_NODE_SUBSURFACE_SCATTERING) {
+    if (node->custom1 != SHD_SUBSURFACE_RANDOM_WALK) {
+      node->custom1 = SHD_SUBSURFACE_RANDOM_WALK_FIXED_RADIUS;
+    }
+  }
+  else if (node->type == SH_NODE_BSDF_PRINCIPLED) {
+    if (node->custom2 != SHD_SUBSURFACE_RANDOM_WALK) {
+      node->custom2 = SHD_SUBSURFACE_RANDOM_WALK_FIXED_RADIUS;
+    }
+  }
 }
 
 /* NOLINTNEXTLINE: readability-function-size */
