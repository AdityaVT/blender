/*
 * $Id$
 *
 * ***** BEGIN GPL LICENSE BLOCK *****
 *
 * This program is free software; you can redistribute it and/or
 * modify it under the terms of the GNU General Public License
 * as published by the Free Software Foundation; either version 2
 * of the License, or (at your option) any later version.
 *
 * This program is distributed in the hope that it will be useful,
 * but WITHOUT ANY WARRANTY; without even the implied warranty of
 * MERCHANTABILITY or FITNESS FOR A PARTICULAR PURPOSE.  See the
 * GNU General Public License for more details.
 *
 * You should have received a copy of the GNU General Public License
 * along with this program; if not, write to the Free Software Foundation,
 * Inc., 51 Franklin Street, Fifth Floor, Boston, MA 02110-1301, USA.
 *
 * Contributor(s): Blender Foundation (2008).
 *
 * ***** END GPL LICENSE BLOCK *****
 */

/** \file blender/makesrna/intern/rna_scene.c
 *  \ingroup RNA
 */


#include <stdlib.h>

#include "RNA_define.h"
#include "RNA_enum_types.h"

#include "rna_internal.h"

#include "DNA_group_types.h"
#include "DNA_modifier_types.h"
#include "DNA_particle_types.h"
#include "DNA_scene_types.h"
#include "DNA_userdef_types.h"
#include "BLI_math.h"

/* Include for Bake Options */
#include "RE_pipeline.h"

#ifdef WITH_QUICKTIME
#include "quicktime_export.h"
#  ifdef WITH_AUDASPACE
#    include "AUD_Space.h"
#  endif
#endif

#ifdef WITH_FFMPEG
#include "BKE_writeffmpeg.h"
#include <libavcodec/avcodec.h> 
#include <libavformat/avformat.h>
#endif

#include "WM_api.h"
#include "WM_types.h"

#include "BLI_threads.h"

EnumPropertyItem snap_target_items[] = {
	{SCE_SNAP_TARGET_CLOSEST, "CLOSEST", 0, "Closest", "Snap closest point onto target"},
	{SCE_SNAP_TARGET_CENTER, "CENTER", 0, "Center", "Snap center onto target"},
	{SCE_SNAP_TARGET_MEDIAN, "MEDIAN", 0, "Median", "Snap median onto target"},
	{SCE_SNAP_TARGET_ACTIVE, "ACTIVE", 0, "Active", "Snap active onto target"},
	{0, NULL, 0, NULL, NULL}};
	
EnumPropertyItem proportional_falloff_items[] ={
	{PROP_SMOOTH, "SMOOTH", ICON_SMOOTHCURVE, "Smooth", "Smooth falloff"},
	{PROP_SPHERE, "SPHERE", ICON_SPHERECURVE, "Sphere", "Spherical falloff"},
	{PROP_ROOT, "ROOT", ICON_ROOTCURVE, "Root", "Root falloff"},
	{PROP_SHARP, "SHARP", ICON_SHARPCURVE, "Sharp", "Sharp falloff"},
	{PROP_LIN, "LINEAR", ICON_LINCURVE, "Linear", "Linear falloff"},
	{PROP_CONST, "CONSTANT", ICON_NOCURVE, "Constant", "Consant falloff"},
	{PROP_RANDOM, "RANDOM", ICON_RNDCURVE, "Random", "Random falloff"},
	{0, NULL, 0, NULL, NULL}};


EnumPropertyItem proportional_editing_items[] = {
	{PROP_EDIT_OFF, "DISABLED", ICON_PROP_OFF, "Disable", "Proportional Editing disabled"},
	{PROP_EDIT_ON, "ENABLED", ICON_PROP_ON, "Enable", "Proportional Editing enabled"},
	{PROP_EDIT_CONNECTED, "CONNECTED", ICON_PROP_CON, "Connected", "Proportional Editing using connected geometry only"},
	{0, NULL, 0, NULL, NULL}};

/* keep for operators, not used here */
EnumPropertyItem mesh_select_mode_items[] = {
	{SCE_SELECT_VERTEX, "VERTEX", ICON_VERTEXSEL, "Vertex", "Vertex selection mode"},
	{SCE_SELECT_EDGE, "EDGE", ICON_EDGESEL, "Edge", "Edge selection mode"},
	{SCE_SELECT_FACE, "FACE", ICON_FACESEL, "Face", "Face selection mode"},
	{0, NULL, 0, NULL, NULL}};

EnumPropertyItem snap_element_items[] = {
	{SCE_SNAP_MODE_INCREMENT, "INCREMENT", ICON_SNAP_INCREMENT, "Increment", "Snap to increments of grid"},
	{SCE_SNAP_MODE_VERTEX, "VERTEX", ICON_SNAP_VERTEX, "Vertex", "Snap to vertices"},
	{SCE_SNAP_MODE_EDGE, "EDGE", ICON_SNAP_EDGE, "Edge", "Snap to edges"},
	{SCE_SNAP_MODE_FACE, "FACE", ICON_SNAP_FACE, "Face", "Snap to faces"},
	{SCE_SNAP_MODE_VOLUME, "VOLUME", ICON_SNAP_VOLUME, "Volume", "Snap to volume"},
	{0, NULL, 0, NULL, NULL}};

EnumPropertyItem image_type_items[] = {
	{0, "", 0, "Image", NULL},
	{R_BMP, "BMP", ICON_FILE_IMAGE, "BMP", "Output image in bitmap format"},
#ifdef WITH_DDS
	{R_DDS, "DDS", ICON_FILE_IMAGE, "DDS", "Output image in DDS format"},
#endif
	{R_IRIS, "IRIS", ICON_FILE_IMAGE, "Iris", "Output image in (old!) SGI IRIS format"},
	{R_PNG, "PNG", ICON_FILE_IMAGE, "PNG", "Output image in PNG format"},
	{R_JPEG90, "JPEG", ICON_FILE_IMAGE, "JPEG", "Output image in JPEG format"},
#ifdef WITH_OPENJPEG
	{R_JP2, "JPEG2000", ICON_FILE_IMAGE, "JPEG 2000", "Output image in JPEG 2000 format"},
#endif
	{R_TARGA, "TARGA", ICON_FILE_IMAGE, "Targa", "Output image in Targa format"},
	{R_RAWTGA, "TARGA_RAW", ICON_FILE_IMAGE, "Targa Raw", "Output image in uncompressed Targa format"},
	{0, "", 0, " ", NULL},
#ifdef WITH_CINEON
	{R_CINEON, "CINEON", ICON_FILE_IMAGE, "Cineon", "Output image in Cineon format"},
	{R_DPX, "DPX",ICON_FILE_IMAGE, "DPX", "Output image in DPX format"},
#endif
#ifdef WITH_OPENEXR
	{R_MULTILAYER, "MULTILAYER", ICON_FILE_IMAGE, "MultiLayer", "Output image in multilayer OpenEXR format"},
	{R_OPENEXR, "OPEN_EXR", ICON_FILE_IMAGE, "OpenEXR", "Output image in OpenEXR format"},
#endif
#ifdef WITH_HDR
	{R_RADHDR, "HDR", ICON_FILE_IMAGE, "Radiance HDR", "Output image in Radiance HDR format"},
#endif
#ifdef WITH_TIFF
	{R_TIFF, "TIFF", ICON_FILE_IMAGE, "TIFF", "Output image in TIFF format"},
#endif
	{0, "", 0, "Movie", NULL},
#ifdef _WIN32
	{R_AVICODEC, "AVICODEC", ICON_FILE_MOVIE, "AVI Codec", "Output video in AVI format"}, // XXX Missing codec menu
#endif
	{R_AVIJPEG, "AVI_JPEG", ICON_FILE_MOVIE, "AVI JPEG", "Output video in AVI JPEG format"},
	{R_AVIRAW, "AVI_RAW", ICON_FILE_MOVIE, "AVI Raw", "Output video in AVI Raw format"},
#ifdef WITH_FRAMESERVER
	{R_FRAMESERVER, "FRAMESERVER", ICON_FILE_SCRIPT, "Frame Server", "Output image to a frameserver"},
#endif
#ifdef WITH_FFMPEG
	{R_H264, "H264", ICON_FILE_MOVIE, "H.264", "Output video in H.264 format"},
	{R_FFMPEG, "FFMPEG", ICON_FILE_MOVIE, "MPEG", "Output video in MPEG format"},
	{R_THEORA, "THEORA", ICON_FILE_MOVIE, "Ogg Theora", "Output video in Ogg format"},
#endif
#ifdef WITH_QUICKTIME
#	ifdef USE_QTKIT
	{R_QUICKTIME, "QUICKTIME_QTKIT", ICON_FILE_MOVIE, "QuickTime", "Output video in Quicktime format"},
#	else
	{R_QUICKTIME, "QUICKTIME_CARBON", ICON_FILE_MOVIE, "QuickTime", "Output video in Quicktime format"},
#	endif
#endif
#ifdef WITH_FFMPEG
	{R_XVID, "XVID", ICON_FILE_MOVIE, "Xvid", "Output video in Xvid format"},
#endif
	{0, NULL, 0, NULL, NULL}};

EnumPropertyItem image_color_mode_items[] ={
	{R_PLANESBW, "BW", 0, "BW", "Images get saved in 8 bits grayscale (only PNG, JPEG, TGA, TIF)"},
	{R_PLANES24, "RGB", 0, "RGB", "Images are saved with RGB (color) data"},
	{R_PLANES32, "RGBA", 0, "RGBA", "Images are saved with RGB and Alpha data (if supported)"},
	{0, NULL, 0, NULL, NULL}};

#ifdef RNA_RUNTIME

#include "DNA_anim_types.h"
#include "DNA_node_types.h"
#include "DNA_object_types.h"
#include "DNA_mesh_types.h"

#include "RNA_access.h"

#include "MEM_guardedalloc.h"

#include "BLI_threads.h"
#include "BLI_editVert.h"
#include "BLI_blenlib.h"

#include "BKE_context.h"
#include "BKE_global.h"
#include "BKE_image.h"
#include "BKE_main.h"
#include "BKE_node.h"
#include "BKE_pointcache.h"
#include "BKE_scene.h"
#include "BKE_depsgraph.h"
#include "BKE_image.h"
#include "BKE_mesh.h"
#include "BKE_sound.h"
#include "BKE_screen.h"
#include "BKE_sequencer.h"
#include "BKE_animsys.h"

#include "WM_api.h"

#include "ED_info.h"
#include "ED_node.h"
#include "ED_view3d.h"
#include "ED_mesh.h"
#include "ED_keyframing.h"

#include "RE_pipeline.h"

static int rna_Scene_object_bases_lookup_string(PointerRNA *ptr, const char *key, PointerRNA *r_ptr)
{
	Scene *scene= (Scene*)ptr->data;
	Base *base;

	for(base= scene->base.first; base; base= base->next) {
		if(strncmp(base->object->id.name+2, key, sizeof(base->object->id.name)-2)==0) {
			*r_ptr= rna_pointer_inherit_refine(ptr, &RNA_ObjectBase, base);
			return TRUE;
		}
	}

	return FALSE;
}

static PointerRNA rna_Scene_objects_get(CollectionPropertyIterator *iter)
{
	ListBaseIterator *internal= iter->internal;

	/* we are actually iterating a Base list, so override get */
	return rna_pointer_inherit_refine(&iter->parent, &RNA_Object, ((Base*)internal->link)->object);
}

static Base *rna_Scene_object_link(Scene *scene, bContext *C, ReportList *reports, Object *ob)
{
	Scene *scene_act= CTX_data_scene(C);
	Base *base;

	if (object_in_scene(ob, scene)) {
		BKE_reportf(reports, RPT_ERROR, "Object \"%s\" is already in scene \"%s\"", ob->id.name+2, scene->id.name+2);
		return NULL;
	}

	base= scene_add_base(scene, ob);
	id_us_plus(&ob->id);

	/* this is similar to what object_add_type and add_object do */
	base->lay= scene->lay;

	/* when linking to an inactive scene dont touch the layer */
	if(scene == scene_act)
		ob->lay= base->lay;

	ob->recalc |= OB_RECALC_OB|OB_RECALC_DATA|OB_RECALC_TIME;

	/* slows down importers too much, run scene.update() */
	/* DAG_scene_sort(G.main, scene); */

	WM_main_add_notifier(NC_SCENE|ND_OB_ACTIVE, scene);

	return base;
}

static void rna_Scene_object_unlink(Scene *scene, ReportList *reports, Object *ob)
{
	Base *base= object_in_scene(ob, scene);
	if (!base) {
		BKE_reportf(reports, RPT_ERROR, "Object '%s' is not in this scene '%s'", ob->id.name+2, scene->id.name+2);
		return;
	}
	if (base==scene->basact && ob->mode != OB_MODE_OBJECT) {
		BKE_reportf(reports, RPT_ERROR, "Object '%s' must be in 'Object Mode' to unlink", ob->id.name+2);
		return;
	}
	if(scene->basact==base) {
		scene->basact= NULL;
	}

	BLI_remlink(&scene->base, base);
	MEM_freeN(base);

	ob->id.us--;

	/* needed otherwise the depgraph will contain free'd objects which can crash, see [#20958] */
	DAG_scene_sort(G.main, scene);
	DAG_ids_flush_update(G.main, 0);

	WM_main_add_notifier(NC_SCENE|ND_OB_ACTIVE, scene);
}

static void rna_Scene_skgen_etch_template_set(PointerRNA *ptr, PointerRNA value)
{
	ToolSettings *ts = (ToolSettings*)ptr->data;
	if(value.data && ((Object*)value.data)->type == OB_ARMATURE)
		ts->skgen_template = value.data;
	else
		ts->skgen_template = NULL;
}

static PointerRNA rna_Scene_active_object_get(PointerRNA *ptr)
{
	Scene *scene= (Scene*)ptr->data;
	return rna_pointer_inherit_refine(ptr, &RNA_Object, scene->basact ? scene->basact->object : NULL);
}

static void rna_Scene_active_object_set(PointerRNA *ptr, PointerRNA value)
{
	Scene *scene= (Scene*)ptr->data;
	if(value.data)
		scene->basact= object_in_scene((Object*)value.data, scene);
	else
		scene->basact= NULL;
}

static void rna_Scene_set_set(PointerRNA *ptr, PointerRNA value)
{
	Scene *scene= (Scene*)ptr->data;
	Scene *set= (Scene*)value.data;
	Scene *nested_set;

	for(nested_set= set; nested_set; nested_set= nested_set->set) {
		if(nested_set==scene)
			return;
	}

	scene->set= set;
}

static void rna_Scene_layer_set(PointerRNA *ptr, const int *values)
{
	Scene *scene= (Scene*)ptr->data;

	scene->lay= ED_view3d_scene_layer_set(scene->lay, values, &scene->layact);
}

static void rna_Scene_view3d_update(Main *bmain, Scene *UNUSED(scene_unused), PointerRNA *ptr)
{
	Scene *scene= (Scene*)ptr->data;

	BKE_screen_view3d_main_sync(&bmain->screen, scene);
}

static void rna_Scene_layer_update(Main *bmain, Scene *scene, PointerRNA *ptr)
{
	rna_Scene_view3d_update(bmain, scene, ptr);
	DAG_on_visible_update(bmain, FALSE);
}

static void rna_Scene_fps_update(Main *UNUSED(bmain), Scene *scene, PointerRNA *UNUSED(ptr))
{
	sound_update_fps(scene);
	seq_update_sound_bounds_all(scene);
}

static void rna_Scene_listener_update(Main *UNUSED(bmain), Scene *scene, PointerRNA *UNUSED(ptr))
{
	sound_update_scene_listener(scene);
}

static void rna_Scene_volume_set(PointerRNA *ptr, float value)
{
	Scene *scene= (Scene*)(ptr->data);

	scene->audio.volume = value;
	if(scene->sound_scene)
		sound_set_scene_volume(scene, value);
}

static void rna_Scene_framelen_update(Main *UNUSED(bmain), Scene *scene, PointerRNA *UNUSED(ptr))
{	
	scene->r.framelen= (float)scene->r.framapto/(float)scene->r.images;
}


static void rna_Scene_current_frame_set(PointerRNA *ptr, int value)
{
	Scene *data= (Scene*)ptr->data;
	
	/* if negative frames aren't allowed, then we can't use them */
	FRAMENUMBER_MIN_CLAMP(value);
	data->r.cfra= value;
}

static void rna_Scene_start_frame_set(PointerRNA *ptr, int value)
{
	Scene *data= (Scene*)ptr->data;
	/* MINFRAME not MINAFRAME, since some output formats can't taken negative frames */
	CLAMP(value, MINFRAME, data->r.efra); 
	data->r.sfra= value;
}

static void rna_Scene_end_frame_set(PointerRNA *ptr, int value)
{
	Scene *data= (Scene*)ptr->data;
	CLAMP(value, data->r.sfra, MAXFRAME);
	data->r.efra= value;
}

static void rna_Scene_use_preview_range_set(PointerRNA *ptr, int value)
{
	Scene *data= (Scene*)ptr->data;
	
	if (value) {
		/* copy range from scene if not set before */
		if ((data->r.psfra == data->r.pefra) && (data->r.psfra == 0)) {
			data->r.psfra= data->r.sfra;
			data->r.pefra= data->r.efra;
		}
		
		data->r.flag |= SCER_PRV_RANGE;
	}
	else
		data->r.flag &= ~SCER_PRV_RANGE;
}


static void rna_Scene_preview_range_start_frame_set(PointerRNA *ptr, int value)
{
	Scene *data= (Scene*)ptr->data;
	
	/* check if enabled already */
	if ((data->r.flag & SCER_PRV_RANGE) == 0) {
		/* set end of preview range to end frame, then clamp as per normal */
		// TODO: or just refuse to set instead?
		data->r.pefra= data->r.efra;
	}
	
	/* now set normally */
	CLAMP(value, MINAFRAME, data->r.pefra);
	data->r.psfra= value;
}

static void rna_Scene_preview_range_end_frame_set(PointerRNA *ptr, int value)
{
	Scene *data= (Scene*)ptr->data;
	
	/* check if enabled already */
	if ((data->r.flag & SCER_PRV_RANGE) == 0) {
		/* set start of preview range to start frame, then clamp as per normal */
		// TODO: or just refuse to set instead?
		data->r.psfra= data->r.sfra; 
	}
	
	/* now set normally */
	CLAMP(value, data->r.psfra, MAXFRAME);
	data->r.pefra= value;
}

static void rna_Scene_frame_update(Main *bmain, Scene *UNUSED(current_scene), PointerRNA *ptr)
{
	Scene *scene= (Scene*)ptr->id.data;
	sound_seek_scene(bmain, scene);
}

static PointerRNA rna_Scene_active_keying_set_get(PointerRNA *ptr)
{
	Scene *scene= (Scene *)ptr->data;
	return rna_pointer_inherit_refine(ptr, &RNA_KeyingSet, ANIM_scene_get_active_keyingset(scene));
}

static void rna_Scene_active_keying_set_set(PointerRNA *ptr, PointerRNA value)
{
	Scene *scene= (Scene *)ptr->data;
	KeyingSet *ks= (KeyingSet*)value.data;
	
	scene->active_keyingset= ANIM_scene_get_keyingset_index(scene, ks);
}

/* get KeyingSet index stuff for list of Keying Sets editing UI
 *	- active_keyingset-1 since 0 is reserved for 'none'
 *	- don't clamp, otherwise can never set builtins types as active... 
 */
static int rna_Scene_active_keying_set_index_get(PointerRNA *ptr)
{
	Scene *scene= (Scene *)ptr->data; 	
	return scene->active_keyingset-1;
}

/* get KeyingSet index stuff for list of Keying Sets editing UI
 *	- value+1 since 0 is reserved for 'none'
 */
static void rna_Scene_active_keying_set_index_set(PointerRNA *ptr, int value) 
{
	Scene *scene= (Scene *)ptr->data; 
	scene->active_keyingset= value+1; 	 
}

// XXX: evil... builtin_keyingsets is defined in keyingsets.c!
// TODO: make API function to retrieve this...
extern ListBase builtin_keyingsets;

static void rna_Scene_all_keyingsets_begin(CollectionPropertyIterator *iter, PointerRNA *ptr)
{
	Scene *scene= (Scene*)ptr->data;
	
	/* start going over the scene KeyingSets first, while we still have pointer to it 
	 * but only if we have any Keying Sets to use...
	 */
	if (scene->keyingsets.first)
		rna_iterator_listbase_begin(iter, &scene->keyingsets, NULL);
	else
		rna_iterator_listbase_begin(iter, &builtin_keyingsets, NULL);
}

static void rna_Scene_all_keyingsets_next(CollectionPropertyIterator *iter)
{
	ListBaseIterator *internal= iter->internal;
	KeyingSet *ks= (KeyingSet*)internal->link;
	
	/* if we've run out of links in Scene list, jump over to the builtins list unless we're there already */
	if ((ks->next == NULL) && (ks != builtin_keyingsets.last))
		internal->link= (Link*)builtin_keyingsets.first;
	else
		internal->link= (Link*)ks->next;
		
	iter->valid= (internal->link != NULL);
}


static char *rna_RenderSettings_path(PointerRNA *UNUSED(ptr))
{
	return BLI_sprintfN("render");
}

static int rna_RenderSettings_threads_get(PointerRNA *ptr)
{
	RenderData *rd= (RenderData*)ptr->data;

	if(rd->mode & R_FIXED_THREADS)
		return rd->threads;
	else
		return BLI_system_thread_count();
}

static int rna_RenderSettings_is_movie_fomat_get(PointerRNA *ptr)
{
	RenderData *rd= (RenderData*)ptr->data;
	return BKE_imtype_is_movie(rd->imtype);
}

static int rna_RenderSettings_save_buffers_get(PointerRNA *ptr)
{
	RenderData *rd= (RenderData*)ptr->data;
	if(rd->mode & R_BORDER)
		return 0;
	else
		return (rd->scemode & (R_EXR_TILE_FILE|R_FULL_SAMPLE)) != 0;
}

static int rna_RenderSettings_full_sample_get(PointerRNA *ptr)
{
	RenderData *rd= (RenderData*)ptr->data;

	return (rd->scemode & R_FULL_SAMPLE) && !(rd->mode & R_BORDER);
}

static void rna_RenderSettings_file_format_set(PointerRNA *ptr, int value)
{
	RenderData *rd= (RenderData*)ptr->data;

	rd->imtype= value;
#ifdef WITH_FFMPEG
	ffmpeg_verify_image_type(rd);
#endif
#ifdef WITH_QUICKTIME
	quicktime_verify_image_type(rd);
#endif
}

static int rna_SceneRender_file_ext_length(PointerRNA *ptr)
{
	RenderData *rd= (RenderData*)ptr->data;
	char ext[8];
	ext[0]= '\0';
	BKE_add_image_extension(ext, rd->imtype);
	return strlen(ext);
}

static void rna_SceneRender_file_ext_get(PointerRNA *ptr, char *str)
{
	RenderData *rd= (RenderData*)ptr->data;
	BKE_add_image_extension(str, rd->imtype);
}

void rna_RenderSettings_jpeg2k_preset_update(RenderData *rd)
{
	rd->subimtype &= ~(R_JPEG2K_12BIT|R_JPEG2K_16BIT | R_JPEG2K_CINE_PRESET|R_JPEG2K_CINE_48FPS);
	
	switch(rd->jp2_depth) {
	case 8:		break;
	case 12:	rd->subimtype |= R_JPEG2K_12BIT; break;
	case 16:	rd->subimtype |= R_JPEG2K_16BIT; break;
	}
	
	switch(rd->jp2_preset) {
	case 1: rd->subimtype |= R_JPEG2K_CINE_PRESET;						break;
	case 2: rd->subimtype |= R_JPEG2K_CINE_PRESET|R_JPEG2K_CINE_48FPS;	break;
	case 3: rd->subimtype |= R_JPEG2K_CINE_PRESET;						break;
	case 4: rd->subimtype |= R_JPEG2K_CINE_PRESET;						break;
	case 5: rd->subimtype |= R_JPEG2K_CINE_PRESET|R_JPEG2K_CINE_48FPS;	break;
	case 6: rd->subimtype |= R_JPEG2K_CINE_PRESET;						break;
	case 7: rd->subimtype |= R_JPEG2K_CINE_PRESET|R_JPEG2K_CINE_48FPS;	break;
	}
}

#ifdef WITH_OPENJPEG
static void rna_RenderSettings_jpeg2k_preset_set(PointerRNA *ptr, int value)
{
	RenderData *rd= (RenderData*)ptr->data;
	rd->jp2_preset= value;
	rna_RenderSettings_jpeg2k_preset_update(rd);
}

static void rna_RenderSettings_jpeg2k_depth_set(PointerRNA *ptr, int value)
{
	RenderData *rd= (RenderData*)ptr->data;
	rd->jp2_depth= value;
	rna_RenderSettings_jpeg2k_preset_update(rd);
}
#endif

#ifdef WITH_QUICKTIME
static int rna_RenderSettings_qtcodecsettings_codecType_get(PointerRNA *ptr)
{
	RenderData *rd= (RenderData*)ptr->data;
	
	return quicktime_rnatmpvalue_from_videocodectype(rd->qtcodecsettings.codecType);
}

static void rna_RenderSettings_qtcodecsettings_codecType_set(PointerRNA *ptr, int value)
{
	RenderData *rd= (RenderData*)ptr->data;

	rd->qtcodecsettings.codecType = quicktime_videocodecType_from_rnatmpvalue(value);
}

static EnumPropertyItem *rna_RenderSettings_qtcodecsettings_codecType_itemf(bContext *C, PointerRNA *ptr, PropertyRNA *UNUSED(prop), int *free)
{
	EnumPropertyItem *item= NULL;
	EnumPropertyItem tmp = {0, "", 0, "", ""};
	QuicktimeCodecTypeDesc *codecTypeDesc;
	int i=1, totitem= 0;
	char id[5];
	
	for(i=0;i<quicktime_get_num_videocodecs();i++) {
		codecTypeDesc = quicktime_get_videocodecType_desc(i);
		if (!codecTypeDesc) break;
		
		tmp.value= codecTypeDesc->rnatmpvalue;
		*((int*)id) = codecTypeDesc->codecType;
		id[4] = 0;
		tmp.identifier= id; 
		tmp.name= codecTypeDesc->codecName;
		RNA_enum_item_add(&item, &totitem, &tmp);
	}
	
	RNA_enum_item_end(&item, &totitem);
	*free= 1;
	
	return item;	
}

#ifdef USE_QTKIT
static int rna_RenderSettings_qtcodecsettings_audiocodecType_get(PointerRNA *ptr)
{
	RenderData *rd= (RenderData*)ptr->data;
	
	return quicktime_rnatmpvalue_from_audiocodectype(rd->qtcodecsettings.audiocodecType);
}

static void rna_RenderSettings_qtcodecsettings_audiocodecType_set(PointerRNA *ptr, int value)
{
	RenderData *rd= (RenderData*)ptr->data;
	
	rd->qtcodecsettings.audiocodecType = quicktime_audiocodecType_from_rnatmpvalue(value);
}

static EnumPropertyItem *rna_RenderSettings_qtcodecsettings_audiocodecType_itemf(bContext *C, PointerRNA *ptr, PropertyRNA *UNUSED(prop), int *free)
{
	EnumPropertyItem *item= NULL;
	EnumPropertyItem tmp = {0, "", 0, "", ""};
	QuicktimeCodecTypeDesc *codecTypeDesc;
	int i=1, totitem= 0;
	
	for(i=0;i<quicktime_get_num_audiocodecs();i++) {
		codecTypeDesc = quicktime_get_audiocodecType_desc(i);
		if (!codecTypeDesc) break;
		
		tmp.value= codecTypeDesc->rnatmpvalue;
		tmp.identifier= codecTypeDesc->codecName; 
		tmp.name= codecTypeDesc->codecName;
		RNA_enum_item_add(&item, &totitem, &tmp);
	}
	
	RNA_enum_item_end(&item, &totitem);
	*free= 1;
	
	return item;	
}	
#endif
#endif

static int rna_RenderSettings_active_layer_index_get(PointerRNA *ptr)
{
	RenderData *rd= (RenderData*)ptr->data;
	return rd->actlay;
}

static void rna_RenderSettings_active_layer_index_set(PointerRNA *ptr, int value)
{
	RenderData *rd= (RenderData*)ptr->data;
	rd->actlay= value;
}

static void rna_RenderSettings_active_layer_index_range(PointerRNA *ptr, int *min, int *max)
{
	RenderData *rd= (RenderData*)ptr->data;

	*min= 0;
	*max= BLI_countlist(&rd->layers)-1;
	*max= MAX2(0, *max);
}

static PointerRNA rna_RenderSettings_active_layer_get(PointerRNA *ptr)
{
	RenderData *rd= (RenderData*)ptr->data;
	SceneRenderLayer *srl = BLI_findlink(&rd->layers, rd->actlay);
	
	return rna_pointer_inherit_refine(ptr, &RNA_SceneRenderLayer, srl);
}

static void rna_RenderSettings_active_layer_set(PointerRNA *ptr, PointerRNA value)
{
	RenderData *rd= (RenderData*)ptr->data;
	SceneRenderLayer *srl= (SceneRenderLayer*)value.data;
	const int index= BLI_findindex(&rd->layers, srl);
	if (index != -1) rd->actlay= index;
}

static void rna_RenderSettings_engine_set(PointerRNA *ptr, int value)
{
	RenderData *rd= (RenderData*)ptr->data;
	RenderEngineType *type= BLI_findlink(&R_engines, value);

	if(type)
		BLI_strncpy_utf8(rd->engine, type->idname, sizeof(rd->engine));
}

static EnumPropertyItem *rna_RenderSettings_engine_itemf(bContext *UNUSED(C), PointerRNA *UNUSED(ptr), PropertyRNA *UNUSED(prop), int *free)
{
	RenderEngineType *type;
	EnumPropertyItem *item= NULL;
	EnumPropertyItem tmp = {0, "", 0, "", ""};
	int a=0, totitem= 0;

	for(type=R_engines.first; type; type=type->next, a++) {
		tmp.value= a;
		tmp.identifier= type->idname;
		tmp.name= type->name;
		RNA_enum_item_add(&item, &totitem, &tmp);
	}
	
	RNA_enum_item_end(&item, &totitem);
	*free= 1;

	return item;
}

static int rna_RenderSettings_engine_get(PointerRNA *ptr)
{
	RenderData *rd= (RenderData*)ptr->data;
	RenderEngineType *type;
	int a= 0;

	for(type=R_engines.first; type; type=type->next, a++)
		if(strcmp(type->idname, rd->engine) == 0)
			return a;
	
	return 0;
}

static void rna_Scene_glsl_update(Main *UNUSED(bmain), Scene *UNUSED(scene), PointerRNA *ptr)
{
	Scene *scene= (Scene*)ptr->id.data;

	DAG_id_tag_update(&scene->id, 0);
}

static void rna_RenderSettings_color_management_update(Main *bmain, Scene *UNUSED(scene), PointerRNA *ptr)
{
	/* reset image nodes */
	Scene *scene= (Scene*)ptr->id.data;
	bNodeTree *ntree=scene->nodetree;
	bNode *node;
	
	if(ntree && scene->use_nodes) {
		/* XXX images are freed here, stop render and preview threads, until Image is threadsafe */
		WM_jobs_stop_all(bmain->wm.first);
		
		for (node=ntree->nodes.first; node; node=node->next) {
			if (ELEM(node->type, CMP_NODE_VIEWER, CMP_NODE_IMAGE)) {
				ED_node_changed_update(&scene->id, node);
				WM_main_add_notifier(NC_NODE|NA_EDITED, node);
				
				if (node->type == CMP_NODE_IMAGE)
					BKE_image_signal((Image *)node->id, NULL, IMA_SIGNAL_RELOAD);
			}
		}
	}

	rna_Scene_glsl_update(bmain, scene, ptr);
}

static void rna_SceneRenderLayer_name_set(PointerRNA *ptr, const char *value)
{
	Scene *scene= (Scene*)ptr->id.data;
	SceneRenderLayer *rl= (SceneRenderLayer*)ptr->data;

	BLI_strncpy_utf8(rl->name, value, sizeof(rl->name));

	if(scene->nodetree) {
		bNode *node;
		int index= BLI_findindex(&scene->r.layers, rl);

		for(node= scene->nodetree->nodes.first; node; node= node->next) {
			if(node->type==CMP_NODE_R_LAYERS && node->id==NULL) {
				if(node->custom1==index)
					BLI_strncpy(node->name, rl->name, NODE_MAXSTR);
			}
		}
	}
}

static int rna_RenderSettings_multiple_engines_get(PointerRNA *UNUSED(ptr))
{
	return (BLI_countlist(&R_engines) > 1);
}

static int rna_RenderSettings_use_game_engine_get(PointerRNA *ptr)
{
	RenderData *rd= (RenderData*)ptr->data;
	RenderEngineType *type;

	for(type=R_engines.first; type; type=type->next)
		if(strcmp(type->idname, rd->engine) == 0)
			return (type->flag & RE_GAME);
	
	return 0;
}

static void rna_SceneRenderLayer_layer_set(PointerRNA *ptr, const int *values)
{
	SceneRenderLayer *rl= (SceneRenderLayer*)ptr->data;
	rl->lay= ED_view3d_scene_layer_set(rl->lay, values, NULL);
}

static void rna_SceneRenderLayer_pass_update(Main *UNUSED(bmain), Scene *UNUSED(scene), PointerRNA *ptr)
{
	Scene *scene= (Scene*)ptr->id.data;

	if(scene->nodetree)
		ntreeCompositForceHidden(scene->nodetree, scene);
}

static void rna_Scene_use_nodes_set(PointerRNA *ptr, int value)
{
	Scene *scene= (Scene*)ptr->data;

	scene->use_nodes= value;
	if(scene->use_nodes && scene->nodetree==NULL)
		ED_node_composit_default(scene);
}

static void rna_Physics_update(Main *UNUSED(bmain), Scene *UNUSED(scene), PointerRNA *ptr)
{
	Scene *scene= (Scene*)ptr->id.data;
	Base *base;

	for(base = scene->base.first; base; base=base->next)
		BKE_ptcache_object_reset(scene, base->object, PTCACHE_RESET_DEPSGRAPH);
}

static void rna_Scene_editmesh_select_mode_set(PointerRNA *ptr, const int *value)
{
	Scene *scene= (Scene*)ptr->id.data;
	ToolSettings *ts = (ToolSettings*)ptr->data;
	int flag = (value[0] ? SCE_SELECT_VERTEX:0) | (value[1] ? SCE_SELECT_EDGE:0) | (value[2] ? SCE_SELECT_FACE:0);

	if(flag) {
		ts->selectmode = flag;

		if(scene->basact) {
			Mesh *me= get_mesh(scene->basact->object);
			if(me && me->edit_mesh && me->edit_mesh->selectmode != flag) {
				me->edit_mesh->selectmode= flag;
				EM_selectmode_set(me->edit_mesh);
			}
		}
	}
}

static void rna_Scene_editmesh_select_mode_update(Main *UNUSED(bmain), Scene *scene, PointerRNA *UNUSED(ptr))
{
	Mesh *me= NULL;

	if(scene->basact) {
		me= get_mesh(scene->basact->object);
		if(me && me->edit_mesh==NULL)
			me= NULL;
	}

	WM_main_add_notifier(NC_GEOM|ND_SELECT, me);
	WM_main_add_notifier(NC_SCENE|ND_TOOLSETTINGS, NULL);
}

static void object_simplify_update(Object *ob)
{
	ModifierData *md;
	ParticleSystem *psys;

	for(md=ob->modifiers.first; md; md=md->next)
		if(ELEM3(md->type, eModifierType_Subsurf, eModifierType_Multires, eModifierType_ParticleSystem))
			ob->recalc |= OB_RECALC_DATA|PSYS_RECALC_CHILD;

	for(psys=ob->particlesystem.first; psys; psys=psys->next)
		psys->recalc |= PSYS_RECALC_CHILD;
	
	if(ob->dup_group) {
		GroupObject *gob;

		for(gob=ob->dup_group->gobject.first; gob; gob=gob->next)
			object_simplify_update(gob->ob);
	}
}

static void rna_Scene_use_simplify_update(Main *bmain, Scene *scene, PointerRNA *UNUSED(ptr))
{
	Scene *sce_iter;
	Base *base;

	for(SETLOOPER(scene, sce_iter, base))
		object_simplify_update(base->object);
	
	DAG_ids_flush_update(bmain, 0);
	WM_main_add_notifier(NC_GEOM|ND_DATA, NULL);
}

static void rna_Scene_simplify_update(Main *bmain, Scene *scene, PointerRNA *ptr)
{
	if(scene->r.mode & R_SIMPLIFY)
		rna_Scene_use_simplify_update(bmain, scene, ptr);
}

static int rna_Scene_use_audio_get(PointerRNA *ptr)
{
	Scene *scene= (Scene*)ptr->data;
	return scene->audio.flag & AUDIO_MUTE;
}

static void rna_Scene_use_audio_set(PointerRNA *ptr, int value)
{
	Scene *scene= (Scene*)ptr->data;

	if(value)
		scene->audio.flag |= AUDIO_MUTE;
	else
		scene->audio.flag &= ~AUDIO_MUTE;

	sound_mute_scene(scene, value);
}

static int rna_Scene_sync_mode_get(PointerRNA *ptr)
{
	Scene *scene= (Scene*)ptr->data;
	if(scene->audio.flag & AUDIO_SYNC)
		return AUDIO_SYNC;
	return scene->flag & SCE_FRAME_DROP;
}

static void rna_Scene_sync_mode_set(PointerRNA *ptr, int value)
{
	Scene *scene= (Scene*)ptr->data;

	if(value == AUDIO_SYNC)
		scene->audio.flag |= AUDIO_SYNC;
	else if(value == SCE_FRAME_DROP)
	{
		scene->audio.flag &= ~AUDIO_SYNC;
		scene->flag |= SCE_FRAME_DROP;
	}
	else
	{
		scene->audio.flag &= ~AUDIO_SYNC;
		scene->flag &= ~SCE_FRAME_DROP;
	}
}

static int rna_GameSettings_auto_start_get(PointerRNA *UNUSED(ptr))
{
	if (G.fileflags & G_FILE_AUTOPLAY)
		return 1;

	return 0;
}

static void rna_GameSettings_auto_start_set(PointerRNA *UNUSED(ptr), int value)
{
	if(value)
		G.fileflags |= G_FILE_AUTOPLAY;
	else
		G.fileflags &= ~G_FILE_AUTOPLAY;
}

static void rna_GameSettings_exit_key_set(PointerRNA *ptr, int value)
{
	GameData *gm = (GameData*)ptr->data;

	if(ISKEYBOARD(value))
		gm->exitkey=value;
}

static TimeMarker *rna_TimeLine_add(Scene *scene, const char name[])
{
	TimeMarker *marker = MEM_callocN(sizeof(TimeMarker), "TimeMarker");
	marker->flag= SELECT;
	marker->frame= 1;
	BLI_strncpy_utf8(marker->name, name, sizeof(marker->name));
	BLI_addtail(&scene->markers, marker);
	return marker;
}

static void rna_TimeLine_remove(Scene *scene, ReportList *reports, TimeMarker *marker)
{
	if (!BLI_remlink_safe(&scene->markers, marker)) {
		BKE_reportf(reports, RPT_ERROR, "TimelineMarker '%s' not found in scene '%s'", marker->name, scene->id.name+2);
		return;
	}

	/* XXX, invalidates PyObject */
	MEM_freeN(marker);
}

static KeyingSet *rna_Scene_keying_set_new(Scene *sce, ReportList *reports, const char name[])
{
	KeyingSet *ks= NULL;

	/* call the API func, and set the active keyingset index */
	ks= BKE_keyingset_add(&sce->keyingsets, name, KEYINGSET_ABSOLUTE, 0);
	
	if (ks) {
		sce->active_keyingset= BLI_countlist(&sce->keyingsets);
		return ks;
	}
	else {
		BKE_report(reports, RPT_ERROR, "Keying Set could not be added");
		return NULL;
	}
}



/* note: without this, when Multi-Paint is activated/deactivated, the colors
 * will not change right away when multiple bones are selected, this function
 * is not for general use and only for the few cases where changing scene
 * settings and NOT for general purpose updates, possibly this should be
 * given its own notifier. */
static void rna_Scene_update_active_object_data(Main *bmain, Scene *scene, PointerRNA *ptr)
{
	Object *ob= OBACT;
	if(ob) {
		DAG_id_tag_update(&ob->id, OB_RECALC_DATA);
		WM_main_add_notifier(NC_OBJECT|ND_DRAW, &ob->id);
	}
}

#else

static void rna_def_transform_orientation(BlenderRNA *brna)
{
	StructRNA *srna;
	PropertyRNA *prop;

	const int matrix_dimsize[]= {3, 3};
	
	srna= RNA_def_struct(brna, "TransformOrientation", NULL);
	
	prop= RNA_def_property(srna, "matrix", PROP_FLOAT, PROP_MATRIX);
	RNA_def_property_float_sdna(prop, NULL, "mat");
	RNA_def_property_multi_array(prop, 2, matrix_dimsize);
	RNA_def_property_update(prop, NC_SPACE|ND_SPACE_VIEW3D, NULL);
	
	prop= RNA_def_property(srna, "name", PROP_STRING, PROP_NONE);
	RNA_def_property_string_sdna(prop, NULL, "name");
	RNA_def_struct_name_property(srna, prop);
	RNA_def_property_update(prop, NC_SPACE|ND_SPACE_VIEW3D, NULL);
}

static void rna_def_tool_settings(BlenderRNA  *brna)
{
	StructRNA *srna;
	PropertyRNA *prop;

	static EnumPropertyItem uv_select_mode_items[] = {
		{UV_SELECT_VERTEX, "VERTEX", ICON_UV_VERTEXSEL, "Vertex", "Vertex selection mode"},
		{UV_SELECT_EDGE, "EDGE", ICON_UV_EDGESEL, "Edge", "Edge selection mode"},
		{UV_SELECT_FACE, "FACE", ICON_UV_FACESEL, "Face", "Face selection mode"},
		{UV_SELECT_ISLAND, "ISLAND", ICON_UV_ISLANDSEL, "Island", "Island selection mode"},
		{0, NULL, 0, NULL, NULL}};
	
	/* the construction of this enum is quite special - everything is stored as bitflags, 
	 * with 1st position only for for on/off (and exposed as boolean), while others are mutually 
	 * exclusive options but which will only have any effect when autokey is enabled
	 */
	static EnumPropertyItem auto_key_items[] = {
		{AUTOKEY_MODE_NORMAL & ~AUTOKEY_ON, "ADD_REPLACE_KEYS", 0, "Add & Replace", ""},
		{AUTOKEY_MODE_EDITKEYS & ~AUTOKEY_ON, "REPLACE_KEYS", 0, "Replace", ""},
		{0, NULL, 0, NULL, NULL}};

	static EnumPropertyItem retarget_roll_items[] = {
		{SK_RETARGET_ROLL_NONE, "NONE", 0, "None", "Don't adjust roll"},
		{SK_RETARGET_ROLL_VIEW, "VIEW", 0, "View", "Roll bones to face the view"},
		{SK_RETARGET_ROLL_JOINT, "JOINT", 0, "Joint", "Roll bone to original joint plane offset"},
		{0, NULL, 0, NULL, NULL}};
	
	static EnumPropertyItem sketch_convert_items[] = {
		{SK_CONVERT_CUT_FIXED, "FIXED", 0, "Fixed", "Subdivide stroke in fixed number of bones"},
		{SK_CONVERT_CUT_LENGTH, "LENGTH", 0, "Length", "Subdivide stroke in bones of specific length"},
		{SK_CONVERT_CUT_ADAPTATIVE, "ADAPTIVE", 0, "Adaptive", "Subdivide stroke adaptively, with more subdivision in curvier parts"},
		{SK_CONVERT_RETARGET, "RETARGET", 0, "Retarget", "Retarget template bone chain to stroke"},
		{0, NULL, 0, NULL, NULL}};

	static EnumPropertyItem edge_tag_items[] = {
		{EDGE_MODE_SELECT, "SELECT", 0, "Select", ""},
		{EDGE_MODE_TAG_SEAM, "SEAM", 0, "Tag Seam", ""},
		{EDGE_MODE_TAG_SHARP, "SHARP", 0, "Tag Sharp", ""},
		{EDGE_MODE_TAG_CREASE, "CREASE", 0, "Tag Crease", ""},
		{EDGE_MODE_TAG_BEVEL, "BEVEL", 0, "Tag Bevel", ""},
		{0, NULL, 0, NULL, NULL}};

	srna= RNA_def_struct(brna, "ToolSettings", NULL);
	RNA_def_struct_ui_text(srna, "Tool Settings", "");
	
	prop= RNA_def_property(srna, "sculpt", PROP_POINTER, PROP_NONE);
	RNA_def_property_struct_type(prop, "Sculpt");
	RNA_def_property_ui_text(prop, "Sculpt", "");
	
	prop = RNA_def_property(srna, "use_auto_normalize", PROP_BOOLEAN, PROP_NONE);
	RNA_def_property_boolean_sdna(prop, NULL, "auto_normalize", 1);
	RNA_def_property_ui_text(prop, "WPaint Auto-Normalize",
	                         "Ensure all bone-deforming vertex groups add up "
	                         "to 1.0 while weight painting");
	RNA_def_property_update(prop, 0, "rna_Scene_update_active_object_data");

	prop = RNA_def_property(srna, "use_multipaint", PROP_BOOLEAN, PROP_NONE);
	RNA_def_property_boolean_sdna(prop, NULL, "multipaint", 1);
	RNA_def_property_ui_text(prop, "WPaint Multi-Paint",
	                         "Paint across all selected bones while "
	                         "weight painting");
	RNA_def_property_update(prop, 0, "rna_Scene_update_active_object_data");

	prop= RNA_def_property(srna, "vertex_paint", PROP_POINTER, PROP_NONE);
	RNA_def_property_pointer_sdna(prop, NULL, "vpaint");
	RNA_def_property_ui_text(prop, "Vertex Paint", "");

	prop= RNA_def_property(srna, "weight_paint", PROP_POINTER, PROP_NONE);
	RNA_def_property_pointer_sdna(prop, NULL, "wpaint");
	RNA_def_property_ui_text(prop, "Weight Paint", "");

	prop= RNA_def_property(srna, "image_paint", PROP_POINTER, PROP_NONE);
	RNA_def_property_pointer_sdna(prop, NULL, "imapaint");
	RNA_def_property_ui_text(prop, "Image Paint", "");

	prop= RNA_def_property(srna, "particle_edit", PROP_POINTER, PROP_NONE);
	RNA_def_property_pointer_sdna(prop, NULL, "particle");
	RNA_def_property_ui_text(prop, "Particle Edit", "");

	/* Transform */
	prop= RNA_def_property(srna, "proportional_edit", PROP_ENUM, PROP_NONE);
	RNA_def_property_enum_sdna(prop, NULL, "proportional");
	RNA_def_property_enum_items(prop, proportional_editing_items);
	RNA_def_property_ui_text(prop, "Proportional Editing", "Proportional Editing mode, allows transforms with distance fall-off");
	RNA_def_property_update(prop, NC_SCENE|ND_TOOLSETTINGS, NULL); /* header redraw */

	prop= RNA_def_property(srna, "use_proportional_edit_objects", PROP_BOOLEAN, PROP_NONE);
	RNA_def_property_boolean_sdna(prop, NULL, "proportional_objects", 0);
	RNA_def_property_ui_text(prop, "Proportional Editing Objects", "Proportional editing object mode");
	RNA_def_property_ui_icon(prop, ICON_PROP_OFF, 1);
	RNA_def_property_update(prop, NC_SCENE|ND_TOOLSETTINGS, NULL); /* header redraw */

	prop= RNA_def_property(srna, "proportional_edit_falloff", PROP_ENUM, PROP_NONE);
	RNA_def_property_enum_sdna(prop, NULL, "prop_mode");
	RNA_def_property_enum_items(prop, proportional_falloff_items);
	RNA_def_property_ui_text(prop, "Proportional Editing Falloff", "Falloff type for proportional editing mode");
	RNA_def_property_update(prop, NC_SCENE|ND_TOOLSETTINGS, NULL); /* header redraw */

	prop= RNA_def_property(srna, "proportional_size", PROP_FLOAT, PROP_DISTANCE);
	RNA_def_property_float_sdna(prop, NULL, "proportional_size");
	RNA_def_property_ui_text(prop, "Proportional Size", "Display size for proportional editing circle");
	RNA_def_property_range(prop, 0.00001, 5000.0);
	
	prop= RNA_def_property(srna, "normal_size", PROP_FLOAT, PROP_DISTANCE);
	RNA_def_property_float_sdna(prop, NULL, "normalsize");
	RNA_def_property_ui_text(prop, "Normal Size", "Display size for normals in the 3D view");
	RNA_def_property_range(prop, 0.00001, 1000.0);
	RNA_def_property_ui_range(prop, 0.01, 10.0, 10.0, 2);
	RNA_def_property_update(prop, NC_GEOM|ND_DATA, NULL);

	prop= RNA_def_property(srna, "use_mesh_automerge", PROP_BOOLEAN, PROP_NONE);
	RNA_def_property_boolean_sdna(prop, NULL, "automerge", 0);
	RNA_def_property_ui_text(prop, "AutoMerge Editing", "Automatically merge vertices moved to the same location");

	prop= RNA_def_property(srna, "use_snap", PROP_BOOLEAN, PROP_NONE);
	RNA_def_property_boolean_sdna(prop, NULL, "snap_flag", SCE_SNAP);
	RNA_def_property_ui_text(prop, "Snap", "Snap during transform");
	RNA_def_property_ui_icon(prop, ICON_SNAP_OFF, 1);
	RNA_def_property_update(prop, NC_SCENE|ND_TOOLSETTINGS, NULL); /* header redraw */

	prop= RNA_def_property(srna, "use_snap_align_rotation", PROP_BOOLEAN, PROP_NONE);
	RNA_def_property_boolean_sdna(prop, NULL, "snap_flag", SCE_SNAP_ROTATE);
	RNA_def_property_ui_text(prop, "Snap Align Rotation", "Align rotation with the snapping target");
	RNA_def_property_ui_icon(prop, ICON_SNAP_NORMAL, 0);
	RNA_def_property_update(prop, NC_SCENE|ND_TOOLSETTINGS, NULL); /* header redraw */

	prop= RNA_def_property(srna, "snap_element", PROP_ENUM, PROP_NONE);
	RNA_def_property_enum_sdna(prop, NULL, "snap_mode");
	RNA_def_property_enum_items(prop, snap_element_items);
	RNA_def_property_ui_text(prop, "Snap Element", "Type of element to snap to");
	RNA_def_property_update(prop, NC_SCENE|ND_TOOLSETTINGS, NULL); /* header redraw */

	prop= RNA_def_property(srna, "snap_target", PROP_ENUM, PROP_NONE);
	RNA_def_property_enum_sdna(prop, NULL, "snap_target");
	RNA_def_property_enum_items(prop, snap_target_items);
	RNA_def_property_ui_text(prop, "Snap Target", "Which part to snap onto the target");
	RNA_def_property_update(prop, NC_SCENE|ND_TOOLSETTINGS, NULL); /* header redraw */

	prop= RNA_def_property(srna, "use_snap_peel_object", PROP_BOOLEAN, PROP_NONE);
	RNA_def_property_boolean_sdna(prop, NULL, "snap_flag", SCE_SNAP_PEEL_OBJECT);
	RNA_def_property_ui_text(prop, "Snap Peel Object", "Consider objects as whole when finding volume center");
	RNA_def_property_ui_icon(prop, ICON_SNAP_PEEL_OBJECT, 0);
	RNA_def_property_update(prop, NC_SCENE|ND_TOOLSETTINGS, NULL); /* header redraw */
	
	prop= RNA_def_property(srna, "use_snap_project", PROP_BOOLEAN, PROP_NONE);
	RNA_def_property_boolean_sdna(prop, NULL, "snap_flag", SCE_SNAP_PROJECT);
	RNA_def_property_ui_text(prop, "Project Individual Elements", "Project individual elements on the surface of other objects");
	RNA_def_property_ui_icon(prop, ICON_RETOPO, 0);
	RNA_def_property_update(prop, NC_SCENE|ND_TOOLSETTINGS, NULL); /* header redraw */

	prop= RNA_def_property(srna, "use_snap_self", PROP_BOOLEAN, PROP_NONE);
	RNA_def_property_boolean_negative_sdna(prop, NULL, "snap_flag", SCE_SNAP_NO_SELF);
	RNA_def_property_ui_text(prop, "Project to Self", "Snap onto its self (editmode)");
	RNA_def_property_ui_icon(prop, ICON_ORTHO, 0);
	RNA_def_property_update(prop, NC_SCENE|ND_TOOLSETTINGS, NULL); /* header redraw */
	
	/* Grease Pencil */
	prop = RNA_def_property(srna, "use_grease_pencil_sessions", PROP_BOOLEAN, PROP_NONE);
	RNA_def_property_boolean_sdna(prop, NULL, "gpencil_flags", GP_TOOL_FLAG_PAINTSESSIONS_ON);
	RNA_def_property_ui_text(prop, "Use Sketching Sessions", "Allow drawing multiple strokes at a time with Grease Pencil");
	RNA_def_property_update(prop, NC_SCENE|ND_TOOLSETTINGS, NULL); // xxx: need toolbar to be redrawn...
	
	/* Auto Keying */
	prop= RNA_def_property(srna, "use_keyframe_insert_auto", PROP_BOOLEAN, PROP_NONE);
	RNA_def_property_boolean_sdna(prop, NULL, "autokey_mode", AUTOKEY_ON);
	RNA_def_property_ui_text(prop, "Auto Keying", "Automatic keyframe insertion for Objects and Bones");
	RNA_def_property_ui_icon(prop, ICON_REC, 0);
	
	prop= RNA_def_property(srna, "auto_keying_mode", PROP_ENUM, PROP_NONE);
	RNA_def_property_enum_bitflag_sdna(prop, NULL, "autokey_mode");
	RNA_def_property_enum_items(prop, auto_key_items);
	RNA_def_property_ui_text(prop, "Auto-Keying Mode", "Mode of automatic keyframe insertion for Objects and Bones");
	
	prop= RNA_def_property(srna, "use_record_with_nla", PROP_BOOLEAN, PROP_NONE);
	RNA_def_property_boolean_sdna(prop, NULL, "autokey_flag", ANIMRECORD_FLAG_WITHNLA);
	RNA_def_property_ui_text(prop, "Layered", "Add a new NLA Track + Strip for every loop/pass made over the animation to allow non-destructive tweaking");
	
	prop= RNA_def_property(srna, "use_keyframe_insert_keyingset", PROP_BOOLEAN, PROP_NONE);
	RNA_def_property_boolean_sdna(prop, NULL, "autokey_flag", AUTOKEY_FLAG_ONLYKEYINGSET);
	RNA_def_property_ui_text(prop, "Auto Keyframe Insert Keying Set", "Automatic keyframe insertion using active Keying Set only");
	RNA_def_property_ui_icon(prop, ICON_KEYINGSET, 0);
	
	/* UV */
	prop= RNA_def_property(srna, "uv_select_mode", PROP_ENUM, PROP_NONE);
	RNA_def_property_enum_sdna(prop, NULL, "uv_selectmode");
	RNA_def_property_enum_items(prop, uv_select_mode_items);
	RNA_def_property_ui_text(prop, "UV Selection Mode", "UV selection and display mode");
	RNA_def_property_update(prop, NC_SPACE|ND_SPACE_IMAGE, NULL);

	prop= RNA_def_property(srna, "use_uv_select_sync", PROP_BOOLEAN, PROP_NONE);
	RNA_def_property_boolean_sdna(prop, NULL, "uv_flag", UV_SYNC_SELECTION);
	RNA_def_property_ui_text(prop, "UV Sync Selection", "Keep UV and edit mode mesh selection in sync");
	RNA_def_property_ui_icon(prop, ICON_EDIT, 0);
	RNA_def_property_update(prop, NC_SPACE|ND_SPACE_IMAGE, NULL);

	prop= RNA_def_property(srna, "show_uv_local_view", PROP_BOOLEAN, PROP_NONE);
	RNA_def_property_boolean_sdna(prop, NULL, "uv_flag", UV_SHOW_SAME_IMAGE);
	RNA_def_property_ui_text(prop, "UV Local View", "Draw only faces with the currently displayed image assigned");
	RNA_def_property_update(prop, NC_SPACE|ND_SPACE_IMAGE, NULL);

	/* Mesh */
	prop= RNA_def_property(srna, "mesh_select_mode", PROP_BOOLEAN, PROP_NONE);
	RNA_def_property_boolean_sdna(prop, NULL, "selectmode", 1);
	RNA_def_property_array(prop, 3);
	RNA_def_property_boolean_funcs(prop, NULL, "rna_Scene_editmesh_select_mode_set");
	RNA_def_property_ui_text(prop, "Mesh Selection Mode", "Which mesh elements selection works on");
	RNA_def_property_update(prop, 0, "rna_Scene_editmesh_select_mode_update");

	prop= RNA_def_property(srna, "vertex_group_weight", PROP_FLOAT, PROP_FACTOR);
	RNA_def_property_float_sdna(prop, NULL, "vgroup_weight");
	RNA_def_property_ui_text(prop, "Vertex Group Weight", "Weight to assign in vertex groups");

	/* use with MESH_OT_select_shortest_path */
	prop= RNA_def_property(srna, "edge_path_mode", PROP_ENUM, PROP_NONE);
	RNA_def_property_enum_sdna(prop, NULL, "edge_mode");
	RNA_def_property_enum_items(prop, edge_tag_items);
	RNA_def_property_ui_text(prop, "Edge Tag Mode", "The edge flag to tag when selecting the shortest path");

	prop= RNA_def_property(srna, "edge_path_live_unwrap", PROP_BOOLEAN, PROP_NONE);
	RNA_def_property_boolean_sdna(prop, NULL, "edge_mode_live_unwrap", 1);
	RNA_def_property_ui_text(prop, "Live Unwrap", "Changing edges seam re-calculates UV unwrap");

	/* etch-a-ton */
	prop= RNA_def_property(srna, "use_bone_sketching", PROP_BOOLEAN, PROP_NONE);
	RNA_def_property_boolean_sdna(prop, NULL, "bone_sketching", BONE_SKETCHING);
	RNA_def_property_ui_text(prop, "Use Bone Sketching", "DOC BROKEN");
//	RNA_def_property_ui_icon(prop, ICON_EDIT, 0);

	prop= RNA_def_property(srna, "use_etch_quick", PROP_BOOLEAN, PROP_NONE);
	RNA_def_property_boolean_sdna(prop, NULL, "bone_sketching", BONE_SKETCHING_QUICK);
	RNA_def_property_ui_text(prop, "Quick Sketching", "DOC BROKEN");

	prop= RNA_def_property(srna, "use_etch_overdraw", PROP_BOOLEAN, PROP_NONE);
	RNA_def_property_boolean_sdna(prop, NULL, "bone_sketching", BONE_SKETCHING_ADJUST);
	RNA_def_property_ui_text(prop, "Overdraw Sketching", "DOC BROKEN");
	
	prop= RNA_def_property(srna, "use_etch_autoname", PROP_BOOLEAN, PROP_NONE);
	RNA_def_property_boolean_sdna(prop, NULL, "skgen_retarget_options", SK_RETARGET_AUTONAME);
	RNA_def_property_ui_text(prop, "Autoname", "DOC BROKEN");

	prop= RNA_def_property(srna, "etch_number", PROP_STRING, PROP_NONE);
	RNA_def_property_string_sdna(prop, NULL, "skgen_num_string");
	RNA_def_property_ui_text(prop, "Number", "DOC BROKEN");

	prop= RNA_def_property(srna, "etch_side", PROP_STRING, PROP_NONE);
	RNA_def_property_string_sdna(prop, NULL, "skgen_num_string");
	RNA_def_property_ui_text(prop, "Side", "DOC BROKEN");

	prop= RNA_def_property(srna, "etch_template", PROP_POINTER, PROP_NONE);
	RNA_def_property_pointer_sdna(prop, NULL, "skgen_template");
	RNA_def_property_flag(prop, PROP_EDITABLE);
	RNA_def_property_struct_type(prop, "Object");
	RNA_def_property_pointer_funcs(prop, NULL, "rna_Scene_skgen_etch_template_set", NULL, NULL);
	RNA_def_property_ui_text(prop, "Template", "Template armature that will be retargeted to the stroke");

	prop= RNA_def_property(srna, "etch_subdivision_number", PROP_INT, PROP_NONE);
	RNA_def_property_int_sdna(prop, NULL, "skgen_subdivision_number");
	RNA_def_property_range(prop, 1, 255);
	RNA_def_property_ui_text(prop, "Subdivisions", "Number of bones in the subdivided stroke");
	RNA_def_property_update(prop, NC_SPACE|ND_SPACE_VIEW3D, NULL);

	prop= RNA_def_property(srna, "etch_adaptive_limit", PROP_FLOAT, PROP_FACTOR);
	RNA_def_property_float_sdna(prop, NULL, "skgen_correlation_limit");
	RNA_def_property_range(prop, 0.00001, 1.0);
	RNA_def_property_ui_range(prop, 0.01, 1.0, 0.01, 2);
	RNA_def_property_ui_text(prop, "Limit", "Number of bones in the subdivided stroke");
	RNA_def_property_update(prop, NC_SPACE|ND_SPACE_VIEW3D, NULL);

	prop= RNA_def_property(srna, "etch_length_limit", PROP_FLOAT, PROP_DISTANCE);
	RNA_def_property_float_sdna(prop, NULL, "skgen_length_limit");
	RNA_def_property_range(prop, 0.00001, 100000.0);
	RNA_def_property_ui_range(prop, 0.001, 100.0, 0.1, 3);
	RNA_def_property_ui_text(prop, "Length", "Number of bones in the subdivided stroke");
	RNA_def_property_update(prop, NC_SPACE|ND_SPACE_VIEW3D, NULL);

	prop= RNA_def_property(srna, "etch_roll_mode", PROP_ENUM, PROP_NONE);
	RNA_def_property_enum_bitflag_sdna(prop, NULL, "skgen_retarget_roll");
	RNA_def_property_enum_items(prop, retarget_roll_items);
	RNA_def_property_ui_text(prop, "Retarget roll mode", "Method used to adjust the roll of bones when retargeting");
	
	prop= RNA_def_property(srna, "etch_convert_mode", PROP_ENUM, PROP_NONE);
	RNA_def_property_enum_bitflag_sdna(prop, NULL, "bone_sketching_convert");
	RNA_def_property_enum_items(prop, sketch_convert_items);
	RNA_def_property_ui_text(prop, "Stroke conversion method", "Method used to convert stroke to bones");
	RNA_def_property_update(prop, NC_SPACE|ND_SPACE_VIEW3D, NULL);

	/* Sculpt/Paint Unified Size and Strength */

	prop= RNA_def_property(srna, "sculpt_paint_use_unified_size", PROP_BOOLEAN, PROP_NONE);
	RNA_def_property_boolean_sdna(prop, NULL, "sculpt_paint_settings", SCULPT_PAINT_USE_UNIFIED_SIZE);
	RNA_def_property_ui_text(prop, "Sculpt/Paint Use Unified Radius", "Instead of per brush radius, the radius is shared across brushes");

	prop= RNA_def_property(srna, "sculpt_paint_use_unified_strength", PROP_BOOLEAN, PROP_NONE);
	RNA_def_property_boolean_sdna(prop, NULL, "sculpt_paint_settings", SCULPT_PAINT_USE_UNIFIED_ALPHA);
	RNA_def_property_ui_text(prop, "Sculpt/Paint Use Unified Strength", "Instead of per brush strength, the strength is shared across brushes");
}


static void rna_def_unit_settings(BlenderRNA  *brna)
{
	StructRNA *srna;
	PropertyRNA *prop;

	static EnumPropertyItem unit_systems[] = {
		{USER_UNIT_NONE, "NONE", 0, "None", ""},
		{USER_UNIT_METRIC, "METRIC", 0, "Metric", ""},
		{USER_UNIT_IMPERIAL, "IMPERIAL", 0, "Imperial", ""},
		{0, NULL, 0, NULL, NULL}};
	
	static EnumPropertyItem rotation_units[] = {
		{0, "DEGREES", 0, "Degrees", "Use degrees for measuring angles and rotations"},
		{USER_UNIT_ROT_RADIANS, "RADIANS", 0, "Radians", ""},
		{0, NULL, 0, NULL, NULL}};

	srna= RNA_def_struct(brna, "UnitSettings", NULL);
	RNA_def_struct_ui_text(srna, "Unit Settings", "");

	/* Units */
	prop= RNA_def_property(srna, "system", PROP_ENUM, PROP_NONE);
	RNA_def_property_enum_items(prop, unit_systems);
	RNA_def_property_ui_text(prop, "Unit System", "The unit system to use for button display");
	RNA_def_property_update(prop, NC_WINDOW, NULL);
	
	prop= RNA_def_property(srna, "system_rotation", PROP_ENUM, PROP_NONE);
	RNA_def_property_enum_items(prop, rotation_units);
	RNA_def_property_ui_text(prop, "Rotation Units", "Unit to use for displaying/editing rotation values");
	RNA_def_property_update(prop, NC_WINDOW, NULL);

	prop= RNA_def_property(srna, "scale_length", PROP_FLOAT, PROP_UNSIGNED);
	RNA_def_property_ui_text(prop, "Unit Scale", "Scale to use when converting between blender units and dimensions");
	RNA_def_property_range(prop, 0.00001, 100000.0);
	RNA_def_property_ui_range(prop, 0.001, 100.0, 0.1, 3);
	RNA_def_property_update(prop, NC_WINDOW, NULL);

	prop= RNA_def_property(srna, "use_separate", PROP_BOOLEAN, PROP_NONE);
	RNA_def_property_boolean_sdna(prop, NULL, "flag", USER_UNIT_OPT_SPLIT);
	RNA_def_property_ui_text(prop, "Separate Units", "Display units in pairs");
	RNA_def_property_update(prop, NC_WINDOW, NULL);
}

void rna_def_render_layer_common(StructRNA *srna, int scene)
{
	PropertyRNA *prop;

	prop= RNA_def_property(srna, "name", PROP_STRING, PROP_NONE);
	if(scene) RNA_def_property_string_funcs(prop, NULL, NULL, "rna_SceneRenderLayer_name_set");
	else RNA_def_property_string_sdna(prop, NULL, "name");
	RNA_def_property_ui_text(prop, "Name", "Render layer name");
	RNA_def_struct_name_property(srna, prop);
	if(scene) RNA_def_property_update(prop, NC_SCENE|ND_RENDER_OPTIONS, NULL);
	else RNA_def_property_clear_flag(prop, PROP_EDITABLE);

	prop= RNA_def_property(srna, "material_override", PROP_POINTER, PROP_NONE);
	RNA_def_property_pointer_sdna(prop, NULL, "mat_override");
	RNA_def_property_struct_type(prop, "Material");
	RNA_def_property_flag(prop, PROP_EDITABLE);
	RNA_def_property_ui_text(prop, "Material Override", "Material to override all other materials in this render layer");
	if(scene) RNA_def_property_update(prop, NC_SCENE|ND_RENDER_OPTIONS, "rna_SceneRenderLayer_pass_update");
	else RNA_def_property_clear_flag(prop, PROP_EDITABLE);

	prop= RNA_def_property(srna, "light_override", PROP_POINTER, PROP_NONE);
	RNA_def_property_pointer_sdna(prop, NULL, "light_override");
	RNA_def_property_struct_type(prop, "Group");
	RNA_def_property_flag(prop, PROP_EDITABLE);
	RNA_def_property_ui_text(prop, "Light Override", "Group to override all other lights in this render layer");
	if(scene) RNA_def_property_update(prop, NC_SCENE|ND_RENDER_OPTIONS, "rna_SceneRenderLayer_pass_update");
	else RNA_def_property_clear_flag(prop, PROP_EDITABLE);

	/* layers */
	prop= RNA_def_property(srna, "layers", PROP_BOOLEAN, PROP_LAYER_MEMBER);
	RNA_def_property_boolean_sdna(prop, NULL, "lay", 1);
	RNA_def_property_array(prop, 20);
	RNA_def_property_ui_text(prop, "Visible Layers", "Scene layers included in this render layer");
	if(scene) RNA_def_property_boolean_funcs(prop, NULL, "rna_SceneRenderLayer_layer_set");
	else RNA_def_property_boolean_funcs(prop, NULL, "rna_RenderLayer_layer_set");
	if(scene) RNA_def_property_update(prop, NC_SCENE|ND_RENDER_OPTIONS, NULL);
	else RNA_def_property_clear_flag(prop, PROP_EDITABLE);

	prop= RNA_def_property(srna, "layers_zmask", PROP_BOOLEAN, PROP_LAYER);
	RNA_def_property_boolean_sdna(prop, NULL, "lay_zmask", 1);
	RNA_def_property_array(prop, 20);
	RNA_def_property_ui_text(prop, "Zmask Layers", "Zmask scene layers for solid faces");
	if(scene) RNA_def_property_update(prop, NC_SCENE|ND_RENDER_OPTIONS, NULL);
	else RNA_def_property_clear_flag(prop, PROP_EDITABLE);

	/* layer options */
	prop= RNA_def_property(srna, "use", PROP_BOOLEAN, PROP_NONE);
	RNA_def_property_boolean_negative_sdna(prop, NULL, "layflag", SCE_LAY_DISABLE);
	RNA_def_property_ui_text(prop, "Enabled", "Disable or enable the render layer");
	if(scene) RNA_def_property_update(prop, NC_SCENE|ND_RENDER_OPTIONS, NULL);
	else RNA_def_property_clear_flag(prop, PROP_EDITABLE);

	prop= RNA_def_property(srna, "use_zmask", PROP_BOOLEAN, PROP_NONE);
	RNA_def_property_boolean_sdna(prop, NULL, "layflag", SCE_LAY_ZMASK);
	RNA_def_property_ui_text(prop, "Zmask", "Only render what's in front of the solid z values");
	if(scene) RNA_def_property_update(prop, NC_SCENE|ND_RENDER_OPTIONS, NULL);
	else RNA_def_property_clear_flag(prop, PROP_EDITABLE);

	prop= RNA_def_property(srna, "invert_zmask", PROP_BOOLEAN, PROP_NONE);
	RNA_def_property_boolean_sdna(prop, NULL, "layflag", SCE_LAY_NEG_ZMASK);
	RNA_def_property_ui_text(prop, "Zmask Negate", "For Zmask, only render what is behind solid z values instead of in front");
	if(scene) RNA_def_property_update(prop, NC_SCENE|ND_RENDER_OPTIONS, NULL);
	else RNA_def_property_clear_flag(prop, PROP_EDITABLE);

	prop= RNA_def_property(srna, "use_all_z", PROP_BOOLEAN, PROP_NONE);
	RNA_def_property_boolean_sdna(prop, NULL, "layflag", SCE_LAY_ALL_Z);
	RNA_def_property_ui_text(prop, "All Z", "Fill in Z values for solid faces in invisible layers, for masking");
	if(scene) RNA_def_property_update(prop, NC_SCENE|ND_RENDER_OPTIONS, NULL);
	else RNA_def_property_clear_flag(prop, PROP_EDITABLE);

	prop= RNA_def_property(srna, "use_solid", PROP_BOOLEAN, PROP_NONE);
	RNA_def_property_boolean_sdna(prop, NULL, "layflag", SCE_LAY_SOLID);
	RNA_def_property_ui_text(prop, "Solid", "Render Solid faces in this Layer");
	if(scene) RNA_def_property_update(prop, NC_SCENE|ND_RENDER_OPTIONS, NULL);
	else RNA_def_property_clear_flag(prop, PROP_EDITABLE);

	prop= RNA_def_property(srna, "use_halo", PROP_BOOLEAN, PROP_NONE);
	RNA_def_property_boolean_sdna(prop, NULL, "layflag", SCE_LAY_HALO);
	RNA_def_property_ui_text(prop, "Halo", "Render Halos in this Layer (on top of Solid)");
	if(scene) RNA_def_property_update(prop, NC_SCENE|ND_RENDER_OPTIONS, NULL);
	else RNA_def_property_clear_flag(prop, PROP_EDITABLE);

	prop= RNA_def_property(srna, "use_ztransp", PROP_BOOLEAN, PROP_NONE);
	RNA_def_property_boolean_sdna(prop, NULL, "layflag", SCE_LAY_ZTRA);
	RNA_def_property_ui_text(prop, "ZTransp", "Render Z-Transparent faces in this Layer (on top of Solid and Halos)");
	if(scene) RNA_def_property_update(prop, NC_SCENE|ND_RENDER_OPTIONS, NULL);
	else RNA_def_property_clear_flag(prop, PROP_EDITABLE);

	prop= RNA_def_property(srna, "use_sky", PROP_BOOLEAN, PROP_NONE);
	RNA_def_property_boolean_sdna(prop, NULL, "layflag", SCE_LAY_SKY);
	RNA_def_property_ui_text(prop, "Sky", "Render Sky in this Layer");
	if(scene) RNA_def_property_update(prop, NC_SCENE|ND_RENDER_OPTIONS, NULL);
	else RNA_def_property_clear_flag(prop, PROP_EDITABLE);

	prop= RNA_def_property(srna, "use_edge_enhance", PROP_BOOLEAN, PROP_NONE);
	RNA_def_property_boolean_sdna(prop, NULL, "layflag", SCE_LAY_EDGE);
	RNA_def_property_ui_text(prop, "Edge", "Render Edge-enhance in this Layer (only works for Solid faces)");
	if(scene) RNA_def_property_update(prop, NC_SCENE|ND_RENDER_OPTIONS, NULL);
	else RNA_def_property_clear_flag(prop, PROP_EDITABLE);

	prop= RNA_def_property(srna, "use_strand", PROP_BOOLEAN, PROP_NONE);
	RNA_def_property_boolean_sdna(prop, NULL, "layflag", SCE_LAY_STRAND);
	RNA_def_property_ui_text(prop, "Strand", "Render Strands in this Layer");
	if(scene) RNA_def_property_update(prop, NC_SCENE|ND_RENDER_OPTIONS, NULL);
	else RNA_def_property_clear_flag(prop, PROP_EDITABLE);

	/* passes */
	prop= RNA_def_property(srna, "use_pass_combined", PROP_BOOLEAN, PROP_NONE);
	RNA_def_property_boolean_sdna(prop, NULL, "passflag", SCE_PASS_COMBINED);
	RNA_def_property_ui_text(prop, "Combined", "Deliver full combined RGBA buffer");
	if(scene) RNA_def_property_update(prop, NC_SCENE|ND_RENDER_OPTIONS, "rna_SceneRenderLayer_pass_update");
	else RNA_def_property_clear_flag(prop, PROP_EDITABLE);

	prop= RNA_def_property(srna, "use_pass_z", PROP_BOOLEAN, PROP_NONE);
	RNA_def_property_boolean_sdna(prop, NULL, "passflag", SCE_PASS_Z);
	RNA_def_property_ui_text(prop, "Z", "Deliver Z values pass");
	if(scene) RNA_def_property_update(prop, NC_SCENE|ND_RENDER_OPTIONS, "rna_SceneRenderLayer_pass_update");
	else RNA_def_property_clear_flag(prop, PROP_EDITABLE);
	
	prop= RNA_def_property(srna, "use_pass_vector", PROP_BOOLEAN, PROP_NONE);
	RNA_def_property_boolean_sdna(prop, NULL, "passflag", SCE_PASS_VECTOR);
	RNA_def_property_ui_text(prop, "Vector", "Deliver speed vector pass");
	if(scene) RNA_def_property_update(prop, NC_SCENE|ND_RENDER_OPTIONS, "rna_SceneRenderLayer_pass_update");
	else RNA_def_property_clear_flag(prop, PROP_EDITABLE);

	prop= RNA_def_property(srna, "use_pass_normal", PROP_BOOLEAN, PROP_NONE);
	RNA_def_property_boolean_sdna(prop, NULL, "passflag", SCE_PASS_NORMAL);
	RNA_def_property_ui_text(prop, "Normal", "Deliver normal pass");
	if(scene) RNA_def_property_update(prop, NC_SCENE|ND_RENDER_OPTIONS, "rna_SceneRenderLayer_pass_update");
	else RNA_def_property_clear_flag(prop, PROP_EDITABLE);

	prop= RNA_def_property(srna, "use_pass_uv", PROP_BOOLEAN, PROP_NONE);
	RNA_def_property_boolean_sdna(prop, NULL, "passflag", SCE_PASS_UV);
	RNA_def_property_ui_text(prop, "UV", "Deliver texture UV pass");
	if(scene) RNA_def_property_update(prop, NC_SCENE|ND_RENDER_OPTIONS, "rna_SceneRenderLayer_pass_update");
	else RNA_def_property_clear_flag(prop, PROP_EDITABLE);

	prop= RNA_def_property(srna, "use_pass_mist", PROP_BOOLEAN, PROP_NONE);
	RNA_def_property_boolean_sdna(prop, NULL, "passflag", SCE_PASS_MIST);
	RNA_def_property_ui_text(prop, "Mist", "Deliver mist factor pass (0.0-1.0)");
	if(scene) RNA_def_property_update(prop, NC_SCENE|ND_RENDER_OPTIONS, "rna_SceneRenderLayer_pass_update");
	else RNA_def_property_clear_flag(prop, PROP_EDITABLE);

	prop= RNA_def_property(srna, "use_pass_object_index", PROP_BOOLEAN, PROP_NONE);
	RNA_def_property_boolean_sdna(prop, NULL, "passflag", SCE_PASS_INDEXOB);
	RNA_def_property_ui_text(prop, "Object Index", "Deliver object index pass");
	if(scene) RNA_def_property_update(prop, NC_SCENE|ND_RENDER_OPTIONS, "rna_SceneRenderLayer_pass_update");
	else RNA_def_property_clear_flag(prop, PROP_EDITABLE);

	prop= RNA_def_property(srna, "use_pass_material_index", PROP_BOOLEAN, PROP_NONE);
	RNA_def_property_boolean_sdna(prop, NULL, "passflag", SCE_PASS_INDEXMA);
	RNA_def_property_ui_text(prop, "Material Index", "Deliver material index pass");
	if(scene) RNA_def_property_update(prop, NC_SCENE|ND_RENDER_OPTIONS, "rna_SceneRenderLayer_pass_update");
	else RNA_def_property_clear_flag(prop, PROP_EDITABLE);

	prop= RNA_def_property(srna, "use_pass_color", PROP_BOOLEAN, PROP_NONE);
	RNA_def_property_boolean_sdna(prop, NULL, "passflag", SCE_PASS_RGBA);
	RNA_def_property_ui_text(prop, "Color", "Deliver shade-less color pass");
	if(scene) RNA_def_property_update(prop, NC_SCENE|ND_RENDER_OPTIONS, "rna_SceneRenderLayer_pass_update");
	else RNA_def_property_clear_flag(prop, PROP_EDITABLE);

	prop= RNA_def_property(srna, "use_pass_diffuse", PROP_BOOLEAN, PROP_NONE);
	RNA_def_property_boolean_sdna(prop, NULL, "passflag", SCE_PASS_DIFFUSE);
	RNA_def_property_ui_text(prop, "Diffuse", "Deliver diffuse pass");
	if(scene) RNA_def_property_update(prop, NC_SCENE|ND_RENDER_OPTIONS, "rna_SceneRenderLayer_pass_update");
	else RNA_def_property_clear_flag(prop, PROP_EDITABLE);

	prop= RNA_def_property(srna, "use_pass_specular", PROP_BOOLEAN, PROP_NONE);
	RNA_def_property_boolean_sdna(prop, NULL, "passflag", SCE_PASS_SPEC);
	RNA_def_property_ui_text(prop, "Specular", "Deliver specular pass");
	if(scene) RNA_def_property_update(prop, NC_SCENE|ND_RENDER_OPTIONS, "rna_SceneRenderLayer_pass_update");
	else RNA_def_property_clear_flag(prop, PROP_EDITABLE);

	prop= RNA_def_property(srna, "use_pass_shadow", PROP_BOOLEAN, PROP_NONE);
	RNA_def_property_boolean_sdna(prop, NULL, "passflag", SCE_PASS_SHADOW);
	RNA_def_property_ui_text(prop, "Shadow", "Deliver shadow pass");
	if(scene) RNA_def_property_update(prop, NC_SCENE|ND_RENDER_OPTIONS, "rna_SceneRenderLayer_pass_update");
	else RNA_def_property_clear_flag(prop, PROP_EDITABLE);

	prop= RNA_def_property(srna, "use_pass_ambient_occlusion", PROP_BOOLEAN, PROP_NONE);
	RNA_def_property_boolean_sdna(prop, NULL, "passflag", SCE_PASS_AO);
	RNA_def_property_ui_text(prop, "AO", "Deliver AO pass");
	if(scene) RNA_def_property_update(prop, NC_SCENE|ND_RENDER_OPTIONS, "rna_SceneRenderLayer_pass_update");
	else RNA_def_property_clear_flag(prop, PROP_EDITABLE);
	
	prop= RNA_def_property(srna, "use_pass_reflection", PROP_BOOLEAN, PROP_NONE);
	RNA_def_property_boolean_sdna(prop, NULL, "passflag", SCE_PASS_REFLECT);
	RNA_def_property_ui_text(prop, "Reflection", "Deliver raytraced reflection pass");
	if(scene) RNA_def_property_update(prop, NC_SCENE|ND_RENDER_OPTIONS, "rna_SceneRenderLayer_pass_update");
	else RNA_def_property_clear_flag(prop, PROP_EDITABLE);

	prop= RNA_def_property(srna, "use_pass_refraction", PROP_BOOLEAN, PROP_NONE);
	RNA_def_property_boolean_sdna(prop, NULL, "passflag", SCE_PASS_REFRACT);
	RNA_def_property_ui_text(prop, "Refraction", "Deliver raytraced refraction pass");
	if(scene) RNA_def_property_update(prop, NC_SCENE|ND_RENDER_OPTIONS, "rna_SceneRenderLayer_pass_update");
	else RNA_def_property_clear_flag(prop, PROP_EDITABLE);

	prop= RNA_def_property(srna, "use_pass_emit", PROP_BOOLEAN, PROP_NONE);
	RNA_def_property_boolean_sdna(prop, NULL, "passflag", SCE_PASS_EMIT);
	RNA_def_property_ui_text(prop, "Emit", "Deliver emission pass");
	if(scene) RNA_def_property_update(prop, NC_SCENE|ND_RENDER_OPTIONS, "rna_SceneRenderLayer_pass_update");
	else RNA_def_property_clear_flag(prop, PROP_EDITABLE);

	prop= RNA_def_property(srna, "use_pass_environment", PROP_BOOLEAN, PROP_NONE);
	RNA_def_property_boolean_sdna(prop, NULL, "passflag", SCE_PASS_ENVIRONMENT);
	RNA_def_property_ui_text(prop, "Environment", "Deliver environment lighting pass");
	if(scene) RNA_def_property_update(prop, NC_SCENE|ND_RENDER_OPTIONS, "rna_SceneRenderLayer_pass_update");
	else RNA_def_property_clear_flag(prop, PROP_EDITABLE);

	prop= RNA_def_property(srna, "use_pass_indirect", PROP_BOOLEAN, PROP_NONE);
	RNA_def_property_boolean_sdna(prop, NULL, "passflag", SCE_PASS_INDIRECT);
	RNA_def_property_ui_text(prop, "Indirect", "Deliver indirect lighting pass");
	if(scene) RNA_def_property_update(prop, NC_SCENE|ND_RENDER_OPTIONS, "rna_SceneRenderLayer_pass_update");
	else RNA_def_property_clear_flag(prop, PROP_EDITABLE);

	prop= RNA_def_property(srna, "exclude_specular", PROP_BOOLEAN, PROP_NONE);
	RNA_def_property_boolean_sdna(prop, NULL, "pass_xor", SCE_PASS_SPEC);
	RNA_def_property_ui_text(prop, "Specular Exclude", "Exclude specular pass from combined");
	RNA_def_property_ui_icon(prop, ICON_RESTRICT_RENDER_OFF, 1);
	if(scene) RNA_def_property_update(prop, NC_SCENE|ND_RENDER_OPTIONS, "rna_SceneRenderLayer_pass_update");
	else RNA_def_property_clear_flag(prop, PROP_EDITABLE);

	prop= RNA_def_property(srna, "exclude_shadow", PROP_BOOLEAN, PROP_NONE);
	RNA_def_property_boolean_sdna(prop, NULL, "pass_xor", SCE_PASS_SHADOW);
	RNA_def_property_ui_text(prop, "Shadow Exclude", "Exclude shadow pass from combined");
	RNA_def_property_ui_icon(prop, ICON_RESTRICT_RENDER_OFF, 1);
	if(scene) RNA_def_property_update(prop, NC_SCENE|ND_RENDER_OPTIONS, "rna_SceneRenderLayer_pass_update");
	else RNA_def_property_clear_flag(prop, PROP_EDITABLE);

	prop= RNA_def_property(srna, "exclude_ambient_occlusion", PROP_BOOLEAN, PROP_NONE);
	RNA_def_property_boolean_sdna(prop, NULL, "pass_xor", SCE_PASS_AO);
	RNA_def_property_ui_text(prop, "AO Exclude", "Exclude AO pass from combined");
	RNA_def_property_ui_icon(prop, ICON_RESTRICT_RENDER_OFF, 1);
	if(scene) RNA_def_property_update(prop, NC_SCENE|ND_RENDER_OPTIONS, "rna_SceneRenderLayer_pass_update");
	else RNA_def_property_clear_flag(prop, PROP_EDITABLE);
	
	prop= RNA_def_property(srna, "exclude_reflection", PROP_BOOLEAN, PROP_NONE);
	RNA_def_property_boolean_sdna(prop, NULL, "pass_xor", SCE_PASS_REFLECT);
	RNA_def_property_ui_text(prop, "Reflection Exclude", "Exclude raytraced reflection pass from combined");
	RNA_def_property_ui_icon(prop, ICON_RESTRICT_RENDER_OFF, 1);
	if(scene) RNA_def_property_update(prop, NC_SCENE|ND_RENDER_OPTIONS, "rna_SceneRenderLayer_pass_update");
	else RNA_def_property_clear_flag(prop, PROP_EDITABLE);

	prop= RNA_def_property(srna, "exclude_refraction", PROP_BOOLEAN, PROP_NONE);
	RNA_def_property_boolean_sdna(prop, NULL, "pass_xor", SCE_PASS_REFRACT);
	RNA_def_property_ui_text(prop, "Refraction Exclude", "Exclude raytraced refraction pass from combined");
	RNA_def_property_ui_icon(prop, ICON_RESTRICT_RENDER_OFF, 1);
	if(scene) RNA_def_property_update(prop, NC_SCENE|ND_RENDER_OPTIONS, "rna_SceneRenderLayer_pass_update");
	else RNA_def_property_clear_flag(prop, PROP_EDITABLE);

	prop= RNA_def_property(srna, "exclude_emit", PROP_BOOLEAN, PROP_NONE);
	RNA_def_property_boolean_sdna(prop, NULL, "pass_xor", SCE_PASS_EMIT);
	RNA_def_property_ui_text(prop, "Emit Exclude", "Exclude emission pass from combined");
	RNA_def_property_ui_icon(prop, ICON_RESTRICT_RENDER_OFF, 1);
	if(scene) RNA_def_property_update(prop, NC_SCENE|ND_RENDER_OPTIONS, "rna_SceneRenderLayer_pass_update");
	else RNA_def_property_clear_flag(prop, PROP_EDITABLE);

	prop= RNA_def_property(srna, "exclude_environment", PROP_BOOLEAN, PROP_NONE);
	RNA_def_property_boolean_sdna(prop, NULL, "pass_xor", SCE_PASS_ENVIRONMENT);
	RNA_def_property_ui_text(prop, "Environment Exclude", "Exclude environment pass from combined");
	RNA_def_property_ui_icon(prop, ICON_RESTRICT_RENDER_OFF, 1);
	if(scene) RNA_def_property_update(prop, NC_SCENE|ND_RENDER_OPTIONS, "rna_SceneRenderLayer_pass_update");
	else RNA_def_property_clear_flag(prop, PROP_EDITABLE);

	prop= RNA_def_property(srna, "exclude_indirect", PROP_BOOLEAN, PROP_NONE);
	RNA_def_property_boolean_sdna(prop, NULL, "pass_xor", SCE_PASS_INDIRECT);
	RNA_def_property_ui_text(prop, "Indirect Exclude", "Exclude indirect pass from combined");
	RNA_def_property_ui_icon(prop, ICON_RESTRICT_RENDER_OFF, 1);
	if(scene) RNA_def_property_update(prop, NC_SCENE|ND_RENDER_OPTIONS, "rna_SceneRenderLayer_pass_update");
	else RNA_def_property_clear_flag(prop, PROP_EDITABLE);
}

static void rna_def_scene_game_recast_data(BlenderRNA *brna)
{
	StructRNA *srna;
	PropertyRNA *prop;

	srna= RNA_def_struct(brna, "SceneGameRecastData", NULL);
	RNA_def_struct_sdna(srna, "RecastData");
	RNA_def_struct_nested(brna, srna, "Scene");
	RNA_def_struct_ui_text(srna, "Recast Data", "Recast data for a Game datablock");

	prop= RNA_def_property(srna, "cell_size", PROP_FLOAT, PROP_NONE);
	RNA_def_property_float_sdna(prop, NULL, "cellsize");
	RNA_def_property_ui_range(prop, 0.1, 1, 1, 2);
	RNA_def_property_ui_text(prop, "Cell Size", "Rasterized cell size");
	RNA_def_property_update(prop, NC_SCENE, NULL);

	prop= RNA_def_property(srna, "cell_height", PROP_FLOAT, PROP_NONE);
	RNA_def_property_float_sdna(prop, NULL, "cellheight");
	RNA_def_property_ui_range(prop, 0.1, 1, 1, 2);
	RNA_def_property_ui_text(prop, "Cell Height", "Rasterized cell height");
	RNA_def_property_update(prop, NC_SCENE, NULL);

	prop= RNA_def_property(srna, "agent_height", PROP_FLOAT, PROP_NONE);
	RNA_def_property_float_sdna(prop, NULL, "agentheight");
	RNA_def_property_ui_range(prop, 0.1, 5, 1, 2);
	RNA_def_property_ui_text(prop, "Agent Height", "Minimum height where the agent can still walk");
	RNA_def_property_update(prop, NC_SCENE, NULL);

	prop= RNA_def_property(srna, "agent_radius", PROP_FLOAT, PROP_NONE);
	RNA_def_property_float_sdna(prop, NULL, "agentradius");
	RNA_def_property_ui_range(prop, 0.1, 5, 1, 2);
	RNA_def_property_ui_text(prop, "Agent Radius", "Radius of the agent");
	RNA_def_property_update(prop, NC_SCENE, NULL);

	prop= RNA_def_property(srna, "max_climb", PROP_FLOAT, PROP_NONE);
	RNA_def_property_float_sdna(prop, NULL, "agentmaxclimb");
	RNA_def_property_ui_range(prop, 0.1, 5, 1, 2);
	RNA_def_property_ui_text(prop, "Max Climb", "Maximum height between grid cells the agent can climb");
	RNA_def_property_update(prop, NC_SCENE, NULL);

	prop= RNA_def_property(srna, "max_slope", PROP_FLOAT, PROP_ANGLE);
	RNA_def_property_float_sdna(prop, NULL, "agentmaxslope");
	RNA_def_property_range(prop, 0, M_PI/2);
	RNA_def_property_ui_text(prop, "Max Slope", "Maximum walkable slope angle in degrees");
	RNA_def_property_update(prop, NC_SCENE, NULL);


	prop= RNA_def_property(srna, "region_min_size", PROP_FLOAT, PROP_NONE);
	RNA_def_property_float_sdna(prop, NULL, "regionminsize");
	RNA_def_property_ui_range(prop, 0, 150, 1, 2);
	RNA_def_property_ui_text(prop, "Min Region Size", "Minimum regions size. Smaller regions will be deleted");
	RNA_def_property_update(prop, NC_SCENE, NULL);

	prop= RNA_def_property(srna, "region_merge_size", PROP_FLOAT, PROP_NONE);
	RNA_def_property_float_sdna(prop, NULL, "regionmergesize");
	RNA_def_property_ui_range(prop, 0, 150, 1, 2);
	RNA_def_property_ui_text(prop, "Merged Region Size", "Minimum regions size. Smaller regions will be merged");
	RNA_def_property_update(prop, NC_SCENE, NULL);

	prop= RNA_def_property(srna, "edge_max_len", PROP_FLOAT, PROP_NONE);
	RNA_def_property_float_sdna(prop, NULL, "edgemaxlen");
	RNA_def_property_ui_range(prop, 0, 50, 1, 2);
	RNA_def_property_ui_text(prop, "Max Edge Length", "Maximum contour edge length");
	RNA_def_property_update(prop, NC_SCENE, NULL);

	prop= RNA_def_property(srna, "edge_max_error", PROP_FLOAT, PROP_NONE);
	RNA_def_property_float_sdna(prop, NULL, "edgemaxerror");
	RNA_def_property_ui_range(prop, 0.1, 3.0, 1, 2);
	RNA_def_property_ui_text(prop, "Max Edge Error", "Maximum distance error from contour to cells");
	RNA_def_property_update(prop, NC_SCENE, NULL);

	prop= RNA_def_property(srna, "verts_per_poly", PROP_INT, PROP_NONE);
	RNA_def_property_int_sdna(prop, NULL, "vertsperpoly");
	RNA_def_property_ui_range(prop, 3, 12, 1, 0);
	RNA_def_property_ui_text(prop, "Verts Per Poly", "Max number of vertices per polygon");
	RNA_def_property_update(prop, NC_SCENE, NULL);

	prop= RNA_def_property(srna, "sample_dist", PROP_FLOAT, PROP_NONE);
	RNA_def_property_float_sdna(prop, NULL, "detailsampledist");
	RNA_def_property_ui_range(prop, 0.0, 16.0, 1, 2);
	RNA_def_property_ui_text(prop, "Sample Distance", "Detail mesh sample spacing");
	RNA_def_property_update(prop, NC_SCENE, NULL);

	prop= RNA_def_property(srna, "sample_max_error", PROP_FLOAT, PROP_NONE);
	RNA_def_property_float_sdna(prop, NULL, "detailsamplemaxerror");
	RNA_def_property_ui_range(prop, 0.0, 16.0, 1, 2);
	RNA_def_property_ui_text(prop, "Max Sample Error", "Detail mesh simplification max sample error");
	RNA_def_property_update(prop, NC_SCENE, NULL);
}

static void rna_def_scene_game_data(BlenderRNA *brna)
{
	StructRNA *srna;
	PropertyRNA *prop;

	static EnumPropertyItem aasamples_items[]  ={
		{0, "SAMPLES_0", 0, "Off", ""},
		{2, "SAMPLES_2", 0, "2x", ""},
		{4, "SAMPLES_4", 0, "4x", ""},
		{8, "SAMPLES_8", 0, "8x", ""},
		{16, "SAMPLES_16", 0, "16x", ""},
		{0, NULL, 0, NULL, NULL}};

	static EnumPropertyItem framing_types_items[] ={
		{SCE_GAMEFRAMING_BARS, "LETTERBOX", 0, "Letterbox", "Show the entire viewport in the display window, using bar horizontally or vertically"},
		{SCE_GAMEFRAMING_EXTEND, "EXTEND", 0, "Extend", "Show the entire viewport in the display window, viewing more horizontally or vertically"},
		{SCE_GAMEFRAMING_SCALE, "SCALE", 0, "Scale", "Stretch or squeeze the viewport to fill the display window"},
		{0, NULL, 0, NULL, NULL}};

	static EnumPropertyItem dome_modes_items[] ={
		{DOME_FISHEYE, "FISHEYE", 0, "Fisheye", ""},
		{DOME_TRUNCATED_FRONT, "TRUNCATED_FRONT", 0, "Front-Truncated", ""},
		{DOME_TRUNCATED_REAR, "TRUNCATED_REAR", 0, "Rear-Truncated", ""},
		{DOME_ENVMAP, "ENVMAP", 0, "Cube Map", ""},
		{DOME_PANORAM_SPH, "PANORAM_SPH", 0, "Spherical Panoramic", ""},
		{0, NULL, 0, NULL, NULL}};
		
	 static EnumPropertyItem stereo_modes_items[] ={
		{STEREO_QUADBUFFERED, "QUADBUFFERED", 0, "Quad-Buffer", ""},
		{STEREO_ABOVEBELOW, "ABOVEBELOW", 0, "Above-Below", ""},
		{STEREO_INTERLACED, "INTERLACED", 0, "Interlaced", ""},
		{STEREO_ANAGLYPH, "ANAGLYPH", 0, "Anaglyph", ""},
		{STEREO_SIDEBYSIDE, "SIDEBYSIDE", 0, "Side-by-side", ""},
		{STEREO_VINTERLACE, "VINTERLACE", 0, "Vinterlace", ""},
		{0, NULL, 0, NULL, NULL}};
		
	 static EnumPropertyItem stereo_items[] ={
		{STEREO_NOSTEREO, "NONE", 0, "None", "Disable Stereo and Dome environments"},
		{STEREO_ENABLED, "STEREO", 0, "Stereo", "Enable Stereo environment"},
		{STEREO_DOME, "DOME", 0, "Dome", "Enable Dome environment"},
		{0, NULL, 0, NULL, NULL}};

	static EnumPropertyItem physics_engine_items[] = {
		{WOPHY_NONE, "NONE", 0, "None", "Don't use a physics engine"},
		//{WOPHY_ENJI, "ENJI", 0, "Enji", ""},
		//{WOPHY_SUMO, "SUMO", 0, "Sumo (Deprecated)", ""},
		//{WOPHY_DYNAMO, "DYNAMO", 0, "Dynamo", ""},
		//{WOPHY_ODE, "ODE", 0, "ODE", ""},
		{WOPHY_BULLET, "BULLET", 0, "Bullet", "Use the Bullet physics engine"},
		{0, NULL, 0, NULL, NULL}};

	static EnumPropertyItem material_items[] ={
		{GAME_MAT_TEXFACE, "SINGLETEXTURE", 0, "Singletexture", "Singletexture face materials"},
		{GAME_MAT_MULTITEX, "MULTITEXTURE", 0, "Multitexture", "Multitexture materials"},
		{GAME_MAT_GLSL, "GLSL", 0, "GLSL", "OpenGL shading language shaders"},
		{0, NULL, 0, NULL, NULL}};

<<<<<<< HEAD
	static EnumPropertyItem storage_items[] ={
		{RAS_STORE_AUTO, "AUTO", 0, "Auto Select", "Chooses the best supported mode"},
		{RAS_STORE_IMMEDIATE, "IMMEDIATE", 0, "Immediate Mode", "Slowest performance, requires OpenGL (any version)"},
		{RAS_STORE_VA, "VERTEX_ARRAY", 0, "Vertex Arrays", "Moderate performance, requires at least OpenGL 1.1"},
		{RAS_STORE_VBO, "VERTEX_BUFFER_OBJECT", 0, "Vertex Buffer Objects", "Best performance, requires at least OpenGL 1.4"},
=======
	static EnumPropertyItem obstacle_simulation_items[] = {
		{OBSTSIMULATION_NONE, "NONE", 0, "None", ""},
		{OBSTSIMULATION_TOI_rays, "RVO_RAYS", 0, "RVO (rays)", ""},
		{OBSTSIMULATION_TOI_cells, "RVO_CELLS", 0, "RVO (cells)", ""},
>>>>>>> a932f930
		{0, NULL, 0, NULL, NULL}};

	srna= RNA_def_struct(brna, "SceneGameData", NULL);
	RNA_def_struct_sdna(srna, "GameData");
	RNA_def_struct_nested(brna, srna, "Scene");
	RNA_def_struct_ui_text(srna, "Game Data", "Game data for a Scene datablock");
	
	prop= RNA_def_property(srna, "resolution_x", PROP_INT, PROP_NONE);
	RNA_def_property_int_sdna(prop, NULL, "xplay");
	RNA_def_property_range(prop, 4, 10000);
	RNA_def_property_ui_text(prop, "Resolution X", "Number of horizontal pixels in the screen");
	RNA_def_property_update(prop, NC_SCENE, NULL);
	
	prop= RNA_def_property(srna, "resolution_y", PROP_INT, PROP_NONE);
	RNA_def_property_int_sdna(prop, NULL, "yplay");
	RNA_def_property_range(prop, 4, 10000);
	RNA_def_property_ui_text(prop, "Resolution Y", "Number of vertical pixels in the screen");
	RNA_def_property_update(prop, NC_SCENE, NULL);
	
	prop= RNA_def_property(srna, "samples", PROP_ENUM, PROP_NONE);
	RNA_def_property_enum_sdna(prop, NULL, "aasamples");
	RNA_def_property_enum_items(prop, aasamples_items);
	RNA_def_property_ui_text(prop, "AA Samples", "The number of AA Samples to use for MSAA");
	
	prop= RNA_def_property(srna, "depth", PROP_INT, PROP_UNSIGNED);
	RNA_def_property_int_sdna(prop, NULL, "depth");
	RNA_def_property_range(prop, 8, 32);
	RNA_def_property_ui_text(prop, "Bits", "Displays bit depth of full screen display");
	RNA_def_property_update(prop, NC_SCENE, NULL);

	prop= RNA_def_property(srna, "exit_key", PROP_ENUM, PROP_NONE);
	RNA_def_property_enum_sdna(prop, NULL, "exitkey");
	RNA_def_property_enum_items(prop, event_type_items);
	RNA_def_property_enum_funcs(prop, NULL, "rna_GameSettings_exit_key_set", NULL);
	RNA_def_property_ui_text(prop, "Exit Key",  "Sets the key that exits the Game Engine");
	RNA_def_property_update(prop, NC_SCENE, NULL);

	prop= RNA_def_property(srna, "raster_storage", PROP_ENUM, PROP_NONE);
	RNA_def_property_enum_sdna(prop, NULL, "raster_storage");
	RNA_def_property_enum_items(prop, storage_items);
	RNA_def_property_ui_text(prop, "Storage",  "Sets the storage mode used by the rasterizer");
	RNA_def_property_update(prop, NC_SCENE, NULL);
	
	// Do we need it here ? (since we already have it in World
	prop= RNA_def_property(srna, "frequency", PROP_INT, PROP_NONE);
	RNA_def_property_int_sdna(prop, NULL, "freqplay");
	RNA_def_property_range(prop, 4, 2000);
	RNA_def_property_ui_text(prop, "Freq", "Displays clock frequency of fullscreen display");
	RNA_def_property_update(prop, NC_SCENE, NULL);
	
	prop= RNA_def_property(srna, "show_fullscreen", PROP_BOOLEAN, PROP_NONE);
	RNA_def_property_boolean_sdna(prop, NULL, "fullscreen", 1.0);
	RNA_def_property_ui_text(prop, "Fullscreen", "Starts player in a new fullscreen display");
	RNA_def_property_update(prop, NC_SCENE, NULL);

	prop= RNA_def_property(srna, "use_desktop", PROP_BOOLEAN, PROP_NONE);
	RNA_def_property_boolean_sdna(prop, NULL, "use_desktop", 1.0);
	RNA_def_property_ui_text(prop, "Desktop", "Uses the current desktop resultion in fullscreen mode");
	RNA_def_property_update(prop, NC_SCENE, NULL);

	/* Dynamic Lights */
	prop= RNA_def_property(srna, "dynamic_points", PROP_INT, PROP_NONE);
	RNA_def_property_int_sdna(prop, NULL, "dynpoints");
	RNA_def_property_range(prop, 0, 100);
	RNA_def_property_ui_range(prop, 0, 15, 1, 1);
	RNA_def_property_ui_text(prop, "Dynamic Point Lights", "Number of point lights available for dynamic use");
	RNA_def_property_update(prop, NC_SCENE, NULL);

	prop= RNA_def_property(srna, "dynamic_spots", PROP_INT, PROP_NONE);
	RNA_def_property_int_sdna(prop, NULL, "dynspots");
	RNA_def_property_range(prop, 0, 100);
	RNA_def_property_ui_range(prop, 0, 15, 1, 1);
	RNA_def_property_ui_text(prop, "Dynamic Spot Lights", "Number of spot lights available for dynamic use");
	RNA_def_property_update(prop, NC_SCENE, NULL);

	prop= RNA_def_property(srna, "dynamic_suns", PROP_INT, PROP_NONE);
	RNA_def_property_int_sdna(prop, NULL, "dynsuns");
	RNA_def_property_range(prop, 0, 100);
	RNA_def_property_ui_range(prop, 0, 15, 1, 1);
	RNA_def_property_ui_text(prop, "Dynamic Sun Lights", "Number of sun lights available for dynamic use");
	RNA_def_property_update(prop, NC_SCENE, NULL);

	prop= RNA_def_property(srna, "dynamic_hemis", PROP_INT, PROP_NONE);
	RNA_def_property_int_sdna(prop, NULL, "dynhemis");
	RNA_def_property_range(prop, 0, 100);
	RNA_def_property_ui_range(prop, 0, 15, 1, 1);
	RNA_def_property_ui_text(prop, "Dynamic Hemi Lights", "Number of hemi lights available for dynamic use");
	RNA_def_property_update(prop, NC_SCENE, NULL);

	prop= RNA_def_property(srna, "dynamic_areas", PROP_INT, PROP_NONE);
	RNA_def_property_int_sdna(prop, NULL, "dynareas");
	RNA_def_property_range(prop, 0, 100);
	RNA_def_property_ui_range(prop, 0, 15, 1, 1);
	RNA_def_property_ui_text(prop, "Dynamic Area Lights", "Number of area lights available for dynamic use");
	RNA_def_property_update(prop, NC_SCENE, NULL);

	/* Framing */
	prop= RNA_def_property(srna, "frame_type", PROP_ENUM, PROP_NONE);
	RNA_def_property_enum_sdna(prop, NULL, "framing.type");
	RNA_def_property_enum_items(prop, framing_types_items);
	RNA_def_property_ui_text(prop, "Framing Types", "Select the type of Framing you want");
	RNA_def_property_update(prop, NC_SCENE, NULL);

	prop= RNA_def_property(srna, "frame_color", PROP_FLOAT, PROP_COLOR);
	RNA_def_property_float_sdna(prop, NULL, "framing.col");
	RNA_def_property_range(prop, 0.0f, 1.0f);
	RNA_def_property_array(prop, 3);
	RNA_def_property_ui_text(prop, "Framing Color", "Set color of the bars");
	RNA_def_property_update(prop, NC_SCENE, NULL);
	
	/* Stereo */
	prop= RNA_def_property(srna, "stereo", PROP_ENUM, PROP_NONE);
	RNA_def_property_enum_sdna(prop, NULL, "stereoflag");
	RNA_def_property_enum_items(prop, stereo_items);
	RNA_def_property_ui_text(prop, "Stereo Options", "");
	RNA_def_property_update(prop, NC_SCENE, NULL);

	prop= RNA_def_property(srna, "stereo_mode", PROP_ENUM, PROP_NONE);
	RNA_def_property_enum_sdna(prop, NULL, "stereomode");
	RNA_def_property_enum_items(prop, stereo_modes_items);
	RNA_def_property_ui_text(prop, "Stereo Mode", "Stereographic techniques");
	RNA_def_property_update(prop, NC_SCENE, NULL);

	prop= RNA_def_property(srna, "stereo_eye_separation", PROP_FLOAT, PROP_NONE);
	RNA_def_property_float_sdna(prop, NULL, "eyeseparation");
	RNA_def_property_range(prop, 0.01, 5.0);
	RNA_def_property_ui_text(prop, "Eye Separation", "Set the distance between the eyes - the camera focal length/30 should be fine");
	RNA_def_property_update(prop, NC_SCENE, NULL);
	
	/* Dome */
	prop= RNA_def_property(srna, "dome_mode", PROP_ENUM, PROP_NONE);
	RNA_def_property_enum_sdna(prop, NULL, "dome.mode");
	RNA_def_property_enum_items(prop, dome_modes_items);
	RNA_def_property_ui_text(prop, "Dome Mode", "Dome physical configurations");
	RNA_def_property_update(prop, NC_SCENE, NULL);
	
	prop= RNA_def_property(srna, "dome_tesselation", PROP_INT, PROP_NONE);
	RNA_def_property_int_sdna(prop, NULL, "dome.res");
	RNA_def_property_ui_range(prop, 1, 8, 1, 1);
	RNA_def_property_ui_text(prop, "Tessellation", "Tessellation level - check the generated mesh in wireframe mode");
	RNA_def_property_update(prop, NC_SCENE, NULL);
	
	prop= RNA_def_property(srna, "dome_buffer_resolution", PROP_FLOAT, PROP_NONE);
	RNA_def_property_float_sdna(prop, NULL, "dome.resbuf");
	RNA_def_property_ui_range(prop, 0.1, 1.0, 0.1, 0.1);
	RNA_def_property_ui_text(prop, "Buffer Resolution", "Buffer Resolution - decrease it to increase speed");
	RNA_def_property_update(prop, NC_SCENE, NULL);
	
	prop= RNA_def_property(srna, "dome_angle", PROP_INT, PROP_NONE);
	RNA_def_property_int_sdna(prop, NULL, "dome.angle");
	RNA_def_property_ui_range(prop, 90, 250, 1, 1);
	RNA_def_property_ui_text(prop, "Angle", "Field of View of the Dome - it only works in mode Fisheye and Truncated");
	RNA_def_property_update(prop, NC_SCENE, NULL);
	
	prop= RNA_def_property(srna, "dome_tilt", PROP_INT, PROP_NONE);
	RNA_def_property_int_sdna(prop, NULL, "dome.tilt");
	RNA_def_property_ui_range(prop, -180, 180, 1, 1);
	RNA_def_property_ui_text(prop, "Tilt", "Camera rotation in horizontal axis");
	RNA_def_property_update(prop, NC_SCENE, NULL);
	
	prop= RNA_def_property(srna, "dome_text", PROP_POINTER, PROP_NONE);
	RNA_def_property_pointer_sdna(prop, NULL, "dome.warptext");
	RNA_def_property_struct_type(prop, "Text");
	RNA_def_property_flag(prop, PROP_EDITABLE);
	RNA_def_property_ui_text(prop, "Warp Data", "Custom Warp Mesh data file");
	RNA_def_property_update(prop, NC_SCENE, NULL);
	
	/* physics */
	prop= RNA_def_property(srna, "physics_engine", PROP_ENUM, PROP_NONE);
	RNA_def_property_enum_sdna(prop, NULL, "physicsEngine");
	RNA_def_property_enum_items(prop, physics_engine_items);
	RNA_def_property_ui_text(prop, "Physics Engine", "Physics engine used for physics simulation in the game engine");
	RNA_def_property_update(prop, NC_SCENE, NULL);

	prop= RNA_def_property(srna, "physics_gravity", PROP_FLOAT, PROP_ACCELERATION);
	RNA_def_property_float_sdna(prop, NULL, "gravity");
	RNA_def_property_ui_range(prop, 0.0, 25.0, 1, 2);
	RNA_def_property_range(prop, 0.0, 10000.0);
	RNA_def_property_ui_text(prop, "Physics Gravity", "Gravitational constant used for physics simulation in the game engine");
	RNA_def_property_update(prop, NC_SCENE, NULL);

	prop= RNA_def_property(srna, "occlusion_culling_resolution", PROP_INT, PROP_NONE);
	RNA_def_property_int_sdna(prop, NULL, "occlusionRes");
	RNA_def_property_range(prop, 128.0, 1024.0);
	RNA_def_property_ui_text(prop, "Occlusion Resolution", "The size of the occlusion buffer in pixel, use higher value for better precision (slower)");
	RNA_def_property_update(prop, NC_SCENE, NULL);

	prop= RNA_def_property(srna, "fps", PROP_INT, PROP_NONE);
	RNA_def_property_int_sdna(prop, NULL, "ticrate");
	RNA_def_property_ui_range(prop, 1, 60, 1, 1);
	RNA_def_property_range(prop, 1, 250);
	RNA_def_property_ui_text(prop, "Frames Per Second", "The nominal number of game frames per second. Physics fixed timestep = 1/fps, independently of actual frame rate");
	RNA_def_property_update(prop, NC_SCENE, NULL);

	prop= RNA_def_property(srna, "logic_step_max", PROP_INT, PROP_NONE);
	RNA_def_property_int_sdna(prop, NULL, "maxlogicstep");
	RNA_def_property_ui_range(prop, 1, 5, 1, 1);
	RNA_def_property_range(prop, 1, 5);
	RNA_def_property_ui_text(prop, "Max Logic Steps", "Sets the maximum number of logic frame per game frame if graphics slows down the game, higher value allows better synchronization with physics");
	RNA_def_property_update(prop, NC_SCENE, NULL);

	prop= RNA_def_property(srna, "physics_step_max", PROP_INT, PROP_NONE);
	RNA_def_property_int_sdna(prop, NULL, "maxphystep");
	RNA_def_property_ui_range(prop, 1, 5, 1, 1);
	RNA_def_property_range(prop, 1, 5);
	RNA_def_property_ui_text(prop, "Max Physics Steps", "Sets the maximum number of physics step per game frame if graphics slows down the game, higher value allows physics to keep up with realtime");
	RNA_def_property_update(prop, NC_SCENE, NULL);

	prop= RNA_def_property(srna, "physics_step_sub", PROP_INT, PROP_NONE);
	RNA_def_property_int_sdna(prop, NULL, "physubstep");
	RNA_def_property_ui_range(prop, 1, 5, 1, 1);
	RNA_def_property_range(prop, 1, 5);
	RNA_def_property_ui_text(prop, "Physics Sub Steps", "Sets the number of simulation substep per physic timestep, higher value give better physics precision");
	RNA_def_property_update(prop, NC_SCENE, NULL);

	/* mode */
	prop= RNA_def_property(srna, "use_occlusion_culling", PROP_BOOLEAN, PROP_NONE);
	RNA_def_property_boolean_sdna(prop, NULL, "mode", (1 << 5)); //XXX mode hardcoded // WO_DBVT_CULLING
	RNA_def_property_ui_text(prop, "DBVT culling", "Use optimized Bullet DBVT tree for view frustum and occlusion culling");
	
	// not used // deprecated !!!!!!!!!!!!!
	prop= RNA_def_property(srna, "use_activity_culling", PROP_BOOLEAN, PROP_NONE);
	RNA_def_property_boolean_sdna(prop, NULL, "mode", (1 << 3)); //XXX mode hardcoded
	RNA_def_property_ui_text(prop, "Activity Culling", "Activity culling is enabled");

	// not used // deprecated !!!!!!!!!!!!!
	prop= RNA_def_property(srna, "activity_culling_box_radius", PROP_FLOAT, PROP_NONE);
	RNA_def_property_float_sdna(prop, NULL, "activityBoxRadius");
	RNA_def_property_range(prop, 0.0, 1000.0);
	RNA_def_property_ui_text(prop, "box radius", "Radius of the activity bubble, in Manhattan length. Objects outside the box are activity-culled");

	/* booleans */
	prop= RNA_def_property(srna, "show_debug_properties", PROP_BOOLEAN, PROP_NONE);
	RNA_def_property_boolean_sdna(prop, NULL, "flag", GAME_SHOW_DEBUG_PROPS);
	RNA_def_property_ui_text(prop, "Show Debug Properties", "Show properties marked for debugging while the game runs");

	prop= RNA_def_property(srna, "show_framerate_profile", PROP_BOOLEAN, PROP_NONE);
	RNA_def_property_boolean_sdna(prop, NULL, "flag", GAME_SHOW_FRAMERATE);
	RNA_def_property_ui_text(prop, "Show Framerate and Profile", "Show framerate and profiling information while the game runs");

	prop= RNA_def_property(srna, "show_physics_visualization", PROP_BOOLEAN, PROP_NONE);
	RNA_def_property_boolean_sdna(prop, NULL, "flag", GAME_SHOW_PHYSICS);
	RNA_def_property_ui_text(prop, "Show Physics Visualization", "Show a visualization of physics bounds and interactions");

	prop= RNA_def_property(srna, "show_mouse", PROP_BOOLEAN, PROP_NONE);
	RNA_def_property_boolean_sdna(prop, NULL, "flag", GAME_SHOW_MOUSE);
	RNA_def_property_ui_text(prop, "Show Mouse", "Start player with a visible mouse cursor");

	prop= RNA_def_property(srna, "use_frame_rate", PROP_BOOLEAN, PROP_NONE);
	RNA_def_property_boolean_negative_sdna(prop, NULL, "flag", GAME_ENABLE_ALL_FRAMES);
	RNA_def_property_ui_text(prop, "Use Frame Rate", "Respect the frame rate rather than rendering as many frames as possible");

	prop= RNA_def_property(srna, "use_display_lists", PROP_BOOLEAN, PROP_NONE);
	RNA_def_property_boolean_sdna(prop, NULL, "flag", GAME_DISPLAY_LISTS);
	RNA_def_property_ui_text(prop, "Display Lists", "Use display lists to speed up rendering by keeping geometry on the GPU");

	prop= RNA_def_property(srna, "use_deprecation_warnings", PROP_BOOLEAN, PROP_NONE);
	RNA_def_property_boolean_negative_sdna(prop, NULL, "flag", GAME_IGNORE_DEPRECATION_WARNINGS);
	RNA_def_property_ui_text(prop, "Deprecation Warnings", "Print warnings when using deprecated features in the python API");

	prop= RNA_def_property(srna, "use_animation_record", PROP_BOOLEAN, PROP_NONE);
	RNA_def_property_boolean_sdna(prop, NULL, "flag", GAME_ENABLE_ANIMATION_RECORD);
	RNA_def_property_ui_text(prop, "Record Animation", "Record animation to fcurves");

	prop= RNA_def_property(srna, "use_auto_start", PROP_BOOLEAN, PROP_NONE);
	RNA_def_property_boolean_funcs(prop, "rna_GameSettings_auto_start_get", "rna_GameSettings_auto_start_set");
	RNA_def_property_ui_text(prop, "Auto Start", "Automatically start game at load time");

	prop= RNA_def_property(srna, "restrict_animation_updates", PROP_BOOLEAN, PROP_NONE);
	RNA_def_property_boolean_sdna(prop, NULL, "flag", GAME_RESTRICT_ANIM_UPDATES);
	RNA_def_property_ui_text(prop, "Restrict Animation Updates",
	                         "Restrict the number of animation updates to the animation FPS. This is "
	                         "better for performance, but can cause issues with smooth playback");
	
	/* materials */
	prop= RNA_def_property(srna, "material_mode", PROP_ENUM, PROP_NONE);
	RNA_def_property_enum_sdna(prop, NULL, "matmode");
	RNA_def_property_enum_items(prop, material_items);
	RNA_def_property_ui_text(prop, "Material Mode", "Material mode to use for rendering");
	RNA_def_property_update(prop, NC_SCENE|NA_EDITED, NULL);

	prop= RNA_def_property(srna, "use_glsl_lights", PROP_BOOLEAN, PROP_NONE);
	RNA_def_property_boolean_negative_sdna(prop, NULL, "flag", GAME_GLSL_NO_LIGHTS);
	RNA_def_property_ui_text(prop, "GLSL Lights", "Use lights for GLSL rendering");
	RNA_def_property_update(prop, NC_SCENE|NA_EDITED, "rna_Scene_glsl_update");

	prop= RNA_def_property(srna, "use_glsl_shaders", PROP_BOOLEAN, PROP_NONE);
	RNA_def_property_boolean_negative_sdna(prop, NULL, "flag", GAME_GLSL_NO_SHADERS);
	RNA_def_property_ui_text(prop, "GLSL Shaders", "Use shaders for GLSL rendering");
	RNA_def_property_update(prop, NC_SCENE|NA_EDITED, "rna_Scene_glsl_update");

	prop= RNA_def_property(srna, "use_glsl_shadows", PROP_BOOLEAN, PROP_NONE);
	RNA_def_property_boolean_negative_sdna(prop, NULL, "flag", GAME_GLSL_NO_SHADOWS);
	RNA_def_property_ui_text(prop, "GLSL Shadows", "Use shadows for GLSL rendering");
	RNA_def_property_update(prop, NC_SCENE|NA_EDITED, "rna_Scene_glsl_update");

	prop= RNA_def_property(srna, "use_glsl_ramps", PROP_BOOLEAN, PROP_NONE);
	RNA_def_property_boolean_negative_sdna(prop, NULL, "flag", GAME_GLSL_NO_RAMPS);
	RNA_def_property_ui_text(prop, "GLSL Ramps", "Use ramps for GLSL rendering");
	RNA_def_property_update(prop, NC_SCENE|NA_EDITED, "rna_Scene_glsl_update");

	prop= RNA_def_property(srna, "use_glsl_nodes", PROP_BOOLEAN, PROP_NONE);
	RNA_def_property_boolean_negative_sdna(prop, NULL, "flag", GAME_GLSL_NO_NODES);
	RNA_def_property_ui_text(prop, "GLSL Nodes", "Use nodes for GLSL rendering");
	RNA_def_property_update(prop, NC_SCENE|NA_EDITED, "rna_Scene_glsl_update");

	prop= RNA_def_property(srna, "use_glsl_color_management", PROP_BOOLEAN, PROP_NONE);
	RNA_def_property_boolean_negative_sdna(prop, NULL, "flag", GAME_GLSL_NO_COLOR_MANAGEMENT);
	RNA_def_property_ui_text(prop, "GLSL Color Management", "Use color management for GLSL rendering");
	RNA_def_property_update(prop, NC_SCENE|NA_EDITED, "rna_Scene_glsl_update");

	prop= RNA_def_property(srna, "use_glsl_extra_textures", PROP_BOOLEAN, PROP_NONE);
	RNA_def_property_boolean_negative_sdna(prop, NULL, "flag", GAME_GLSL_NO_EXTRA_TEX);
	RNA_def_property_ui_text(prop, "GLSL Extra Textures", "Use extra textures like normal or specular maps for GLSL rendering");
	RNA_def_property_update(prop, NC_SCENE|NA_EDITED, "rna_Scene_glsl_update");

	/* obstacle simulation */
	prop= RNA_def_property(srna, "obstacle_simulation", PROP_ENUM, PROP_NONE);
	RNA_def_property_enum_sdna(prop, NULL, "obstacleSimulation");
	RNA_def_property_enum_items(prop, obstacle_simulation_items);
	RNA_def_property_ui_text(prop, "Obstacle simulation", "Simulation used for obstacle avoidance in the game engine");
	RNA_def_property_update(prop, NC_SCENE, NULL);

	prop= RNA_def_property(srna, "level_height", PROP_FLOAT, PROP_ACCELERATION);
	RNA_def_property_float_sdna(prop, NULL, "levelHeight");
	RNA_def_property_range(prop, 0.0f, 200.0f);
	RNA_def_property_ui_text(prop, "Level height", "Max difference in heights of obstacles to enable their interaction");
	RNA_def_property_update(prop, NC_SCENE, NULL);

	prop= RNA_def_property(srna, "show_obstacle_simulation", PROP_BOOLEAN, PROP_NONE);
	RNA_def_property_boolean_sdna(prop, NULL, "flag", GAME_SHOW_OBSTACLE_SIMULATION);
	RNA_def_property_ui_text(prop, "Visualization", "Enable debug visualization for obstacle simulation");

	/* Recast Settings */
	prop= RNA_def_property(srna, "recast_data", PROP_POINTER, PROP_NONE);
	RNA_def_property_flag(prop, PROP_NEVER_NULL);
	RNA_def_property_pointer_sdna(prop, NULL, "recastData");
	RNA_def_property_struct_type(prop, "SceneGameRecastData");
	RNA_def_property_ui_text(prop, "Recast Data", "");

	/* Nestled Data  */
	rna_def_scene_game_recast_data(brna);
}

static void rna_def_scene_render_layer(BlenderRNA *brna)
{
	StructRNA *srna;

	srna= RNA_def_struct(brna, "SceneRenderLayer", NULL);
	RNA_def_struct_ui_text(srna, "Scene Render Layer", "Render layer");
	RNA_def_struct_ui_icon(srna, ICON_RENDERLAYERS);

	rna_def_render_layer_common(srna, 1);
}

/* curve.splines */
static void rna_def_render_layers(BlenderRNA *brna, PropertyRNA *cprop)
{
	StructRNA *srna;
	PropertyRNA *prop;

	// FunctionRNA *func;
	// PropertyRNA *parm; 

	RNA_def_property_srna(cprop, "RenderLayers");
	srna= RNA_def_struct(brna, "RenderLayers", NULL);
	RNA_def_struct_sdna(srna, "RenderData");
	RNA_def_struct_ui_text(srna, "Render Layers", "Collection of render layers");

	prop= RNA_def_property(srna, "active_index", PROP_INT, PROP_NONE);
	RNA_def_property_int_sdna(prop, NULL, "actlay");
	RNA_def_property_int_funcs(prop, "rna_RenderSettings_active_layer_index_get", "rna_RenderSettings_active_layer_index_set", "rna_RenderSettings_active_layer_index_range");
	RNA_def_property_ui_text(prop, "Active Layer Index", "Active index in render layer array");
	RNA_def_property_update(prop, NC_SCENE|ND_RENDER_OPTIONS, NULL);
	
	prop= RNA_def_property(srna, "active", PROP_POINTER, PROP_UNSIGNED);
	RNA_def_property_struct_type(prop, "SceneRenderLayer");
	RNA_def_property_pointer_funcs(prop, "rna_RenderSettings_active_layer_get", "rna_RenderSettings_active_layer_set", NULL, NULL);
	RNA_def_property_flag(prop, PROP_EDITABLE|PROP_NEVER_NULL);
	RNA_def_property_ui_text(prop, "Active Render Layer", "Active Render Layer");
	RNA_def_property_update(prop, NC_SCENE|ND_RENDER_OPTIONS, NULL);

}

static void rna_def_scene_render_data(BlenderRNA *brna)
{
	StructRNA *srna;
	PropertyRNA *prop;
	
	static EnumPropertyItem pixel_filter_items[] ={
		{R_FILTER_BOX, "BOX", 0, "Box", "Use a box filter for anti-aliasing"},
		{R_FILTER_TENT, "TENT", 0, "Tent", "Use a tent filter for anti-aliasing"},
		{R_FILTER_QUAD, "QUADRATIC", 0, "Quadratic", "Use a quadratic filter for anti-aliasing"},
		{R_FILTER_CUBIC, "CUBIC", 0, "Cubic", "Use a cubic filter for anti-aliasing"},
		{R_FILTER_CATROM, "CATMULLROM", 0, "Catmull-Rom", "Use a Catmull-Rom filter for anti-aliasing"},
		{R_FILTER_GAUSS, "GAUSSIAN", 0, "Gaussian", "Use a Gaussian filter for anti-aliasing"},
		{R_FILTER_MITCH, "MITCHELL", 0, "Mitchell-Netravali", "Use a Mitchell-Netravali filter for anti-aliasing"},
		{0, NULL, 0, NULL, NULL}};
		
	static EnumPropertyItem alpha_mode_items[] ={
		{R_ADDSKY, "SKY", 0, "Sky", "Transparent pixels are filled with sky color"},
		{R_ALPHAPREMUL, "PREMUL", 0, "Premultiplied", "Transparent RGB pixels are multiplied by the alpha channel"},
		{R_ALPHAKEY, "STRAIGHT", 0, "Straight Alpha", "Transparent RGB and alpha pixels are unmodified"},
		{0, NULL, 0, NULL, NULL}};

	static EnumPropertyItem display_mode_items[] ={
		{R_OUTPUT_SCREEN, "SCREEN", 0, "Full Screen", "Images are rendered in full Screen"},
		{R_OUTPUT_AREA, "AREA", 0, "Image Editor", "Images are rendered in Image Editor"},
		{R_OUTPUT_WINDOW, "WINDOW", 0, "New Window", "Images are rendered in new Window"},
		{R_OUTPUT_NONE, "NONE", 0, "Keep UI", "Images are rendered without forcing UI changes, optionally showing result"},
		{0, NULL, 0, NULL, NULL}};
	
	/* Bake */
	static EnumPropertyItem bake_mode_items[] ={
		{RE_BAKE_ALL, "FULL", 0, "Full Render", "Bake everything"},
		{RE_BAKE_AO, "AO", 0, "Ambient Occlusion", "Bake ambient occlusion"},
		{RE_BAKE_SHADOW, "SHADOW", 0, "Shadow", "Bake shadows"},
		{RE_BAKE_NORMALS, "NORMALS", 0, "Normals", "Bake normals"},
		{RE_BAKE_TEXTURE, "TEXTURE", 0, "Textures", "Bake textures"},
		{RE_BAKE_DISPLACEMENT, "DISPLACEMENT", 0, "Displacement", "Bake displacement"},
		{RE_BAKE_EMIT, "EMIT", 0, "Emission", "Bake Emit values (glow)"},
		{RE_BAKE_ALPHA, "ALPHA", 0, "Alpha", "Bake Alpha values (transparency)"},
		{RE_BAKE_MIRROR_INTENSITY, "MIRROR_INTENSITY", 0, "Mirror Intensity", "Bake Mirror values"},
		{RE_BAKE_MIRROR_COLOR, "MIRROR_COLOR", 0, "Mirror Colors", "Bake Mirror colors"},
		{RE_BAKE_SPEC_INTENSITY, "SPEC_INTENSITY", 0, "Specular Intensity", "Bake Specular values"},
		{RE_BAKE_SPEC_COLOR, "SPEC_COLOR", 0, "Specular Colors", "Bake Specular colors"},
		{0, NULL, 0, NULL, NULL}};

	static EnumPropertyItem bake_normal_space_items[] ={
		{R_BAKE_SPACE_CAMERA, "CAMERA", 0, "Camera", "Bake the normals in camera space"},
		{R_BAKE_SPACE_WORLD, "WORLD", 0, "World", "Bake the normals in world space"},
		{R_BAKE_SPACE_OBJECT, "OBJECT", 0, "Object", "Bake the normals in object space"},
		{R_BAKE_SPACE_TANGENT, "TANGENT", 0, "Tangent", "Bake the normals in tangent space"},
		{0, NULL, 0, NULL, NULL}};

	static EnumPropertyItem bake_qyad_split_items[] ={
		{0, "AUTO", 0, "Automatic", "Split quads to give the least distortion while baking"},
		{1, "FIXED", 0, "Fixed", "Split quads predictably (0,1,2) (0,2,3)"},
		{2, "FIXED_ALT", 0, "Fixed Alternate", "Split quads predictably (1,2,3) (1,3,0)"},
		{0, NULL, 0, NULL, NULL}};
	
	static EnumPropertyItem octree_resolution_items[] = {
		{64, "64", 0, "64", ""},
		{128, "128", 0, "128", ""},
		{256, "256", 0, "256", ""},
		{512, "512", 0, "512", ""},
		{0, NULL, 0, NULL, NULL}};

	static EnumPropertyItem raytrace_structure_items[] = {
		{R_RAYSTRUCTURE_AUTO, "AUTO", 0, "Auto", "Automatically select acceleration structure"},
		{R_RAYSTRUCTURE_OCTREE, "OCTREE", 0, "Octree", "Use old Octree structure"},
		{R_RAYSTRUCTURE_BLIBVH, "BLIBVH", 0, "BLI BVH", "Use BLI K-Dop BVH.c"},
		{R_RAYSTRUCTURE_VBVH, "VBVH", 0, "vBVH", "Use vBVH"},
		{R_RAYSTRUCTURE_SIMD_SVBVH, "SIMD_SVBVH", 0, "SIMD SVBVH", "Use SIMD SVBVH"},
		{R_RAYSTRUCTURE_SIMD_QBVH, "SIMD_QBVH", 0, "SIMD QBVH", "Use SIMD QBVH"},
		{0, NULL, 0, NULL, NULL}
		};

	static EnumPropertyItem fixed_oversample_items[] = {
		{5, "5", 0, "5", ""},
		{8, "8", 0, "8", ""},
		{11, "11", 0, "11", ""},
		{16, "16", 0, "16", ""},
		{0, NULL, 0, NULL, NULL}};
		
	static EnumPropertyItem field_order_items[] = {
		{0, "EVEN_FIRST", 0, "Upper First", "Upper field first"},
		{R_ODDFIELD, "ODD_FIRST", 0, "Lower First", "Lower field first"},
		{0, NULL, 0, NULL, NULL}};
		
	static EnumPropertyItem threads_mode_items[] = {
		{0, "AUTO", 0, "Auto-detect", "Automatically determine the number of threads, based on CPUs"},
		{R_FIXED_THREADS, "FIXED", 0, "Fixed", "Manually determine the number of threads"},
		{0, NULL, 0, NULL, NULL}};
		
#ifdef WITH_OPENEXR	
	static EnumPropertyItem exr_codec_items[] = {
		{0, "NONE", 0, "None", ""},
		{1, "PXR24", 0, "Pxr24 (lossy)", ""},
		{2, "ZIP", 0, "ZIP (lossless)", ""},
		{3, "PIZ", 0, "PIZ (lossless)", ""},
		{4, "RLE", 0, "RLE (lossless)", ""},
		{0, NULL, 0, NULL, NULL}};
#endif

#ifdef WITH_OPENJPEG
	static EnumPropertyItem jp2_preset_items[] = {
		{0, "NO_PRESET", 0, "No Preset", ""},
		{1, "CINE_24FPS", 0, "Cinema 24fps 2048x1080", ""},
		{2, "CINE_48FPS", 0, "Cinema 48fps 2048x1080", ""},
		{3, "CINE_24FPS_4K", 0, "Cinema 24fps 4096x2160", ""},
		{4, "CINE_SCOPE_24FPS", 0, "Cine-Scope 24fps 2048x858", ""},
		{5, "CINE_SCOPE_48FPS", 0, "Cine-Scope 48fps 2048x858", ""},
		{6, "CINE_FLAT_24FPS", 0, "Cine-Flat 24fps 1998x1080", ""},
		{7, "CINE_FLAT_48FPS", 0, "Cine-Flat 48fps 1998x1080", ""},
		{0, NULL, 0, NULL, NULL}};
		
	static EnumPropertyItem jp2_depth_items[] = {
		{8, "8", 0, "8", "8 bit color channels"},
		{12, "12", 0, "12", "12 bit color channels"},
		{16, "16", 0, "16", "16 bit color channels"},
		{0, NULL, 0, NULL, NULL}};
#endif
	
#ifdef	WITH_QUICKTIME
	static EnumPropertyItem quicktime_codec_type_items[] = {
		{0, "codec", 0, "codec", ""},
		{0, NULL, 0, NULL, NULL}};
	
#ifdef USE_QTKIT
	static EnumPropertyItem quicktime_audio_samplerate_items[] = {
		{22050, "22050", 0, "22kHz", ""},
		{44100, "44100", 0, "44.1kHz", ""},
		{48000, "48000", 0, "48kHz", ""},
		{88200, "88200", 0, "88.2kHz", ""},
		{96000, "96000", 0, "96kHz", ""},
		{192000, "192000", 0, "192kHz", ""},
		{0, NULL, 0, NULL, NULL}};
	
	static EnumPropertyItem quicktime_audio_bitdepth_items[] = {
		{AUD_FORMAT_U8, "8BIT", 0, "8bit", ""},
		{AUD_FORMAT_S16, "16BIT", 0, "16bit", ""},
		{AUD_FORMAT_S24, "24BIT", 0, "24bit", ""},
		{AUD_FORMAT_S32, "32BIT", 0, "32bit", ""},
		{AUD_FORMAT_FLOAT32, "FLOAT32", 0, "float32", ""},
		{AUD_FORMAT_FLOAT64, "FLOAT64", 0, "float64", ""},
		{0, NULL, 0, NULL, NULL}};
	
	static EnumPropertyItem quicktime_audio_bitrate_items[] = {
		{64000, "64000", 0, "64kbps", ""},
		{112000, "112000", 0, "112kpbs", ""},
		{128000, "128000", 0, "128kbps", ""},
		{192000, "192000", 0, "192kbps", ""},
		{256000, "256000", 0, "256kbps", ""},
		{320000, "320000", 0, "320kbps", ""},
		{0, NULL, 0, NULL, NULL}};
#endif
#endif

#ifdef WITH_FFMPEG
	static EnumPropertyItem ffmpeg_format_items[] = {
		{FFMPEG_MPEG1, "MPEG1", 0, "MPEG-1", ""},
		{FFMPEG_MPEG2, "MPEG2", 0, "MPEG-2", ""},
		{FFMPEG_MPEG4, "MPEG4", 0, "MPEG-4", ""},
		{FFMPEG_AVI, "AVI", 0, "AVI", ""},
		{FFMPEG_MOV, "QUICKTIME", 0, "Quicktime", ""},
		{FFMPEG_DV, "DV", 0, "DV", ""},
		{FFMPEG_H264, "H264", 0, "H.264", ""},
		{FFMPEG_XVID, "XVID", 0, "Xvid", ""},
		{FFMPEG_OGG, "OGG", 0, "Ogg", ""},
		{FFMPEG_MKV, "MKV", 0, "Matroska", ""},
		{FFMPEG_FLV, "FLASH", 0, "Flash", ""},
		{FFMPEG_WAV, "WAV", 0, "Wav", ""},
		{FFMPEG_MP3, "MP3", 0, "Mp3", ""},
		{0, NULL, 0, NULL, NULL}};

	static EnumPropertyItem ffmpeg_codec_items[] = {
		{CODEC_ID_NONE, "NONE", 0, "None", ""},
		{CODEC_ID_MPEG1VIDEO, "MPEG1", 0, "MPEG-1", ""},
		{CODEC_ID_MPEG2VIDEO, "MPEG2", 0, "MPEG-2", ""},
		{CODEC_ID_MPEG4, "MPEG4", 0, "MPEG-4(divx)", ""},
		{CODEC_ID_HUFFYUV, "HUFFYUV", 0, "HuffYUV", ""},
		{CODEC_ID_DVVIDEO, "DV", 0, "DV", ""},
		{CODEC_ID_H264, "H264", 0, "H.264", ""},
		{CODEC_ID_THEORA, "THEORA", 0, "Theora", ""},
		{CODEC_ID_FLV1, "FLASH", 0, "Flash Video", ""},
		{CODEC_ID_FFV1, "FFV1", 0, "FFmpeg video codec #1", ""},
		{0, NULL, 0, NULL, NULL}};

	static EnumPropertyItem ffmpeg_audio_codec_items[] = {
		{CODEC_ID_NONE, "NONE", 0, "None", ""},
		{CODEC_ID_MP2, "MP2", 0, "MP2", ""},
		{CODEC_ID_MP3, "MP3", 0, "MP3", ""},
		{CODEC_ID_AC3, "AC3", 0, "AC3", ""},
		{CODEC_ID_AAC, "AAC", 0, "AAC", ""},
		{CODEC_ID_VORBIS, "VORBIS", 0, "Vorbis", ""},
		{CODEC_ID_FLAC, "FLAC", 0, "FLAC", ""},
		{CODEC_ID_PCM_S16LE, "PCM", 0, "PCM", ""},
		{0, NULL, 0, NULL, NULL}};
#endif

	static EnumPropertyItem audio_channel_items[] = {
		{1, "MONO", 0, "Mono", "Set audio channels to mono"},
		{2, "STEREO", 0, "Stereo", "Set audio channels to stereo"},
		{4, "SURROUND4", 0, "4 Channels", "Set audio channels to 4 channels"},
		{6, "SURROUND51", 0, "5.1 Surround", "Set audio channels to 5.1 surround sound"},
		{8, "SURROUND71", 0, "7.1 Surround", "Set audio channels to 7.1 surround sound"},
		{0, NULL, 0, NULL, NULL}};

	static EnumPropertyItem engine_items[] = {
		{0, "BLENDER_RENDER", 0, "Blender Render", "Use the Blender internal rendering engine for rendering"},
		{0, NULL, 0, NULL, NULL}};

	srna= RNA_def_struct(brna, "RenderSettings", NULL);
	RNA_def_struct_sdna(srna, "RenderData");
	RNA_def_struct_nested(brna, srna, "Scene");
	RNA_def_struct_path_func(srna, "rna_RenderSettings_path");
	RNA_def_struct_ui_text(srna, "Render Data", "Rendering settings for a Scene datablock");
	
	prop= RNA_def_property(srna, "color_mode", PROP_ENUM, PROP_NONE);
	RNA_def_property_enum_bitflag_sdna(prop, NULL, "planes");
	RNA_def_property_enum_items(prop, image_color_mode_items);
	RNA_def_property_ui_text(prop, "Color Mode",
	                         "Choose BW for saving greyscale images, RGB for saving red, green and blue channels, "
	                         "and RGBA for saving red, green, blue and alpha channels");
	RNA_def_property_update(prop, NC_SCENE|ND_RENDER_OPTIONS, NULL);

	prop= RNA_def_property(srna, "resolution_x", PROP_INT, PROP_NONE);
	RNA_def_property_int_sdna(prop, NULL, "xsch");
	RNA_def_property_range(prop, 4, 10000);
	RNA_def_property_ui_text(prop, "Resolution X", "Number of horizontal pixels in the rendered image");
	RNA_def_property_update(prop, NC_SCENE|ND_RENDER_OPTIONS, NULL);
	
	prop= RNA_def_property(srna, "resolution_y", PROP_INT, PROP_NONE);
	RNA_def_property_int_sdna(prop, NULL, "ysch");
	RNA_def_property_range(prop, 4, 10000);
	RNA_def_property_ui_text(prop, "Resolution Y", "Number of vertical pixels in the rendered image");
	RNA_def_property_update(prop, NC_SCENE|ND_RENDER_OPTIONS, NULL);
	
	prop= RNA_def_property(srna, "resolution_percentage", PROP_INT, PROP_PERCENTAGE);
	RNA_def_property_int_sdna(prop, NULL, "size");
	RNA_def_property_range(prop, 1, SHRT_MAX);
	RNA_def_property_ui_range(prop, 1, 100, 10, 1);
	RNA_def_property_ui_text(prop, "Resolution %", "Percentage scale for render resolution");
	RNA_def_property_update(prop, NC_SCENE|ND_RENDER_OPTIONS, NULL);
	
	prop= RNA_def_property(srna, "parts_x", PROP_INT, PROP_NONE);
	RNA_def_property_int_sdna(prop, NULL, "xparts");
	RNA_def_property_range(prop, 1, 512);
	RNA_def_property_ui_text(prop, "Parts X", "Number of horizontal tiles to use while rendering");
	RNA_def_property_update(prop, NC_SCENE|ND_RENDER_OPTIONS, NULL);
	
	prop= RNA_def_property(srna, "parts_y", PROP_INT, PROP_NONE);
	RNA_def_property_int_sdna(prop, NULL, "yparts");
	RNA_def_property_range(prop, 1, 512);
	RNA_def_property_ui_text(prop, "Parts Y", "Number of vertical tiles to use while rendering");
	RNA_def_property_update(prop, NC_SCENE|ND_RENDER_OPTIONS, NULL);
	
	prop= RNA_def_property(srna, "pixel_aspect_x", PROP_FLOAT, PROP_NONE);
	RNA_def_property_float_sdna(prop, NULL, "xasp");
	RNA_def_property_range(prop, 1.0f, 200.0f);
	RNA_def_property_ui_text(prop, "Pixel Aspect X", "Horizontal aspect ratio - for anamorphic or non-square pixel output");
	RNA_def_property_update(prop, NC_SCENE|ND_RENDER_OPTIONS, NULL);
	
	prop= RNA_def_property(srna, "pixel_aspect_y", PROP_FLOAT, PROP_NONE);
	RNA_def_property_float_sdna(prop, NULL, "yasp");
	RNA_def_property_range(prop, 1.0f, 200.0f);
	RNA_def_property_ui_text(prop, "Pixel Aspect Y", "Vertical aspect ratio - for anamorphic or non-square pixel output");
	RNA_def_property_update(prop, NC_SCENE|ND_RENDER_OPTIONS, NULL);
	
	/* JPEG and AVI JPEG */
	
	prop= RNA_def_property(srna, "file_quality", PROP_INT, PROP_PERCENTAGE);
	RNA_def_property_int_sdna(prop, NULL, "quality");
	RNA_def_property_range(prop, 0, 100); /* 0 is needed for compression. */
	RNA_def_property_ui_text(prop, "Quality", "Quality of JPEG images, AVI Jpeg and SGI movies, compression for PNG's");
	RNA_def_property_update(prop, NC_SCENE|ND_RENDER_OPTIONS, NULL);
	
	/* Tiff */
	
	prop= RNA_def_property(srna, "use_tiff_16bit", PROP_BOOLEAN, PROP_NONE);
	RNA_def_property_boolean_sdna(prop, NULL, "subimtype", R_TIFF_16BIT);
	RNA_def_property_ui_text(prop, "16 Bit", "Save TIFF with 16 bits per channel");
	RNA_def_property_update(prop, NC_SCENE|ND_RENDER_OPTIONS, NULL);
	
	/* Cineon and DPX */
	
	prop= RNA_def_property(srna, "use_cineon_log", PROP_BOOLEAN, PROP_NONE);
	RNA_def_property_boolean_sdna(prop, NULL, "subimtype", R_CINEON_LOG);
	RNA_def_property_ui_text(prop, "Log", "Convert to logarithmic color space");
	RNA_def_property_update(prop, NC_SCENE|ND_RENDER_OPTIONS, NULL);
	
	prop= RNA_def_property(srna, "cineon_black", PROP_INT, PROP_NONE);
	RNA_def_property_int_sdna(prop, NULL, "cineonblack");
	RNA_def_property_range(prop, 0, 1024);
	RNA_def_property_ui_text(prop, "B", "Log conversion reference blackpoint");
	RNA_def_property_update(prop, NC_SCENE|ND_RENDER_OPTIONS, NULL);
	
	prop= RNA_def_property(srna, "cineon_white", PROP_INT, PROP_NONE);
	RNA_def_property_int_sdna(prop, NULL, "cineonwhite");
	RNA_def_property_range(prop, 0, 1024);
	RNA_def_property_ui_text(prop, "W", "Log conversion reference whitepoint");
	RNA_def_property_update(prop, NC_SCENE|ND_RENDER_OPTIONS, NULL);
	
	prop= RNA_def_property(srna, "cineon_gamma", PROP_FLOAT, PROP_NONE);
	RNA_def_property_float_sdna(prop, NULL, "cineongamma");
	RNA_def_property_range(prop, 0.0f, 10.0f);
	RNA_def_property_ui_text(prop, "G", "Log conversion gamma");
	RNA_def_property_update(prop, NC_SCENE|ND_RENDER_OPTIONS, NULL);

#ifdef WITH_OPENEXR	
	/* OpenEXR */

	prop= RNA_def_property(srna, "exr_codec", PROP_ENUM, PROP_NONE);
	RNA_def_property_enum_bitflag_sdna(prop, NULL, "quality");
	RNA_def_property_enum_items(prop, exr_codec_items);
	RNA_def_property_ui_text(prop, "Codec", "Codec settings for OpenEXR");
	RNA_def_property_update(prop, NC_SCENE|ND_RENDER_OPTIONS, NULL);
	
	prop= RNA_def_property(srna, "use_exr_half", PROP_BOOLEAN, PROP_NONE);
	RNA_def_property_boolean_sdna(prop, NULL, "subimtype", R_OPENEXR_HALF);
	RNA_def_property_ui_text(prop, "Half", "Use 16 bit floats instead of 32 bit floats per channel");
	RNA_def_property_update(prop, NC_SCENE|ND_RENDER_OPTIONS, NULL);
	
	prop= RNA_def_property(srna, "exr_zbuf", PROP_BOOLEAN, PROP_NONE);
	RNA_def_property_boolean_sdna(prop, NULL, "subimtype", R_OPENEXR_ZBUF);
	RNA_def_property_ui_text(prop, "Zbuf", "Save the z-depth per pixel (32 bit unsigned int z-buffer)");
	RNA_def_property_update(prop, NC_SCENE|ND_RENDER_OPTIONS, NULL);
	
	prop= RNA_def_property(srna, "exr_preview", PROP_BOOLEAN, PROP_NONE);
	RNA_def_property_boolean_sdna(prop, NULL, "subimtype", R_PREVIEW_JPG);
	RNA_def_property_ui_text(prop, "Preview", "When rendering animations, save JPG preview images in same directory");
	RNA_def_property_update(prop, NC_SCENE|ND_RENDER_OPTIONS, NULL);
#endif

#ifdef WITH_OPENJPEG
	/* Jpeg 2000 */

	prop= RNA_def_property(srna, "jpeg2k_preset", PROP_ENUM, PROP_NONE);
	RNA_def_property_enum_sdna(prop, NULL, "jp2_preset");
	RNA_def_property_enum_items(prop, jp2_preset_items);
	RNA_def_property_enum_funcs(prop, NULL, "rna_RenderSettings_jpeg2k_preset_set", NULL);
	RNA_def_property_ui_text(prop, "Preset", "Use a DCI Standard preset for saving jpeg2000");
	RNA_def_property_update(prop, NC_SCENE|ND_RENDER_OPTIONS, NULL);
	
	prop= RNA_def_property(srna, "jpeg2k_depth", PROP_ENUM, PROP_NONE);
	RNA_def_property_enum_bitflag_sdna(prop, NULL, "jp2_depth");
	RNA_def_property_enum_items(prop, jp2_depth_items);
	RNA_def_property_enum_funcs(prop, NULL, "rna_RenderSettings_jpeg2k_depth_set", NULL);
	RNA_def_property_ui_text(prop, "Depth", "Bit depth per channel");
	RNA_def_property_update(prop, NC_SCENE|ND_RENDER_OPTIONS, NULL);
	
	prop= RNA_def_property(srna, "jpeg2k_ycc", PROP_BOOLEAN, PROP_NONE);
	RNA_def_property_boolean_sdna(prop, NULL, "subimtype", R_JPEG2K_YCC);
	RNA_def_property_ui_text(prop, "YCC", "Save luminance-chrominance-chrominance channels instead of RGB colors");
	RNA_def_property_update(prop, NC_SCENE|ND_RENDER_OPTIONS, NULL);
#endif

#ifdef WITH_QUICKTIME
	/* QuickTime */
	
	prop= RNA_def_property(srna, "quicktime_codec_type", PROP_ENUM, PROP_NONE);
	RNA_def_property_enum_bitflag_sdna(prop, NULL, "qtcodecsettings.codecType");
	RNA_def_property_enum_items(prop, quicktime_codec_type_items);
	RNA_def_property_enum_funcs(prop, "rna_RenderSettings_qtcodecsettings_codecType_get",
								"rna_RenderSettings_qtcodecsettings_codecType_set",
								"rna_RenderSettings_qtcodecsettings_codecType_itemf");
	RNA_def_property_ui_text(prop, "Codec", "QuickTime codec type");
	RNA_def_property_update(prop, NC_SCENE|ND_RENDER_OPTIONS, NULL);
	
	prop= RNA_def_property(srna, "quicktime_codec_spatial_quality", PROP_INT, PROP_PERCENTAGE);
	RNA_def_property_int_sdna(prop, NULL, "qtcodecsettings.codecSpatialQuality");
	RNA_def_property_range(prop, 0, 100);
	RNA_def_property_ui_text(prop, "Spatial quality", "Intra-frame spatial quality level");
	RNA_def_property_update(prop, NC_SCENE|ND_RENDER_OPTIONS, NULL);

#ifdef USE_QTKIT
	prop= RNA_def_property(srna, "quicktime_audiocodec_type", PROP_ENUM, PROP_NONE);
	RNA_def_property_enum_bitflag_sdna(prop, NULL, "qtcodecsettings.audiocodecType");
	RNA_def_property_enum_items(prop, quicktime_codec_type_items);
	RNA_def_property_enum_funcs(prop, "rna_RenderSettings_qtcodecsettings_audiocodecType_get",
								"rna_RenderSettings_qtcodecsettings_audiocodecType_set",
								"rna_RenderSettings_qtcodecsettings_audiocodecType_itemf");
	RNA_def_property_ui_text(prop, "Audio Codec", "QuickTime audio codec type");
	RNA_def_property_update(prop, NC_SCENE|ND_RENDER_OPTIONS, NULL);
	
	prop= RNA_def_property(srna, "quicktime_audio_samplerate", PROP_ENUM, PROP_NONE);
	RNA_def_property_enum_bitflag_sdna(prop, NULL, "qtcodecsettings.audioSampleRate");
	RNA_def_property_enum_items(prop, quicktime_audio_samplerate_items);
	RNA_def_property_ui_text(prop, "Smp Rate", "Sample Rate");
	RNA_def_property_update(prop, NC_SCENE|ND_RENDER_OPTIONS, NULL);
	
	prop= RNA_def_property(srna, "quicktime_audio_bitdepth", PROP_ENUM, PROP_NONE);
	RNA_def_property_enum_bitflag_sdna(prop, NULL, "qtcodecsettings.audioBitDepth");
	RNA_def_property_enum_items(prop, quicktime_audio_bitdepth_items);
	RNA_def_property_ui_text(prop, "Bit Depth", "Bit Depth");
	RNA_def_property_update(prop, NC_SCENE|ND_RENDER_OPTIONS, NULL);
	
	prop= RNA_def_property(srna, "quicktime_audio_resampling_hq", PROP_BOOLEAN, PROP_NONE);
	RNA_def_property_boolean_negative_sdna(prop, NULL, "qtcodecsettings.audioCodecFlags", QTAUDIO_FLAG_RESAMPLE_NOHQ);
	RNA_def_property_ui_text(prop, "HQ", "Use High Quality resampling algorithm");
	RNA_def_property_update(prop, NC_SCENE|ND_RENDER_OPTIONS, NULL);
	
	prop= RNA_def_property(srna, "quicktime_audio_codec_isvbr", PROP_BOOLEAN, PROP_NONE);
	RNA_def_property_boolean_negative_sdna(prop, NULL, "qtcodecsettings.audioCodecFlags", QTAUDIO_FLAG_CODEC_ISCBR);
	RNA_def_property_ui_text(prop, "VBR", "Use Variable Bit Rate compression (improves quality at same bitrate)");
	RNA_def_property_update(prop, NC_SCENE|ND_RENDER_OPTIONS, NULL);

	prop= RNA_def_property(srna, "quicktime_audio_bitrate", PROP_ENUM, PROP_NONE);
	RNA_def_property_enum_bitflag_sdna(prop, NULL, "qtcodecsettings.audioBitRate");
	RNA_def_property_enum_items(prop, quicktime_audio_bitrate_items);
	RNA_def_property_ui_text(prop, "Bitrate", "Compressed audio bitrate");
	RNA_def_property_update(prop, NC_SCENE|ND_RENDER_OPTIONS, NULL);	
#endif
#endif
	
#ifdef WITH_FFMPEG
	/* FFMPEG Video*/
	
	prop= RNA_def_property(srna, "ffmpeg_format", PROP_ENUM, PROP_NONE);
	RNA_def_property_enum_bitflag_sdna(prop, NULL, "ffcodecdata.type");
	RNA_def_property_enum_items(prop, ffmpeg_format_items);
	RNA_def_property_ui_text(prop, "Format", "Output file format");
	RNA_def_property_update(prop, NC_SCENE|ND_RENDER_OPTIONS, NULL);
	
	prop= RNA_def_property(srna, "ffmpeg_codec", PROP_ENUM, PROP_NONE);
	RNA_def_property_enum_bitflag_sdna(prop, NULL, "ffcodecdata.codec");
	RNA_def_property_enum_items(prop, ffmpeg_codec_items);
	RNA_def_property_ui_text(prop, "Codec", "FFMpeg codec to use");
	RNA_def_property_update(prop, NC_SCENE|ND_RENDER_OPTIONS, NULL);
	
	prop= RNA_def_property(srna, "ffmpeg_video_bitrate", PROP_INT, PROP_NONE);
	RNA_def_property_int_sdna(prop, NULL, "ffcodecdata.video_bitrate");
	RNA_def_property_range(prop, 1, 14000);
	RNA_def_property_ui_text(prop, "Bitrate", "Video bitrate (kb/s)");
	RNA_def_property_update(prop, NC_SCENE|ND_RENDER_OPTIONS, NULL);
	
	prop= RNA_def_property(srna, "ffmpeg_minrate", PROP_INT, PROP_NONE);
	RNA_def_property_int_sdna(prop, NULL, "ffcodecdata.rc_min_rate");
	RNA_def_property_range(prop, 0, 9000);
	RNA_def_property_ui_text(prop, "Min Rate", "Rate control: min rate (kb/s)");
	RNA_def_property_update(prop, NC_SCENE|ND_RENDER_OPTIONS, NULL);
	
	prop= RNA_def_property(srna, "ffmpeg_maxrate", PROP_INT, PROP_NONE);
	RNA_def_property_int_sdna(prop, NULL, "ffcodecdata.rc_max_rate");
	RNA_def_property_range(prop, 1, 14000);
	RNA_def_property_ui_text(prop, "Max Rate", "Rate control: max rate (kb/s)");
	RNA_def_property_update(prop, NC_SCENE|ND_RENDER_OPTIONS, NULL);
	
	prop= RNA_def_property(srna, "ffmpeg_muxrate", PROP_INT, PROP_NONE);
	RNA_def_property_int_sdna(prop, NULL, "ffcodecdata.mux_rate");
	RNA_def_property_range(prop, 0, 100000000);
	RNA_def_property_ui_text(prop, "Mux Rate", "Mux rate (bits/s(!))");
	RNA_def_property_update(prop, NC_SCENE|ND_RENDER_OPTIONS, NULL);
	
	prop= RNA_def_property(srna, "ffmpeg_gopsize", PROP_INT, PROP_NONE);
	RNA_def_property_int_sdna(prop, NULL, "ffcodecdata.gop_size");
	RNA_def_property_range(prop, 0, 100);
	RNA_def_property_ui_text(prop, "GOP Size", "Distance between key frames");
	RNA_def_property_update(prop, NC_SCENE|ND_RENDER_OPTIONS, NULL);
	
	prop= RNA_def_property(srna, "ffmpeg_buffersize", PROP_INT, PROP_NONE);
	RNA_def_property_int_sdna(prop, NULL, "ffcodecdata.rc_buffer_size");
	RNA_def_property_range(prop, 0, 2000);
	RNA_def_property_ui_text(prop, "Buffersize", "Rate control: buffer size (kb)");
	RNA_def_property_update(prop, NC_SCENE|ND_RENDER_OPTIONS, NULL);
	
	prop= RNA_def_property(srna, "ffmpeg_packetsize", PROP_INT, PROP_NONE);
	RNA_def_property_int_sdna(prop, NULL, "ffcodecdata.mux_packet_size");
	RNA_def_property_range(prop, 0, 16384);
	RNA_def_property_ui_text(prop, "Mux Packet Size", "Mux packet size (byte)");
	RNA_def_property_update(prop, NC_SCENE|ND_RENDER_OPTIONS, NULL);
	
	prop= RNA_def_property(srna, "ffmpeg_autosplit", PROP_BOOLEAN, PROP_NONE);
	RNA_def_property_boolean_sdna(prop, NULL, "ffcodecdata.flags", FFMPEG_AUTOSPLIT_OUTPUT);
	RNA_def_property_ui_text(prop, "Autosplit Output", "Autosplit output at 2GB boundary");
	RNA_def_property_update(prop, NC_SCENE|ND_RENDER_OPTIONS, NULL);
	
	/* FFMPEG Audio*/
	prop= RNA_def_property(srna, "ffmpeg_audio_codec", PROP_ENUM, PROP_NONE);
	RNA_def_property_enum_bitflag_sdna(prop, NULL, "ffcodecdata.audio_codec");
	RNA_def_property_clear_flag(prop, PROP_ANIMATABLE);
	RNA_def_property_enum_items(prop, ffmpeg_audio_codec_items);
	RNA_def_property_ui_text(prop, "Audio Codec", "FFMpeg audio codec to use");
	RNA_def_property_update(prop, NC_SCENE|ND_RENDER_OPTIONS, NULL);
	
	prop= RNA_def_property(srna, "ffmpeg_audio_bitrate", PROP_INT, PROP_NONE);
	RNA_def_property_int_sdna(prop, NULL, "ffcodecdata.audio_bitrate");
	RNA_def_property_clear_flag(prop, PROP_ANIMATABLE);
	RNA_def_property_range(prop, 32, 384);
	RNA_def_property_ui_text(prop, "Bitrate", "Audio bitrate (kb/s)");
	RNA_def_property_update(prop, NC_SCENE|ND_RENDER_OPTIONS, NULL);
	
	prop= RNA_def_property(srna, "ffmpeg_audio_volume", PROP_FLOAT, PROP_NONE);
	RNA_def_property_float_sdna(prop, NULL, "ffcodecdata.audio_volume");
	RNA_def_property_clear_flag(prop, PROP_ANIMATABLE);
	RNA_def_property_range(prop, 0.0f, 1.0f);
	RNA_def_property_ui_text(prop, "Volume", "Audio volume");
	RNA_def_property_update(prop, NC_SCENE|ND_RENDER_OPTIONS, NULL);
#endif

	// the following two "ffmpeg" settings are general audio settings
	prop= RNA_def_property(srna, "ffmpeg_audio_mixrate", PROP_INT, PROP_NONE);
	RNA_def_property_int_sdna(prop, NULL, "ffcodecdata.audio_mixrate");
	RNA_def_property_clear_flag(prop, PROP_ANIMATABLE);
	RNA_def_property_range(prop, 8000, 192000);
	RNA_def_property_ui_text(prop, "Samplerate", "Audio samplerate(samples/s)");
	RNA_def_property_update(prop, NC_SCENE|ND_RENDER_OPTIONS, NULL);

	prop= RNA_def_property(srna, "ffmpeg_audio_channels", PROP_ENUM, PROP_NONE);
	RNA_def_property_enum_sdna(prop, NULL, "ffcodecdata.audio_channels");
	RNA_def_property_clear_flag(prop, PROP_ANIMATABLE);
	RNA_def_property_enum_items(prop, audio_channel_items);
	RNA_def_property_ui_text(prop, "Audio Channels", "Audio channel count");

	prop= RNA_def_property(srna, "fps", PROP_INT, PROP_NONE);
	RNA_def_property_int_sdna(prop, NULL, "frs_sec");
	RNA_def_property_clear_flag(prop, PROP_ANIMATABLE);
	RNA_def_property_range(prop, 1, 120);
	RNA_def_property_ui_text(prop, "FPS", "Framerate, expressed in frames per second");
	RNA_def_property_update(prop, NC_SCENE|ND_RENDER_OPTIONS, "rna_Scene_fps_update");
	
	prop= RNA_def_property(srna, "fps_base", PROP_FLOAT, PROP_NONE);
	RNA_def_property_float_sdna(prop, NULL, "frs_sec_base");
	RNA_def_property_clear_flag(prop, PROP_ANIMATABLE);
	RNA_def_property_range(prop, 0.1f, 120.0f);
	RNA_def_property_ui_text(prop, "FPS Base", "Framerate base");
	RNA_def_property_update(prop, NC_SCENE|ND_RENDER_OPTIONS, "rna_Scene_fps_update");
	
	/* frame mapping */
	prop= RNA_def_property(srna, "frame_map_old", PROP_INT, PROP_NONE);
	RNA_def_property_int_sdna(prop, NULL, "framapto");
	RNA_def_property_clear_flag(prop, PROP_ANIMATABLE);
	RNA_def_property_range(prop, 1, 900);
	RNA_def_property_ui_text(prop, "Frame Map Old", "Specify old mapping value in frames");
	RNA_def_property_update(prop, NC_SCENE|ND_FRAME, "rna_Scene_framelen_update");
	
	prop= RNA_def_property(srna, "frame_map_new", PROP_INT, PROP_NONE);
	RNA_def_property_int_sdna(prop, NULL, "images");
	RNA_def_property_clear_flag(prop, PROP_ANIMATABLE);
	RNA_def_property_range(prop, 1, 900);
	RNA_def_property_ui_text(prop, "Frame Map New", "Specify how many frames the Map Old will last");
	RNA_def_property_update(prop, NC_SCENE|ND_FRAME, "rna_Scene_framelen_update");

	
	prop= RNA_def_property(srna, "dither_intensity", PROP_FLOAT, PROP_NONE);
	RNA_def_property_float_sdna(prop, NULL, "dither_intensity");
	RNA_def_property_range(prop, 0.0f, 2.0f);
	RNA_def_property_ui_text(prop, "Dither Intensity", "Amount of dithering noise added to the rendered image to break up banding");
	RNA_def_property_update(prop, NC_SCENE|ND_RENDER_OPTIONS, NULL);
	
	prop= RNA_def_property(srna, "pixel_filter_type", PROP_ENUM, PROP_NONE);
	RNA_def_property_enum_sdna(prop, NULL, "filtertype");
	RNA_def_property_enum_items(prop, pixel_filter_items);
	RNA_def_property_ui_text(prop, "Pixel Filter", "Reconstruction filter used for combining anti-aliasing samples");
	RNA_def_property_update(prop, NC_SCENE|ND_RENDER_OPTIONS, NULL);
	
	prop= RNA_def_property(srna, "filter_size", PROP_FLOAT, PROP_NONE);
	RNA_def_property_float_sdna(prop, NULL, "gauss");
	RNA_def_property_range(prop, 0.5f, 1.5f);
	RNA_def_property_ui_text(prop, "Filter Size", "Pixel width over which the reconstruction filter combines samples");
	RNA_def_property_update(prop, NC_SCENE|ND_RENDER_OPTIONS, NULL);
	
	prop= RNA_def_property(srna, "alpha_mode", PROP_ENUM, PROP_NONE);
	RNA_def_property_enum_sdna(prop, NULL, "alphamode");
	RNA_def_property_enum_items(prop, alpha_mode_items);
	RNA_def_property_ui_text(prop, "Alpha Mode", "Representation of alpha information in the RGBA pixels");
	RNA_def_property_update(prop, NC_SCENE|ND_RENDER_OPTIONS, NULL);
	
	prop= RNA_def_property(srna, "octree_resolution", PROP_ENUM, PROP_NONE);
	RNA_def_property_enum_sdna(prop, NULL, "ocres");
	RNA_def_property_enum_items(prop, octree_resolution_items);
	RNA_def_property_ui_text(prop, "Octree Resolution", "Resolution of raytrace accelerator. Use higher resolutions for larger scenes");
	RNA_def_property_update(prop, NC_SCENE|ND_RENDER_OPTIONS, NULL);

	prop= RNA_def_property(srna, "raytrace_method", PROP_ENUM, PROP_NONE);
	RNA_def_property_enum_sdna(prop, NULL, "raytrace_structure");
	RNA_def_property_enum_items(prop, raytrace_structure_items);
	RNA_def_property_ui_text(prop, "Raytrace Acceleration Structure", "Type of raytrace accelerator structure");
	RNA_def_property_update(prop, NC_SCENE|ND_RENDER_OPTIONS, NULL);

	prop= RNA_def_property(srna, "use_instances", PROP_BOOLEAN, PROP_NONE);
	RNA_def_property_boolean_sdna(prop, NULL, "raytrace_options", R_RAYTRACE_USE_INSTANCES);
	RNA_def_property_ui_text(prop, "Use Instances", "Instance support leads to effective memory reduction when using duplicates");
	RNA_def_property_update(prop, NC_SCENE|ND_RENDER_OPTIONS, NULL);

	prop= RNA_def_property(srna, "use_local_coords", PROP_BOOLEAN, PROP_NONE);
	RNA_def_property_boolean_sdna(prop, NULL, "raytrace_options", R_RAYTRACE_USE_LOCAL_COORDS);
	RNA_def_property_ui_text(prop, "Use Local Coords", "Vertex coordinates are stored localy on each primitive. Increases memory usage, but may have impact on speed");
	RNA_def_property_update(prop, NC_SCENE|ND_RENDER_OPTIONS, NULL);

	prop= RNA_def_property(srna, "use_antialiasing", PROP_BOOLEAN, PROP_NONE);
	RNA_def_property_boolean_sdna(prop, NULL, "mode", R_OSA);
	RNA_def_property_ui_text(prop, "Anti-Aliasing", "Render and combine multiple samples per pixel to prevent jagged edges");
	RNA_def_property_update(prop, NC_SCENE|ND_RENDER_OPTIONS, NULL);
	
	prop= RNA_def_property(srna, "antialiasing_samples", PROP_ENUM, PROP_NONE);
	RNA_def_property_enum_sdna(prop, NULL, "osa");
	RNA_def_property_enum_items(prop, fixed_oversample_items);
	RNA_def_property_ui_text(prop, "Anti-Aliasing Samples", "Amount of anti-aliasing samples per pixel");
	RNA_def_property_update(prop, NC_SCENE|ND_RENDER_OPTIONS, NULL);
	
	prop= RNA_def_property(srna, "use_fields", PROP_BOOLEAN, PROP_NONE);
	RNA_def_property_boolean_sdna(prop, NULL, "mode", R_FIELDS);
	RNA_def_property_ui_text(prop, "Fields", "Render image to two fields per frame, for interlaced TV output");
	RNA_def_property_update(prop, NC_SCENE|ND_RENDER_OPTIONS, NULL);
	
	prop= RNA_def_property(srna, "field_order", PROP_ENUM, PROP_NONE);
	RNA_def_property_enum_bitflag_sdna(prop, NULL, "mode");
	RNA_def_property_enum_items(prop, field_order_items);
	RNA_def_property_ui_text(prop, "Field Order", "Order of video fields. Select which lines get rendered first, to create smooth motion for TV output");
	RNA_def_property_update(prop, NC_SCENE|ND_RENDER_OPTIONS, NULL);
	
	prop= RNA_def_property(srna, "use_fields_still", PROP_BOOLEAN, PROP_NONE);
	RNA_def_property_boolean_sdna(prop, NULL, "mode", R_FIELDSTILL);
	RNA_def_property_ui_text(prop, "Fields Still", "Disable the time difference between fields");
	RNA_def_property_update(prop, NC_SCENE|ND_RENDER_OPTIONS, NULL);
	
	/* rendering features */
	prop= RNA_def_property(srna, "use_shadows", PROP_BOOLEAN, PROP_NONE);
	RNA_def_property_boolean_sdna(prop, NULL, "mode", R_SHADOW);
	RNA_def_property_ui_text(prop, "Shadows", "Calculate shadows while rendering");
	RNA_def_property_update(prop, NC_SCENE|ND_RENDER_OPTIONS, NULL);
	
	prop= RNA_def_property(srna, "use_envmaps", PROP_BOOLEAN, PROP_NONE);
	RNA_def_property_boolean_sdna(prop, NULL, "mode", R_ENVMAP);
	RNA_def_property_ui_text(prop, "Environment Maps", "Calculate environment maps while rendering");
	RNA_def_property_update(prop, NC_SCENE|ND_RENDER_OPTIONS, NULL);
	
	prop= RNA_def_property(srna, "use_radiosity", PROP_BOOLEAN, PROP_NONE);
	RNA_def_property_boolean_sdna(prop, NULL, "mode", R_RADIO);
	RNA_def_property_ui_text(prop, "Radiosity", "Calculate radiosity in a pre-process before rendering");
	RNA_def_property_update(prop, NC_SCENE|ND_RENDER_OPTIONS, NULL);
	
	prop= RNA_def_property(srna, "use_sss", PROP_BOOLEAN, PROP_NONE);
	RNA_def_property_boolean_sdna(prop, NULL, "mode", R_SSS);
	RNA_def_property_ui_text(prop, "Subsurface Scattering", "Calculate sub-surface scattering in materials rendering");
	RNA_def_property_update(prop, NC_SCENE|ND_RENDER_OPTIONS, NULL);
	
	prop= RNA_def_property(srna, "use_raytrace", PROP_BOOLEAN, PROP_NONE);
	RNA_def_property_boolean_sdna(prop, NULL, "mode", R_RAYTRACE);
	RNA_def_property_ui_text(prop, "Raytracing", "Pre-calculate the raytrace accelerator and render raytracing effects");
	RNA_def_property_update(prop, NC_SCENE|ND_RENDER_OPTIONS, NULL);
	
	prop= RNA_def_property(srna, "use_textures", PROP_BOOLEAN, PROP_NONE);
	RNA_def_property_boolean_negative_sdna(prop, NULL, "scemode", R_NO_TEX);
	RNA_def_property_ui_text(prop, "Textures", "Use textures to affect material properties");
	RNA_def_property_update(prop, NC_SCENE|ND_RENDER_OPTIONS, NULL);
	
	prop= RNA_def_property(srna, "use_edge_enhance", PROP_BOOLEAN, PROP_NONE);
	RNA_def_property_boolean_sdna(prop, NULL, "mode", R_EDGE);
	RNA_def_property_ui_text(prop, "Edge", "Create a toon outline around the edges of geometry");
	RNA_def_property_update(prop, NC_SCENE|ND_RENDER_OPTIONS, NULL);
	
	prop= RNA_def_property(srna, "edge_threshold", PROP_INT, PROP_NONE);
	RNA_def_property_int_sdna(prop, NULL, "edgeint");
	RNA_def_property_range(prop, 0, 255);
	RNA_def_property_ui_text(prop, "Edge Threshold", "Threshold for drawing outlines on geometry edges");
	RNA_def_property_update(prop, NC_SCENE|ND_RENDER_OPTIONS, NULL);
	
	prop= RNA_def_property(srna, "edge_color", PROP_FLOAT, PROP_COLOR);
	RNA_def_property_float_sdna(prop, NULL, "edgeR");
	RNA_def_property_array(prop, 3);
	RNA_def_property_ui_text(prop, "Edge Color", "Edge color");
	RNA_def_property_update(prop, NC_SCENE|ND_RENDER_OPTIONS, NULL);
	
	/* threads */
	prop= RNA_def_property(srna, "threads", PROP_INT, PROP_NONE);
	RNA_def_property_int_sdna(prop, NULL, "threads");
	RNA_def_property_range(prop, 1, BLENDER_MAX_THREADS);
	RNA_def_property_int_funcs(prop, "rna_RenderSettings_threads_get", NULL, NULL);
	RNA_def_property_ui_text(prop, "Threads", "Number of CPU threads to use simultaneously while rendering (for multi-core/CPU systems)");
	RNA_def_property_update(prop, NC_SCENE|ND_RENDER_OPTIONS, NULL);
	
	prop= RNA_def_property(srna, "threads_mode", PROP_ENUM, PROP_NONE);
	RNA_def_property_enum_bitflag_sdna(prop, NULL, "mode");
	RNA_def_property_enum_items(prop, threads_mode_items);
	RNA_def_property_ui_text(prop, "Threads Mode", "Determine the amount of render threads used");
	RNA_def_property_update(prop, NC_SCENE|ND_RENDER_OPTIONS, NULL);
	
	/* motion blur */
	prop= RNA_def_property(srna, "use_motion_blur", PROP_BOOLEAN, PROP_NONE);
	RNA_def_property_boolean_sdna(prop, NULL, "mode", R_MBLUR);
	RNA_def_property_ui_text(prop, "Motion Blur", "Use multi-sampled 3D scene motion blur");
	RNA_def_property_update(prop, NC_SCENE|ND_RENDER_OPTIONS, NULL);
	
	prop= RNA_def_property(srna, "motion_blur_samples", PROP_INT, PROP_NONE);
	RNA_def_property_int_sdna(prop, NULL, "mblur_samples");
	RNA_def_property_range(prop, 1, 32);
	RNA_def_property_ui_text(prop, "Motion Samples", "Number of scene samples to take with motion blur");
	RNA_def_property_update(prop, NC_SCENE|ND_RENDER_OPTIONS, NULL);
	
	prop= RNA_def_property(srna, "motion_blur_shutter", PROP_FLOAT, PROP_NONE);
	RNA_def_property_float_sdna(prop, NULL, "blurfac");
	RNA_def_property_range(prop, 0.01f, 10.0f);
	RNA_def_property_ui_range(prop, 0.01, 2.0f, 1, 0);
	RNA_def_property_ui_text(prop, "Shutter", "Time taken in frames between shutter open and close");
	RNA_def_property_update(prop, NC_SCENE|ND_RENDER_OPTIONS, NULL);
	
	/* border */
	prop= RNA_def_property(srna, "use_border", PROP_BOOLEAN, PROP_NONE);
	RNA_def_property_boolean_sdna(prop, NULL, "mode", R_BORDER);
	RNA_def_property_ui_text(prop, "Border", "Render a user-defined border region, within the frame size. Note, this disables save_buffers and full_sample");
	RNA_def_property_update(prop, NC_SCENE|ND_RENDER_OPTIONS, NULL);

	prop= RNA_def_property(srna, "border_min_x", PROP_FLOAT, PROP_NONE);
	RNA_def_property_float_sdna(prop, NULL, "border.xmin");
	RNA_def_property_range(prop, 0.0f, 1.0f);
	RNA_def_property_ui_text(prop, "Border Minimum X", "Sets minimum X value to for the render border");
	RNA_def_property_update(prop, NC_SCENE|ND_RENDER_OPTIONS, NULL);

	prop= RNA_def_property(srna, "border_min_y", PROP_FLOAT, PROP_NONE);
	RNA_def_property_float_sdna(prop, NULL, "border.ymin");
	RNA_def_property_range(prop, 0.0f, 1.0f);
	RNA_def_property_ui_text(prop, "Border Minimum Y", "Sets minimum Y value for the render border");
	RNA_def_property_update(prop, NC_SCENE|ND_RENDER_OPTIONS, NULL);

	prop= RNA_def_property(srna, "border_max_x", PROP_FLOAT, PROP_NONE);
	RNA_def_property_float_sdna(prop, NULL, "border.xmax");
	RNA_def_property_range(prop, 0.0f, 1.0f);
	RNA_def_property_ui_text(prop, "Border Maximum X", "Sets maximum X value for the render border");
	RNA_def_property_update(prop, NC_SCENE|ND_RENDER_OPTIONS, NULL);

	prop= RNA_def_property(srna, "border_max_y", PROP_FLOAT, PROP_NONE);
	RNA_def_property_float_sdna(prop, NULL, "border.ymax");
	RNA_def_property_range(prop, 0.0f, 1.0f);
	RNA_def_property_ui_text(prop, "Border Maximum Y", "Sets maximum Y value for the render border");
	RNA_def_property_update(prop, NC_SCENE|ND_RENDER_OPTIONS, NULL);
	
	prop= RNA_def_property(srna, "use_crop_to_border", PROP_BOOLEAN, PROP_NONE);
	RNA_def_property_boolean_sdna(prop, NULL, "mode", R_CROP);
	RNA_def_property_ui_text(prop, "Crop to Border", "Crop the rendered frame to the defined border size");
	RNA_def_property_update(prop, NC_SCENE|ND_RENDER_OPTIONS, NULL);
	
	prop= RNA_def_property(srna, "use_placeholder", PROP_BOOLEAN, PROP_NONE);
	RNA_def_property_boolean_sdna(prop, NULL, "mode", R_TOUCH);
	RNA_def_property_ui_text(prop, "Placeholders", "Create empty placeholder files while rendering frames (similar to Unix 'touch')");
	RNA_def_property_update(prop, NC_SCENE|ND_RENDER_OPTIONS, NULL);
	
	prop= RNA_def_property(srna, "use_overwrite", PROP_BOOLEAN, PROP_NONE);
	RNA_def_property_boolean_negative_sdna(prop, NULL, "mode", R_NO_OVERWRITE);
	RNA_def_property_ui_text(prop, "Overwrite", "Overwrite existing files while rendering");
	RNA_def_property_update(prop, NC_SCENE|ND_RENDER_OPTIONS, NULL);
	
	prop= RNA_def_property(srna, "use_compositing", PROP_BOOLEAN, PROP_NONE);
	RNA_def_property_boolean_sdna(prop, NULL, "scemode", R_DOCOMP);
	RNA_def_property_ui_text(prop, "Compositing", "Process the render result through the compositing pipeline, if compositing nodes are enabled");
	RNA_def_property_update(prop, NC_SCENE|ND_RENDER_OPTIONS, NULL);
	
	prop= RNA_def_property(srna, "use_sequencer", PROP_BOOLEAN, PROP_NONE);
	RNA_def_property_boolean_sdna(prop, NULL, "scemode", R_DOSEQ);
	RNA_def_property_ui_text(prop, "Sequencer", "Process the render (and composited) result through the video sequence editor pipeline, if sequencer strips exist");
	RNA_def_property_update(prop, NC_SCENE|ND_RENDER_OPTIONS, NULL);
	
	prop= RNA_def_property(srna, "use_color_management", PROP_BOOLEAN, PROP_NONE);
	RNA_def_property_boolean_sdna(prop, NULL, "color_mgt_flag", R_COLOR_MANAGEMENT);
	RNA_def_property_ui_text(prop, "Color Management", "Use linear workflow - gamma corrected imaging pipeline");
	RNA_def_property_update(prop, NC_SCENE|ND_RENDER_OPTIONS, "rna_RenderSettings_color_management_update");

	
	prop= RNA_def_property(srna, "use_file_extension", PROP_BOOLEAN, PROP_NONE);
	RNA_def_property_boolean_sdna(prop, NULL, "scemode", R_EXTENSION);
	RNA_def_property_ui_text(prop, "File Extensions", "Add the file format extensions to the rendered file name (eg: filename + .jpg)");
	RNA_def_property_update(prop, NC_SCENE|ND_RENDER_OPTIONS, NULL);
	
	prop= RNA_def_property(srna, "file_format", PROP_ENUM, PROP_NONE);
	RNA_def_property_enum_sdna(prop, NULL, "imtype");
	RNA_def_property_enum_items(prop, image_type_items);
	RNA_def_property_enum_funcs(prop, NULL, "rna_RenderSettings_file_format_set", NULL);
	RNA_def_property_ui_text(prop, "File Format", "File format to save the rendered images as");
	RNA_def_property_update(prop, NC_SCENE|ND_RENDER_OPTIONS, NULL);

	prop= RNA_def_property(srna, "file_extension", PROP_STRING, PROP_NONE);
	RNA_def_property_string_funcs(prop, "rna_SceneRender_file_ext_get", "rna_SceneRender_file_ext_length", NULL);
	RNA_def_property_ui_text(prop, "Extension", "The file extension used for saving renders");
	RNA_def_property_clear_flag(prop, PROP_EDITABLE);

	prop= RNA_def_property(srna, "is_movie_format", PROP_BOOLEAN, PROP_NONE);
	RNA_def_property_boolean_funcs(prop, "rna_RenderSettings_is_movie_fomat_get", NULL);
	RNA_def_property_clear_flag(prop, PROP_EDITABLE);
	RNA_def_property_ui_text(prop, "Movie Format", "When true the format is a movie");

	prop= RNA_def_property(srna, "use_free_image_textures", PROP_BOOLEAN, PROP_NONE);
	RNA_def_property_boolean_sdna(prop, NULL, "scemode", R_FREE_IMAGE);
	RNA_def_property_ui_text(prop, "Free Image Textures", "Free all image texture from memory after render, to save memory before compositing");
	RNA_def_property_update(prop, NC_SCENE|ND_RENDER_OPTIONS, NULL);

	prop= RNA_def_property(srna, "use_free_unused_nodes", PROP_BOOLEAN, PROP_NONE);
	RNA_def_property_boolean_sdna(prop, NULL, "scemode", R_COMP_FREE);
	RNA_def_property_ui_text(prop, "Free Unused Nodes", "Free Nodes that are not used while compositing, to save memory");
	RNA_def_property_update(prop, NC_SCENE|ND_RENDER_OPTIONS, NULL);

	prop= RNA_def_property(srna, "use_save_buffers", PROP_BOOLEAN, PROP_NONE);
	RNA_def_property_boolean_sdna(prop, NULL, "scemode", R_EXR_TILE_FILE);
	RNA_def_property_boolean_funcs(prop, "rna_RenderSettings_save_buffers_get", NULL);
	RNA_def_property_ui_text(prop, "Save Buffers","Save tiles for all RenderLayers and SceneNodes to files in the temp directory (saves memory, required for Full Sample)");
	RNA_def_property_update(prop, NC_SCENE|ND_RENDER_OPTIONS, NULL);
	
	prop= RNA_def_property(srna, "use_full_sample", PROP_BOOLEAN, PROP_NONE);
	RNA_def_property_boolean_sdna(prop, NULL, "scemode", R_FULL_SAMPLE);
	 RNA_def_property_boolean_funcs(prop, "rna_RenderSettings_full_sample_get", NULL);
	RNA_def_property_ui_text(prop, "Full Sample","Save for every anti-aliasing sample the entire RenderLayer results. This solves anti-aliasing issues with compositing");
	RNA_def_property_update(prop, NC_SCENE|ND_RENDER_OPTIONS, NULL);

	prop= RNA_def_property(srna, "display_mode", PROP_ENUM, PROP_NONE);
	RNA_def_property_enum_bitflag_sdna(prop, NULL, "displaymode");
	RNA_def_property_enum_items(prop, display_mode_items);
	RNA_def_property_ui_text(prop, "Display", "Select where rendered images will be displayed");
	RNA_def_property_update(prop, NC_SCENE|ND_RENDER_OPTIONS, NULL);
	
	prop= RNA_def_property(srna, "filepath", PROP_STRING, PROP_FILEPATH);
	RNA_def_property_string_sdna(prop, NULL, "pic");
	RNA_def_property_ui_text(prop, "Output Path", "Directory/name to save animations, # characters defines the position and length of frame numbers");
	RNA_def_property_update(prop, NC_SCENE|ND_RENDER_OPTIONS, NULL);

	/* Bake */
	
	prop= RNA_def_property(srna, "bake_type", PROP_ENUM, PROP_NONE);
	RNA_def_property_enum_bitflag_sdna(prop, NULL, "bake_mode");
	RNA_def_property_enum_items(prop, bake_mode_items);
	RNA_def_property_ui_text(prop, "Bake Mode", "Choose shading information to bake into the image");
	
	prop= RNA_def_property(srna, "bake_normal_space", PROP_ENUM, PROP_NONE);
	RNA_def_property_enum_bitflag_sdna(prop, NULL, "bake_normal_space");
	RNA_def_property_enum_items(prop, bake_normal_space_items);
	RNA_def_property_ui_text(prop, "Normal Space", "Choose normal space for baking");
	
	prop= RNA_def_property(srna, "bake_quad_split", PROP_ENUM, PROP_NONE);
	RNA_def_property_enum_items(prop, bake_qyad_split_items);
	RNA_def_property_ui_text(prop, "Quad Split", "Choose the method used to split a quad into 2 triangles for baking");
	
	prop= RNA_def_property(srna, "bake_aa_mode", PROP_ENUM, PROP_NONE);
	RNA_def_property_enum_bitflag_sdna(prop, NULL, "bake_osa");
	RNA_def_property_enum_items(prop, fixed_oversample_items);
	RNA_def_property_ui_text(prop, "Anti-Aliasing Level", "");
	
	prop= RNA_def_property(srna, "use_bake_selected_to_active", PROP_BOOLEAN, PROP_NONE);
	RNA_def_property_boolean_sdna(prop, NULL, "bake_flag", R_BAKE_TO_ACTIVE);
	RNA_def_property_ui_text(prop, "Selected to Active", "Bake shading on the surface of selected objects to the active object");
	
	prop= RNA_def_property(srna, "use_bake_normalize", PROP_BOOLEAN, PROP_NONE);
	RNA_def_property_boolean_sdna(prop, NULL, "bake_flag", R_BAKE_NORMALIZE);
	RNA_def_property_ui_text(prop, "Normalized", "With displacement normalize to the distance, with ambient occlusion normalize without using material settings");
	
	prop= RNA_def_property(srna, "use_bake_clear", PROP_BOOLEAN, PROP_NONE);
	RNA_def_property_boolean_sdna(prop, NULL, "bake_flag", R_BAKE_CLEAR);
	RNA_def_property_ui_text(prop, "Clear", "Clear Images before baking");
	
	prop= RNA_def_property(srna, "use_bake_antialiasing", PROP_BOOLEAN, PROP_NONE);
	RNA_def_property_boolean_sdna(prop, NULL, "bake_flag", R_BAKE_OSA);
	RNA_def_property_ui_text(prop, "Anti-Aliasing", "Enables Anti-aliasing");
	
	prop= RNA_def_property(srna, "bake_margin", PROP_INT, PROP_NONE);
	RNA_def_property_int_sdna(prop, NULL, "bake_filter");
	RNA_def_property_range(prop, 0, 64);
	RNA_def_property_ui_text(prop, "Margin", "Amount of pixels to extend the baked result with, as post process filter");

	prop= RNA_def_property(srna, "bake_distance", PROP_FLOAT, PROP_NONE);
	RNA_def_property_float_sdna(prop, NULL, "bake_maxdist");
	RNA_def_property_range(prop, 0.0, 1000.0);
	RNA_def_property_ui_text(prop, "Distance", "Maximum distance from active object to other object (in blender units");
	
	prop= RNA_def_property(srna, "bake_bias", PROP_FLOAT, PROP_NONE);
	RNA_def_property_float_sdna(prop, NULL, "bake_biasdist");
	RNA_def_property_range(prop, 0.0, 1000.0);
	RNA_def_property_ui_text(prop, "Bias", "Bias towards faces further away from the object (in blender units)");
	
	prop= RNA_def_property(srna, "use_bake_multires", PROP_BOOLEAN, PROP_NONE);
	RNA_def_property_boolean_sdna(prop, NULL, "bake_flag", R_BAKE_MULTIRES);
	RNA_def_property_ui_text(prop, "Bake from Multires", "Bake directly from multires object");

	prop= RNA_def_property(srna, "use_bake_lores_mesh", PROP_BOOLEAN, PROP_NONE);
	RNA_def_property_boolean_sdna(prop, NULL, "bake_flag", R_BAKE_LORES_MESH);
	RNA_def_property_ui_text(prop, "Low Resolution Mesh", "Calculate heights against unsubdivided low resolution mesh");

	/* stamp */
	
	prop= RNA_def_property(srna, "use_stamp_time", PROP_BOOLEAN, PROP_NONE);
	RNA_def_property_boolean_sdna(prop, NULL, "stamp", R_STAMP_TIME);
	RNA_def_property_ui_text(prop, "Stamp Time", "Include the render frame as HH:MM:SS.FF in image metadata");
	RNA_def_property_update(prop, NC_SCENE|ND_RENDER_OPTIONS, NULL);
	
	prop= RNA_def_property(srna, "use_stamp_date", PROP_BOOLEAN, PROP_NONE);
	RNA_def_property_boolean_sdna(prop, NULL, "stamp", R_STAMP_DATE);
	RNA_def_property_ui_text(prop, "Stamp Date", "Include the current date in image metadata");
	RNA_def_property_update(prop, NC_SCENE|ND_RENDER_OPTIONS, NULL);
	
	prop= RNA_def_property(srna, "use_stamp_frame", PROP_BOOLEAN, PROP_NONE);
	RNA_def_property_boolean_sdna(prop, NULL, "stamp", R_STAMP_FRAME);
	RNA_def_property_ui_text(prop, "Stamp Frame", "Include the frame number in image metadata");
	RNA_def_property_update(prop, NC_SCENE|ND_RENDER_OPTIONS, NULL);
	
	prop= RNA_def_property(srna, "use_stamp_camera", PROP_BOOLEAN, PROP_NONE);
	RNA_def_property_boolean_sdna(prop, NULL, "stamp", R_STAMP_CAMERA);
	RNA_def_property_ui_text(prop, "Stamp Camera", "Include the name of the active camera in image metadata");
	RNA_def_property_update(prop, NC_SCENE|ND_RENDER_OPTIONS, NULL);

	prop= RNA_def_property(srna, "use_stamp_lens", PROP_BOOLEAN, PROP_NONE);
	RNA_def_property_boolean_sdna(prop, NULL, "stamp", R_STAMP_CAMERALENS);
	RNA_def_property_ui_text(prop, "Stamp Lens", "Include the name of the active cameras lens in image metadata");
	RNA_def_property_update(prop, NC_SCENE|ND_RENDER_OPTIONS, NULL);
	
	prop= RNA_def_property(srna, "use_stamp_scene", PROP_BOOLEAN, PROP_NONE);
	RNA_def_property_boolean_sdna(prop, NULL, "stamp", R_STAMP_SCENE);
	RNA_def_property_ui_text(prop, "Stamp Scene", "Include the name of the active scene in image metadata");
	RNA_def_property_update(prop, NC_SCENE|ND_RENDER_OPTIONS, NULL);
	
	prop= RNA_def_property(srna, "use_stamp_note", PROP_BOOLEAN, PROP_NONE);
	RNA_def_property_boolean_sdna(prop, NULL, "stamp", R_STAMP_NOTE);
	RNA_def_property_ui_text(prop, "Stamp Note", "Include a custom note in image metadata");
	RNA_def_property_update(prop, NC_SCENE|ND_RENDER_OPTIONS, NULL);
	
	prop= RNA_def_property(srna, "use_stamp_marker", PROP_BOOLEAN, PROP_NONE);
	RNA_def_property_boolean_sdna(prop, NULL, "stamp", R_STAMP_MARKER);
	RNA_def_property_ui_text(prop, "Stamp Marker", "Include the name of the last marker in image metadata");
	RNA_def_property_update(prop, NC_SCENE|ND_RENDER_OPTIONS, NULL);
	
	prop= RNA_def_property(srna, "use_stamp_filename", PROP_BOOLEAN, PROP_NONE);
	RNA_def_property_boolean_sdna(prop, NULL, "stamp", R_STAMP_FILENAME);
	RNA_def_property_ui_text(prop, "Stamp Filename", "Include the filename of the .blend file in image metadata");
	RNA_def_property_update(prop, NC_SCENE|ND_RENDER_OPTIONS, NULL);
	
	prop= RNA_def_property(srna, "use_stamp_sequencer_strip", PROP_BOOLEAN, PROP_NONE);
	RNA_def_property_boolean_sdna(prop, NULL, "stamp", R_STAMP_SEQSTRIP);
	RNA_def_property_ui_text(prop, "Stamp Sequence Strip", "Include the name of the foreground sequence strip in image metadata");
	RNA_def_property_update(prop, NC_SCENE|ND_RENDER_OPTIONS, NULL);

	prop= RNA_def_property(srna, "use_stamp_render_time", PROP_BOOLEAN, PROP_NONE);
	RNA_def_property_boolean_sdna(prop, NULL, "stamp", R_STAMP_RENDERTIME);
	RNA_def_property_ui_text(prop, "Stamp Render Time", "Include the render time in the stamp image");
	RNA_def_property_update(prop, NC_SCENE|ND_RENDER_OPTIONS, NULL);
	
	prop= RNA_def_property(srna, "stamp_note_text", PROP_STRING, PROP_NONE);
	RNA_def_property_string_sdna(prop, NULL, "stamp_udata");
	RNA_def_property_ui_text(prop, "Stamp Note Text", "Custom text to appear in the stamp note");
	RNA_def_property_update(prop, NC_SCENE|ND_RENDER_OPTIONS, NULL);

	prop= RNA_def_property(srna, "use_stamp", PROP_BOOLEAN, PROP_NONE);
	RNA_def_property_boolean_sdna(prop, NULL, "stamp", R_STAMP_DRAW);
	RNA_def_property_ui_text(prop, "Render Stamp", "Render the stamp info text in the rendered image");
	RNA_def_property_update(prop, NC_SCENE|ND_RENDER_OPTIONS, NULL);
	
	prop= RNA_def_property(srna, "stamp_font_size", PROP_INT, PROP_NONE);
	RNA_def_property_int_sdna(prop, NULL, "stamp_font_id");
	RNA_def_property_range(prop, 8, 64);
	RNA_def_property_ui_text(prop, "Font Size", "Size of the font used when rendering stamp text");
	RNA_def_property_update(prop, NC_SCENE|ND_RENDER_OPTIONS, NULL);

	prop= RNA_def_property(srna, "stamp_foreground", PROP_FLOAT, PROP_COLOR);
	RNA_def_property_float_sdna(prop, NULL, "fg_stamp");
	RNA_def_property_array(prop, 4);
	RNA_def_property_range(prop,0.0,1.0);
	RNA_def_property_ui_text(prop, "Stamp Text Color", "Color to use for stamp text");
	RNA_def_property_update(prop, NC_SCENE|ND_RENDER_OPTIONS, NULL);
	
	prop= RNA_def_property(srna, "stamp_background", PROP_FLOAT, PROP_COLOR);
	RNA_def_property_float_sdna(prop, NULL, "bg_stamp");
	RNA_def_property_array(prop, 4);
	RNA_def_property_range(prop,0.0,1.0);
	RNA_def_property_ui_text(prop, "Stamp Background", "Color to use behind stamp text");
	RNA_def_property_update(prop, NC_SCENE|ND_RENDER_OPTIONS, NULL);

	/* sequencer draw options */

	prop= RNA_def_property(srna, "use_sequencer_gl_preview", PROP_BOOLEAN, PROP_NONE);
	RNA_def_property_boolean_sdna(prop, NULL, "seq_flag", R_SEQ_GL_PREV);
	RNA_def_property_ui_text(prop, "Sequencer OpenGL", "");

	prop= RNA_def_property(srna, "use_sequencer_gl_render", PROP_BOOLEAN, PROP_NONE);
	RNA_def_property_boolean_sdna(prop, NULL, "seq_flag", R_SEQ_GL_REND);
	RNA_def_property_ui_text(prop, "Sequencer OpenGL", "");


	prop= RNA_def_property(srna, "sequencer_gl_preview", PROP_ENUM, PROP_NONE);
	RNA_def_property_enum_sdna(prop, NULL, "seq_prev_type");
	RNA_def_property_enum_items(prop, viewport_shade_items);
	RNA_def_property_ui_text(prop, "Sequencer Preview Shading", "Method to draw in the sequencer view");

	prop= RNA_def_property(srna, "sequencer_gl_render", PROP_ENUM, PROP_NONE);
	RNA_def_property_enum_sdna(prop, NULL, "seq_rend_type");
	RNA_def_property_enum_items(prop, viewport_shade_items);
	RNA_def_property_ui_text(prop, "Sequencer Preview Shading", "Method to draw in the sequencer view");

	/* layers */
	
	prop= RNA_def_property(srna, "layers", PROP_COLLECTION, PROP_NONE);
	RNA_def_property_collection_sdna(prop, NULL, "layers", NULL);
	RNA_def_property_struct_type(prop, "SceneRenderLayer");
	RNA_def_property_ui_text(prop, "Render Layers", "");
	rna_def_render_layers(brna, prop);

	
	prop= RNA_def_property(srna, "use_single_layer", PROP_BOOLEAN, PROP_NONE);
	RNA_def_property_boolean_sdna(prop, NULL, "scemode", R_SINGLE_LAYER);
	RNA_def_property_ui_text(prop, "Single Layer", "Only render the active layer");
	RNA_def_property_ui_icon(prop, ICON_UNPINNED, 1);
	RNA_def_property_update(prop, NC_SCENE|ND_RENDER_OPTIONS, NULL);

	/* engine */
	prop= RNA_def_property(srna, "engine", PROP_ENUM, PROP_NONE);
	RNA_def_property_enum_items(prop, engine_items);
	RNA_def_property_enum_funcs(prop, "rna_RenderSettings_engine_get", "rna_RenderSettings_engine_set", "rna_RenderSettings_engine_itemf");
	RNA_def_property_ui_text(prop, "Engine", "Engine to use for rendering");
	RNA_def_property_update(prop, NC_WINDOW, NULL);

	prop= RNA_def_property(srna, "has_multiple_engines", PROP_BOOLEAN, PROP_NONE);
	RNA_def_property_boolean_funcs(prop, "rna_RenderSettings_multiple_engines_get", NULL);
	RNA_def_property_clear_flag(prop, PROP_EDITABLE);
	RNA_def_property_ui_text(prop, "Multiple Engines", "More than one rendering engine is available");

	prop= RNA_def_property(srna, "use_game_engine", PROP_BOOLEAN, PROP_NONE);
	RNA_def_property_boolean_funcs(prop, "rna_RenderSettings_use_game_engine_get", NULL);
	RNA_def_property_clear_flag(prop, PROP_EDITABLE);
	RNA_def_property_ui_text(prop, "Use Game Engine", "Current rendering engine is a game engine");

	/* simplify */
	prop= RNA_def_property(srna, "use_simplify", PROP_BOOLEAN, PROP_NONE);
	RNA_def_property_boolean_sdna(prop, NULL, "mode", R_SIMPLIFY);
	RNA_def_property_ui_text(prop, "Use Simplify", "Enable simplification of scene for quicker preview renders");
	RNA_def_property_update(prop, 0, "rna_Scene_use_simplify_update");

	prop= RNA_def_property(srna, "simplify_subdivision", PROP_INT, PROP_UNSIGNED);
	RNA_def_property_int_sdna(prop, NULL, "simplify_subsurf");
	RNA_def_property_ui_range(prop, 0, 6, 1, 0);
	RNA_def_property_ui_text(prop, "Simplify Subdivision", "Global maximum subdivision level");
	RNA_def_property_update(prop, 0, "rna_Scene_simplify_update");

	prop= RNA_def_property(srna, "simplify_child_particles", PROP_FLOAT, PROP_FACTOR);
	RNA_def_property_float_sdna(prop, NULL, "simplify_particles");
	RNA_def_property_ui_text(prop, "Simplify Child Particles", "Global child particles percentage");
	RNA_def_property_update(prop, 0, "rna_Scene_simplify_update");

	prop= RNA_def_property(srna, "simplify_shadow_samples", PROP_INT, PROP_UNSIGNED);
	RNA_def_property_int_sdna(prop, NULL, "simplify_shadowsamples");
	RNA_def_property_ui_range(prop, 1, 16, 1, 0);
	RNA_def_property_ui_text(prop, "Simplify Shadow Samples", "Global maximum shadow samples");
	RNA_def_property_update(prop, 0, "rna_Scene_simplify_update");

	prop= RNA_def_property(srna, "simplify_ao_sss", PROP_FLOAT, PROP_FACTOR);
	RNA_def_property_float_sdna(prop, NULL, "simplify_aosss");
	RNA_def_property_ui_text(prop, "Simplify AO and SSS", "Global approximate AA and SSS quality factor");
	RNA_def_property_update(prop, 0, "rna_Scene_simplify_update");

	prop= RNA_def_property(srna, "use_simplify_triangulate", PROP_BOOLEAN, PROP_NONE);
	RNA_def_property_boolean_sdna(prop, NULL, "simplify_flag", R_SIMPLE_NO_TRIANGULATE);
	RNA_def_property_ui_text(prop, "Skip Quad to Triangles", "Disables non-planer quads being triangulated");

	/* Scene API */
	RNA_api_scene_render(srna);
}

/* scene.objects */
static void rna_def_scene_objects(BlenderRNA *brna, PropertyRNA *cprop)
{
	StructRNA *srna;
	PropertyRNA *prop;

	FunctionRNA *func;
	PropertyRNA *parm;
	
	RNA_def_property_srna(cprop, "SceneObjects");
	srna= RNA_def_struct(brna, "SceneObjects", NULL);
	RNA_def_struct_sdna(srna, "Scene");
	RNA_def_struct_ui_text(srna, "Scene Objects", "Collection of scene objects");

	func= RNA_def_function(srna, "link", "rna_Scene_object_link");
	RNA_def_function_ui_description(func, "Link object to scene, run scene.update() after");
	RNA_def_function_flag(func, FUNC_USE_CONTEXT|FUNC_USE_REPORTS);
	parm= RNA_def_pointer(func, "object", "Object", "", "Object to add to scene");
	RNA_def_property_flag(parm, PROP_REQUIRED|PROP_NEVER_NULL);
	parm= RNA_def_pointer(func, "base", "ObjectBase", "", "The newly created base");
	RNA_def_function_return(func, parm);

	func= RNA_def_function(srna, "unlink", "rna_Scene_object_unlink");
	RNA_def_function_ui_description(func, "Unlink object from scene");
	RNA_def_function_flag(func, FUNC_USE_REPORTS);
	parm= RNA_def_pointer(func, "object", "Object", "", "Object to remove from scene");
	RNA_def_property_flag(parm, PROP_REQUIRED|PROP_NEVER_NULL);

	prop= RNA_def_property(srna, "active", PROP_POINTER, PROP_NONE);
	RNA_def_property_struct_type(prop, "Object");
	RNA_def_property_pointer_funcs(prop, "rna_Scene_active_object_get", "rna_Scene_active_object_set", NULL, NULL);
	RNA_def_property_flag(prop, PROP_EDITABLE|PROP_NEVER_UNLINK);
	RNA_def_property_ui_text(prop, "Active Object", "Active object for this scene");
	/* Could call: ED_base_object_activate(C, scene->basact);
	 * but would be a bad level call and it seems the notifier is enough */
	RNA_def_property_update(prop, NC_SCENE|ND_OB_ACTIVE, NULL);
}


/* scene.bases.* */
static void rna_def_scene_bases(BlenderRNA *brna, PropertyRNA *cprop)
{
	StructRNA *srna;
	PropertyRNA *prop;

//	FunctionRNA *func;
//	PropertyRNA *parm;

	RNA_def_property_srna(cprop, "SceneBases");
	srna= RNA_def_struct(brna, "SceneBases", NULL);
	RNA_def_struct_sdna(srna, "Scene");
	RNA_def_struct_ui_text(srna, "Scene Bases", "Collection of scene bases");

	prop= RNA_def_property(srna, "active", PROP_POINTER, PROP_NONE);
	RNA_def_property_struct_type(prop, "ObjectBase");
	RNA_def_property_pointer_sdna(prop, NULL, "basact");
	RNA_def_property_flag(prop, PROP_EDITABLE);
	RNA_def_property_ui_text(prop, "Active Base", "Active object base in the scene");
	RNA_def_property_update(prop, NC_SCENE|ND_OB_ACTIVE, NULL);
}

/* scene.timeline_markers */
static void rna_def_timeline_markers(BlenderRNA *brna, PropertyRNA *cprop)
{
	StructRNA *srna;

	FunctionRNA *func;
	PropertyRNA *parm;

	RNA_def_property_srna(cprop, "TimelineMarkers");
	srna= RNA_def_struct(brna, "TimelineMarkers", NULL);
	RNA_def_struct_sdna(srna, "Scene");
	RNA_def_struct_ui_text(srna, "Timeline Markers", "Collection of timeline markers");

	func= RNA_def_function(srna, "new", "rna_TimeLine_add");
	RNA_def_function_ui_description(func, "Add a keyframe to the curve");
	parm= RNA_def_string(func, "name", "Marker", 0, "", "New name for the marker (not unique)");
	RNA_def_property_flag(parm, PROP_REQUIRED);

	parm= RNA_def_pointer(func, "marker", "TimelineMarker", "", "Newly created timeline marker");
	RNA_def_function_return(func, parm);


	func= RNA_def_function(srna, "remove", "rna_TimeLine_remove");
	RNA_def_function_ui_description(func, "Remove a timeline marker");
	RNA_def_function_flag(func, FUNC_USE_REPORTS);
	parm= RNA_def_pointer(func, "marker", "TimelineMarker", "", "Timeline marker to remove");
	RNA_def_property_flag(parm, PROP_REQUIRED|PROP_NEVER_NULL);
}

/* scene.keying_sets */
static void rna_def_scene_keying_sets(BlenderRNA *brna, PropertyRNA *cprop)
{
	StructRNA *srna;
	PropertyRNA *prop;

	FunctionRNA *func;
	PropertyRNA *parm;

	RNA_def_property_srna(cprop, "KeyingSets");
	srna= RNA_def_struct(brna, "KeyingSets", NULL);
	RNA_def_struct_sdna(srna, "Scene");
	RNA_def_struct_ui_text(srna, "Keying Sets", "Scene keying sets");

	/* Add Keying Set */
	func= RNA_def_function(srna, "new", "rna_Scene_keying_set_new");
	RNA_def_function_ui_description(func, "Add a new Keying Set to Scene");
	RNA_def_function_flag(func, FUNC_USE_REPORTS);
	/* name */
	RNA_def_string(func, "name", "KeyingSet", 64, "Name", "Name of Keying Set");

	/* returns the new KeyingSet */
	parm= RNA_def_pointer(func, "keyingset", "KeyingSet", "", "Newly created Keying Set");
	RNA_def_function_return(func, parm);

	prop= RNA_def_property(srna, "active", PROP_POINTER, PROP_NONE);
	RNA_def_property_struct_type(prop, "KeyingSet");
	RNA_def_property_flag(prop, PROP_EDITABLE);
	RNA_def_property_pointer_funcs(prop, "rna_Scene_active_keying_set_get", "rna_Scene_active_keying_set_set", NULL, NULL);
	RNA_def_property_ui_text(prop, "Active Keying Set", "Active Keying Set used to insert/delete keyframes");
	RNA_def_property_update(prop, NC_SCENE|ND_KEYINGSET, NULL);
	
	prop= RNA_def_property(srna, "active_index", PROP_INT, PROP_NONE);
	RNA_def_property_int_sdna(prop, NULL, "active_keyingset");
	RNA_def_property_int_funcs(prop, "rna_Scene_active_keying_set_index_get", "rna_Scene_active_keying_set_index_set", NULL);
	RNA_def_property_ui_text(prop, "Active Keying Set Index", "Current Keying Set index (negative for 'builtin' and positive for 'absolute')");
	RNA_def_property_update(prop, NC_SCENE|ND_KEYINGSET, NULL);
}

static void rna_def_scene_keying_sets_all(BlenderRNA *brna, PropertyRNA *cprop)
{
	StructRNA *srna;
	PropertyRNA *prop;
	
	RNA_def_property_srna(cprop, "KeyingSetsAll");
	srna= RNA_def_struct(brna, "KeyingSetsAll", NULL);
	RNA_def_struct_sdna(srna, "Scene");
	RNA_def_struct_ui_text(srna, "Keying Sets All", "All available keying sets");
	
	/* NOTE: no add/remove available here, without screwing up this amalgamated list... */
	
	prop= RNA_def_property(srna, "active", PROP_POINTER, PROP_NONE);
	RNA_def_property_struct_type(prop, "KeyingSet");
	RNA_def_property_flag(prop, PROP_EDITABLE);
	RNA_def_property_pointer_funcs(prop, "rna_Scene_active_keying_set_get", "rna_Scene_active_keying_set_set", NULL, NULL);
	RNA_def_property_ui_text(prop, "Active Keying Set", "Active Keying Set used to insert/delete keyframes");
	RNA_def_property_update(prop, NC_SCENE|ND_KEYINGSET, NULL);
	
	prop= RNA_def_property(srna, "active_index", PROP_INT, PROP_NONE);
	RNA_def_property_int_sdna(prop, NULL, "active_keyingset");
	RNA_def_property_int_funcs(prop, "rna_Scene_active_keying_set_index_get", "rna_Scene_active_keying_set_index_set", NULL);
	RNA_def_property_ui_text(prop, "Active Keying Set Index", "Current Keying Set index (negative for 'builtin' and positive for 'absolute')");
	RNA_def_property_update(prop, NC_SCENE|ND_KEYINGSET, NULL);
}

void RNA_def_scene(BlenderRNA *brna)
{
	StructRNA *srna;
	PropertyRNA *prop;
	FunctionRNA *func;
	
	static EnumPropertyItem audio_distance_model_items[] = {
		{0, "NONE", 0, "None", "No distance attenuation"},
		{1, "INVERSE", 0, "Inverse", "Inverse distance model"},
		{2, "INVERSE_CLAMPED", 0, "Inverse Clamped", "Inverse distance model with clamping"},
		{3, "LINEAR", 0, "Linear", "Linear distance model"},
		{4, "LINEAR_CLAMPED", 0, "Linear Clamped", "Linear distance model with clamping"},
		{5, "EXPONENT", 0, "Exponent", "Exponent distance model"},
		{6, "EXPONENT_CLAMPED", 0, "Exponent Clamped", "Exponent distance model with clamping"},
		{0, NULL, 0, NULL, NULL}};

	static EnumPropertyItem sync_mode_items[] = {
		{0, "NONE", 0, "No Sync", "Do not sync, play every frame"},
		{SCE_FRAME_DROP, "FRAME_DROP", 0, "Frame Dropping", "Drop frames if playback is too slow"},
		{AUDIO_SYNC, "AUDIO_SYNC", 0, "AV-sync", "Sync to audio playback, dropping frames"},
		{0, NULL, 0, NULL, NULL}};

	/* Struct definition */
	srna= RNA_def_struct(brna, "Scene", "ID");
	RNA_def_struct_ui_text(srna, "Scene", "Scene consisting objects and defining time and render related settings");
	RNA_def_struct_ui_icon(srna, ICON_SCENE_DATA);
	RNA_def_struct_clear_flag(srna, STRUCT_ID_REFCOUNT);
	
	/* Global Settings */
	prop= RNA_def_property(srna, "camera", PROP_POINTER, PROP_NONE);
	RNA_def_property_flag(prop, PROP_EDITABLE);
	RNA_def_property_pointer_funcs(prop, NULL, NULL, NULL, "rna_Camera_object_poll");
	RNA_def_property_ui_text(prop, "Camera", "Active camera used for rendering the scene");
	RNA_def_property_update(prop, NC_SCENE|NA_EDITED, "rna_Scene_view3d_update");

	prop= RNA_def_property(srna, "background_set", PROP_POINTER, PROP_NONE);
	RNA_def_property_pointer_sdna(prop, NULL, "set");
	RNA_def_property_struct_type(prop, "Scene");
	RNA_def_property_flag(prop, PROP_EDITABLE|PROP_ID_SELF_CHECK);
	RNA_def_property_pointer_funcs(prop, NULL, "rna_Scene_set_set", NULL, NULL);
	RNA_def_property_ui_text(prop, "Background Scene", "Background set scene");
	RNA_def_property_update(prop, NC_SCENE|NA_EDITED, NULL);

	prop= RNA_def_property(srna, "world", PROP_POINTER, PROP_NONE);
	RNA_def_property_flag(prop, PROP_EDITABLE);
	RNA_def_property_ui_text(prop, "World", "World used for rendering the scene");
	RNA_def_property_update(prop, NC_SCENE|ND_WORLD, NULL);

	prop= RNA_def_property(srna, "cursor_location", PROP_FLOAT, PROP_XYZ_LENGTH);
	RNA_def_property_float_sdna(prop, NULL, "cursor");
	RNA_def_property_ui_text(prop, "Cursor Location", "3D cursor location");
	RNA_def_property_ui_range(prop, -10000.0, 10000.0, 10, 4);
	RNA_def_property_update(prop, NC_WINDOW, NULL);
	
	/* Bases/Objects */
	prop= RNA_def_property(srna, "object_bases", PROP_COLLECTION, PROP_NONE);
	RNA_def_property_collection_sdna(prop, NULL, "base", NULL);
	RNA_def_property_struct_type(prop, "ObjectBase");
	RNA_def_property_ui_text(prop, "Bases", "");
	RNA_def_property_collection_funcs(prop, 0, 0, 0, 0, 0, 0, "rna_Scene_object_bases_lookup_string");
	rna_def_scene_bases(brna, prop);

	prop= RNA_def_property(srna, "objects", PROP_COLLECTION, PROP_NONE);
	RNA_def_property_collection_sdna(prop, NULL, "base", NULL);
	RNA_def_property_struct_type(prop, "Object");
	RNA_def_property_ui_text(prop, "Objects", "");
	RNA_def_property_collection_funcs(prop, 0, 0, 0, "rna_Scene_objects_get", 0, 0, 0);
	rna_def_scene_objects(brna, prop);

	/* Layers */
	prop= RNA_def_property(srna, "layers", PROP_BOOLEAN, PROP_LAYER_MEMBER);
	RNA_def_property_clear_flag(prop, PROP_ANIMATABLE); // this seems to be too much trouble with depsgraph updates/etc. currently (20110420)
	RNA_def_property_boolean_sdna(prop, NULL, "lay", 1);
	RNA_def_property_array(prop, 20);
	RNA_def_property_boolean_funcs(prop, NULL, "rna_Scene_layer_set");
	RNA_def_property_ui_text(prop, "Layers", "Layers visible when rendering the scene");
	RNA_def_property_update(prop, NC_SCENE|ND_LAYER, "rna_Scene_layer_update");
	
	/* Frame Range Stuff */
	prop= RNA_def_property(srna, "frame_current", PROP_INT, PROP_TIME);
	RNA_def_property_clear_flag(prop, PROP_ANIMATABLE);
	RNA_def_property_int_sdna(prop, NULL, "r.cfra");
	RNA_def_property_range(prop, MINAFRAME, MAXFRAME);
	RNA_def_property_int_funcs(prop, NULL, "rna_Scene_current_frame_set", NULL);
	RNA_def_property_ui_text(prop, "Current Frame", "Current Frame, to update animation data from python frame_set() instead");
	RNA_def_property_update(prop, NC_SCENE|ND_FRAME, "rna_Scene_frame_update");
	
	prop= RNA_def_property(srna, "frame_subframe", PROP_FLOAT, PROP_TIME);
	RNA_def_property_float_sdna(prop, NULL, "r.subframe");
	RNA_def_property_ui_text(prop, "Current Sub-Frame", "");
	RNA_def_property_clear_flag(prop, PROP_ANIMATABLE|PROP_EDITABLE);
	
	prop= RNA_def_property(srna, "frame_start", PROP_INT, PROP_TIME);
	RNA_def_property_clear_flag(prop, PROP_ANIMATABLE);
	RNA_def_property_int_sdna(prop, NULL, "r.sfra");
	RNA_def_property_int_funcs(prop, NULL, "rna_Scene_start_frame_set", NULL);
	RNA_def_property_range(prop, MINFRAME, MAXFRAME);
	RNA_def_property_ui_text(prop, "Start Frame", "First frame of the playback/rendering range");
	RNA_def_property_update(prop, NC_SCENE|ND_FRAME_RANGE, NULL);
	
	prop= RNA_def_property(srna, "frame_end", PROP_INT, PROP_TIME);
	RNA_def_property_clear_flag(prop, PROP_ANIMATABLE);
	RNA_def_property_int_sdna(prop, NULL, "r.efra");
	RNA_def_property_int_funcs(prop, NULL, "rna_Scene_end_frame_set", NULL);
	RNA_def_property_range(prop, MINFRAME, MAXFRAME);
	RNA_def_property_ui_text(prop, "End Frame", "Final frame of the playback/rendering range");
	RNA_def_property_update(prop, NC_SCENE|ND_FRAME_RANGE, NULL);
	
	prop= RNA_def_property(srna, "frame_step", PROP_INT, PROP_TIME);
	RNA_def_property_clear_flag(prop, PROP_ANIMATABLE);
	RNA_def_property_int_sdna(prop, NULL, "r.frame_step");
	RNA_def_property_range(prop, 0, MAXFRAME);
	RNA_def_property_ui_range(prop, 1, 100, 1, 0);
	RNA_def_property_ui_text(prop, "Frame Step", "Number of frames to skip forward while rendering/playing back each frame");
	RNA_def_property_update(prop, NC_SCENE|ND_FRAME, NULL);
	
	/* Preview Range (frame-range for UI playback) */
	prop=RNA_def_property(srna, "use_preview_range", PROP_BOOLEAN, PROP_NONE); 
	RNA_def_property_clear_flag(prop, PROP_ANIMATABLE);
	RNA_def_property_boolean_sdna(prop, NULL, "r.flag", SCER_PRV_RANGE);
	RNA_def_property_boolean_funcs(prop, NULL, "rna_Scene_use_preview_range_set");
	RNA_def_property_ui_text(prop, "Use Preview Range", "Use an alternative start/end frame for UI playback, rather than the scene start/end frame");
	RNA_def_property_update(prop, NC_SCENE|ND_FRAME, NULL);
	RNA_def_property_ui_icon(prop, ICON_PREVIEW_RANGE, 0);
	
	prop= RNA_def_property(srna, "frame_preview_start", PROP_INT, PROP_TIME);
	RNA_def_property_clear_flag(prop, PROP_ANIMATABLE);
	RNA_def_property_int_sdna(prop, NULL, "r.psfra");
	RNA_def_property_int_funcs(prop, NULL, "rna_Scene_preview_range_start_frame_set", NULL);
	RNA_def_property_ui_text(prop, "Preview Range Start Frame", "Alternative start frame for UI playback");
	RNA_def_property_update(prop, NC_SCENE|ND_FRAME, NULL);
	
	prop= RNA_def_property(srna, "frame_preview_end", PROP_INT, PROP_TIME);
	RNA_def_property_clear_flag(prop, PROP_ANIMATABLE);
	RNA_def_property_int_sdna(prop, NULL, "r.pefra");
	RNA_def_property_int_funcs(prop, NULL, "rna_Scene_preview_range_end_frame_set", NULL);
	RNA_def_property_ui_text(prop, "Preview Range End Frame", "Alternative end frame for UI playback");
	RNA_def_property_update(prop, NC_SCENE|ND_FRAME, NULL);
	
	/* Stamp */
	prop= RNA_def_property(srna, "use_stamp_note", PROP_STRING, PROP_NONE);
	RNA_def_property_string_sdna(prop, NULL, "r.stamp_udata");
	RNA_def_property_ui_text(prop, "Stamp Note", "User define note for the render stamping");
	RNA_def_property_update(prop, NC_SCENE|ND_RENDER_OPTIONS, NULL);
	
	/* Animation Data (for Scene) */
	rna_def_animdata_common(srna);
	
	/* Readonly Properties */
	prop= RNA_def_property(srna, "is_nla_tweakmode", PROP_BOOLEAN, PROP_NONE);
	RNA_def_property_boolean_sdna(prop, NULL, "flag", SCE_NLA_EDIT_ON);
	RNA_def_property_clear_flag(prop, PROP_EDITABLE); /* DO NOT MAKE THIS EDITABLE, OR NLA EDITOR BREAKS */
	RNA_def_property_ui_text(prop, "NLA TweakMode", "Indicates whether there is any action referenced by NLA being edited. Strictly read-only");
	RNA_def_property_update(prop, NC_SPACE|ND_SPACE_GRAPH, NULL);
	
	/* Frame dropping flag for playback and sync enum */
	prop= RNA_def_property(srna, "use_frame_drop", PROP_BOOLEAN, PROP_NONE);
	RNA_def_property_boolean_sdna(prop, NULL, "flag", SCE_FRAME_DROP);
	RNA_def_property_ui_text(prop, "Frame Dropping", "Play back dropping frames if frame display is too slow");
	RNA_def_property_update(prop, NC_SCENE, NULL);

	prop= RNA_def_property(srna, "sync_mode", PROP_ENUM, PROP_NONE);
	RNA_def_property_enum_funcs(prop, "rna_Scene_sync_mode_get", "rna_Scene_sync_mode_set", NULL);
	RNA_def_property_enum_items(prop, sync_mode_items);
	RNA_def_property_ui_text(prop, "Sync Mode", "How to sync playback");
	RNA_def_property_update(prop, NC_SCENE, NULL);


	/* Nodes (Compositing) */
	prop= RNA_def_property(srna, "node_tree", PROP_POINTER, PROP_NONE);
	RNA_def_property_pointer_sdna(prop, NULL, "nodetree");
	RNA_def_property_ui_text(prop, "Node Tree", "Compositing node tree");

	prop= RNA_def_property(srna, "use_nodes", PROP_BOOLEAN, PROP_NONE);
	RNA_def_property_boolean_sdna(prop, NULL, "use_nodes", 1);
	RNA_def_property_boolean_funcs(prop, NULL, "rna_Scene_use_nodes_set");
	RNA_def_property_ui_text(prop, "Use Nodes", "Enable the compositing node tree");
	RNA_def_property_update(prop, NC_SCENE|ND_RENDER_OPTIONS, NULL);
	
	/* Sequencer */
	prop= RNA_def_property(srna, "sequence_editor", PROP_POINTER, PROP_NONE);
	RNA_def_property_pointer_sdna(prop, NULL, "ed");
	RNA_def_property_struct_type(prop, "SequenceEditor");
	RNA_def_property_ui_text(prop, "Sequence Editor", "");
	
	/* Keying Sets */
	prop= RNA_def_property(srna, "keying_sets", PROP_COLLECTION, PROP_NONE);
	RNA_def_property_collection_sdna(prop, NULL, "keyingsets", NULL);
	RNA_def_property_struct_type(prop, "KeyingSet");
	RNA_def_property_ui_text(prop, "Absolute Keying Sets", "Absolute Keying Sets for this Scene");
	RNA_def_property_update(prop, NC_SCENE|ND_KEYINGSET, NULL);
	rna_def_scene_keying_sets(brna, prop);
	
	prop= RNA_def_property(srna, "keying_sets_all", PROP_COLLECTION, PROP_NONE);
	RNA_def_property_collection_funcs(prop, "rna_Scene_all_keyingsets_begin", "rna_Scene_all_keyingsets_next", "rna_iterator_listbase_end", "rna_iterator_listbase_get", 0, 0, 0);
	RNA_def_property_struct_type(prop, "KeyingSet");
	RNA_def_property_ui_text(prop, "All Keying Sets", "All Keying Sets available for use (Builtins and Absolute Keying Sets for this Scene)");
	RNA_def_property_update(prop, NC_SCENE|ND_KEYINGSET, NULL);
	rna_def_scene_keying_sets_all(brna, prop);
	
	/* Tool Settings */
	prop= RNA_def_property(srna, "tool_settings", PROP_POINTER, PROP_NONE);
	RNA_def_property_flag(prop, PROP_NEVER_NULL);
	RNA_def_property_pointer_sdna(prop, NULL, "toolsettings");
	RNA_def_property_struct_type(prop, "ToolSettings");
	RNA_def_property_ui_text(prop, "Tool Settings", "");

	/* Unit Settings */
	prop= RNA_def_property(srna, "unit_settings", PROP_POINTER, PROP_NONE);
	RNA_def_property_flag(prop, PROP_NEVER_NULL);
	RNA_def_property_pointer_sdna(prop, NULL, "unit");
	RNA_def_property_struct_type(prop, "UnitSettings");
	RNA_def_property_ui_text(prop, "Unit Settings", "Unit editing settings");

	/* Physics Settings */
	prop= RNA_def_property(srna, "gravity", PROP_FLOAT, PROP_ACCELERATION);
	RNA_def_property_float_sdna(prop, NULL, "physics_settings.gravity");
	RNA_def_property_array(prop, 3);
	RNA_def_property_range(prop, -200.0f, 200.0f);
	RNA_def_property_ui_text(prop, "Gravity", "Constant acceleration in a given direction");
	RNA_def_property_update(prop, 0, "rna_Physics_update");

	prop= RNA_def_property(srna, "use_gravity", PROP_BOOLEAN, PROP_NONE);
	RNA_def_property_boolean_sdna(prop, NULL, "physics_settings.flag", PHYS_GLOBAL_GRAVITY);
	RNA_def_property_ui_text(prop, "Global Gravity", "Use global gravity for all dynamics");
	RNA_def_property_update(prop, 0, "rna_Physics_update");
	
	/* Render Data */
	prop= RNA_def_property(srna, "render", PROP_POINTER, PROP_NONE);
	RNA_def_property_flag(prop, PROP_NEVER_NULL);
	RNA_def_property_pointer_sdna(prop, NULL, "r");
	RNA_def_property_struct_type(prop, "RenderSettings");
	RNA_def_property_ui_text(prop, "Render Data", "");
	
	/* Markers */
	prop= RNA_def_property(srna, "timeline_markers", PROP_COLLECTION, PROP_NONE);
	RNA_def_property_collection_sdna(prop, NULL, "markers", NULL);
	RNA_def_property_struct_type(prop, "TimelineMarker");
	RNA_def_property_ui_text(prop, "Timeline Markers", "Markers used in all timelines for the current scene");
	rna_def_timeline_markers(brna, prop);

	/* Audio Settings */
	prop= RNA_def_property(srna, "use_audio", PROP_BOOLEAN, PROP_NONE);
	RNA_def_property_boolean_funcs(prop, "rna_Scene_use_audio_get", "rna_Scene_use_audio_set");
	RNA_def_property_ui_text(prop, "Audio Muted", "Play back of audio from Sequence Editor will be muted");
	RNA_def_property_update(prop, NC_SCENE, NULL);

	prop= RNA_def_property(srna, "use_audio_sync", PROP_BOOLEAN, PROP_NONE);
	RNA_def_property_boolean_sdna(prop, NULL, "audio.flag", AUDIO_SYNC);
	RNA_def_property_ui_text(prop, "Audio Sync", "Play back and sync with audio clock, dropping frames if frame display is too slow");
	RNA_def_property_update(prop, NC_SCENE, NULL);

	prop= RNA_def_property(srna, "use_audio_scrub", PROP_BOOLEAN, PROP_NONE);
	RNA_def_property_boolean_sdna(prop, NULL, "audio.flag", AUDIO_SCRUB);
	RNA_def_property_ui_text(prop, "Audio Scrubbing", "Play audio from Sequence Editor while scrubbing");
	RNA_def_property_update(prop, NC_SCENE, NULL);

	prop= RNA_def_property(srna, "audio_doppler_speed", PROP_FLOAT, PROP_NONE);
	RNA_def_property_float_sdna(prop, NULL, "audio.speed_of_sound");
	RNA_def_property_clear_flag(prop, PROP_ANIMATABLE);
	RNA_def_property_range(prop, 0.01f, FLT_MAX);
	RNA_def_property_ui_text(prop, "Speed of Sound", "Speed of sound for Doppler effect calculation");
	RNA_def_property_update(prop, NC_SCENE, "rna_Scene_listener_update");

	prop= RNA_def_property(srna, "audio_doppler_factor", PROP_FLOAT, PROP_NONE);
	RNA_def_property_float_sdna(prop, NULL, "audio.doppler_factor");
	RNA_def_property_clear_flag(prop, PROP_ANIMATABLE);
	RNA_def_property_range(prop, 0.0, FLT_MAX);
	RNA_def_property_ui_text(prop, "Doppler Factor", "Pitch factor for Doppler effect calculation");
	RNA_def_property_update(prop, NC_SCENE, "rna_Scene_listener_update");

	prop= RNA_def_property(srna, "audio_distance_model", PROP_ENUM, PROP_NONE);
	RNA_def_property_enum_bitflag_sdna(prop, NULL, "audio.distance_model");
	RNA_def_property_clear_flag(prop, PROP_ANIMATABLE);
	RNA_def_property_enum_items(prop, audio_distance_model_items);
	RNA_def_property_ui_text(prop, "Distance Model", "Distance model for distance attenuation calculation");
	RNA_def_property_update(prop, NC_SCENE, "rna_Scene_listener_update");

	prop= RNA_def_property(srna, "audio_volume", PROP_FLOAT, PROP_NONE);
	RNA_def_property_float_sdna(prop, NULL, "audio.volume");
	RNA_def_property_range(prop, 0.0f, 1.0f);
	RNA_def_property_ui_text(prop, "Volume", "Audio volume");
	RNA_def_property_update(prop, NC_SCENE, NULL);
	RNA_def_property_float_funcs(prop, NULL, "rna_Scene_volume_set", NULL);

	/* Game Settings */
	prop= RNA_def_property(srna, "game_settings", PROP_POINTER, PROP_NONE);
	RNA_def_property_flag(prop, PROP_NEVER_NULL);
	RNA_def_property_pointer_sdna(prop, NULL, "gm");
	RNA_def_property_struct_type(prop, "SceneGameData");
	RNA_def_property_ui_text(prop, "Game Data", "");

	/* Statistics */
	func= RNA_def_function(srna, "statistics", "ED_info_stats_string");
	prop= RNA_def_string(func, "statistics", "", 0, "Statistics", "");
	RNA_def_function_return(func, prop);
	
	/* Grease Pencil */
	prop= RNA_def_property(srna, "grease_pencil", PROP_POINTER, PROP_NONE);
	RNA_def_property_pointer_sdna(prop, NULL, "gpd");
	RNA_def_property_flag(prop, PROP_EDITABLE);
	RNA_def_property_struct_type(prop, "GreasePencil");
	RNA_def_property_ui_text(prop, "Grease Pencil Data", "Grease Pencil datablock");
	RNA_def_property_update(prop, NC_SCENE, NULL);
	
	/* Transform Orientations */
	prop= RNA_def_property(srna, "orientations", PROP_COLLECTION, PROP_NONE);
	RNA_def_property_collection_sdna(prop, NULL, "transform_spaces", NULL);
	RNA_def_property_struct_type(prop, "TransformOrientation");
	RNA_def_property_ui_text(prop, "Transform Orientations", "");

	/* Nestled Data  */
	rna_def_tool_settings(brna);
	rna_def_unit_settings(brna);
	rna_def_scene_render_data(brna);
	rna_def_scene_game_data(brna);
	rna_def_scene_render_layer(brna);
	rna_def_transform_orientation(brna);
	
	/* Scene API */
	RNA_api_scene(srna);
}

#endif
<|MERGE_RESOLUTION|>--- conflicted
+++ resolved
@@ -1848,18 +1848,17 @@
 		{GAME_MAT_GLSL, "GLSL", 0, "GLSL", "OpenGL shading language shaders"},
 		{0, NULL, 0, NULL, NULL}};
 
-<<<<<<< HEAD
+	static EnumPropertyItem obstacle_simulation_items[] = {
+		{OBSTSIMULATION_NONE, "NONE", 0, "None", ""},
+		{OBSTSIMULATION_TOI_rays, "RVO_RAYS", 0, "RVO (rays)", ""},
+		{OBSTSIMULATION_TOI_cells, "RVO_CELLS", 0, "RVO (cells)", ""},
+		{0, NULL, 0, NULL, NULL}};
+
 	static EnumPropertyItem storage_items[] ={
 		{RAS_STORE_AUTO, "AUTO", 0, "Auto Select", "Chooses the best supported mode"},
 		{RAS_STORE_IMMEDIATE, "IMMEDIATE", 0, "Immediate Mode", "Slowest performance, requires OpenGL (any version)"},
 		{RAS_STORE_VA, "VERTEX_ARRAY", 0, "Vertex Arrays", "Moderate performance, requires at least OpenGL 1.1"},
 		{RAS_STORE_VBO, "VERTEX_BUFFER_OBJECT", 0, "Vertex Buffer Objects", "Best performance, requires at least OpenGL 1.4"},
-=======
-	static EnumPropertyItem obstacle_simulation_items[] = {
-		{OBSTSIMULATION_NONE, "NONE", 0, "None", ""},
-		{OBSTSIMULATION_TOI_rays, "RVO_RAYS", 0, "RVO (rays)", ""},
-		{OBSTSIMULATION_TOI_cells, "RVO_CELLS", 0, "RVO (cells)", ""},
->>>>>>> a932f930
 		{0, NULL, 0, NULL, NULL}};
 
 	srna= RNA_def_struct(brna, "SceneGameData", NULL);
