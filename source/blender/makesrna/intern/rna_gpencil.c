--- conflicted
+++ resolved
@@ -153,39 +153,11 @@
 static void rna_GPencilLayer_line_width_range(PointerRNA *UNUSED(ptr), int *min, int *max,
 	int *softmin, int *softmax)
 {
-<<<<<<< HEAD
 	*min = -300;
 	*max = 300;
 
 	*softmin = -100;
 	*softmax = 100;
-=======
-	bGPDlayer *gpl = ptr->data;
-
-	/* The restrictions on max width here are due to OpenGL on Windows not supporting
-	 * any widths greater than 10 (for driver-drawn) strokes/points.
-	 *
-	 * Although most of our 2D strokes also don't suffer from this restriction,
-	 * it's relatively hard to test for that. So, for now, only volumetric strokes
-	 * get to be larger...
-	 */
-
-	/* From GP v2 this value is used to increase or decrease the thickness of the stroke */
-	if (gpl->flag & GP_LAYER_VOLUMETRIC) {
-		*min = -300;
-		*max = 300;
-
-		*softmin = -100;
-		*softmax = 100;
-	}
-	else {
-		*min = -10;
-		*max = 10;
-
-		*softmin = -10;
-		*softmax = 10;
-	}
->>>>>>> 2ca8230f
 }
 
 /* set parent */
@@ -376,34 +348,6 @@
 	BKE_animdata_fix_paths_rename_all(&gpd->id, "layers", oldname, gpl->info);
 }
 
-<<<<<<< HEAD
-=======
-static void rna_GPencil_use_onion_skinning_set(PointerRNA *ptr, const int value)
-{
-	bGPdata *gpd = ptr->id.data;
-	bGPDlayer *gpl;
-
-	/* set new value */
-	if (value) {
-		/* enable on active layer (it's the one that's most likely to be of interest right now) */
-		gpl = BKE_gpencil_layer_getactive(gpd);
-		if (gpl) {
-			gpl->flag |= GP_LAYER_ONIONSKIN;
-		}
-
-		gpd->flag |= GP_DATA_SHOW_ONIONSKINS;
-	}
-	else {
-		/* disable on all layers - allowa quickly turning them all off, without having to check */
-		for (gpl = gpd->layers.first; gpl; gpl = gpl->next) {
-			gpl->flag &= ~GP_LAYER_ONIONSKIN;
-		}
-
-		gpd->flag &= ~GP_DATA_SHOW_ONIONSKINS;
-	}
-}
-
->>>>>>> 2ca8230f
 static bGPDstroke *rna_GPencil_stroke_point_find_stroke(const bGPdata *gpd, const bGPDspoint *pt, bGPDlayer **r_gpl, bGPDframe **r_gpf)
 {
 	bGPDlayer *gpl;
@@ -467,12 +411,9 @@
 		stroke->points = MEM_recallocN_id(stroke->points,
 		                                  sizeof(bGPDspoint) * (stroke->totpoints + count),
 		                                  "gp_stroke_points");
-<<<<<<< HEAD
 		stroke->dvert = MEM_recallocN_id(stroke->dvert,
 										  sizeof(MDeformVert) * (stroke->totpoints + count),
 										  "gp_stroke_weight");
-=======
->>>>>>> 2ca8230f
 
 		/* init the pressure and strength values so that old scripts won't need to
 		 * be modified to give these initial values...
@@ -655,218 +596,7 @@
 	WM_main_add_notifier(NC_GPENCIL | ND_DATA | NA_EDITED, NULL);
 }
 
-<<<<<<< HEAD
 static void rna_GpencilVertex_groups_begin(CollectionPropertyIterator *iter, PointerRNA *ptr)
-=======
-/* Palettes */
-static bGPDpalette *rna_GPencil_palette_new(bGPdata *gpd, const char *name, int setactive)
-{
-	bGPDpalette *palette = BKE_gpencil_palette_addnew(gpd, name, setactive != 0);
-
-	WM_main_add_notifier(NC_GPENCIL | ND_DATA | NA_EDITED, NULL);
-
-	return palette;
-}
-
-static void rna_GPencil_palette_remove(bGPdata *gpd, ReportList *reports, PointerRNA *palette_ptr)
-{
-	bGPDpalette *palette = palette_ptr->data;
-	if (BLI_findindex(&gpd->palettes, palette) == -1) {
-		BKE_report(reports, RPT_ERROR, "Palette not found in grease pencil data");
-		return;
-	}
-
-	BKE_gpencil_palette_delete(gpd, palette);
-	RNA_POINTER_INVALIDATE(palette_ptr);
-
-	WM_main_add_notifier(NC_GPENCIL | ND_DATA | NA_EDITED, NULL);
-}
-
-static PointerRNA rna_GPencil_active_palette_get(PointerRNA *ptr)
-{
-	bGPdata *gpd = ptr->id.data;
-
-	if (GS(gpd->id.name) == ID_GD) { /* why would this ever be not GD */
-		bGPDpalette *palette;
-
-		for (palette = gpd->palettes.first; palette; palette = palette->next) {
-			if (palette->flag & PL_PALETTE_ACTIVE) {
-				break;
-			}
-		}
-
-		if (palette) {
-			return rna_pointer_inherit_refine(ptr, &RNA_GPencilPalette, palette);
-		}
-	}
-
-	return rna_pointer_inherit_refine(ptr, NULL, NULL);
-}
-
-static void rna_GPencil_active_palette_set(PointerRNA *ptr, PointerRNA value)
-{
-	bGPdata *gpd = ptr->id.data;
-
-	if (GS(gpd->id.name) == ID_GD) { /* why would this ever be not GD */
-		bGPDpalette *palette;
-
-		for (palette = gpd->palettes.first; palette; palette = palette->next) {
-			if (palette == value.data) {
-				palette->flag |= PL_PALETTE_ACTIVE;
-			}
-			else {
-				palette->flag &= ~PL_PALETTE_ACTIVE;
-			}
-		}
-		/* force color recalc */
-		BKE_gpencil_palette_change_strokes(gpd);
-
-		WM_main_add_notifier(NC_GPENCIL | NA_EDITED, NULL);
-	}
-}
-
-static int rna_GPencilPalette_index_get(PointerRNA *ptr)
-{
-	bGPdata *gpd = (bGPdata *)ptr->id.data;
-	bGPDpalette *palette = BKE_gpencil_palette_getactive(gpd);
-
-	return BLI_findindex(&gpd->palettes, palette);
-}
-
-static void rna_GPencilPalette_index_set(PointerRNA *ptr, int value)
-{
-	bGPdata *gpd   = (bGPdata *)ptr->id.data;
-	bGPDpalette *palette = BLI_findlink(&gpd->palettes, value);
-
-	BKE_gpencil_palette_setactive(gpd, palette);
-	WM_main_add_notifier(NC_GPENCIL | ND_DATA | NA_EDITED, NULL);
-}
-
-static void rna_GPencilPalette_index_range(PointerRNA *ptr, int *min, int *max, int *softmin, int *softmax)
-{
-	bGPdata *gpd = (bGPdata *)ptr->id.data;
-
-	*min = 0;
-	*max = max_ii(0, BLI_listbase_count(&gpd->palettes) - 1);
-
-	*softmin = *min;
-	*softmax = *max;
-}
-
-/* Palette colors */
-static bGPDpalettecolor *rna_GPencilPalette_color_new(bGPDpalette *palette)
-{
-	bGPDpalettecolor *color = BKE_gpencil_palettecolor_addnew(palette, DATA_("Color"), true);
-
-	return color;
-}
-
-static void rna_GPencilPalette_color_remove(bGPDpalette *palette, ReportList *reports, PointerRNA *color_ptr)
-{
-	bGPDpalettecolor *color = color_ptr->data;
-
-	if (BLI_findindex(&palette->colors, color) == -1) {
-		BKE_reportf(reports, RPT_ERROR, "Palette '%s' does not contain color given", palette->info + 2);
-		return;
-	}
-
-	BKE_gpencil_palettecolor_delete(palette, color);
-	RNA_POINTER_INVALIDATE(color_ptr);
-
-	WM_main_add_notifier(NC_GPENCIL | ND_DATA | NA_EDITED, NULL);
-}
-
-static PointerRNA rna_GPencilPalette_active_color_get(PointerRNA *ptr)
-{
-	bGPDpalette *palette = (bGPDpalette *)ptr->data;
-	bGPDpalettecolor *color;
-
-	for (color = palette->colors.first; color; color = color->next) {
-		if (color->flag & PC_COLOR_ACTIVE) {
-			break;
-		}
-	}
-
-	if (color) {
-		return rna_pointer_inherit_refine(ptr, &RNA_GPencilPaletteColor, color);
-	}
-
-	return rna_pointer_inherit_refine(ptr, NULL, NULL);
-}
-
-static void rna_GPencilPalette_active_color_set(PointerRNA *ptr, PointerRNA value)
-{
-	bGPDpalette *palette = (bGPDpalette *)ptr->data;
-	bGPDpalettecolor *color = value.data;
-
-	BKE_gpencil_palettecolor_setactive(palette, color);
-}
-
-static void rna_GPencilPalette_info_set(PointerRNA *ptr, const char *value)
-{
-	bGPdata *gpd = ptr->id.data;
-	bGPDpalette *palette = ptr->data;
-
-	char oldname[64] = "";
-	BLI_strncpy(oldname, palette->info, sizeof(oldname));
-
-	/* copy the new name into the name slot */
-	BLI_strncpy_utf8(palette->info, value, sizeof(palette->info));
-
-	BLI_uniquename(&gpd->palettes, palette, DATA_("GP_Palette"), '.', offsetof(bGPDpalette, info),
-	               sizeof(palette->info));
-	/* now fix animation paths */
-	BKE_animdata_fix_paths_rename_all(&gpd->id, "palettes", oldname, palette->info);
-}
-
-static char *rna_GPencilPalette_path(PointerRNA *ptr)
-{
-	bGPDpalette *palette = ptr->data;
-	char name_esc[sizeof(palette->info) * 2];
-
-	BLI_strescape(name_esc, palette->info, sizeof(name_esc));
-
-	return BLI_sprintfN("palettes[\"%s\"]", name_esc);
-}
-
-static char *rna_GPencilPalette_color_path(PointerRNA *ptr)
-{
-	bGPdata *gpd = ptr->id.data;
-	bGPDpalette *palette = BKE_gpencil_palette_getactive(gpd);
-	bGPDpalettecolor *palcolor = ptr->data;
-
-	char name_palette[sizeof(palette->info) * 2];
-	char name_color[sizeof(palcolor->info) * 2];
-
-	BLI_strescape(name_palette, palette->info, sizeof(name_palette));
-	BLI_strescape(name_color, palcolor->info, sizeof(name_color));
-
-	return BLI_sprintfN("palettes[\"%s\"].colors[\"%s\"]", name_palette, name_color);
-}
-
-static void rna_GPencilPaletteColor_info_set(PointerRNA *ptr, const char *value)
-{
-	bGPdata *gpd = ptr->id.data;
-	bGPDpalette *palette = BKE_gpencil_palette_getactive(gpd);
-	bGPDpalettecolor *palcolor = ptr->data;
-
-	char oldname[64] = "";
-	BLI_strncpy(oldname, palcolor->info, sizeof(oldname));
-
-	/* copy the new name into the name slot */
-	BLI_strncpy_utf8(palcolor->info, value, sizeof(palcolor->info));
-	BLI_uniquename(&palette->colors, palcolor, DATA_("Color"), '.', offsetof(bGPDpalettecolor, info),
-	               sizeof(palcolor->info));
-
-	/* rename all strokes */
-	BKE_gpencil_palettecolor_changename(gpd, oldname, palcolor->info);
-
-	/* now fix animation paths */
-	BKE_animdata_fix_paths_rename_all(&gpd->id, "colors", oldname, palcolor->info);
-}
-
-static void rna_GPencilStrokeColor_info_set(PointerRNA *ptr, const char *value)
->>>>>>> 2ca8230f
 {
 	bGPDstroke *gps = ptr->data;
 
@@ -1046,16 +776,13 @@
 	RNA_def_property_struct_type(prop, "GPencilStrokePoint");
 	RNA_def_property_ui_text(prop, "Stroke Points", "Stroke data points");
 	rna_def_gpencil_stroke_points_api(brna, prop);
-<<<<<<< HEAD
-	
+
 	/* vertex groups */
 	prop = RNA_def_property(srna, "groups", PROP_COLLECTION, PROP_NONE);
 	RNA_def_property_collection_funcs(prop, "rna_GpencilVertex_groups_begin", "rna_iterator_array_next",
 		"rna_iterator_array_end", "rna_iterator_array_get", NULL, NULL, NULL, NULL);
 	RNA_def_property_struct_type(prop, "GpencilVertexGroupElement");
 	RNA_def_property_ui_text(prop, "Groups", "Weights for the vertex groups this vertex is member of");
-=======
->>>>>>> 2ca8230f
 
 	/* Triangles */
 	prop = RNA_def_property(srna, "triangles", PROP_COLLECTION, PROP_NONE);
@@ -1279,7 +1006,6 @@
 	prop = RNA_def_property(srna, "use_onion_skinning", PROP_BOOLEAN, PROP_NONE);
 	RNA_def_property_boolean_sdna(prop, NULL, "onion_flag", GP_LAYER_ONIONSKIN);
 	RNA_def_property_ui_text(prop, "Onion Skinning", "Ghost frames on either side of frame");
-<<<<<<< HEAD
 	RNA_def_property_update(prop, NC_GPENCIL | ND_DATA, "rna_GPencil_update");
 
 	prop = RNA_def_property(srna, "use_stroke_location", PROP_BOOLEAN, PROP_NONE);
@@ -1287,53 +1013,7 @@
 	RNA_def_property_ui_text(prop, "Use Stroke Location",
 		"When draw new strokes in 3D view, use last stroke origin, as new stroke origin");
 	RNA_def_property_update(prop, NC_GPENCIL | ND_DATA, "rna_GPencil_update");
-	
-=======
-	RNA_def_property_update(prop, NC_GPENCIL | ND_DATA, "rna_GPencil_onion_skinning_update");
-
-	prop = RNA_def_property(srna, "ghost_before_range", PROP_INT, PROP_NONE);
-	RNA_def_property_int_sdna(prop, NULL, "gstep");
-	RNA_def_property_range(prop, -1, 120);
-	RNA_def_property_ui_text(prop, "Frames Before",
-	                         "Maximum number of frames to show before current frame "
-	                         "(0 = show only the previous sketch, -1 = don't show any frames before current)");
-	RNA_def_property_update(prop, NC_GPENCIL | ND_DATA, "rna_GPencil_update");
-
-	prop = RNA_def_property(srna, "ghost_after_range", PROP_INT, PROP_NONE);
-	RNA_def_property_int_sdna(prop, NULL, "gstep_next");
-	RNA_def_property_range(prop, -1, 120);
-	RNA_def_property_ui_text(prop, "Frames After",
-	                         "Maximum number of frames to show after current frame "
-	                         "(0 = show only the next sketch, -1 = don't show any frames after current)");
-	RNA_def_property_update(prop, NC_GPENCIL | ND_DATA, "rna_GPencil_update");
-
-	prop = RNA_def_property(srna, "use_ghost_custom_colors", PROP_BOOLEAN, PROP_NONE);
-	RNA_def_property_boolean_sdna(prop, NULL, "flag", GP_LAYER_GHOST_PREVCOL | GP_LAYER_GHOST_NEXTCOL);
-	RNA_def_property_ui_text(prop, "Use Custom Ghost Colors", "Use custom colors for ghost frames");
-	RNA_def_property_update(prop, NC_GPENCIL | ND_DATA, "rna_GPencil_update");
-
-	prop = RNA_def_property(srna, "before_color", PROP_FLOAT, PROP_COLOR_GAMMA);
-	RNA_def_property_float_sdna(prop, NULL, "gcolor_prev");
-	RNA_def_property_array(prop, 3);
-	RNA_def_property_range(prop, 0.0f, 1.0f);
-	RNA_def_property_ui_text(prop, "Before Color", "Base color for ghosts before the active frame");
-	RNA_def_property_update(prop, NC_GPENCIL | ND_DATA, "rna_GPencil_update");
-
-	prop = RNA_def_property(srna, "after_color", PROP_FLOAT, PROP_COLOR_GAMMA);
-	RNA_def_property_float_sdna(prop, NULL, "gcolor_next");
-	RNA_def_property_array(prop, 3);
-	RNA_def_property_range(prop, 0.0f, 1.0f);
-	RNA_def_property_ui_text(prop, "After Color", "Base color for ghosts after the active frame");
-	RNA_def_property_update(prop, NC_GPENCIL | ND_DATA, "rna_GPencil_update");
-
-	prop = RNA_def_property(srna, "use_ghosts_always", PROP_BOOLEAN, PROP_NONE);
-	RNA_def_property_boolean_sdna(prop, NULL, "flag", GP_LAYER_GHOST_ALWAYS);
-	RNA_def_property_ui_text(prop, "Always Show Ghosts",
-	                         "Ghosts are shown in renders and animation playback. Useful for special effects (e.g. motion blur)");
-	RNA_def_property_update(prop, NC_GPENCIL | ND_DATA, "rna_GPencil_update");
-
-
->>>>>>> 2ca8230f
+
 	/* Flags */
 	prop = RNA_def_property(srna, "hide", PROP_BOOLEAN, PROP_NONE);
 	RNA_def_property_boolean_sdna(prop, NULL, "flag", GP_LAYER_HIDE);
@@ -1494,11 +1174,10 @@
 	RNA_def_property_struct_type(prop, "GPencilLayer");
 	RNA_def_property_ui_text(prop, "Layers", "");
 	rna_def_gpencil_layers_api(brna, prop);
-<<<<<<< HEAD
-	
+
 	/* Animation Data */
 	rna_def_animdata_common(srna);
-	
+
 	/* materials */
 	prop = RNA_def_property(srna, "materials", PROP_COLLECTION, PROP_NONE);
 	RNA_def_property_collection_sdna(prop, NULL, "mat", "totcol");
@@ -1513,26 +1192,13 @@
 	RNA_def_property_enum_items(prop, rna_enum_gpencil_xraymodes_items);
 	RNA_def_property_ui_text(prop, "Xray", "");
 	RNA_def_property_update(prop, NC_GPENCIL | ND_DATA, "rna_GPencil_update");
-=======
-
-	/* Palettes */
-	prop = RNA_def_property(srna, "palettes", PROP_COLLECTION, PROP_NONE);
-	RNA_def_property_collection_sdna(prop, NULL, "palettes", NULL);
-	RNA_def_property_struct_type(prop, "GPencilPalette");
-	RNA_def_property_ui_text(prop, "Palettes", "");
-	rna_def_gpencil_palettes_api(brna, prop);
-
-	/* Animation Data */
-	rna_def_animdata_common(srna);
->>>>>>> 2ca8230f
 
 	/* Flags */
 	prop = RNA_def_property(srna, "use_stroke_edit_mode", PROP_BOOLEAN, PROP_NONE);
 	RNA_def_property_boolean_sdna(prop, NULL, "flag", GP_DATA_STROKE_EDITMODE);
 	RNA_def_property_ui_text(prop, "Stroke Edit Mode", "Edit Grease Pencil strokes instead of viewport data");
 	RNA_def_property_update(prop, NC_GPENCIL | ND_DATA | ND_GPENCIL_EDITMODE, "rna_GPencil_editmode_update");
-<<<<<<< HEAD
-	
+
 	prop = RNA_def_property(srna, "is_stroke_paint_mode", PROP_BOOLEAN, PROP_NONE);
 	RNA_def_property_boolean_sdna(prop, NULL, "flag", GP_DATA_STROKE_PAINTMODE);
 	RNA_def_property_ui_text(prop, "Stroke Paint Mode", "Draw Grease Pencil strokes on click/drag");
@@ -1555,15 +1221,6 @@
 	RNA_def_property_boolean_sdna(prop, NULL, "flag", GP_DATA_SHOW_ONIONSKINS);
 	RNA_def_property_ui_text(prop, "Onion Skins", "Show ghosts of the frames before and after the current frame");
 	RNA_def_property_update(prop, NC_SCREEN | NC_SCENE | ND_TOOLSETTINGS | ND_DATA | NC_GPENCIL, "rna_GPencil_update");
-=======
-
-	prop = RNA_def_property(srna, "use_onion_skinning", PROP_BOOLEAN, PROP_NONE);
-	RNA_def_property_boolean_sdna(prop, NULL, "flag", GP_DATA_SHOW_ONIONSKINS);
-	RNA_def_property_boolean_funcs(prop, NULL, "rna_GPencil_use_onion_skinning_set");
-	RNA_def_property_ui_text(prop, "Onion Skins",
-	                         "Show ghosts of the frames before and after the current frame, toggle to enable on active layer or disable all");
-	RNA_def_property_update(prop, NC_GPENCIL | ND_DATA, NULL);
->>>>>>> 2ca8230f
 
 	prop = RNA_def_property(srna, "show_stroke_direction", PROP_BOOLEAN, PROP_NONE);
 	RNA_def_property_boolean_sdna(prop, NULL, "flag", GP_DATA_SHOW_DIRECTION);
@@ -1690,11 +1347,11 @@
 
 	rna_def_gpencil_layer(brna);
 	rna_def_gpencil_frame(brna);
-	
+
 	rna_def_gpencil_stroke(brna);
 	rna_def_gpencil_stroke_point(brna);
 	rna_def_gpencil_triangle(brna);
-	
+
 	rna_def_gpencil_mvert_group(brna);
 }
 
