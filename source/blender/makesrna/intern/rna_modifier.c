/*
 * This program is free software; you can redistribute it and/or
 * modify it under the terms of the GNU General Public License
 * as published by the Free Software Foundation; either version 2
 * of the License, or (at your option) any later version.
 *
 * This program is distributed in the hope that it will be useful,
 * but WITHOUT ANY WARRANTY; without even the implied warranty of
 * MERCHANTABILITY or FITNESS FOR A PARTICULAR PURPOSE.  See the
 * GNU General Public License for more details.
 *
 * You should have received a copy of the GNU General Public License
 * along with this program; if not, write to the Free Software Foundation,
 * Inc., 51 Franklin Street, Fifth Floor, Boston, MA 02110-1301, USA.
 */

/** \file
 * \ingroup RNA
 */

#include <float.h>
#include <limits.h>
#include <stdlib.h>

#include "DNA_armature_types.h"
#include "DNA_cachefile_types.h"
#include "DNA_mesh_types.h"
#include "DNA_modifier_types.h"
#include "DNA_object_types.h"
#include "DNA_object_force_types.h"
#include "DNA_scene_types.h"

#include "MEM_guardedalloc.h"

#include "BLI_math.h"

#include "BLT_translation.h"

#include "BKE_animsys.h"
#include "BKE_data_transfer.h"
#include "BKE_dynamicpaint.h"
#include "BKE_effect.h"
#include "BKE_mesh_mapping.h"
#include "BKE_mesh_remap.h"
#include "BKE_multires.h"
#include "BKE_ocean.h"
#include "BKE_manta.h" /* For mantaModifier_free & mantaModifier_createType */

#include "RNA_access.h"
#include "RNA_define.h"
#include "RNA_enum_types.h"

#include "rna_internal.h"

#include "WM_api.h"
#include "WM_types.h"

const EnumPropertyItem rna_enum_object_modifier_type_items[] = {
    {0, "", 0, N_("Modify"), ""},
    {eModifierType_DataTransfer, "DATA_TRANSFER", ICON_MOD_DATA_TRANSFER, "Data Transfer", ""},
    {eModifierType_MeshCache, "MESH_CACHE", ICON_MOD_MESHDEFORM, "Mesh Cache", ""},
    {eModifierType_MeshSequenceCache,
     "MESH_SEQUENCE_CACHE",
     ICON_MOD_MESHDEFORM,
     "Mesh Sequence Cache",
     ""},
    {eModifierType_NormalEdit, "NORMAL_EDIT", ICON_MOD_NORMALEDIT, "Normal Edit", ""},
    {eModifierType_WeightedNormal, "WEIGHTED_NORMAL", ICON_MOD_NORMALEDIT, "Weighted Normal", ""},
    {eModifierType_UVProject, "UV_PROJECT", ICON_MOD_UVPROJECT, "UV Project", ""},
    {eModifierType_UVWarp, "UV_WARP", ICON_MOD_UVPROJECT, "UV Warp", ""},
    {eModifierType_WeightVGEdit,
     "VERTEX_WEIGHT_EDIT",
     ICON_MOD_VERTEX_WEIGHT,
     "Vertex Weight Edit",
     ""},
    {eModifierType_WeightVGMix,
     "VERTEX_WEIGHT_MIX",
     ICON_MOD_VERTEX_WEIGHT,
     "Vertex Weight Mix",
     ""},
    {eModifierType_WeightVGProximity,
     "VERTEX_WEIGHT_PROXIMITY",
     ICON_MOD_VERTEX_WEIGHT,
     "Vertex Weight Proximity",
     ""},
    {0, "", 0, N_("Generate"), ""},
    {eModifierType_Array, "ARRAY", ICON_MOD_ARRAY, "Array", ""},
    {eModifierType_Bevel, "BEVEL", ICON_MOD_BEVEL, "Bevel", ""},
    {eModifierType_Boolean, "BOOLEAN", ICON_MOD_BOOLEAN, "Boolean", ""},
    {eModifierType_Build, "BUILD", ICON_MOD_BUILD, "Build", ""},
    {eModifierType_Decimate, "DECIMATE", ICON_MOD_DECIM, "Decimate", ""},
    {eModifierType_EdgeSplit, "EDGE_SPLIT", ICON_MOD_EDGESPLIT, "Edge Split", ""},
    {eModifierType_Mask, "MASK", ICON_MOD_MASK, "Mask", ""},
    {eModifierType_Mirror, "MIRROR", ICON_MOD_MIRROR, "Mirror", ""},
    {eModifierType_Multires, "MULTIRES", ICON_MOD_MULTIRES, "Multiresolution", ""},
    {eModifierType_Remesh, "REMESH", ICON_MOD_REMESH, "Remesh", ""},
    {eModifierType_Screw, "SCREW", ICON_MOD_SCREW, "Screw", ""},
    {eModifierType_Skin, "SKIN", ICON_MOD_SKIN, "Skin", ""},
    {eModifierType_Solidify, "SOLIDIFY", ICON_MOD_SOLIDIFY, "Solidify", ""},
    {eModifierType_Subsurf, "SUBSURF", ICON_MOD_SUBSURF, "Subdivision Surface", ""},
    {eModifierType_Triangulate, "TRIANGULATE", ICON_MOD_TRIANGULATE, "Triangulate", ""},
    {eModifierType_Wireframe,
     "WIREFRAME",
     ICON_MOD_WIREFRAME,
     "Wireframe",
     "Generate a wireframe on the edges of a mesh"},
    {0, "", 0, N_("Deform"), ""},
    {eModifierType_Armature, "ARMATURE", ICON_MOD_ARMATURE, "Armature", ""},
    {eModifierType_Cast, "CAST", ICON_MOD_CAST, "Cast", ""},
    {eModifierType_Curve, "CURVE", ICON_MOD_CURVE, "Curve", ""},
    {eModifierType_Displace, "DISPLACE", ICON_MOD_DISPLACE, "Displace", ""},
    {eModifierType_Hook, "HOOK", ICON_HOOK, "Hook", ""},
    {eModifierType_LaplacianDeform,
     "LAPLACIANDEFORM",
     ICON_MOD_MESHDEFORM,
     "Laplacian Deform",
     ""},
    {eModifierType_Lattice, "LATTICE", ICON_MOD_LATTICE, "Lattice", ""},
    {eModifierType_MeshDeform, "MESH_DEFORM", ICON_MOD_MESHDEFORM, "Mesh Deform", ""},
    {eModifierType_Shrinkwrap, "SHRINKWRAP", ICON_MOD_SHRINKWRAP, "Shrinkwrap", ""},
    {eModifierType_SimpleDeform, "SIMPLE_DEFORM", ICON_MOD_SIMPLEDEFORM, "Simple Deform", ""},
    {eModifierType_Smooth, "SMOOTH", ICON_MOD_SMOOTH, "Smooth", ""},
    {eModifierType_CorrectiveSmooth,
     "CORRECTIVE_SMOOTH",
     ICON_MOD_SMOOTH,
     "Smooth Corrective",
     ""},
    {eModifierType_LaplacianSmooth, "LAPLACIANSMOOTH", ICON_MOD_SMOOTH, "Smooth Laplacian", ""},
    {eModifierType_SurfaceDeform, "SURFACE_DEFORM", ICON_MOD_MESHDEFORM, "Surface Deform", ""},
    {eModifierType_Warp, "WARP", ICON_MOD_WARP, "Warp", ""},
    {eModifierType_Wave, "WAVE", ICON_MOD_WAVE, "Wave", ""},
    {0, "", 0, N_("Simulate"), ""},
    {eModifierType_Cloth, "CLOTH", ICON_MOD_CLOTH, "Cloth", ""},
    {eModifierType_Collision, "COLLISION", ICON_MOD_PHYSICS, "Collision", ""},
    {eModifierType_DynamicPaint, "DYNAMIC_PAINT", ICON_MOD_DYNAMICPAINT, "Dynamic Paint", ""},
    {eModifierType_Explode, "EXPLODE", ICON_MOD_EXPLODE, "Explode", ""},
    {eModifierType_Ocean, "OCEAN", ICON_MOD_OCEAN, "Ocean", ""},
    {eModifierType_ParticleInstance,
     "PARTICLE_INSTANCE",
     ICON_MOD_PARTICLE_INSTANCE,
     "Particle Instance",
     ""},
    {eModifierType_ParticleSystem, "PARTICLE_SYSTEM", ICON_MOD_PARTICLES, "Particle System", ""},
    {eModifierType_Manta, "MANTA", ICON_MOD_MANTA, "Fluid Simulation", ""},
    {eModifierType_Softbody, "SOFT_BODY", ICON_MOD_SOFT, "Soft Body", ""},
    {eModifierType_Surface, "SURFACE", ICON_MODIFIER, "Surface", ""},
    {0, NULL, 0, NULL, NULL},
};

const EnumPropertyItem rna_enum_modifier_triangulate_quad_method_items[] = {
    {MOD_TRIANGULATE_QUAD_BEAUTY,
     "BEAUTY",
     0,
     "Beauty ",
     "Split the quads in nice triangles, slower method"},
    {MOD_TRIANGULATE_QUAD_FIXED,
     "FIXED",
     0,
     "Fixed",
     "Split the quads on the first and third vertices"},
    {MOD_TRIANGULATE_QUAD_ALTERNATE,
     "FIXED_ALTERNATE",
     0,
     "Fixed Alternate",
     "Split the quads on the 2nd and 4th vertices"},
    {MOD_TRIANGULATE_QUAD_SHORTEDGE,
     "SHORTEST_DIAGONAL",
     0,
     "Shortest Diagonal",
     "Split the quads based on the distance between the vertices"},
    {0, NULL, 0, NULL, NULL},
};

const EnumPropertyItem rna_enum_modifier_triangulate_ngon_method_items[] = {
    {MOD_TRIANGULATE_NGON_BEAUTY,
     "BEAUTY",
     0,
     "Beauty",
     "Arrange the new triangles evenly (slow)"},
    {MOD_TRIANGULATE_NGON_EARCLIP,
     "CLIP",
     0,
     "Clip",
     "Split the polygons with an ear clipping algorithm"},
    {0, NULL, 0, NULL, NULL},
};

const EnumPropertyItem rna_enum_modifier_shrinkwrap_mode_items[] = {
    {MOD_SHRINKWRAP_ON_SURFACE,
     "ON_SURFACE",
     0,
     "On Surface",
     "The point is constrained to the surface of the target object, "
     "with distance offset towards the original point location"},
    {MOD_SHRINKWRAP_INSIDE,
     "INSIDE",
     0,
     "Inside",
     "The point is constrained to be inside the target object"},
    {MOD_SHRINKWRAP_OUTSIDE,
     "OUTSIDE",
     0,
     "Outside",
     "The point is constrained to be outside the target object"},
    {MOD_SHRINKWRAP_OUTSIDE_SURFACE,
     "OUTSIDE_SURFACE",
     0,
     "Outside Surface",
     "The point is constrained to the surface of the target object, "
     "with distance offset always to the outside, towards or away from the original location"},
    {MOD_SHRINKWRAP_ABOVE_SURFACE,
     "ABOVE_SURFACE",
     0,
     "Above Surface",
     "The point is constrained to the surface of the target object, "
     "with distance offset applied exactly along the target normal"},
    {0, NULL, 0, NULL, NULL},
};

#ifndef RNA_RUNTIME
/* use eWarp_Falloff_*** & eHook_Falloff_***, they're in sync */
static const EnumPropertyItem modifier_warp_falloff_items[] = {
    {eWarp_Falloff_None, "NONE", 0, "No Falloff", ""},
    {eWarp_Falloff_Curve, "CURVE", 0, "Curve", ""},
    {eWarp_Falloff_Smooth, "SMOOTH", ICON_SMOOTHCURVE, "Smooth", ""},
    {eWarp_Falloff_Sphere, "SPHERE", ICON_SPHERECURVE, "Sphere", ""},
    {eWarp_Falloff_Root, "ROOT", ICON_ROOTCURVE, "Root", ""},
    {eWarp_Falloff_InvSquare, "INVERSE_SQUARE", ICON_ROOTCURVE, "Inverse Square", ""},
    {eWarp_Falloff_Sharp, "SHARP", ICON_SHARPCURVE, "Sharp", ""},
    {eWarp_Falloff_Linear, "LINEAR", ICON_LINCURVE, "Linear", ""},
    {eWarp_Falloff_Const, "CONSTANT", ICON_NOCURVE, "Constant", ""},
    {0, NULL, 0, NULL, NULL},
};
#endif

/* ***** Data Transfer ***** */

const EnumPropertyItem rna_enum_dt_method_vertex_items[] = {
    {MREMAP_MODE_TOPOLOGY, "TOPOLOGY", 0, "Topology", "Copy from identical topology meshes"},
    {MREMAP_MODE_VERT_NEAREST, "NEAREST", 0, "Nearest vertex", "Copy from closest vertex"},
    {MREMAP_MODE_VERT_EDGE_NEAREST,
     "EDGE_NEAREST",
     0,
     "Nearest Edge Vertex",
     "Copy from closest vertex of closest edge"},
    {MREMAP_MODE_VERT_EDGEINTERP_NEAREST,
     "EDGEINTERP_NEAREST",
     0,
     "Nearest Edge Interpolated",
     "Copy from interpolated values of vertices from closest point on closest edge"},
    {MREMAP_MODE_VERT_POLY_NEAREST,
     "POLY_NEAREST",
     0,
     "Nearest Face Vertex",
     "Copy from closest vertex of closest face"},
    {MREMAP_MODE_VERT_POLYINTERP_NEAREST,
     "POLYINTERP_NEAREST",
     0,
     "Nearest Face Interpolated",
     "Copy from interpolated values of vertices from closest point on closest face"},
    {MREMAP_MODE_VERT_POLYINTERP_VNORPROJ,
     "POLYINTERP_VNORPROJ",
     0,
     "Projected Face Interpolated",
     "Copy from interpolated values of vertices from point on closest face hit by "
     "normal-projection"},
    {0, NULL, 0, NULL, NULL},
};

const EnumPropertyItem rna_enum_dt_method_edge_items[] = {
    {MREMAP_MODE_TOPOLOGY, "TOPOLOGY", 0, "Topology", "Copy from identical topology meshes"},
    {MREMAP_MODE_EDGE_VERT_NEAREST,
     "VERT_NEAREST",
     0,
     "Nearest Vertices",
     "Copy from most similar edge (edge which vertices are the closest of destination edge's "
     "ones)"},
    {MREMAP_MODE_EDGE_NEAREST,
     "NEAREST",
     0,
     "Nearest Edge",
     "Copy from closest edge (using midpoints)"},
    {MREMAP_MODE_EDGE_POLY_NEAREST,
     "POLY_NEAREST",
     0,
     "Nearest Face Edge",
     "Copy from closest edge of closest face (using midpoints)"},
    {MREMAP_MODE_EDGE_EDGEINTERP_VNORPROJ,
     "EDGEINTERP_VNORPROJ",
     0,
     "Projected Edge Interpolated",
     "Interpolate all source edges hit by the projection of destination one along its own normal "
     "(from vertices)"},
    {0, NULL, 0, NULL, NULL},
};

const EnumPropertyItem rna_enum_dt_method_loop_items[] = {
    {MREMAP_MODE_TOPOLOGY, "TOPOLOGY", 0, "Topology", "Copy from identical topology meshes"},
    {MREMAP_MODE_LOOP_NEAREST_LOOPNOR,
     "NEAREST_NORMAL",
     0,
     "Nearest Corner And Best Matching Normal",
     "Copy from nearest corner which has the best matching normal"},
    {MREMAP_MODE_LOOP_NEAREST_POLYNOR,
     "NEAREST_POLYNOR",
     0,
     "Nearest Corner And Best Matching Face Normal",
     "Copy from nearest corner which has the face with the best matching normal to destination "
     "corner's face one"},
    {MREMAP_MODE_LOOP_POLY_NEAREST,
     "NEAREST_POLY",
     0,
     "Nearest Corner Of Nearest Face",
     "Copy from nearest corner of nearest polygon"},
    {MREMAP_MODE_LOOP_POLYINTERP_NEAREST,
     "POLYINTERP_NEAREST",
     0,
     "Nearest Face Interpolated",
     "Copy from interpolated corners of the nearest source polygon"},
    {MREMAP_MODE_LOOP_POLYINTERP_LNORPROJ,
     "POLYINTERP_LNORPROJ",
     0,
     "Projected Face Interpolated",
     "Copy from interpolated corners of the source polygon hit by corner normal projection"},
    {0, NULL, 0, NULL, NULL},
};

const EnumPropertyItem rna_enum_dt_method_poly_items[] = {
    {MREMAP_MODE_TOPOLOGY, "TOPOLOGY", 0, "Topology", "Copy from identical topology meshes"},
    {MREMAP_MODE_POLY_NEAREST,
     "NEAREST",
     0,
     "Nearest Face",
     "Copy from nearest polygon (using center points)"},
    {MREMAP_MODE_POLY_NOR,
     "NORMAL",
     0,
     "Best Normal-Matching",
     "Copy from source polygon which normal is the closest to destination one"},
    {MREMAP_MODE_POLY_POLYINTERP_PNORPROJ,
     "POLYINTERP_PNORPROJ",
     0,
     "Projected Face Interpolated",
     "Interpolate all source polygons intersected by the projection of destination one along its "
     "own normal"},
    {0, NULL, 0, NULL, NULL},
};

const EnumPropertyItem rna_enum_dt_mix_mode_items[] = {
    {CDT_MIX_TRANSFER, "REPLACE", 0, "Replace", "Overwrite all elements' data"},
    {CDT_MIX_REPLACE_ABOVE_THRESHOLD,
     "ABOVE_THRESHOLD",
     0,
     "Above Threshold",
     "Only replace destination elements where data is above given threshold (exact behavior "
     "depends on data type)"},
    {CDT_MIX_REPLACE_BELOW_THRESHOLD,
     "BELOW_THRESHOLD",
     0,
     "Below Threshold",
     "Only replace destination elements where data is below given threshold (exact behavior "
     "depends on data type)"},
    {CDT_MIX_MIX,
     "MIX",
     0,
     "Mix",
     "Mix source value into destination one, using given threshold as factor"},
    {CDT_MIX_ADD,
     "ADD",
     0,
     "Add",
     "Add source value to destination one, using given threshold as factor"},
    {CDT_MIX_SUB,
     "SUB",
     0,
     "Subtract",
     "Subtract source value to destination one, using given threshold as factor"},
    {CDT_MIX_MUL,
     "MUL",
     0,
     "Multiply",
     "Multiply source value to destination one, using given threshold as factor"},
    /* etc. etc. */
    {0, NULL, 0, NULL, NULL},
};

const EnumPropertyItem rna_enum_dt_layers_select_src_items[] = {
    {DT_LAYERS_ACTIVE_SRC, "ACTIVE", 0, "Active Layer", "Only transfer active data layer"},
    {DT_LAYERS_ALL_SRC, "ALL", 0, "All Layers", "Transfer all data layers"},
    {DT_LAYERS_VGROUP_SRC_BONE_SELECT,
     "BONE_SELECT",
     0,
     "Selected Pose Bones",
     "Transfer all vertex groups used by selected pose bones"},
    {DT_LAYERS_VGROUP_SRC_BONE_DEFORM,
     "BONE_DEFORM",
     0,
     "Deform Pose Bones",
     "Transfer all vertex groups used by deform bones"},
    {0, NULL, 0, NULL, NULL},
};

const EnumPropertyItem rna_enum_dt_layers_select_dst_items[] = {
    {DT_LAYERS_ACTIVE_DST, "ACTIVE", 0, "Active Layer", "Affect active data layer of all targets"},
    {DT_LAYERS_NAME_DST, "NAME", 0, "By Name", "Match target data layers to affect by name"},
    {DT_LAYERS_INDEX_DST,
     "INDEX",
     0,
     "By Order",
     "Match target data layers to affect by order (indices)"},
    {0, NULL, 0, NULL, NULL},
};

const EnumPropertyItem rna_enum_axis_xy_items[] = {
    {0, "X", 0, "X", ""},
    {1, "Y", 0, "Y", ""},
    {0, NULL, 0, NULL, NULL},
};

const EnumPropertyItem rna_enum_axis_xyz_items[] = {
    {0, "X", 0, "X", ""},
    {1, "Y", 0, "Y", ""},
    {2, "Z", 0, "Z", ""},
    {0, NULL, 0, NULL, NULL},
};

const EnumPropertyItem rna_enum_axis_flag_xyz_items[] = {
    {(1 << 0), "X", 0, "X", ""},
    {(1 << 1), "Y", 0, "Y", ""},
    {(1 << 2), "Z", 0, "Z", ""},
    {0, NULL, 0, NULL, NULL},
};

#ifdef RNA_RUNTIME

#  include "DNA_particle_types.h"
#  include "DNA_curve_types.h"
#  include "DNA_manta_types.h"

#  include "BKE_cachefile.h"
#  include "BKE_context.h"
#  include "BKE_mesh_runtime.h"
#  include "BKE_modifier.h"
#  include "BKE_object.h"
#  include "BKE_particle.h"

#  include "BLI_sort_utils.h"

#  include "DEG_depsgraph.h"
#  include "DEG_depsgraph_build.h"
#  include "DEG_depsgraph_query.h"

#  ifdef WITH_ALEMBIC
#    include "ABC_alembic.h"
#  endif

static void rna_UVProject_projectors_begin(CollectionPropertyIterator *iter, PointerRNA *ptr)
{
  UVProjectModifierData *uvp = (UVProjectModifierData *)ptr->data;
  rna_iterator_array_begin(
      iter, (void *)uvp->projectors, sizeof(Object *), uvp->num_projectors, 0, NULL);
}

static StructRNA *rna_Modifier_refine(struct PointerRNA *ptr)
{
  ModifierData *md = (ModifierData *)ptr->data;

  switch ((ModifierType)md->type) {
    case eModifierType_Subsurf:
      return &RNA_SubsurfModifier;
    case eModifierType_Lattice:
      return &RNA_LatticeModifier;
    case eModifierType_Curve:
      return &RNA_CurveModifier;
    case eModifierType_Build:
      return &RNA_BuildModifier;
    case eModifierType_Mirror:
      return &RNA_MirrorModifier;
    case eModifierType_Decimate:
      return &RNA_DecimateModifier;
    case eModifierType_Wave:
      return &RNA_WaveModifier;
    case eModifierType_Armature:
      return &RNA_ArmatureModifier;
    case eModifierType_Hook:
      return &RNA_HookModifier;
    case eModifierType_Softbody:
      return &RNA_SoftBodyModifier;
    case eModifierType_Boolean:
      return &RNA_BooleanModifier;
    case eModifierType_Array:
      return &RNA_ArrayModifier;
    case eModifierType_EdgeSplit:
      return &RNA_EdgeSplitModifier;
    case eModifierType_Displace:
      return &RNA_DisplaceModifier;
    case eModifierType_UVProject:
      return &RNA_UVProjectModifier;
    case eModifierType_Smooth:
      return &RNA_SmoothModifier;
    case eModifierType_Cast:
      return &RNA_CastModifier;
    case eModifierType_MeshDeform:
      return &RNA_MeshDeformModifier;
    case eModifierType_ParticleSystem:
      return &RNA_ParticleSystemModifier;
    case eModifierType_ParticleInstance:
      return &RNA_ParticleInstanceModifier;
    case eModifierType_Explode:
      return &RNA_ExplodeModifier;
    case eModifierType_Cloth:
      return &RNA_ClothModifier;
    case eModifierType_Collision:
      return &RNA_CollisionModifier;
    case eModifierType_Bevel:
      return &RNA_BevelModifier;
    case eModifierType_Shrinkwrap:
      return &RNA_ShrinkwrapModifier;
    case eModifierType_Mask:
      return &RNA_MaskModifier;
    case eModifierType_SimpleDeform:
      return &RNA_SimpleDeformModifier;
    case eModifierType_Multires:
      return &RNA_MultiresModifier;
    case eModifierType_Surface:
      return &RNA_SurfaceModifier;
    case eModifierType_Manta:
      return &RNA_MantaModifier;
    case eModifierType_Solidify:
      return &RNA_SolidifyModifier;
    case eModifierType_Screw:
      return &RNA_ScrewModifier;
    case eModifierType_Ocean:
      return &RNA_OceanModifier;
    case eModifierType_Warp:
      return &RNA_WarpModifier;
    case eModifierType_WeightVGEdit:
      return &RNA_VertexWeightEditModifier;
    case eModifierType_WeightVGMix:
      return &RNA_VertexWeightMixModifier;
    case eModifierType_WeightVGProximity:
      return &RNA_VertexWeightProximityModifier;
    case eModifierType_DynamicPaint:
      return &RNA_DynamicPaintModifier;
    case eModifierType_Remesh:
      return &RNA_RemeshModifier;
    case eModifierType_Skin:
      return &RNA_SkinModifier;
    case eModifierType_LaplacianSmooth:
      return &RNA_LaplacianSmoothModifier;
    case eModifierType_Triangulate:
      return &RNA_TriangulateModifier;
    case eModifierType_UVWarp:
      return &RNA_UVWarpModifier;
    case eModifierType_MeshCache:
      return &RNA_MeshCacheModifier;
    case eModifierType_LaplacianDeform:
      return &RNA_LaplacianDeformModifier;
    case eModifierType_Wireframe:
      return &RNA_WireframeModifier;
    case eModifierType_DataTransfer:
      return &RNA_DataTransferModifier;
    case eModifierType_NormalEdit:
      return &RNA_NormalEditModifier;
    case eModifierType_CorrectiveSmooth:
      return &RNA_CorrectiveSmoothModifier;
    case eModifierType_MeshSequenceCache:
      return &RNA_MeshSequenceCacheModifier;
    case eModifierType_SurfaceDeform:
      return &RNA_SurfaceDeformModifier;
    case eModifierType_WeightedNormal:
      return &RNA_WeightedNormalModifier;
    /* Default */
    case eModifierType_Fluidsim: /* deprecated */
    case eModifierType_None:
    case eModifierType_ShapeKey:
    case NUM_MODIFIER_TYPES:
      return &RNA_Modifier;
  }

  return &RNA_Modifier;
}

static void rna_Modifier_name_set(PointerRNA *ptr, const char *value)
{
  ModifierData *md = ptr->data;
  char oldname[sizeof(md->name)];

  /* make a copy of the old name first */
  BLI_strncpy(oldname, md->name, sizeof(md->name));

  /* copy the new name into the name slot */
  BLI_strncpy_utf8(md->name, value, sizeof(md->name));

  /* make sure the name is truly unique */
  if (ptr->id.data) {
    Object *ob = ptr->id.data;
    modifier_unique_name(&ob->modifiers, md);
  }

  /* fix all the animation data which may link to this */
  BKE_animdata_fix_paths_rename_all(NULL, "modifiers", oldname, md->name);
}

static char *rna_Modifier_path(PointerRNA *ptr)
{
  ModifierData *md = ptr->data;
  char name_esc[sizeof(md->name) * 2];

  BLI_strescape(name_esc, md->name, sizeof(name_esc));
  return BLI_sprintfN("modifiers[\"%s\"]", name_esc);
}

static void rna_Modifier_update(Main *UNUSED(bmain), Scene *UNUSED(scene), PointerRNA *ptr)
{
  DEG_id_tag_update(ptr->id.data, ID_RECALC_GEOMETRY);
  WM_main_add_notifier(NC_OBJECT | ND_MODIFIER, ptr->id.data);
}

static void rna_Modifier_dependency_update(Main *bmain, Scene *scene, PointerRNA *ptr)
{
  rna_Modifier_update(bmain, scene, ptr);
  DEG_relations_tag_update(bmain);
}

/* Vertex Groups */

#  define RNA_MOD_VGROUP_NAME_SET(_type, _prop) \
    static void rna_##_type##Modifier_##_prop##_set(PointerRNA *ptr, const char *value) \
    { \
      _type##ModifierData *tmd = (_type##ModifierData *)ptr->data; \
      rna_object_vgroup_name_set(ptr, value, tmd->_prop, sizeof(tmd->_prop)); \
    }

RNA_MOD_VGROUP_NAME_SET(Armature, defgrp_name);
RNA_MOD_VGROUP_NAME_SET(Bevel, defgrp_name);
RNA_MOD_VGROUP_NAME_SET(Cast, defgrp_name);
RNA_MOD_VGROUP_NAME_SET(Curve, name);
RNA_MOD_VGROUP_NAME_SET(DataTransfer, defgrp_name);
RNA_MOD_VGROUP_NAME_SET(Decimate, defgrp_name);
RNA_MOD_VGROUP_NAME_SET(CorrectiveSmooth, defgrp_name);
RNA_MOD_VGROUP_NAME_SET(Displace, defgrp_name);
RNA_MOD_VGROUP_NAME_SET(Hook, name);
RNA_MOD_VGROUP_NAME_SET(LaplacianDeform, anchor_grp_name);
RNA_MOD_VGROUP_NAME_SET(LaplacianSmooth, defgrp_name);
RNA_MOD_VGROUP_NAME_SET(Lattice, name);
RNA_MOD_VGROUP_NAME_SET(Mask, vgroup);
RNA_MOD_VGROUP_NAME_SET(MeshDeform, defgrp_name);
RNA_MOD_VGROUP_NAME_SET(NormalEdit, defgrp_name);
RNA_MOD_VGROUP_NAME_SET(Shrinkwrap, vgroup_name);
RNA_MOD_VGROUP_NAME_SET(SimpleDeform, vgroup_name);
RNA_MOD_VGROUP_NAME_SET(Smooth, defgrp_name);
RNA_MOD_VGROUP_NAME_SET(Solidify, defgrp_name);
RNA_MOD_VGROUP_NAME_SET(UVWarp, vgroup_name);
RNA_MOD_VGROUP_NAME_SET(Warp, defgrp_name);
RNA_MOD_VGROUP_NAME_SET(Wave, defgrp_name);
RNA_MOD_VGROUP_NAME_SET(WeightVGEdit, defgrp_name);
RNA_MOD_VGROUP_NAME_SET(WeightVGEdit, mask_defgrp_name);
RNA_MOD_VGROUP_NAME_SET(WeightVGMix, defgrp_name_a);
RNA_MOD_VGROUP_NAME_SET(WeightVGMix, defgrp_name_b);
RNA_MOD_VGROUP_NAME_SET(WeightVGMix, mask_defgrp_name);
RNA_MOD_VGROUP_NAME_SET(WeightVGProximity, defgrp_name);
RNA_MOD_VGROUP_NAME_SET(WeightVGProximity, mask_defgrp_name);
RNA_MOD_VGROUP_NAME_SET(WeightedNormal, defgrp_name);
RNA_MOD_VGROUP_NAME_SET(Wireframe, defgrp_name);

static void rna_ExplodeModifier_vgroup_get(PointerRNA *ptr, char *value)
{
  ExplodeModifierData *emd = (ExplodeModifierData *)ptr->data;
  rna_object_vgroup_name_index_get(ptr, value, emd->vgroup);
}

static int rna_ExplodeModifier_vgroup_length(PointerRNA *ptr)
{
  ExplodeModifierData *emd = (ExplodeModifierData *)ptr->data;
  return rna_object_vgroup_name_index_length(ptr, emd->vgroup);
}

static void rna_ExplodeModifier_vgroup_set(PointerRNA *ptr, const char *value)
{
  ExplodeModifierData *emd = (ExplodeModifierData *)ptr->data;
  rna_object_vgroup_name_index_set(ptr, value, &emd->vgroup);
}

#  undef RNA_MOD_VGROUP_NAME_SET

/* UV layers */

#  define RNA_MOD_UVLAYER_NAME_SET(_type, _prop) \
    static void rna_##_type##Modifier_##_prop##_set(PointerRNA *ptr, const char *value) \
    { \
      _type##ModifierData *tmd = (_type##ModifierData *)ptr->data; \
      rna_object_uvlayer_name_set(ptr, value, tmd->_prop, sizeof(tmd->_prop)); \
    }

RNA_MOD_UVLAYER_NAME_SET(MappingInfo, uvlayer_name);
RNA_MOD_UVLAYER_NAME_SET(UVProject, uvlayer_name);
RNA_MOD_UVLAYER_NAME_SET(UVWarp, uvlayer_name);
RNA_MOD_UVLAYER_NAME_SET(WeightVGEdit, mask_tex_uvlayer_name);
RNA_MOD_UVLAYER_NAME_SET(WeightVGMix, mask_tex_uvlayer_name);
RNA_MOD_UVLAYER_NAME_SET(WeightVGProximity, mask_tex_uvlayer_name);

#  undef RNA_MOD_UVLAYER_NAME_SET

/* Objects */

static void modifier_object_set(Object *self, Object **ob_p, int type, PointerRNA value)
{
  Object *ob = value.data;

  if (!self || ob != self) {
    if (!ob || type == OB_EMPTY || ob->type == type) {
      id_lib_extern((ID *)ob);
      *ob_p = ob;
    }
  }
}

#  define RNA_MOD_OBJECT_SET(_type, _prop, _obtype) \
    static void rna_##_type##Modifier_##_prop##_set( \
        PointerRNA *ptr, PointerRNA value, struct ReportList *UNUSED(reports)) \
    { \
      _type##ModifierData *tmd = (_type##ModifierData *)ptr->data; \
      modifier_object_set(ptr->id.data, &tmd->_prop, _obtype, value); \
    }

RNA_MOD_OBJECT_SET(Armature, object, OB_ARMATURE);
RNA_MOD_OBJECT_SET(Array, start_cap, OB_MESH);
RNA_MOD_OBJECT_SET(Array, end_cap, OB_MESH);
RNA_MOD_OBJECT_SET(Array, curve_ob, OB_CURVE);
RNA_MOD_OBJECT_SET(Boolean, object, OB_MESH);
RNA_MOD_OBJECT_SET(Cast, object, OB_EMPTY);
RNA_MOD_OBJECT_SET(Curve, object, OB_CURVE);
RNA_MOD_OBJECT_SET(DataTransfer, ob_source, OB_MESH);
RNA_MOD_OBJECT_SET(Lattice, object, OB_LATTICE);
RNA_MOD_OBJECT_SET(Mask, ob_arm, OB_ARMATURE);
RNA_MOD_OBJECT_SET(MeshDeform, object, OB_MESH);
RNA_MOD_OBJECT_SET(NormalEdit, target, OB_EMPTY);
RNA_MOD_OBJECT_SET(Shrinkwrap, target, OB_MESH);
RNA_MOD_OBJECT_SET(Shrinkwrap, auxTarget, OB_MESH);
RNA_MOD_OBJECT_SET(SurfaceDeform, target, OB_MESH);

static void rna_HookModifier_object_set(PointerRNA *ptr,
                                        PointerRNA value,
                                        struct ReportList *UNUSED(reports))
{
  Object *owner = (Object *)ptr->id.data;
  HookModifierData *hmd = ptr->data;
  Object *ob = (Object *)value.data;

  hmd->object = ob;
  id_lib_extern((ID *)ob);
  BKE_object_modifier_hook_reset(owner, hmd);
}

static void rna_HookModifier_subtarget_set(PointerRNA *ptr, const char *value)
{
  Object *owner = (Object *)ptr->id.data;
  HookModifierData *hmd = ptr->data;

  BLI_strncpy(hmd->subtarget, value, sizeof(hmd->subtarget));
  BKE_object_modifier_hook_reset(owner, hmd);
}

static int rna_HookModifier_vertex_indices_get_length(PointerRNA *ptr,
                                                      int length[RNA_MAX_ARRAY_DIMENSION])
{
  HookModifierData *hmd = ptr->data;
  int totindex = hmd->indexar ? hmd->totindex : 0;
  return (length[0] = totindex);
}

static void rna_HookModifier_vertex_indices_get(PointerRNA *ptr, int *values)
{
  HookModifierData *hmd = ptr->data;
  if (hmd->indexar != NULL) {
    memcpy(values, hmd->indexar, sizeof(int) * hmd->totindex);
  }
}

static void rna_HookModifier_vertex_indices_set(HookModifierData *hmd,
                                                ReportList *reports,
                                                int indices_len,
                                                int *indices)
{
  if (indices_len == 0) {
    MEM_SAFE_FREE(hmd->indexar);
    hmd->totindex = 0;
  }
  else {
    /* Reject negative indices. */
    for (int i = 0; i < indices_len; i++) {
      if (indices[i] < 0) {
        BKE_reportf(reports, RPT_ERROR, "Negative vertex index in vertex_indices_set");
        return;
      }
    }

    /* Copy and sort the index array. */
    size_t size = sizeof(int) * indices_len;
    int *buffer = MEM_mallocN(size, "hook indexar");
    memcpy(buffer, indices, size);

    qsort(buffer, indices_len, sizeof(int), BLI_sortutil_cmp_int);

    /* Reject duplicate indices. */
    for (int i = 1; i < indices_len; i++) {
      if (buffer[i] == buffer[i - 1]) {
        BKE_reportf(reports, RPT_ERROR, "Duplicate index %d in vertex_indices_set", buffer[i]);
        MEM_freeN(buffer);
        return;
      }
    }

    /* Success - save the new array. */
    MEM_SAFE_FREE(hmd->indexar);
    hmd->indexar = buffer;
    hmd->totindex = indices_len;
  }
}

static PointerRNA rna_UVProjector_object_get(PointerRNA *ptr)
{
  Object **ob = (Object **)ptr->data;
  return rna_pointer_inherit_refine(ptr, &RNA_Object, *ob);
}

static void rna_UVProjector_object_set(PointerRNA *ptr,
                                       PointerRNA value,
                                       struct ReportList *UNUSED(reports))
{
  Object **ob_p = (Object **)ptr->data;
  Object *ob = (Object *)value.data;
  id_lib_extern((ID *)ob);
  *ob_p = ob;
}

#  undef RNA_MOD_OBJECT_SET

/* Other rna callbacks */

static void rna_manta_set_type(Main *bmain, Scene *scene, PointerRNA *ptr)
{
  MantaModifierData *mmd = (MantaModifierData *)ptr->data;
  Object *ob = (Object *)ptr->id.data;

  /* nothing changed */
<<<<<<< HEAD
  if ((mmd->type & MOD_MANTA_TYPE_DOMAIN) && mmd->domain)
=======
  if ((smd->type & MOD_SMOKE_TYPE_DOMAIN) && smd->domain) {
>>>>>>> 2e6139df
    return;
  }

  mantaModifier_free(mmd);       /* XXX TODO: completely free all 3 pointers */
  mantaModifier_createType(mmd); /* create regarding of selected type */

  switch (mmd->type) {
    case MOD_MANTA_TYPE_DOMAIN:
      ob->dt = OB_WIRE;
      break;
    case MOD_MANTA_TYPE_FLOW:
    case MOD_MANTA_TYPE_EFFEC:
    case 0:
    default:
      break;
  }

  /* update dependency since a domain - other type switch could have happened */
  rna_Modifier_dependency_update(bmain, scene, ptr);
}

static void rna_MultiresModifier_type_set(PointerRNA *ptr, int value)
{
  Object *ob = (Object *)ptr->id.data;
  MultiresModifierData *mmd = (MultiresModifierData *)ptr->data;

  multires_force_update(ob);
  mmd->simple = value;
}

static void rna_MultiresModifier_level_range(
    PointerRNA *ptr, int *min, int *max, int *UNUSED(softmin), int *UNUSED(softmax))
{
  MultiresModifierData *mmd = (MultiresModifierData *)ptr->data;

  *min = 0;
  *max = max_ii(0, mmd->totlvl); /* intentionally _not_ -1 */
}

static bool rna_MultiresModifier_external_get(PointerRNA *ptr)
{
  Object *ob = (Object *)ptr->id.data;
  Mesh *me = ob->data;

  return CustomData_external_test(&me->ldata, CD_MDISPS);
}

static void rna_MultiresModifier_filepath_get(PointerRNA *ptr, char *value)
{
  Object *ob = (Object *)ptr->id.data;
  CustomDataExternal *external = ((Mesh *)ob->data)->ldata.external;

  BLI_strncpy(value, (external) ? external->filename : "", sizeof(external->filename));
}

static void rna_MultiresModifier_filepath_set(PointerRNA *ptr, const char *value)
{
  Object *ob = (Object *)ptr->id.data;
  CustomDataExternal *external = ((Mesh *)ob->data)->ldata.external;

  if (external && !STREQ(external->filename, value)) {
    BLI_strncpy(external->filename, value, sizeof(external->filename));
    multires_force_external_reload(ob);
  }
}

static int rna_MultiresModifier_filepath_length(PointerRNA *ptr)
{
  Object *ob = (Object *)ptr->id.data;
  CustomDataExternal *external = ((Mesh *)ob->data)->ldata.external;

  return strlen((external) ? external->filename : "");
}

static int rna_ShrinkwrapModifier_face_cull_get(PointerRNA *ptr)
{
  ShrinkwrapModifierData *swm = (ShrinkwrapModifierData *)ptr->data;
  return swm->shrinkOpts & MOD_SHRINKWRAP_CULL_TARGET_MASK;
}

static void rna_ShrinkwrapModifier_face_cull_set(struct PointerRNA *ptr, int value)
{
  ShrinkwrapModifierData *swm = (ShrinkwrapModifierData *)ptr->data;
  swm->shrinkOpts = (swm->shrinkOpts & ~MOD_SHRINKWRAP_CULL_TARGET_MASK) | value;
}

static bool rna_MeshDeformModifier_is_bound_get(PointerRNA *ptr)
{
  return (((MeshDeformModifierData *)ptr->data)->bindcagecos != NULL);
}

static PointerRNA rna_SoftBodyModifier_settings_get(PointerRNA *ptr)
{
  Object *ob = (Object *)ptr->id.data;
  return rna_pointer_inherit_refine(ptr, &RNA_SoftBodySettings, ob->soft);
}

static PointerRNA rna_SoftBodyModifier_point_cache_get(PointerRNA *ptr)
{
  Object *ob = (Object *)ptr->id.data;
  return rna_pointer_inherit_refine(ptr, &RNA_PointCache, ob->soft->shared->pointcache);
}

static PointerRNA rna_CollisionModifier_settings_get(PointerRNA *ptr)
{
  Object *ob = (Object *)ptr->id.data;
  return rna_pointer_inherit_refine(ptr, &RNA_CollisionSettings, ob->pd);
}

static void rna_UVProjectModifier_num_projectors_set(PointerRNA *ptr, int value)
{
  UVProjectModifierData *md = (UVProjectModifierData *)ptr->data;
  int a;

  md->num_projectors = CLAMPIS(value, 1, MOD_UVPROJECT_MAXPROJECTORS);
  for (a = md->num_projectors; a < MOD_UVPROJECT_MAXPROJECTORS; a++) {
    md->projectors[a] = NULL;
  }
}

static void rna_OceanModifier_init_update(Main *bmain, Scene *scene, PointerRNA *ptr)
{
  OceanModifierData *omd = (OceanModifierData *)ptr->data;

  BKE_ocean_free_modifier_cache(omd);
  rna_Modifier_update(bmain, scene, ptr);
}

static void rna_OceanModifier_ocean_chop_set(PointerRNA *ptr, float value)
{
  OceanModifierData *omd = (OceanModifierData *)ptr->data;
  float old_value = omd->chop_amount;

  omd->chop_amount = value;

  if ((old_value == 0.0f && value > 0.0f) || (old_value > 0.0f && value == 0.0f)) {
    BKE_ocean_free_modifier_cache(omd);
  }
}

static bool rna_LaplacianDeformModifier_is_bind_get(PointerRNA *ptr)
{
  LaplacianDeformModifierData *lmd = (LaplacianDeformModifierData *)ptr->data;
  return ((lmd->flag & MOD_LAPLACIANDEFORM_BIND) && (lmd->vertexco != NULL));
}

/* NOTE: Curve and array modifiers requires curve path to be evaluated,
 * dependency graph will make sure that curve eval would create such a path,
 * but if curve was already evaluated we might miss path.
 *
 * So what we do here is: if path was not calculated for target curve we
 * tag it for update.
 */

static void rna_CurveModifier_dependency_update(Main *bmain, Scene *scene, PointerRNA *ptr)
{
  CurveModifierData *cmd = (CurveModifierData *)ptr->data;
  rna_Modifier_update(bmain, scene, ptr);
  DEG_relations_tag_update(bmain);
  if (cmd->object != NULL) {
    Curve *curve = cmd->object->data;
    if ((curve->flag & CU_PATH) == 0) {
      DEG_id_tag_update(&curve->id, ID_RECALC_GEOMETRY);
    }
  }
}

static void rna_ArrayModifier_dependency_update(Main *bmain, Scene *scene, PointerRNA *ptr)
{
  ArrayModifierData *amd = (ArrayModifierData *)ptr->data;
  rna_Modifier_update(bmain, scene, ptr);
  DEG_relations_tag_update(bmain);
  if (amd->curve_ob != NULL) {
    Curve *curve = amd->curve_ob->data;
    if ((curve->flag & CU_PATH) == 0) {
      DEG_id_tag_update(&curve->id, ID_RECALC_GEOMETRY);
    }
  }
}

static void rna_DataTransferModifier_use_data_update(Main *bmain, Scene *scene, PointerRNA *ptr)
{
  DataTransferModifierData *dtmd = (DataTransferModifierData *)ptr->data;

  if (!(dtmd->flags & MOD_DATATRANSFER_USE_VERT)) {
    dtmd->data_types &= ~DT_TYPE_VERT_ALL;
  }
  if (!(dtmd->flags & MOD_DATATRANSFER_USE_EDGE)) {
    dtmd->data_types &= ~DT_TYPE_EDGE_ALL;
  }
  if (!(dtmd->flags & MOD_DATATRANSFER_USE_LOOP)) {
    dtmd->data_types &= ~DT_TYPE_LOOP_ALL;
  }
  if (!(dtmd->flags & MOD_DATATRANSFER_USE_POLY)) {
    dtmd->data_types &= ~DT_TYPE_POLY_ALL;
  }

  rna_Modifier_dependency_update(bmain, scene, ptr);
}

static void rna_DataTransferModifier_data_types_update(Main *bmain, Scene *scene, PointerRNA *ptr)
{
  DataTransferModifierData *dtmd = (DataTransferModifierData *)ptr->data;
  const int item_types = BKE_object_data_transfer_get_dttypes_item_types(dtmd->data_types);

  if (item_types & ME_VERT) {
    dtmd->flags |= MOD_DATATRANSFER_USE_VERT;
  }
  if (item_types & ME_EDGE) {
    dtmd->flags |= MOD_DATATRANSFER_USE_EDGE;
  }
  if (item_types & ME_LOOP) {
    dtmd->flags |= MOD_DATATRANSFER_USE_LOOP;
  }
  if (item_types & ME_POLY) {
    dtmd->flags |= MOD_DATATRANSFER_USE_POLY;
  }

  rna_Modifier_dependency_update(bmain, scene, ptr);
}

static void rna_DataTransferModifier_verts_data_types_set(struct PointerRNA *ptr, int value)
{
  DataTransferModifierData *dtmd = (DataTransferModifierData *)ptr->data;

  dtmd->data_types &= ~DT_TYPE_VERT_ALL;
  dtmd->data_types |= value;
}

static void rna_DataTransferModifier_edges_data_types_set(struct PointerRNA *ptr, int value)
{
  DataTransferModifierData *dtmd = (DataTransferModifierData *)ptr->data;

  dtmd->data_types &= ~DT_TYPE_EDGE_ALL;
  dtmd->data_types |= value;
}

static void rna_DataTransferModifier_loops_data_types_set(struct PointerRNA *ptr, int value)
{
  DataTransferModifierData *dtmd = (DataTransferModifierData *)ptr->data;

  dtmd->data_types &= ~DT_TYPE_LOOP_ALL;
  dtmd->data_types |= value;
}

static void rna_DataTransferModifier_polys_data_types_set(struct PointerRNA *ptr, int value)
{
  DataTransferModifierData *dtmd = (DataTransferModifierData *)ptr->data;

  dtmd->data_types &= ~DT_TYPE_POLY_ALL;
  dtmd->data_types |= value;
}

static const EnumPropertyItem *rna_DataTransferModifier_layers_select_src_itemf(bContext *C,
                                                                                PointerRNA *ptr,
                                                                                PropertyRNA *prop,
                                                                                bool *r_free)
{
  DataTransferModifierData *dtmd = (DataTransferModifierData *)ptr->data;
  EnumPropertyItem *item = NULL, tmp_item = {0};
  int totitem = 0;

  if (!C) { /* needed for docs and i18n tools */
    return rna_enum_dt_layers_select_src_items;
  }

  Depsgraph *depsgraph = CTX_data_depsgraph(C);

  /* No active here! */
  RNA_enum_items_add_value(
      &item, &totitem, rna_enum_dt_layers_select_src_items, DT_LAYERS_ALL_SRC);

  if (STREQ(RNA_property_identifier(prop), "layers_vgroup_select_src")) {
    Object *ob_src = dtmd->ob_source;

#  if 0 /* XXX Don't think we want this in modifier version... */
    if (BKE_object_pose_armature_get(ob_src)) {
      RNA_enum_items_add_value(
          &item, &totitem, rna_enum_dt_layers_select_src_items, DT_LAYERS_VGROUP_SRC_BONE_SELECT);
      RNA_enum_items_add_value(
          &item, &totitem, rna_enum_dt_layers_select_src_items, DT_LAYERS_VGROUP_SRC_BONE_DEFORM);
    }
#  endif

    if (ob_src) {
      bDeformGroup *dg;
      int i;

      RNA_enum_item_add_separator(&item, &totitem);

      for (i = 0, dg = ob_src->defbase.first; dg; i++, dg = dg->next) {
        tmp_item.value = i;
        tmp_item.identifier = tmp_item.name = dg->name;
        RNA_enum_item_add(&item, &totitem, &tmp_item);
      }
    }
  }
  else if (STREQ(RNA_property_identifier(prop), "layers_shapekey_select_src")) {
    /* TODO */
  }
  else if (STREQ(RNA_property_identifier(prop), "layers_uv_select_src")) {
    Object *ob_src = dtmd->ob_source;

    if (ob_src) {
      Mesh *me_eval;
      int num_data, i;

      Scene *scene_eval = DEG_get_evaluated_scene(depsgraph);
      Object *ob_src_eval = DEG_get_evaluated_object(depsgraph, ob_src);

      CustomData_MeshMasks cddata_masks = CD_MASK_BAREMESH;
      cddata_masks.lmask |= CD_MASK_MLOOPUV;
      me_eval = mesh_get_eval_final(depsgraph, scene_eval, ob_src_eval, &cddata_masks);
      num_data = CustomData_number_of_layers(&me_eval->ldata, CD_MLOOPUV);

      RNA_enum_item_add_separator(&item, &totitem);

      for (i = 0; i < num_data; i++) {
        tmp_item.value = i;
        tmp_item.identifier = tmp_item.name = CustomData_get_layer_name(
            &me_eval->ldata, CD_MLOOPUV, i);
        RNA_enum_item_add(&item, &totitem, &tmp_item);
      }
    }
  }
  else if (STREQ(RNA_property_identifier(prop), "layers_vcol_select_src")) {
    Object *ob_src = dtmd->ob_source;

    if (ob_src) {
      Mesh *me_eval;
      int num_data, i;

      Scene *scene_eval = DEG_get_evaluated_scene(depsgraph);
      Object *ob_src_eval = DEG_get_evaluated_object(depsgraph, ob_src);

      CustomData_MeshMasks cddata_masks = CD_MASK_BAREMESH;
      cddata_masks.lmask |= CD_MASK_MLOOPCOL;
      me_eval = mesh_get_eval_final(depsgraph, scene_eval, ob_src_eval, &cddata_masks);
      num_data = CustomData_number_of_layers(&me_eval->ldata, CD_MLOOPCOL);

      RNA_enum_item_add_separator(&item, &totitem);

      for (i = 0; i < num_data; i++) {
        tmp_item.value = i;
        tmp_item.identifier = tmp_item.name = CustomData_get_layer_name(
            &me_eval->ldata, CD_MLOOPCOL, i);
        RNA_enum_item_add(&item, &totitem, &tmp_item);
      }
    }
  }

  RNA_enum_item_end(&item, &totitem);
  *r_free = true;

  return item;
}

static const EnumPropertyItem *rna_DataTransferModifier_layers_select_dst_itemf(bContext *C,
                                                                                PointerRNA *ptr,
                                                                                PropertyRNA *prop,
                                                                                bool *r_free)
{
  DataTransferModifierData *dtmd = (DataTransferModifierData *)ptr->data;
  EnumPropertyItem *item = NULL, tmp_item = {0};
  int totitem = 0;

  if (!C) { /* needed for docs and i18n tools */
    return rna_enum_dt_layers_select_dst_items;
  }

  /* No active here! */
  RNA_enum_items_add_value(
      &item, &totitem, rna_enum_dt_layers_select_dst_items, DT_LAYERS_NAME_DST);
  RNA_enum_items_add_value(
      &item, &totitem, rna_enum_dt_layers_select_dst_items, DT_LAYERS_INDEX_DST);

  if (STREQ(RNA_property_identifier(prop), "layers_vgroup_select_dst")) {
    /* Only list destination layers if we have a single source! */
    if (dtmd->layers_select_src[DT_MULTILAYER_INDEX_MDEFORMVERT] >= 0) {
      Object *ob_dst = CTX_data_active_object(C); /* XXX Is this OK? */

      if (ob_dst) {
        bDeformGroup *dg;
        int i;

        RNA_enum_item_add_separator(&item, &totitem);

        for (i = 0, dg = ob_dst->defbase.first; dg; i++, dg = dg->next) {
          tmp_item.value = i;
          tmp_item.identifier = tmp_item.name = dg->name;
          RNA_enum_item_add(&item, &totitem, &tmp_item);
        }
      }
    }
  }
  else if (STREQ(RNA_property_identifier(prop), "layers_shapekey_select_dst")) {
    /* TODO */
  }
  else if (STREQ(RNA_property_identifier(prop), "layers_uv_select_dst")) {
    /* Only list destination layers if we have a single source! */
    if (dtmd->layers_select_src[DT_MULTILAYER_INDEX_UV] >= 0) {
      Object *ob_dst = CTX_data_active_object(C); /* XXX Is this OK? */

      if (ob_dst && ob_dst->data) {
        Mesh *me_dst;
        CustomData *ldata;
        int num_data, i;

        me_dst = ob_dst->data;
        ldata = &me_dst->ldata;
        num_data = CustomData_number_of_layers(ldata, CD_MLOOPUV);

        RNA_enum_item_add_separator(&item, &totitem);

        for (i = 0; i < num_data; i++) {
          tmp_item.value = i;
          tmp_item.identifier = tmp_item.name = CustomData_get_layer_name(ldata, CD_MLOOPUV, i);
          RNA_enum_item_add(&item, &totitem, &tmp_item);
        }
      }
    }
  }
  else if (STREQ(RNA_property_identifier(prop), "layers_vcol_select_dst")) {
    /* Only list destination layers if we have a single source! */
    if (dtmd->layers_select_src[DT_MULTILAYER_INDEX_VCOL] >= 0) {
      Object *ob_dst = CTX_data_active_object(C); /* XXX Is this OK? */

      if (ob_dst && ob_dst->data) {
        Mesh *me_dst;
        CustomData *ldata;
        int num_data, i;

        me_dst = ob_dst->data;
        ldata = &me_dst->ldata;
        num_data = CustomData_number_of_layers(ldata, CD_MLOOPCOL);

        RNA_enum_item_add_separator(&item, &totitem);

        for (i = 0; i < num_data; i++) {
          tmp_item.value = i;
          tmp_item.identifier = tmp_item.name = CustomData_get_layer_name(ldata, CD_MLOOPCOL, i);
          RNA_enum_item_add(&item, &totitem, &tmp_item);
        }
      }
    }
  }

  RNA_enum_item_end(&item, &totitem);
  *r_free = true;

  return item;
}

static const EnumPropertyItem *rna_DataTransferModifier_mix_mode_itemf(bContext *C,
                                                                       PointerRNA *ptr,
                                                                       PropertyRNA *UNUSED(prop),
                                                                       bool *r_free)
{
  DataTransferModifierData *dtmd = (DataTransferModifierData *)ptr->data;
  EnumPropertyItem *item = NULL;
  int totitem = 0;

  bool support_advanced_mixing, support_threshold;

  if (!C) { /* needed for docs and i18n tools */
    return rna_enum_dt_mix_mode_items;
  }

  RNA_enum_items_add_value(&item, &totitem, rna_enum_dt_mix_mode_items, CDT_MIX_TRANSFER);

  BKE_object_data_transfer_get_dttypes_capacity(
      dtmd->data_types, &support_advanced_mixing, &support_threshold);

  if (support_threshold) {
    RNA_enum_items_add_value(
        &item, &totitem, rna_enum_dt_mix_mode_items, CDT_MIX_REPLACE_ABOVE_THRESHOLD);
    RNA_enum_items_add_value(
        &item, &totitem, rna_enum_dt_mix_mode_items, CDT_MIX_REPLACE_BELOW_THRESHOLD);
  }

  if (support_advanced_mixing) {
    RNA_enum_item_add_separator(&item, &totitem);
    RNA_enum_items_add_value(&item, &totitem, rna_enum_dt_mix_mode_items, CDT_MIX_MIX);
    RNA_enum_items_add_value(&item, &totitem, rna_enum_dt_mix_mode_items, CDT_MIX_ADD);
    RNA_enum_items_add_value(&item, &totitem, rna_enum_dt_mix_mode_items, CDT_MIX_SUB);
    RNA_enum_items_add_value(&item, &totitem, rna_enum_dt_mix_mode_items, CDT_MIX_MUL);
  }

  RNA_enum_item_end(&item, &totitem);
  *r_free = true;

  return item;
}

static void rna_CorrectiveSmoothModifier_update(Main *bmain, Scene *scene, PointerRNA *ptr)
{
  CorrectiveSmoothModifierData *csmd = (CorrectiveSmoothModifierData *)ptr->data;

  MEM_SAFE_FREE(csmd->delta_cache);

  rna_Modifier_update(bmain, scene, ptr);
}

static void rna_CorrectiveSmoothModifier_rest_source_update(Main *bmain,
                                                            Scene *scene,
                                                            PointerRNA *ptr)
{
  CorrectiveSmoothModifierData *csmd = (CorrectiveSmoothModifierData *)ptr->data;

  if (csmd->rest_source != MOD_CORRECTIVESMOOTH_RESTSOURCE_BIND) {
    MEM_SAFE_FREE(csmd->bind_coords);
    csmd->bind_coords_num = 0;
  }

  rna_CorrectiveSmoothModifier_update(bmain, scene, ptr);
}

static bool rna_CorrectiveSmoothModifier_is_bind_get(PointerRNA *ptr)
{
  CorrectiveSmoothModifierData *csmd = (CorrectiveSmoothModifierData *)ptr->data;
  return (csmd->bind_coords != NULL);
}

static bool rna_SurfaceDeformModifier_is_bound_get(PointerRNA *ptr)
{
  return (((SurfaceDeformModifierData *)ptr->data)->verts != NULL);
}

static bool rna_ParticleInstanceModifier_particle_system_poll(PointerRNA *ptr,
                                                              const PointerRNA value)
{
  ParticleInstanceModifierData *psmd = ptr->data;
  ParticleSystem *psys = value.data;

  if (!psmd->ob) {
    return false;
  }

  /* make sure psys is in the object */
  return BLI_findindex(&psmd->ob->particlesystem, psys) != -1;
}

static PointerRNA rna_ParticleInstanceModifier_particle_system_get(PointerRNA *ptr)
{
  ParticleInstanceModifierData *psmd = ptr->data;
  ParticleSystem *psys;
  PointerRNA rptr;

  if (!psmd->ob) {
    return PointerRNA_NULL;
  }

  psys = BLI_findlink(&psmd->ob->particlesystem, psmd->psys - 1);
  RNA_pointer_create((ID *)psmd->ob, &RNA_ParticleSystem, psys, &rptr);
  return rptr;
}

static void rna_ParticleInstanceModifier_particle_system_set(PointerRNA *ptr,
                                                             const PointerRNA value,
                                                             struct ReportList *UNUSED(reports))
{
  ParticleInstanceModifierData *psmd = ptr->data;

  if (!psmd->ob) {
    return;
  }

  psmd->psys = BLI_findindex(&psmd->ob->particlesystem, value.data) + 1;
  CLAMP_MIN(psmd->psys, 1);
}

#else

/* NOTE: *MUST* return subdivision_type property. */
static PropertyRNA *rna_def_property_subdivision_common(StructRNA *srna, const char type[])
{
  static const EnumPropertyItem prop_subdivision_type_items[] = {
      {SUBSURF_TYPE_CATMULL_CLARK, "CATMULL_CLARK", 0, "Catmull-Clark", ""},
      {SUBSURF_TYPE_SIMPLE, "SIMPLE", 0, "Simple", ""},
      {0, NULL, 0, NULL, NULL},
  };

  static const EnumPropertyItem prop_uv_smooth_items[] = {
    {SUBSURF_UV_SMOOTH_NONE,
     "NONE",
     0,
     "Sharp",
     "UVs are not smoothed, boundaries are kept sharp"},
    {SUBSURF_UV_SMOOTH_PRESERVE_CORNERS,
     "PRESERVE_CORNERS",
     0,
     "Smooth, keep corners",
     "UVs are smoothed, corners on discontinuous boundary are kept sharp"},
#  if 0
    {SUBSURF_UV_SMOOTH_PRESERVE_CORNERS_AND_JUNCTIONS,
     "PRESERVE_CORNERS_AND_JUNCTIONS",
     0,
     "Smooth, keep corners+junctions",
     "UVs are smoothed, corners on discontinuous boundary and "
     "junctions of 3 or more regions are kept sharp"},
    {SUBSURF_UV_SMOOTH_PRESERVE_CORNERS_JUNCTIONS_AND_CONCAVE,
     "PRESERVE_CORNERS_JUNCTIONS_AND_CONCAVE",
     0,
     "Smooth, keep corners+junctions+concave",
     "UVs are smoothed, corners on discontinuous boundary, "
     "junctions of 3 or more regions and darts and concave corners are kept sharp"},
    {SUBSURF_UV_SMOOTH_PRESERVE_BOUNDARIES,
     "PRESERVE_BOUNDARIES",
     0,
     "Smooth, keep corners",
     "UVs are smoothed, boundaries are kept sharp"},
    {SUBSURF_UV_SMOOTH_ALL,
     "PRESERVE_BOUNDARIES",
     0,
     "Smooth all",
     "UVs and boundaries are smoothed"},
#  endif
    {0, NULL, 0, NULL, NULL},
  };

  PropertyRNA *prop;

  prop = RNA_def_property(srna, "uv_smooth", PROP_ENUM, PROP_NONE);
  RNA_def_property_enum_sdna(prop, NULL, "uv_smooth");
  RNA_def_property_enum_items(prop, prop_uv_smooth_items);
  RNA_def_property_ui_text(prop, "UV Smooth", "Controls how smoothing is applied to UVs");
  RNA_def_property_update(prop, 0, "rna_Modifier_update");

  prop = RNA_def_property(srna, "quality", PROP_INT, PROP_UNSIGNED);
  RNA_def_property_int_sdna(prop, NULL, "quality");
  RNA_def_property_range(prop, 1, 10);
  RNA_def_property_ui_range(prop, 1, 6, 1, -1);
  RNA_def_property_ui_text(
      prop, "Quality", "Accuracy of vertex positions, lower value is faster but less precise");
  RNA_def_property_update(prop, 0, "rna_Modifier_update");

  prop = RNA_def_property(srna, "subdivision_type", PROP_ENUM, PROP_NONE);
  RNA_def_property_enum_sdna(prop, NULL, type);
  RNA_def_property_enum_items(prop, prop_subdivision_type_items);
  RNA_def_property_ui_text(prop, "Subdivision Type", "Select type of subdivision algorithm");
  RNA_def_property_update(prop, 0, "rna_Modifier_update");

  return prop;
}

static void rna_def_modifier_subsurf(BlenderRNA *brna)
{
  StructRNA *srna;
  PropertyRNA *prop;

  srna = RNA_def_struct(brna, "SubsurfModifier", "Modifier");
  RNA_def_struct_ui_text(srna, "Subsurf Modifier", "Subdivision surface modifier");
  RNA_def_struct_sdna(srna, "SubsurfModifierData");
  RNA_def_struct_ui_icon(srna, ICON_MOD_SUBSURF);

  rna_def_property_subdivision_common(srna, "subdivType");

  /* see CCGSUBSURF_LEVEL_MAX for max limit */
  prop = RNA_def_property(srna, "levels", PROP_INT, PROP_UNSIGNED);
  RNA_def_property_int_sdna(prop, NULL, "levels");
  RNA_def_property_range(prop, 0, 11);
  RNA_def_property_ui_range(prop, 0, 6, 1, -1);
  RNA_def_property_ui_text(prop, "Levels", "Number of subdivisions to perform");
  RNA_def_property_update(prop, 0, "rna_Modifier_update");

  prop = RNA_def_property(srna, "render_levels", PROP_INT, PROP_UNSIGNED);
  RNA_def_property_int_sdna(prop, NULL, "renderLevels");
  RNA_def_property_range(prop, 0, 11);
  RNA_def_property_ui_range(prop, 0, 6, 1, -1);
  RNA_def_property_ui_text(
      prop, "Render Levels", "Number of subdivisions to perform when rendering");

  prop = RNA_def_property(srna, "show_only_control_edges", PROP_BOOLEAN, PROP_NONE);
  RNA_def_property_boolean_sdna(prop, NULL, "flags", eSubsurfModifierFlag_ControlEdges);
  RNA_def_property_ui_text(
      prop, "Optimal Display", "Skip drawing/rendering of interior subdivided edges");
  RNA_def_property_update(prop, 0, "rna_Modifier_update");

  prop = RNA_def_property(srna, "use_creases", PROP_BOOLEAN, PROP_NONE);
  RNA_def_property_boolean_sdna(prop, NULL, "flags", eSubsurfModifierFlag_UseCrease);
  RNA_def_property_ui_text(
      prop, "Use Creases", "Use mesh edge crease information to sharpen edges");
  RNA_def_property_update(prop, 0, "rna_Modifier_update");
}

static void rna_def_modifier_generic_map_info(StructRNA *srna)
{
  static const EnumPropertyItem prop_texture_coordinates_items[] = {
      {MOD_DISP_MAP_LOCAL,
       "LOCAL",
       0,
       "Local",
       "Use the local coordinate system for the texture coordinates"},
      {MOD_DISP_MAP_GLOBAL,
       "GLOBAL",
       0,
       "Global",
       "Use the global coordinate system for the texture coordinates"},
      {MOD_DISP_MAP_OBJECT,
       "OBJECT",
       0,
       "Object",
       "Use the linked object's local coordinate system for the texture coordinates"},
      {MOD_DISP_MAP_UV, "UV", 0, "UV", "Use UV coordinates for the texture coordinates"},
      {0, NULL, 0, NULL, NULL},
  };

  PropertyRNA *prop;

  prop = RNA_def_property(srna, "texture", PROP_POINTER, PROP_NONE);
  RNA_def_property_ui_text(prop, "Texture", "");
  RNA_def_property_flag(prop, PROP_EDITABLE);
  RNA_def_property_update(prop, 0, "rna_Modifier_dependency_update");

  prop = RNA_def_property(srna, "texture_coords", PROP_ENUM, PROP_NONE);
  RNA_def_property_enum_sdna(prop, NULL, "texmapping");
  RNA_def_property_enum_items(prop, prop_texture_coordinates_items);
  RNA_def_property_ui_text(prop, "Texture Coordinates", "");
  RNA_def_property_update(prop, 0, "rna_Modifier_dependency_update");

  prop = RNA_def_property(srna, "uv_layer", PROP_STRING, PROP_NONE);
  RNA_def_property_string_sdna(prop, NULL, "uvlayer_name");
  RNA_def_property_ui_text(prop, "UV Map", "UV map name");
  RNA_def_property_string_funcs(prop, NULL, NULL, "rna_MappingInfoModifier_uvlayer_name_set");
  RNA_def_property_update(prop, 0, "rna_Modifier_update");

  prop = RNA_def_property(srna, "texture_coords_object", PROP_POINTER, PROP_NONE);
  RNA_def_property_pointer_sdna(prop, NULL, "map_object");
  RNA_def_property_ui_text(
      prop, "Texture Coordinate Object", "Object to set the texture coordinates");
  RNA_def_property_flag(prop, PROP_EDITABLE | PROP_ID_SELF_CHECK);
  RNA_def_property_update(prop, 0, "rna_Modifier_dependency_update");
}

static void rna_def_modifier_warp(BlenderRNA *brna)
{
  StructRNA *srna;
  PropertyRNA *prop;

  srna = RNA_def_struct(brna, "WarpModifier", "Modifier");
  RNA_def_struct_ui_text(srna, "Warp Modifier", "Warp modifier");
  RNA_def_struct_sdna(srna, "WarpModifierData");
  RNA_def_struct_ui_icon(srna, ICON_MOD_WARP);

  prop = RNA_def_property(srna, "object_from", PROP_POINTER, PROP_NONE);
  RNA_def_property_ui_text(prop, "From", "Object to transform from");
  RNA_def_property_flag(prop, PROP_EDITABLE | PROP_ID_SELF_CHECK);
  RNA_def_property_update(prop, 0, "rna_Modifier_dependency_update");

  prop = RNA_def_property(srna, "object_to", PROP_POINTER, PROP_NONE);
  RNA_def_property_ui_text(prop, "To", "Object to transform to");
  RNA_def_property_flag(prop, PROP_EDITABLE | PROP_ID_SELF_CHECK);
  RNA_def_property_update(prop, 0, "rna_Modifier_dependency_update");

  prop = RNA_def_property(srna, "strength", PROP_FLOAT, PROP_NONE);
  RNA_def_property_range(prop, -FLT_MAX, FLT_MAX);
  RNA_def_property_ui_range(prop, -100, 100, 10, 2);
  RNA_def_property_ui_text(prop, "Strength", "");
  RNA_def_property_update(prop, 0, "rna_Modifier_update");

  prop = RNA_def_property(srna, "falloff_type", PROP_ENUM, PROP_NONE);
  RNA_def_property_enum_items(prop, modifier_warp_falloff_items);
  RNA_def_property_ui_text(prop, "Falloff Type", "");
  RNA_def_property_translation_context(prop, BLT_I18NCONTEXT_ID_CURVE); /* Abusing id_curve :/ */
  RNA_def_property_update(prop, 0, "rna_Modifier_update");

  prop = RNA_def_property(srna, "falloff_radius", PROP_FLOAT, PROP_UNSIGNED | PROP_DISTANCE);
  RNA_def_property_ui_text(prop, "Radius", "Radius to apply");
  RNA_def_property_update(prop, 0, "rna_Modifier_update");

  prop = RNA_def_property(srna, "falloff_curve", PROP_POINTER, PROP_NONE);
  RNA_def_property_pointer_sdna(prop, NULL, "curfalloff");
  RNA_def_property_ui_text(prop, "Falloff Curve", "Custom falloff curve");
  RNA_def_property_update(prop, 0, "rna_Modifier_update");

  prop = RNA_def_property(srna, "use_volume_preserve", PROP_BOOLEAN, PROP_NONE);
  RNA_def_property_boolean_sdna(prop, NULL, "flag", MOD_WARP_VOLUME_PRESERVE);
  RNA_def_property_ui_text(prop, "Preserve Volume", "Preserve volume when rotations are used");
  RNA_def_property_update(prop, 0, "rna_Modifier_update");

  prop = RNA_def_property(srna, "vertex_group", PROP_STRING, PROP_NONE);
  RNA_def_property_string_sdna(prop, NULL, "defgrp_name");
  RNA_def_property_ui_text(prop, "Vertex Group", "Vertex group name for modulating the deform");
  RNA_def_property_string_funcs(prop, NULL, NULL, "rna_WarpModifier_defgrp_name_set");
  RNA_def_property_update(prop, 0, "rna_Modifier_update");

  rna_def_modifier_generic_map_info(srna);
}

static void rna_def_modifier_multires(BlenderRNA *brna)
{
  StructRNA *srna;
  PropertyRNA *prop;

  srna = RNA_def_struct(brna, "MultiresModifier", "Modifier");
  RNA_def_struct_ui_text(srna, "Multires Modifier", "Multiresolution mesh modifier");
  RNA_def_struct_sdna(srna, "MultiresModifierData");
  RNA_def_struct_ui_icon(srna, ICON_MOD_MULTIRES);

  prop = rna_def_property_subdivision_common(srna, "simple");
  RNA_def_property_enum_funcs(prop, NULL, "rna_MultiresModifier_type_set", NULL);

  prop = RNA_def_property(srna, "levels", PROP_INT, PROP_UNSIGNED);
  RNA_def_property_int_sdna(prop, NULL, "lvl");
  RNA_def_property_ui_text(prop, "Levels", "Number of subdivisions to use in the viewport");
  RNA_def_property_int_funcs(prop, NULL, NULL, "rna_MultiresModifier_level_range");
  RNA_def_property_update(prop, 0, "rna_Modifier_update");

  prop = RNA_def_property(srna, "sculpt_levels", PROP_INT, PROP_UNSIGNED);
  RNA_def_property_int_sdna(prop, NULL, "sculptlvl");
  RNA_def_property_ui_text(prop, "Sculpt Levels", "Number of subdivisions to use in sculpt mode");
  RNA_def_property_int_funcs(prop, NULL, NULL, "rna_MultiresModifier_level_range");
  RNA_def_property_update(prop, 0, "rna_Modifier_update");

  prop = RNA_def_property(srna, "render_levels", PROP_INT, PROP_UNSIGNED);
  RNA_def_property_int_sdna(prop, NULL, "renderlvl");
  RNA_def_property_ui_text(prop, "Render Levels", "The subdivision level visible at render time");
  RNA_def_property_int_funcs(prop, NULL, NULL, "rna_MultiresModifier_level_range");

  prop = RNA_def_property(srna, "total_levels", PROP_INT, PROP_UNSIGNED);
  RNA_def_property_int_sdna(prop, NULL, "totlvl");
  RNA_def_property_clear_flag(prop, PROP_EDITABLE);
  RNA_def_property_ui_text(
      prop, "Total Levels", "Number of subdivisions for which displacements are stored");

  prop = RNA_def_property(srna, "is_external", PROP_BOOLEAN, PROP_NONE);
  RNA_def_property_clear_flag(prop, PROP_EDITABLE);
  RNA_def_property_boolean_funcs(prop, "rna_MultiresModifier_external_get", NULL);
  RNA_def_property_ui_text(
      prop, "External", "Store multires displacements outside the .blend file, to save memory");

  prop = RNA_def_property(srna, "filepath", PROP_STRING, PROP_FILEPATH);
  RNA_def_property_string_funcs(prop,
                                "rna_MultiresModifier_filepath_get",
                                "rna_MultiresModifier_filepath_length",
                                "rna_MultiresModifier_filepath_set");
  RNA_def_property_ui_text(prop, "File Path", "Path to external displacements file");
  RNA_def_property_update(prop, 0, "rna_Modifier_update");

  prop = RNA_def_property(srna, "show_only_control_edges", PROP_BOOLEAN, PROP_NONE);
  RNA_def_property_boolean_sdna(prop, NULL, "flags", eMultiresModifierFlag_ControlEdges);
  RNA_def_property_ui_text(
      prop, "Optimal Display", "Skip drawing/rendering of interior subdivided edges");
  RNA_def_property_update(prop, 0, "rna_Modifier_update");

  prop = RNA_def_property(srna, "use_creases", PROP_BOOLEAN, PROP_NONE);
  RNA_def_property_boolean_sdna(prop, NULL, "flags", eMultiresModifierFlag_UseCrease);
  RNA_def_property_ui_text(
      prop, "Use Creases", "Use mesh edge crease information to sharpen edges");
  RNA_def_property_update(prop, 0, "rna_Modifier_update");
}

static void rna_def_modifier_lattice(BlenderRNA *brna)
{
  StructRNA *srna;
  PropertyRNA *prop;

  srna = RNA_def_struct(brna, "LatticeModifier", "Modifier");
  RNA_def_struct_ui_text(srna, "Lattice Modifier", "Lattice deformation modifier");
  RNA_def_struct_sdna(srna, "LatticeModifierData");
  RNA_def_struct_ui_icon(srna, ICON_MOD_LATTICE);

  prop = RNA_def_property(srna, "object", PROP_POINTER, PROP_NONE);
  RNA_def_property_ui_text(prop, "Object", "Lattice object to deform with");
  RNA_def_property_pointer_funcs(
      prop, NULL, "rna_LatticeModifier_object_set", NULL, "rna_Lattice_object_poll");
  RNA_def_property_flag(prop, PROP_EDITABLE | PROP_ID_SELF_CHECK);
  RNA_def_property_update(prop, 0, "rna_Modifier_dependency_update");

  prop = RNA_def_property(srna, "vertex_group", PROP_STRING, PROP_NONE);
  RNA_def_property_string_sdna(prop, NULL, "name");
  RNA_def_property_ui_text(
      prop,
      "Vertex Group",
      "Name of Vertex Group which determines influence of modifier per point");
  RNA_def_property_string_funcs(prop, NULL, NULL, "rna_LatticeModifier_name_set");
  RNA_def_property_update(prop, 0, "rna_Modifier_update");

  prop = RNA_def_property(srna, "strength", PROP_FLOAT, PROP_NONE);
  RNA_def_property_range(prop, -FLT_MAX, FLT_MAX);
  RNA_def_property_ui_range(prop, 0, 1, 10, 2);
  RNA_def_property_ui_text(prop, "Strength", "Strength of modifier effect");
  RNA_def_property_update(prop, 0, "rna_Modifier_update");
}

static void rna_def_modifier_curve(BlenderRNA *brna)
{
  StructRNA *srna;
  PropertyRNA *prop;

  static const EnumPropertyItem prop_deform_axis_items[] = {
      {MOD_CURVE_POSX, "POS_X", 0, "X", ""},
      {MOD_CURVE_POSY, "POS_Y", 0, "Y", ""},
      {MOD_CURVE_POSZ, "POS_Z", 0, "Z", ""},
      {MOD_CURVE_NEGX, "NEG_X", 0, "-X", ""},
      {MOD_CURVE_NEGY, "NEG_Y", 0, "-Y", ""},
      {MOD_CURVE_NEGZ, "NEG_Z", 0, "-Z", ""},
      {0, NULL, 0, NULL, NULL},
  };

  srna = RNA_def_struct(brna, "CurveModifier", "Modifier");
  RNA_def_struct_ui_text(srna, "Curve Modifier", "Curve deformation modifier");
  RNA_def_struct_sdna(srna, "CurveModifierData");
  RNA_def_struct_ui_icon(srna, ICON_MOD_CURVE);

  prop = RNA_def_property(srna, "object", PROP_POINTER, PROP_NONE);
  RNA_def_property_ui_text(prop, "Object", "Curve object to deform with");
  RNA_def_property_pointer_funcs(
      prop, NULL, "rna_CurveModifier_object_set", NULL, "rna_Curve_object_poll");
  RNA_def_property_flag(prop, PROP_EDITABLE | PROP_ID_SELF_CHECK);
  RNA_def_property_update(prop, 0, "rna_CurveModifier_dependency_update");

  prop = RNA_def_property(srna, "vertex_group", PROP_STRING, PROP_NONE);
  RNA_def_property_string_sdna(prop, NULL, "name");
  RNA_def_property_ui_text(
      prop,
      "Vertex Group",
      "Name of Vertex Group which determines influence of modifier per point");
  RNA_def_property_string_funcs(prop, NULL, NULL, "rna_CurveModifier_name_set");
  RNA_def_property_update(prop, 0, "rna_Modifier_update");

  prop = RNA_def_property(srna, "deform_axis", PROP_ENUM, PROP_NONE);
  RNA_def_property_enum_sdna(prop, NULL, "defaxis");
  RNA_def_property_enum_items(prop, prop_deform_axis_items);
  RNA_def_property_ui_text(prop, "Deform Axis", "The axis that the curve deforms along");
  RNA_def_property_update(prop, 0, "rna_Modifier_update");
}

static void rna_def_modifier_build(BlenderRNA *brna)
{
  StructRNA *srna;
  PropertyRNA *prop;

  srna = RNA_def_struct(brna, "BuildModifier", "Modifier");
  RNA_def_struct_ui_text(srna, "Build Modifier", "Build effect modifier");
  RNA_def_struct_sdna(srna, "BuildModifierData");
  RNA_def_struct_ui_icon(srna, ICON_MOD_BUILD);

  prop = RNA_def_property(srna, "frame_start", PROP_FLOAT, PROP_TIME);
  RNA_def_property_float_sdna(prop, NULL, "start");
  RNA_def_property_range(prop, MINAFRAMEF, MAXFRAMEF);
  RNA_def_property_ui_text(prop, "Start", "Start frame of the effect");
  RNA_def_property_update(prop, 0, "rna_Modifier_update");

  prop = RNA_def_property(srna, "frame_duration", PROP_FLOAT, PROP_TIME);
  RNA_def_property_float_sdna(prop, NULL, "length");
  RNA_def_property_range(prop, 1, MAXFRAMEF);
  RNA_def_property_ui_text(prop, "Length", "Total time the build effect requires");
  RNA_def_property_update(prop, 0, "rna_Modifier_update");

  prop = RNA_def_property(srna, "use_reverse", PROP_BOOLEAN, PROP_NONE);
  RNA_def_property_boolean_sdna(prop, NULL, "flag", MOD_BUILD_FLAG_REVERSE);
  RNA_def_property_ui_text(prop, "Reversed", "Deconstruct the mesh instead of building it");
  RNA_def_property_update(prop, 0, "rna_Modifier_update");

  prop = RNA_def_property(srna, "use_random_order", PROP_BOOLEAN, PROP_NONE);
  RNA_def_property_boolean_sdna(prop, NULL, "flag", MOD_BUILD_FLAG_RANDOMIZE);
  RNA_def_property_ui_text(prop, "Randomize", "Randomize the faces or edges during build");
  RNA_def_property_update(prop, 0, "rna_Modifier_update");

  prop = RNA_def_property(srna, "seed", PROP_INT, PROP_NONE);
  RNA_def_property_range(prop, 1, MAXFRAMEF);
  RNA_def_property_ui_text(prop, "Seed", "Seed for random if used");
  RNA_def_property_update(prop, 0, "rna_Modifier_update");
}

static void rna_def_modifier_mirror(BlenderRNA *brna)
{
  StructRNA *srna;
  PropertyRNA *prop;

  srna = RNA_def_struct(brna, "MirrorModifier", "Modifier");
  RNA_def_struct_ui_text(srna, "Mirror Modifier", "Mirroring modifier");
  RNA_def_struct_sdna(srna, "MirrorModifierData");
  RNA_def_struct_ui_icon(srna, ICON_MOD_MIRROR);

  prop = RNA_def_property(srna, "use_axis", PROP_BOOLEAN, PROP_NONE);
  RNA_def_property_boolean_sdna(prop, NULL, "flag", MOD_MIR_AXIS_X);
  RNA_def_property_array(prop, 3);
  RNA_def_property_ui_text(prop, "Mirror Axis", "Enable axis mirror");
  RNA_def_property_update(prop, 0, "rna_Modifier_update");

  prop = RNA_def_property(srna, "use_bisect_axis", PROP_BOOLEAN, PROP_NONE);
  RNA_def_property_boolean_sdna(prop, NULL, "flag", MOD_MIR_BISECT_AXIS_X);
  RNA_def_property_array(prop, 3);
  RNA_def_property_ui_text(prop, "Bisect Axis", "Cuts the mesh across the mirror plane");
  RNA_def_property_update(prop, 0, "rna_Modifier_update");

  prop = RNA_def_property(srna, "use_bisect_flip_axis", PROP_BOOLEAN, PROP_NONE);
  RNA_def_property_boolean_sdna(prop, NULL, "flag", MOD_MIR_BISECT_FLIP_AXIS_X);
  RNA_def_property_array(prop, 3);
  RNA_def_property_ui_text(prop, "Bisect Flip Axis", "Flips the direction of the slice");
  RNA_def_property_update(prop, 0, "rna_Modifier_update");

  prop = RNA_def_property(srna, "use_clip", PROP_BOOLEAN, PROP_NONE);
  RNA_def_property_boolean_sdna(prop, NULL, "flag", MOD_MIR_CLIPPING);
  RNA_def_property_ui_text(
      prop, "Clip", "Prevent vertices from going through the mirror during transform");
  RNA_def_property_update(prop, 0, "rna_Modifier_update");

  prop = RNA_def_property(srna, "use_mirror_vertex_groups", PROP_BOOLEAN, PROP_NONE);
  RNA_def_property_boolean_sdna(prop, NULL, "flag", MOD_MIR_VGROUP);
  RNA_def_property_ui_text(prop, "Mirror Vertex Groups", "Mirror vertex groups (e.g. .R->.L)");
  RNA_def_property_update(prop, 0, "rna_Modifier_update");

  prop = RNA_def_property(srna, "use_mirror_merge", PROP_BOOLEAN, PROP_NONE);
  RNA_def_property_boolean_negative_sdna(prop, NULL, "flag", MOD_MIR_NO_MERGE);
  RNA_def_property_ui_text(prop, "Merge Vertices", "Merge vertices within the merge threshold");
  RNA_def_property_update(prop, 0, "rna_Modifier_update");

  prop = RNA_def_property(srna, "use_mirror_u", PROP_BOOLEAN, PROP_NONE);
  RNA_def_property_boolean_sdna(prop, NULL, "flag", MOD_MIR_MIRROR_U);
  RNA_def_property_ui_text(
      prop, "Mirror U", "Mirror the U texture coordinate around the flip offset point");
  RNA_def_property_update(prop, 0, "rna_Modifier_update");

  prop = RNA_def_property(srna, "use_mirror_v", PROP_BOOLEAN, PROP_NONE);
  RNA_def_property_boolean_sdna(prop, NULL, "flag", MOD_MIR_MIRROR_V);
  RNA_def_property_ui_text(
      prop, "Mirror V", "Mirror the V texture coordinate around the flip offset point");
  RNA_def_property_update(prop, 0, "rna_Modifier_update");

  prop = RNA_def_property(srna, "mirror_offset_u", PROP_FLOAT, PROP_FACTOR);
  RNA_def_property_float_sdna(prop, NULL, "uv_offset[0]");
  RNA_def_property_range(prop, -1, 1);
  RNA_def_property_ui_range(prop, -1, 1, 2, 4);
  RNA_def_property_ui_text(
      prop,
      "Flip U Offset",
      "Amount to offset mirrored UVs flipping point from the 0.5 on the U axis");
  RNA_def_property_update(prop, 0, "rna_Modifier_update");

  prop = RNA_def_property(srna, "mirror_offset_v", PROP_FLOAT, PROP_FACTOR);
  RNA_def_property_float_sdna(prop, NULL, "uv_offset[1]");
  RNA_def_property_range(prop, -1, 1);
  RNA_def_property_ui_range(prop, -1, 1, 2, 4);
  RNA_def_property_ui_text(
      prop,
      "Flip V Offset",
      "Amount to offset mirrored UVs flipping point from the 0.5 point on the V axis");
  RNA_def_property_update(prop, 0, "rna_Modifier_update");

  prop = RNA_def_property(srna, "offset_u", PROP_FLOAT, PROP_FACTOR);
  RNA_def_property_float_sdna(prop, NULL, "uv_offset_copy[0]");
  RNA_def_property_range(prop, -10000.0f, 10000.0f);
  RNA_def_property_ui_range(prop, -1, 1, 2, 4);
  RNA_def_property_ui_text(prop, "U Offset", "Mirrored UV offset on the U axis");
  RNA_def_property_update(prop, 0, "rna_Modifier_update");

  prop = RNA_def_property(srna, "offset_v", PROP_FLOAT, PROP_FACTOR);
  RNA_def_property_float_sdna(prop, NULL, "uv_offset_copy[1]");
  RNA_def_property_range(prop, -10000.0f, 10000.0f);
  RNA_def_property_ui_range(prop, -1, 1, 2, 4);
  RNA_def_property_ui_text(prop, "V Offset", "Mirrored UV offset on the V axis");
  RNA_def_property_update(prop, 0, "rna_Modifier_update");

  prop = RNA_def_property(srna, "merge_threshold", PROP_FLOAT, PROP_DISTANCE);
  RNA_def_property_float_sdna(prop, NULL, "tolerance");
  RNA_def_property_range(prop, 0, FLT_MAX);
  RNA_def_property_ui_range(prop, 0, 1, 0.01, 6);
  RNA_def_property_ui_text(
      prop, "Merge Limit", "Distance within which mirrored vertices are merged");
  RNA_def_property_update(prop, 0, "rna_Modifier_update");

  prop = RNA_def_property(srna, "mirror_object", PROP_POINTER, PROP_NONE);
  RNA_def_property_pointer_sdna(prop, NULL, "mirror_ob");
  RNA_def_property_ui_text(prop, "Mirror Object", "Object to use as mirror");
  RNA_def_property_flag(prop, PROP_EDITABLE | PROP_ID_SELF_CHECK);
  RNA_def_property_update(prop, 0, "rna_Modifier_dependency_update");
}

static void rna_def_modifier_decimate(BlenderRNA *brna)
{
  static const EnumPropertyItem modifier_decim_mode_items[] = {
      {MOD_DECIM_MODE_COLLAPSE, "COLLAPSE", 0, "Collapse", "Use edge collapsing"},
      {MOD_DECIM_MODE_UNSUBDIV, "UNSUBDIV", 0, "Un-Subdivide", "Use un-subdivide face reduction"},
      {MOD_DECIM_MODE_DISSOLVE,
       "DISSOLVE",
       0,
       "Planar",
       "Dissolve geometry to form planar polygons"},
      {0, NULL, 0, NULL, NULL},
  };

  /* Note, keep in sync with operator 'MESH_OT_decimate' */

  StructRNA *srna;
  PropertyRNA *prop;

  srna = RNA_def_struct(brna, "DecimateModifier", "Modifier");
  RNA_def_struct_ui_text(srna, "Decimate Modifier", "Decimation modifier");
  RNA_def_struct_sdna(srna, "DecimateModifierData");
  RNA_def_struct_ui_icon(srna, ICON_MOD_DECIM);

  prop = RNA_def_property(srna, "decimate_type", PROP_ENUM, PROP_NONE);
  RNA_def_property_enum_sdna(prop, NULL, "mode");
  RNA_def_property_enum_items(prop, modifier_decim_mode_items);
  RNA_def_property_ui_text(prop, "Mode", "");
  RNA_def_property_update(prop, 0, "rna_Modifier_update");

  /* (mode == MOD_DECIM_MODE_COLLAPSE) */
  prop = RNA_def_property(srna, "ratio", PROP_FLOAT, PROP_FACTOR);
  RNA_def_property_float_sdna(prop, NULL, "percent");
  RNA_def_property_range(prop, 0, 1);
  RNA_def_property_ui_range(prop, 0, 1, 1, 4);
  RNA_def_property_ui_text(prop, "Ratio", "Ratio of triangles to reduce to (collapse only)");
  RNA_def_property_update(prop, 0, "rna_Modifier_update");

  /* (mode == MOD_DECIM_MODE_UNSUBDIV) */
  prop = RNA_def_property(srna, "iterations", PROP_INT, PROP_UNSIGNED);
  RNA_def_property_int_sdna(prop, NULL, "iter");
  RNA_def_property_range(prop, 0, SHRT_MAX);
  RNA_def_property_ui_range(prop, 0, 100, 1, -1);
  RNA_def_property_ui_text(
      prop, "Iterations", "Number of times reduce the geometry (unsubdivide only)");
  RNA_def_property_update(prop, 0, "rna_Modifier_update");

  /* (mode == MOD_DECIM_MODE_DISSOLVE) */
  prop = RNA_def_property(srna, "angle_limit", PROP_FLOAT, PROP_ANGLE);
  RNA_def_property_float_sdna(prop, NULL, "angle");
  RNA_def_property_range(prop, 0, DEG2RAD(180));
  RNA_def_property_ui_range(prop, 0, DEG2RAD(180), 10, 2);
  RNA_def_property_ui_text(prop, "Angle Limit", "Only dissolve angles below this (planar only)");
  RNA_def_property_update(prop, 0, "rna_Modifier_update");

  /* (mode == MOD_DECIM_MODE_COLLAPSE) */
  prop = RNA_def_property(srna, "vertex_group", PROP_STRING, PROP_NONE);
  RNA_def_property_string_sdna(prop, NULL, "defgrp_name");
  RNA_def_property_ui_text(prop, "Vertex Group", "Vertex group name (collapse only)");
  RNA_def_property_string_funcs(prop, NULL, NULL, "rna_DecimateModifier_defgrp_name_set");
  RNA_def_property_update(prop, 0, "rna_Modifier_update");

  prop = RNA_def_property(srna, "invert_vertex_group", PROP_BOOLEAN, PROP_NONE);
  RNA_def_property_boolean_sdna(prop, NULL, "flag", MOD_DECIM_FLAG_INVERT_VGROUP);
  RNA_def_property_ui_text(prop, "Invert", "Invert vertex group influence (collapse only)");
  RNA_def_property_update(prop, 0, "rna_Modifier_update");

  prop = RNA_def_property(srna, "use_collapse_triangulate", PROP_BOOLEAN, PROP_NONE);
  RNA_def_property_boolean_sdna(prop, NULL, "flag", MOD_DECIM_FLAG_TRIANGULATE);
  RNA_def_property_ui_text(
      prop, "Triangulate", "Keep triangulated faces resulting from decimation (collapse only)");
  RNA_def_property_update(prop, 0, "rna_Modifier_update");

  prop = RNA_def_property(srna, "use_symmetry", PROP_BOOLEAN, PROP_NONE);
  RNA_def_property_boolean_sdna(prop, NULL, "flag", MOD_DECIM_FLAG_SYMMETRY);
  RNA_def_property_ui_text(prop, "Symmetry", "Maintain symmetry on an axis");
  RNA_def_property_update(prop, 0, "rna_Modifier_update");

  prop = RNA_def_property(srna, "symmetry_axis", PROP_ENUM, PROP_NONE);
  RNA_def_property_enum_sdna(prop, NULL, "symmetry_axis");
  RNA_def_property_enum_items(prop, rna_enum_axis_xyz_items);
  RNA_def_property_ui_text(prop, "Axis", "Axis of symmetry");
  RNA_def_property_update(prop, 0, "rna_Modifier_update");

  prop = RNA_def_property(srna, "vertex_group_factor", PROP_FLOAT, PROP_FACTOR);
  RNA_def_property_float_sdna(prop, NULL, "defgrp_factor");
  RNA_def_property_range(prop, 0, 1000);
  RNA_def_property_ui_range(prop, 0, 10, 1, 4);
  RNA_def_property_ui_text(prop, "Factor", "Vertex group strength");
  RNA_def_property_update(prop, 0, "rna_Modifier_update");
  /* end collapse-only option */

  /* (mode == MOD_DECIM_MODE_DISSOLVE) */
  prop = RNA_def_property(srna, "use_dissolve_boundaries", PROP_BOOLEAN, PROP_NONE);
  RNA_def_property_boolean_sdna(prop, NULL, "flag", MOD_DECIM_FLAG_ALL_BOUNDARY_VERTS);
  RNA_def_property_ui_text(
      prop, "All Boundaries", "Dissolve all vertices inbetween face boundaries (planar only)");
  RNA_def_property_update(prop, 0, "rna_Modifier_update");

  prop = RNA_def_property(srna, "delimit", PROP_ENUM, PROP_NONE);
  RNA_def_property_flag(prop, PROP_ENUM_FLAG); /* important to run before default set */
  RNA_def_property_enum_items(prop, rna_enum_mesh_delimit_mode_items);
  RNA_def_property_ui_text(prop, "Delimit", "Limit merging geometry");
  RNA_def_property_update(prop, 0, "rna_Modifier_update");

  /* end dissolve-only option */

  /* all modes use this */
  prop = RNA_def_property(srna, "face_count", PROP_INT, PROP_NONE);
  RNA_def_property_clear_flag(prop, PROP_EDITABLE);
  RNA_def_property_ui_text(
      prop, "Face Count", "The current number of faces in the decimated mesh");
}

static void rna_def_modifier_wave(BlenderRNA *brna)
{
  StructRNA *srna;
  PropertyRNA *prop;

  srna = RNA_def_struct(brna, "WaveModifier", "Modifier");
  RNA_def_struct_ui_text(srna, "Wave Modifier", "Wave effect modifier");
  RNA_def_struct_sdna(srna, "WaveModifierData");
  RNA_def_struct_ui_icon(srna, ICON_MOD_WAVE);

  prop = RNA_def_property(srna, "use_x", PROP_BOOLEAN, PROP_NONE);
  RNA_def_property_boolean_sdna(prop, NULL, "flag", MOD_WAVE_X);
  RNA_def_property_ui_text(prop, "X", "X axis motion");
  RNA_def_property_update(prop, 0, "rna_Modifier_update");

  prop = RNA_def_property(srna, "use_y", PROP_BOOLEAN, PROP_NONE);
  RNA_def_property_boolean_sdna(prop, NULL, "flag", MOD_WAVE_Y);
  RNA_def_property_ui_text(prop, "Y", "Y axis motion");
  RNA_def_property_update(prop, 0, "rna_Modifier_update");

  prop = RNA_def_property(srna, "use_cyclic", PROP_BOOLEAN, PROP_NONE);
  RNA_def_property_boolean_sdna(prop, NULL, "flag", MOD_WAVE_CYCL);
  RNA_def_property_ui_text(prop, "Cyclic", "Cyclic wave effect");
  RNA_def_property_update(prop, 0, "rna_Modifier_update");

  prop = RNA_def_property(srna, "use_normal", PROP_BOOLEAN, PROP_NONE);
  RNA_def_property_boolean_sdna(prop, NULL, "flag", MOD_WAVE_NORM);
  RNA_def_property_ui_text(prop, "Normals", "Displace along normals");
  RNA_def_property_update(prop, 0, "rna_Modifier_update");

  prop = RNA_def_property(srna, "use_normal_x", PROP_BOOLEAN, PROP_NONE);
  RNA_def_property_boolean_sdna(prop, NULL, "flag", MOD_WAVE_NORM_X);
  RNA_def_property_ui_text(prop, "X Normal", "Enable displacement along the X normal");
  RNA_def_property_update(prop, 0, "rna_Modifier_update");

  prop = RNA_def_property(srna, "use_normal_y", PROP_BOOLEAN, PROP_NONE);
  RNA_def_property_boolean_sdna(prop, NULL, "flag", MOD_WAVE_NORM_Y);
  RNA_def_property_ui_text(prop, "Y Normal", "Enable displacement along the Y normal");
  RNA_def_property_update(prop, 0, "rna_Modifier_update");

  prop = RNA_def_property(srna, "use_normal_z", PROP_BOOLEAN, PROP_NONE);
  RNA_def_property_boolean_sdna(prop, NULL, "flag", MOD_WAVE_NORM_Z);
  RNA_def_property_ui_text(prop, "Z Normal", "Enable displacement along the Z normal");
  RNA_def_property_update(prop, 0, "rna_Modifier_update");

  prop = RNA_def_property(srna, "time_offset", PROP_FLOAT, PROP_TIME);
  RNA_def_property_float_sdna(prop, NULL, "timeoffs");
  RNA_def_property_range(prop, MINAFRAMEF, MAXFRAMEF);
  RNA_def_property_ui_text(
      prop,
      "Time Offset",
      "Either the starting frame (for positive speed) or ending frame (for negative speed.)");
  RNA_def_property_update(prop, 0, "rna_Modifier_update");

  prop = RNA_def_property(srna, "lifetime", PROP_FLOAT, PROP_TIME);
  RNA_def_property_float_sdna(prop, NULL, "lifetime");
  RNA_def_property_range(prop, MINAFRAMEF, MAXFRAMEF);
  RNA_def_property_ui_text(
      prop, "Lifetime", "Lifetime of the wave in frames, zero means infinite");
  RNA_def_property_update(prop, 0, "rna_Modifier_update");

  prop = RNA_def_property(srna, "damping_time", PROP_FLOAT, PROP_TIME);
  RNA_def_property_float_sdna(prop, NULL, "damp");
  RNA_def_property_range(prop, MINAFRAMEF, MAXFRAMEF);
  RNA_def_property_ui_text(
      prop, "Damping Time", "Number of frames in which the wave damps out after it dies");
  RNA_def_property_update(prop, 0, "rna_Modifier_update");

  prop = RNA_def_property(srna, "falloff_radius", PROP_FLOAT, PROP_DISTANCE);
  RNA_def_property_float_sdna(prop, NULL, "falloff");
  RNA_def_property_range(prop, 0, FLT_MAX);
  RNA_def_property_ui_range(prop, 0, 100, 100, 2);
  RNA_def_property_ui_text(prop, "Falloff Radius", "Distance after which it fades out");
  RNA_def_property_update(prop, 0, "rna_Modifier_update");

  prop = RNA_def_property(srna, "start_position_x", PROP_FLOAT, PROP_DISTANCE);
  RNA_def_property_float_sdna(prop, NULL, "startx");
  RNA_def_property_range(prop, -FLT_MAX, FLT_MAX);
  RNA_def_property_ui_range(prop, -100, 100, 100, 2);
  RNA_def_property_ui_text(prop, "Start Position X", "X coordinate of the start position");
  RNA_def_property_update(prop, 0, "rna_Modifier_update");

  prop = RNA_def_property(srna, "start_position_y", PROP_FLOAT, PROP_DISTANCE);
  RNA_def_property_float_sdna(prop, NULL, "starty");
  RNA_def_property_range(prop, -FLT_MAX, FLT_MAX);
  RNA_def_property_ui_range(prop, -100, 100, 100, 2);
  RNA_def_property_ui_text(prop, "Start Position Y", "Y coordinate of the start position");
  RNA_def_property_update(prop, 0, "rna_Modifier_update");

  prop = RNA_def_property(srna, "start_position_object", PROP_POINTER, PROP_NONE);
  RNA_def_property_pointer_sdna(prop, NULL, "objectcenter");
  RNA_def_property_ui_text(prop, "Start Position Object", "Object which defines the wave center");
  RNA_def_property_flag(prop, PROP_EDITABLE | PROP_ID_SELF_CHECK);
  RNA_def_property_update(prop, 0, "rna_Modifier_dependency_update");

  prop = RNA_def_property(srna, "vertex_group", PROP_STRING, PROP_NONE);
  RNA_def_property_string_sdna(prop, NULL, "defgrp_name");
  RNA_def_property_ui_text(prop, "Vertex Group", "Vertex group name for modulating the wave");
  RNA_def_property_string_funcs(prop, NULL, NULL, "rna_WaveModifier_defgrp_name_set");
  RNA_def_property_update(prop, 0, "rna_Modifier_update");

  prop = RNA_def_property(srna, "speed", PROP_FLOAT, PROP_NONE);
  RNA_def_property_range(prop, -FLT_MAX, FLT_MAX);
  RNA_def_property_ui_range(prop, -1, 1, 10, 2);
  RNA_def_property_ui_text(
      prop, "Speed", "Speed of the wave, towards the starting point when negative");
  RNA_def_property_update(prop, 0, "rna_Modifier_update");

  prop = RNA_def_property(srna, "height", PROP_FLOAT, PROP_DISTANCE);
  RNA_def_property_range(prop, -FLT_MAX, FLT_MAX);
  RNA_def_property_ui_range(prop, -2, 2, 10, 2);
  RNA_def_property_ui_text(prop, "Height", "Height of the wave");
  RNA_def_property_update(prop, 0, "rna_Modifier_update");

  prop = RNA_def_property(srna, "width", PROP_FLOAT, PROP_DISTANCE);
  RNA_def_property_range(prop, 0, FLT_MAX);
  RNA_def_property_ui_range(prop, 0, 5, 10, 2);
  RNA_def_property_ui_text(prop, "Width", "Distance between the waves");
  RNA_def_property_update(prop, 0, "rna_Modifier_update");

  prop = RNA_def_property(srna, "narrowness", PROP_FLOAT, PROP_DISTANCE);
  RNA_def_property_float_sdna(prop, NULL, "narrow");
  RNA_def_property_range(prop, 0, FLT_MAX);
  RNA_def_property_ui_range(prop, 0, 10, 10, 2);
  RNA_def_property_ui_text(
      prop,
      "Narrowness",
      "Distance between the top and the base of a wave, the higher the value, "
      "the more narrow the wave");
  RNA_def_property_update(prop, 0, "rna_Modifier_update");

  rna_def_modifier_generic_map_info(srna);
}

static void rna_def_modifier_armature(BlenderRNA *brna)
{
  StructRNA *srna;
  PropertyRNA *prop;

  srna = RNA_def_struct(brna, "ArmatureModifier", "Modifier");
  RNA_def_struct_ui_text(srna, "Armature Modifier", "Armature deformation modifier");
  RNA_def_struct_sdna(srna, "ArmatureModifierData");
  RNA_def_struct_ui_icon(srna, ICON_MOD_ARMATURE);

  prop = RNA_def_property(srna, "object", PROP_POINTER, PROP_NONE);
  RNA_def_property_ui_text(prop, "Object", "Armature object to deform with");
  RNA_def_property_pointer_funcs(
      prop, NULL, "rna_ArmatureModifier_object_set", NULL, "rna_Armature_object_poll");
  RNA_def_property_flag(prop, PROP_EDITABLE | PROP_ID_SELF_CHECK);
  RNA_def_property_override_flag(prop, PROPOVERRIDE_OVERRIDABLE_LIBRARY);
  RNA_def_property_update(prop, 0, "rna_Modifier_dependency_update");

  prop = RNA_def_property(srna, "use_bone_envelopes", PROP_BOOLEAN, PROP_NONE);
  RNA_def_property_boolean_sdna(prop, NULL, "deformflag", ARM_DEF_ENVELOPE);
  RNA_def_property_clear_flag(prop, PROP_ANIMATABLE);
  RNA_def_property_ui_text(prop, "Use Bone Envelopes", "Bind Bone envelopes to armature modifier");
  RNA_def_property_update(prop, 0, "rna_Modifier_dependency_update");

  prop = RNA_def_property(srna, "use_vertex_groups", PROP_BOOLEAN, PROP_NONE);
  RNA_def_property_boolean_sdna(prop, NULL, "deformflag", ARM_DEF_VGROUP);
  RNA_def_property_clear_flag(prop, PROP_ANIMATABLE);
  RNA_def_property_ui_text(prop, "Use Vertex Groups", "Bind vertex groups to armature modifier");
  RNA_def_property_update(prop, 0, "rna_Modifier_dependency_update");

  prop = RNA_def_property(srna, "use_deform_preserve_volume", PROP_BOOLEAN, PROP_NONE);
  RNA_def_property_boolean_sdna(prop, NULL, "deformflag", ARM_DEF_QUATERNION);
  RNA_def_property_ui_text(
      prop, "Preserve Volume", "Deform rotation interpolation with quaternions");
  RNA_def_property_update(prop, 0, "rna_Modifier_update");

  prop = RNA_def_property(srna, "use_multi_modifier", PROP_BOOLEAN, PROP_NONE);
  RNA_def_property_boolean_sdna(prop, NULL, "multi", 0);
  RNA_def_property_ui_text(
      prop,
      "Multi Modifier",
      "Use same input as previous modifier, and mix results using overall vgroup");
  RNA_def_property_update(prop, 0, "rna_Modifier_update");

  prop = RNA_def_property(srna, "vertex_group", PROP_STRING, PROP_NONE);
  RNA_def_property_string_sdna(prop, NULL, "defgrp_name");
  RNA_def_property_ui_text(
      prop,
      "Vertex Group",
      "Name of Vertex Group which determines influence of modifier per point");
  RNA_def_property_string_funcs(prop, NULL, NULL, "rna_ArmatureModifier_defgrp_name_set");
  RNA_def_property_update(prop, 0, "rna_Modifier_update");

  prop = RNA_def_property(srna, "invert_vertex_group", PROP_BOOLEAN, PROP_NONE);
  RNA_def_property_boolean_sdna(prop, NULL, "deformflag", ARM_DEF_INVERT_VGROUP);
  RNA_def_property_ui_text(prop, "Invert", "Invert vertex group influence");
  RNA_def_property_update(prop, 0, "rna_Modifier_update");
}

static void rna_def_modifier_hook(BlenderRNA *brna)
{
  StructRNA *srna;
  PropertyRNA *prop;
  FunctionRNA *func;
  PropertyRNA *parm;

  srna = RNA_def_struct(brna, "HookModifier", "Modifier");
  RNA_def_struct_ui_text(
      srna, "Hook Modifier", "Hook modifier to modify the location of vertices");
  RNA_def_struct_sdna(srna, "HookModifierData");
  RNA_def_struct_ui_icon(srna, ICON_HOOK);

  prop = RNA_def_property(srna, "strength", PROP_FLOAT, PROP_FACTOR);
  RNA_def_property_float_sdna(prop, NULL, "force");
  RNA_def_property_range(prop, 0, 1);
  RNA_def_property_ui_text(prop, "Strength", "Relative force of the hook");
  RNA_def_property_update(prop, 0, "rna_Modifier_update");

  prop = RNA_def_property(srna, "falloff_type", PROP_ENUM, PROP_NONE);
  RNA_def_property_enum_items(prop, modifier_warp_falloff_items); /* share the enum */
  RNA_def_property_ui_text(prop, "Falloff Type", "");
  RNA_def_property_translation_context(prop, BLT_I18NCONTEXT_ID_CURVE); /* Abusing id_curve :/ */
  RNA_def_property_update(prop, 0, "rna_Modifier_update");

  prop = RNA_def_property(srna, "falloff_radius", PROP_FLOAT, PROP_DISTANCE);
  RNA_def_property_float_sdna(prop, NULL, "falloff");
  RNA_def_property_range(prop, 0, FLT_MAX);
  RNA_def_property_ui_range(prop, 0, 100, 100, 2);
  RNA_def_property_ui_text(
      prop, "Radius", "If not zero, the distance from the hook where influence ends");
  RNA_def_property_update(prop, 0, "rna_Modifier_update");

  prop = RNA_def_property(srna, "falloff_curve", PROP_POINTER, PROP_NONE);
  RNA_def_property_pointer_sdna(prop, NULL, "curfalloff");
  RNA_def_property_ui_text(prop, "Falloff Curve", "Custom falloff curve");
  RNA_def_property_update(prop, 0, "rna_Modifier_update");

  prop = RNA_def_property(srna, "center", PROP_FLOAT, PROP_TRANSLATION);
  RNA_def_property_float_sdna(prop, NULL, "cent");
  RNA_def_property_ui_text(
      prop, "Hook Center", "Center of the hook, used for falloff and display");
  RNA_def_property_update(prop, 0, "rna_Modifier_update");

  prop = RNA_def_property(srna, "matrix_inverse", PROP_FLOAT, PROP_MATRIX);
  RNA_def_property_float_sdna(prop, NULL, "parentinv");
  RNA_def_property_multi_array(prop, 2, rna_matrix_dimsize_4x4);
  RNA_def_property_ui_text(
      prop, "Matrix", "Reverse the transformation between this object and its target");
  RNA_def_property_update(prop, NC_OBJECT | ND_TRANSFORM, "rna_Modifier_update");

  prop = RNA_def_property(srna, "object", PROP_POINTER, PROP_NONE);
  RNA_def_property_ui_text(
      prop, "Object", "Parent Object for hook, also recalculates and clears offset");
  RNA_def_property_flag(prop, PROP_EDITABLE | PROP_ID_SELF_CHECK);
  RNA_def_property_pointer_funcs(prop, NULL, "rna_HookModifier_object_set", NULL, NULL);
  RNA_def_property_update(prop, 0, "rna_Modifier_dependency_update");

  prop = RNA_def_property(srna, "subtarget", PROP_STRING, PROP_NONE);
  RNA_def_property_string_sdna(prop, NULL, "subtarget");
  RNA_def_property_ui_text(
      prop,
      "Sub-Target",
      "Name of Parent Bone for hook (if applicable), also recalculates and clears offset");
  RNA_def_property_string_funcs(prop, NULL, NULL, "rna_HookModifier_subtarget_set");
  RNA_def_property_update(prop, 0, "rna_Modifier_dependency_update");

  prop = RNA_def_property(srna, "use_falloff_uniform", PROP_BOOLEAN, PROP_NONE);
  RNA_def_property_boolean_sdna(prop, NULL, "flag", MOD_HOOK_UNIFORM_SPACE);
  RNA_def_property_ui_text(prop, "Uniform Falloff", "Compensate for non-uniform object scale");
  RNA_def_property_update(prop, 0, "rna_Modifier_update");

  prop = RNA_def_property(srna, "vertex_group", PROP_STRING, PROP_NONE);
  RNA_def_property_string_sdna(prop, NULL, "name");
  RNA_def_property_ui_text(
      prop,
      "Vertex Group",
      "Name of Vertex Group which determines influence of modifier per point");
  RNA_def_property_string_funcs(prop, NULL, NULL, "rna_HookModifier_name_set");
  RNA_def_property_update(prop, 0, "rna_Modifier_update");

  prop = RNA_def_property(srna, "vertex_indices", PROP_INT, PROP_UNSIGNED);
  RNA_def_property_array(prop, RNA_MAX_ARRAY_LENGTH);
  RNA_def_property_flag(prop, PROP_DYNAMIC);
  RNA_def_property_clear_flag(prop, PROP_EDITABLE);
  RNA_def_property_dynamic_array_funcs(prop, "rna_HookModifier_vertex_indices_get_length");
  RNA_def_property_int_funcs(prop, "rna_HookModifier_vertex_indices_get", NULL, NULL);
  RNA_def_property_ui_text(prop,
                           "Vertex Indices",
                           "Indices of vertices bound to the modifier. For bezier curves, "
                           "handles count as additional vertices");

  func = RNA_def_function(srna, "vertex_indices_set", "rna_HookModifier_vertex_indices_set");
  RNA_def_function_ui_description(
      func, "Validates and assigns the array of vertex indices bound to the modifier");
  RNA_def_function_flag(func, FUNC_USE_REPORTS);
  parm = RNA_def_int_array(
      func, "indices", 1, NULL, INT_MIN, INT_MAX, "", "Vertex Indices", 0, INT_MAX);
  RNA_def_property_array(parm, RNA_MAX_ARRAY_LENGTH);
  RNA_def_parameter_flags(parm, PROP_DYNAMIC, PARM_REQUIRED);
}

static void rna_def_modifier_softbody(BlenderRNA *brna)
{
  StructRNA *srna;
  PropertyRNA *prop;

  srna = RNA_def_struct(brna, "SoftBodyModifier", "Modifier");
  RNA_def_struct_ui_text(srna, "Soft Body Modifier", "Soft body simulation modifier");
  RNA_def_struct_sdna(srna, "SoftbodyModifierData");
  RNA_def_struct_ui_icon(srna, ICON_MOD_SOFT);

  prop = RNA_def_property(srna, "settings", PROP_POINTER, PROP_NONE);
  RNA_def_property_flag(prop, PROP_NEVER_NULL);
  RNA_def_property_struct_type(prop, "SoftBodySettings");
  RNA_def_property_pointer_funcs(prop, "rna_SoftBodyModifier_settings_get", NULL, NULL, NULL);
  RNA_def_property_ui_text(prop, "Soft Body Settings", "");

  prop = RNA_def_property(srna, "point_cache", PROP_POINTER, PROP_NONE);
  RNA_def_property_flag(prop, PROP_NEVER_NULL);
  RNA_def_property_struct_type(prop, "PointCache");
  RNA_def_property_pointer_funcs(prop, "rna_SoftBodyModifier_point_cache_get", NULL, NULL, NULL);
  RNA_def_property_ui_text(prop, "Soft Body Point Cache", "");
}

static void rna_def_modifier_boolean(BlenderRNA *brna)
{
  StructRNA *srna;
  PropertyRNA *prop;

  static const EnumPropertyItem prop_operation_items[] = {
      {eBooleanModifierOp_Intersect,
       "INTERSECT",
       0,
       "Intersect",
       "Keep the part of the mesh that intersects with the other selected object"},
      {eBooleanModifierOp_Union, "UNION", 0, "Union", "Combine two meshes in an additive way"},
      {eBooleanModifierOp_Difference,
       "DIFFERENCE",
       0,
       "Difference",
       "Combine two meshes in a subtractive way"},
      {0, NULL, 0, NULL, NULL},
  };

  srna = RNA_def_struct(brna, "BooleanModifier", "Modifier");
  RNA_def_struct_ui_text(srna, "Boolean Modifier", "Boolean operations modifier");
  RNA_def_struct_sdna(srna, "BooleanModifierData");
  RNA_def_struct_ui_icon(srna, ICON_MOD_BOOLEAN);

  prop = RNA_def_property(srna, "object", PROP_POINTER, PROP_NONE);
  RNA_def_property_ui_text(prop, "Object", "Mesh object to use for Boolean operation");
  RNA_def_property_pointer_funcs(
      prop, NULL, "rna_BooleanModifier_object_set", NULL, "rna_Mesh_object_poll");
  RNA_def_property_flag(prop, PROP_EDITABLE | PROP_ID_SELF_CHECK);
  RNA_def_property_update(prop, 0, "rna_Modifier_dependency_update");

  prop = RNA_def_property(srna, "operation", PROP_ENUM, PROP_NONE);
  RNA_def_property_enum_items(prop, prop_operation_items);
  RNA_def_property_enum_default(prop, eBooleanModifierOp_Difference);
  RNA_def_property_ui_text(prop, "Operation", "");
  RNA_def_property_update(prop, 0, "rna_Modifier_update");

  prop = RNA_def_property(srna, "double_threshold", PROP_FLOAT, PROP_DISTANCE);
  RNA_def_property_float_sdna(prop, NULL, "double_threshold");
  RNA_def_property_range(prop, 0, 1.0f);
  RNA_def_property_ui_range(prop, 0, 1, 0.0001, 6);
  RNA_def_property_ui_text(
      prop, "Overlap Threshold", "Threshold for checking overlapping geometry");
  RNA_def_property_update(prop, 0, "rna_Modifier_update");

  /* BMesh debugging options, only used when G_DEBUG is set */

  /* BMesh intersection options */
  static const EnumPropertyItem debug_items[] = {
      {eBooleanModifierBMeshFlag_BMesh_Separate, "SEPARATE", 0, "Separate", ""},
      {eBooleanModifierBMeshFlag_BMesh_NoDissolve, "NO_DISSOLVE", 0, "No Dissolve", ""},
      {eBooleanModifierBMeshFlag_BMesh_NoConnectRegions,
       "NO_CONNECT_REGIONS",
       0,
       "No Connect Regions",
       ""},
      {0, NULL, 0, NULL, NULL},
  };

  prop = RNA_def_property(srna, "debug_options", PROP_ENUM, PROP_NONE);
  RNA_def_property_enum_items(prop, debug_items);
  RNA_def_property_enum_sdna(prop, NULL, "bm_flag");
  RNA_def_property_flag(prop, PROP_ENUM_FLAG);
  RNA_def_property_ui_text(prop, "Debug", "Debugging options, only when started with '-d'");
  RNA_def_property_update(prop, 0, "rna_Modifier_update");
}

static void rna_def_modifier_array(BlenderRNA *brna)
{
  StructRNA *srna;
  PropertyRNA *prop;

  static const EnumPropertyItem prop_fit_type_items[] = {
      {MOD_ARR_FIXEDCOUNT,
       "FIXED_COUNT",
       0,
       "Fixed Count",
       "Duplicate the object a certain number of times"},
      {MOD_ARR_FITLENGTH,
       "FIT_LENGTH",
       0,
       "Fit Length",
       "Duplicate the object as many times as fits in a certain length"},
      {MOD_ARR_FITCURVE, "FIT_CURVE", 0, "Fit Curve", "Fit the duplicated objects to a curve"},
      {0, NULL, 0, NULL, NULL},
  };

  srna = RNA_def_struct(brna, "ArrayModifier", "Modifier");
  RNA_def_struct_ui_text(srna, "Array Modifier", "Array duplication modifier");
  RNA_def_struct_sdna(srna, "ArrayModifierData");
  RNA_def_struct_ui_icon(srna, ICON_MOD_ARRAY);

  /* Length parameters */
  prop = RNA_def_property(srna, "fit_type", PROP_ENUM, PROP_NONE);
  RNA_def_property_enum_items(prop, prop_fit_type_items);
  RNA_def_property_ui_text(prop, "Fit Type", "Array length calculation method");
  RNA_def_property_update(prop, 0, "rna_Modifier_update");

  prop = RNA_def_property(srna, "count", PROP_INT, PROP_NONE);
  RNA_def_property_range(prop, 1, INT_MAX);
  RNA_def_property_ui_range(prop, 1, 1000, 1, -1);
  RNA_def_property_ui_text(prop, "Count", "Number of duplicates to make");
  RNA_def_property_update(prop, 0, "rna_Modifier_update");

  prop = RNA_def_property(srna, "fit_length", PROP_FLOAT, PROP_DISTANCE);
  RNA_def_property_float_sdna(prop, NULL, "length");
  RNA_def_property_range(prop, 0, INT_MAX);
  RNA_def_property_ui_range(prop, 0, 10000, 10, 2);
  RNA_def_property_ui_text(prop, "Length", "Length to fit array within");
  RNA_def_property_update(prop, 0, "rna_Modifier_update");

  prop = RNA_def_property(srna, "curve", PROP_POINTER, PROP_NONE);
  RNA_def_property_pointer_sdna(prop, NULL, "curve_ob");
  RNA_def_property_ui_text(prop, "Curve", "Curve object to fit array length to");
  RNA_def_property_pointer_funcs(
      prop, NULL, "rna_ArrayModifier_curve_ob_set", NULL, "rna_Curve_object_poll");
  RNA_def_property_flag(prop, PROP_EDITABLE | PROP_ID_SELF_CHECK);
  RNA_def_property_update(prop, 0, "rna_ArrayModifier_dependency_update");

  /* Offset parameters */
  prop = RNA_def_property(srna, "use_constant_offset", PROP_BOOLEAN, PROP_NONE);
  RNA_def_property_boolean_sdna(prop, NULL, "offset_type", MOD_ARR_OFF_CONST);
  RNA_def_property_ui_text(prop, "Constant Offset", "Add a constant offset");
  RNA_def_property_update(prop, 0, "rna_Modifier_update");

  prop = RNA_def_property(srna, "constant_offset_displace", PROP_FLOAT, PROP_TRANSLATION);
  RNA_def_property_float_sdna(prop, NULL, "offset");
  RNA_def_property_ui_text(
      prop, "Constant Offset Displacement", "Value for the distance between arrayed items");
  RNA_def_property_ui_range(prop, -FLT_MAX, FLT_MAX, 1, RNA_TRANSLATION_PREC_DEFAULT);
  RNA_def_property_update(prop, 0, "rna_Modifier_update");

  prop = RNA_def_property(srna, "use_relative_offset", PROP_BOOLEAN, PROP_NONE);
  RNA_def_property_boolean_sdna(prop, NULL, "offset_type", MOD_ARR_OFF_RELATIVE);
  RNA_def_property_ui_text(
      prop, "Relative Offset", "Add an offset relative to the object's bounding box");
  RNA_def_property_update(prop, 0, "rna_Modifier_update");

  /* PROP_TRANSLATION causes units to be used which we don't want */
  prop = RNA_def_property(srna, "relative_offset_displace", PROP_FLOAT, PROP_NONE);
  RNA_def_property_float_sdna(prop, NULL, "scale");
  RNA_def_property_ui_text(
      prop,
      "Relative Offset Displacement",
      "The size of the geometry will determine the distance between arrayed items");
  RNA_def_property_update(prop, 0, "rna_Modifier_update");

  /* Vertex merging parameters */
  prop = RNA_def_property(srna, "use_merge_vertices", PROP_BOOLEAN, PROP_NONE);
  RNA_def_property_boolean_sdna(prop, NULL, "flags", MOD_ARR_MERGE);
  RNA_def_property_ui_text(prop, "Merge Vertices", "Merge vertices in adjacent duplicates");
  RNA_def_property_update(prop, 0, "rna_Modifier_update");

  prop = RNA_def_property(srna, "use_merge_vertices_cap", PROP_BOOLEAN, PROP_NONE);
  RNA_def_property_boolean_sdna(prop, NULL, "flags", MOD_ARR_MERGEFINAL);
  RNA_def_property_ui_text(prop, "Merge Vertices", "Merge vertices in first and last duplicates");
  RNA_def_property_update(prop, 0, "rna_Modifier_update");

  prop = RNA_def_property(srna, "merge_threshold", PROP_FLOAT, PROP_DISTANCE);
  RNA_def_property_float_sdna(prop, NULL, "merge_dist");
  RNA_def_property_range(prop, 0, FLT_MAX);
  RNA_def_property_ui_range(prop, 0, 1, 1, 4);
  RNA_def_property_ui_text(prop, "Merge Distance", "Limit below which to merge vertices");
  RNA_def_property_update(prop, 0, "rna_Modifier_update");

  /* Offset object */
  prop = RNA_def_property(srna, "use_object_offset", PROP_BOOLEAN, PROP_NONE);
  RNA_def_property_boolean_sdna(prop, NULL, "offset_type", MOD_ARR_OFF_OBJ);
  RNA_def_property_ui_text(
      prop, "Object Offset", "Add another object's transformation to the total offset");
  RNA_def_property_update(prop, 0, "rna_Modifier_update");

  prop = RNA_def_property(srna, "offset_object", PROP_POINTER, PROP_NONE);
  RNA_def_property_pointer_sdna(prop, NULL, "offset_ob");
  RNA_def_property_ui_text(
      prop,
      "Object Offset",
      "Use the location and rotation of another object to determine the distance and "
      "rotational change between arrayed items");
  RNA_def_property_flag(prop, PROP_EDITABLE | PROP_ID_SELF_CHECK);
  RNA_def_property_update(prop, 0, "rna_Modifier_dependency_update");

  /* Caps */
  prop = RNA_def_property(srna, "start_cap", PROP_POINTER, PROP_NONE);
  RNA_def_property_ui_text(prop, "Start Cap", "Mesh object to use as a start cap");
  RNA_def_property_pointer_funcs(
      prop, NULL, "rna_ArrayModifier_start_cap_set", NULL, "rna_Mesh_object_poll");
  RNA_def_property_flag(prop, PROP_EDITABLE | PROP_ID_SELF_CHECK);
  RNA_def_property_update(prop, 0, "rna_Modifier_update");

  prop = RNA_def_property(srna, "end_cap", PROP_POINTER, PROP_NONE);
  RNA_def_property_ui_text(prop, "End Cap", "Mesh object to use as an end cap");
  RNA_def_property_pointer_funcs(
      prop, NULL, "rna_ArrayModifier_end_cap_set", NULL, "rna_Mesh_object_poll");
  RNA_def_property_flag(prop, PROP_EDITABLE | PROP_ID_SELF_CHECK);
  RNA_def_property_update(prop, 0, "rna_Modifier_dependency_update");

  prop = RNA_def_property(srna, "offset_u", PROP_FLOAT, PROP_FACTOR);
  RNA_def_property_float_sdna(prop, NULL, "uv_offset[0]");
  RNA_def_property_range(prop, -1, 1);
  RNA_def_property_ui_range(prop, -1, 1, 2, 4);
  RNA_def_property_ui_text(prop, "U Offset", "Amount to offset array UVs on the U axis");
  RNA_def_property_update(prop, 0, "rna_Modifier_update");

  prop = RNA_def_property(srna, "offset_v", PROP_FLOAT, PROP_FACTOR);
  RNA_def_property_float_sdna(prop, NULL, "uv_offset[1]");
  RNA_def_property_range(prop, -1, 1);
  RNA_def_property_ui_range(prop, -1, 1, 2, 4);
  RNA_def_property_ui_text(prop, "V Offset", "Amount to offset array UVs on the V axis");
  RNA_def_property_update(prop, 0, "rna_Modifier_update");
}

static void rna_def_modifier_edgesplit(BlenderRNA *brna)
{
  StructRNA *srna;
  PropertyRNA *prop;

  srna = RNA_def_struct(brna, "EdgeSplitModifier", "Modifier");
  RNA_def_struct_ui_text(
      srna, "EdgeSplit Modifier", "Edge splitting modifier to create sharp edges");
  RNA_def_struct_sdna(srna, "EdgeSplitModifierData");
  RNA_def_struct_ui_icon(srna, ICON_MOD_EDGESPLIT);

  prop = RNA_def_property(srna, "split_angle", PROP_FLOAT, PROP_ANGLE);
  RNA_def_property_range(prop, 0.0f, DEG2RADF(180.0f));
  RNA_def_property_ui_range(prop, 0.0f, DEG2RADF(180.0f), 10, 2);
  RNA_def_property_ui_text(prop, "Split Angle", "Angle above which to split edges");
  RNA_def_property_update(prop, 0, "rna_Modifier_update");

  prop = RNA_def_property(srna, "use_edge_angle", PROP_BOOLEAN, PROP_NONE);
  RNA_def_property_boolean_sdna(prop, NULL, "flags", MOD_EDGESPLIT_FROMANGLE);
  RNA_def_property_ui_text(prop, "Use Edge Angle", "Split edges with high angle between faces");
  RNA_def_property_update(prop, 0, "rna_Modifier_update");

  prop = RNA_def_property(srna, "use_edge_sharp", PROP_BOOLEAN, PROP_NONE);
  RNA_def_property_boolean_sdna(prop, NULL, "flags", MOD_EDGESPLIT_FROMFLAG);
  RNA_def_property_ui_text(prop, "Use Sharp Edges", "Split edges that are marked as sharp");
  RNA_def_property_update(prop, 0, "rna_Modifier_update");
}

static void rna_def_modifier_displace(BlenderRNA *brna)
{
  StructRNA *srna;
  PropertyRNA *prop;

  static const EnumPropertyItem prop_direction_items[] = {
      {MOD_DISP_DIR_X,
       "X",
       0,
       "X",
       "Use the texture's intensity value to displace in the X direction"},
      {MOD_DISP_DIR_Y,
       "Y",
       0,
       "Y",
       "Use the texture's intensity value to displace in the Y direction"},
      {MOD_DISP_DIR_Z,
       "Z",
       0,
       "Z",
       "Use the texture's intensity value to displace in the Z direction"},
      {MOD_DISP_DIR_NOR,
       "NORMAL",
       0,
       "Normal",
       "Use the texture's intensity value to displace along the vertex normal"},
      {MOD_DISP_DIR_CLNOR,
       "CUSTOM_NORMAL",
       0,
       "Custom Normal",
       "Use the texture's intensity value to displace along the (averaged) custom normal (falls "
       "back to vertex)"},
      {MOD_DISP_DIR_RGB_XYZ,
       "RGB_TO_XYZ",
       0,
       "RGB to XYZ",
       "Use the texture's RGB values to displace the mesh in the XYZ direction"},
      {0, NULL, 0, NULL, NULL},
  };

  static const EnumPropertyItem prop_space_items[] = {
      {MOD_DISP_SPACE_LOCAL, "LOCAL", 0, "Local", "Direction is defined in local coordinates"},
      {MOD_DISP_SPACE_GLOBAL, "GLOBAL", 0, "Global", "Direction is defined in global coordinates"},
      {0, NULL, 0, NULL, NULL},
  };

  srna = RNA_def_struct(brna, "DisplaceModifier", "Modifier");
  RNA_def_struct_ui_text(srna, "Displace Modifier", "Displacement modifier");
  RNA_def_struct_sdna(srna, "DisplaceModifierData");
  RNA_def_struct_ui_icon(srna, ICON_MOD_DISPLACE);

  prop = RNA_def_property(srna, "vertex_group", PROP_STRING, PROP_NONE);
  RNA_def_property_string_sdna(prop, NULL, "defgrp_name");
  RNA_def_property_ui_text(
      prop,
      "Vertex Group",
      "Name of Vertex Group which determines influence of modifier per point");
  RNA_def_property_string_funcs(prop, NULL, NULL, "rna_DisplaceModifier_defgrp_name_set");
  RNA_def_property_update(prop, 0, "rna_Modifier_update");

  prop = RNA_def_property(srna, "mid_level", PROP_FLOAT, PROP_FACTOR);
  RNA_def_property_float_sdna(prop, NULL, "midlevel");
  RNA_def_property_range(prop, -FLT_MAX, FLT_MAX);
  RNA_def_property_ui_range(prop, 0, 1, 10, 3);
  RNA_def_property_ui_text(prop, "Midlevel", "Material value that gives no displacement");
  RNA_def_property_update(prop, 0, "rna_Modifier_update");

  prop = RNA_def_property(srna, "strength", PROP_FLOAT, PROP_NONE);
  RNA_def_property_range(prop, -FLT_MAX, FLT_MAX);
  RNA_def_property_ui_range(prop, -100, 100, 10, 3);
  RNA_def_property_ui_text(prop, "Strength", "Amount to displace geometry");
  RNA_def_property_update(prop, 0, "rna_Modifier_update");

  prop = RNA_def_property(srna, "direction", PROP_ENUM, PROP_NONE);
  RNA_def_property_enum_items(prop, prop_direction_items);
  RNA_def_property_ui_text(prop, "Direction", "");
  RNA_def_property_update(prop, 0, "rna_Modifier_update");

  prop = RNA_def_property(srna, "space", PROP_ENUM, PROP_NONE);
  RNA_def_property_enum_items(prop, prop_space_items);
  RNA_def_property_ui_text(prop, "Space", "");
  RNA_def_property_update(prop, 0, "rna_Modifier_dependency_update");

  rna_def_modifier_generic_map_info(srna);
}

static void rna_def_modifier_uvproject(BlenderRNA *brna)
{
  StructRNA *srna;
  PropertyRNA *prop;

  srna = RNA_def_struct(brna, "UVProjectModifier", "Modifier");
  RNA_def_struct_ui_text(
      srna, "UV Project Modifier", "UV projection modifier to set UVs from a projector");
  RNA_def_struct_sdna(srna, "UVProjectModifierData");
  RNA_def_struct_ui_icon(srna, ICON_MOD_UVPROJECT);

  prop = RNA_def_property(srna, "uv_layer", PROP_STRING, PROP_NONE);
  RNA_def_property_string_sdna(prop, NULL, "uvlayer_name");
  RNA_def_property_ui_text(prop, "UV Map", "UV map name");
  RNA_def_property_string_funcs(prop, NULL, NULL, "rna_UVProjectModifier_uvlayer_name_set");
  RNA_def_property_update(prop, 0, "rna_Modifier_update");

  prop = RNA_def_property(srna, "projector_count", PROP_INT, PROP_NONE);
  RNA_def_property_int_sdna(prop, NULL, "num_projectors");
  RNA_def_property_ui_text(prop, "Number of Projectors", "Number of projectors to use");
  RNA_def_property_int_funcs(prop, NULL, "rna_UVProjectModifier_num_projectors_set", NULL);
  RNA_def_property_range(prop, 1, MOD_UVPROJECT_MAXPROJECTORS);
  RNA_def_property_update(prop, 0, "rna_Modifier_update");

  prop = RNA_def_property(srna, "projectors", PROP_COLLECTION, PROP_NONE);
  RNA_def_property_struct_type(prop, "UVProjector");
  RNA_def_property_collection_funcs(prop,
                                    "rna_UVProject_projectors_begin",
                                    "rna_iterator_array_next",
                                    "rna_iterator_array_end",
                                    "rna_iterator_array_get",
                                    NULL,
                                    NULL,
                                    NULL,
                                    NULL);
  RNA_def_property_ui_text(prop, "Projectors", "");

  prop = RNA_def_property(srna, "aspect_x", PROP_FLOAT, PROP_NONE);
  RNA_def_property_float_sdna(prop, NULL, "aspectx");
  RNA_def_property_flag(prop, PROP_PROPORTIONAL);
  RNA_def_property_range(prop, 1, FLT_MAX);
  RNA_def_property_ui_range(prop, 1, 1000, 1, 3);
  RNA_def_property_ui_text(prop, "Horizontal Aspect Ratio", "");
  RNA_def_property_update(prop, 0, "rna_Modifier_update");

  prop = RNA_def_property(srna, "aspect_y", PROP_FLOAT, PROP_NONE);
  RNA_def_property_float_sdna(prop, NULL, "aspecty");
  RNA_def_property_flag(prop, PROP_PROPORTIONAL);
  RNA_def_property_range(prop, 1, FLT_MAX);
  RNA_def_property_ui_range(prop, 1, 1000, 1, 3);
  RNA_def_property_ui_text(prop, "Vertical Aspect Ratio", "");
  RNA_def_property_update(prop, 0, "rna_Modifier_update");

  prop = RNA_def_property(srna, "scale_x", PROP_FLOAT, PROP_NONE);
  RNA_def_property_float_sdna(prop, NULL, "scalex");
  RNA_def_property_flag(prop, PROP_PROPORTIONAL);
  RNA_def_property_range(prop, 0, FLT_MAX);
  RNA_def_property_ui_range(prop, 0, 1000, 1, 3);
  RNA_def_property_ui_text(prop, "Horizontal Scale", "");
  RNA_def_property_update(prop, 0, "rna_Modifier_update");

  prop = RNA_def_property(srna, "scale_y", PROP_FLOAT, PROP_NONE);
  RNA_def_property_float_sdna(prop, NULL, "scaley");
  RNA_def_property_flag(prop, PROP_PROPORTIONAL);
  RNA_def_property_range(prop, 0, FLT_MAX);
  RNA_def_property_ui_range(prop, 0, 1000, 1, 3);
  RNA_def_property_ui_text(prop, "Vertical Scale", "");
  RNA_def_property_update(prop, 0, "rna_Modifier_update");

  srna = RNA_def_struct(brna, "UVProjector", NULL);
  RNA_def_struct_ui_text(srna, "UVProjector", "UV projector used by the UV project modifier");

  prop = RNA_def_property(srna, "object", PROP_POINTER, PROP_NONE);
  RNA_def_property_struct_type(prop, "Object");
  RNA_def_property_pointer_funcs(
      prop, "rna_UVProjector_object_get", "rna_UVProjector_object_set", NULL, NULL);
  RNA_def_property_flag(prop, PROP_EDITABLE | PROP_ID_SELF_CHECK);
  RNA_def_property_ui_text(prop, "Object", "Object to use as projector transform");
  RNA_def_property_update(prop, 0, "rna_Modifier_dependency_update");
}

static void rna_def_modifier_smooth(BlenderRNA *brna)
{
  StructRNA *srna;
  PropertyRNA *prop;

  srna = RNA_def_struct(brna, "SmoothModifier", "Modifier");
  RNA_def_struct_ui_text(srna, "Smooth Modifier", "Smoothing effect modifier");
  RNA_def_struct_sdna(srna, "SmoothModifierData");
  RNA_def_struct_ui_icon(srna, ICON_MOD_SMOOTH);

  prop = RNA_def_property(srna, "use_x", PROP_BOOLEAN, PROP_NONE);
  RNA_def_property_boolean_sdna(prop, NULL, "flag", MOD_SMOOTH_X);
  RNA_def_property_ui_text(prop, "X", "Smooth object along X axis");
  RNA_def_property_update(prop, 0, "rna_Modifier_update");

  prop = RNA_def_property(srna, "use_y", PROP_BOOLEAN, PROP_NONE);
  RNA_def_property_boolean_sdna(prop, NULL, "flag", MOD_SMOOTH_Y);
  RNA_def_property_ui_text(prop, "Y", "Smooth object along Y axis");
  RNA_def_property_update(prop, 0, "rna_Modifier_update");

  prop = RNA_def_property(srna, "use_z", PROP_BOOLEAN, PROP_NONE);
  RNA_def_property_boolean_sdna(prop, NULL, "flag", MOD_SMOOTH_Z);
  RNA_def_property_ui_text(prop, "Z", "Smooth object along Z axis");
  RNA_def_property_update(prop, 0, "rna_Modifier_update");

  prop = RNA_def_property(srna, "factor", PROP_FLOAT, PROP_FACTOR);
  RNA_def_property_float_sdna(prop, NULL, "fac");
  RNA_def_property_range(prop, -FLT_MAX, FLT_MAX);
  RNA_def_property_ui_range(prop, -10, 10, 1, 3);
  RNA_def_property_ui_text(prop, "Factor", "Strength of modifier effect");
  RNA_def_property_update(prop, 0, "rna_Modifier_update");

  prop = RNA_def_property(srna, "iterations", PROP_INT, PROP_NONE);
  RNA_def_property_int_sdna(prop, NULL, "repeat");
  RNA_def_property_ui_range(prop, 0, 30, 1, -1);
  RNA_def_property_ui_text(prop, "Repeat", "");
  RNA_def_property_update(prop, 0, "rna_Modifier_update");

  prop = RNA_def_property(srna, "vertex_group", PROP_STRING, PROP_NONE);
  RNA_def_property_string_sdna(prop, NULL, "defgrp_name");
  RNA_def_property_ui_text(
      prop,
      "Vertex Group",
      "Name of Vertex Group which determines influence of modifier per point");
  RNA_def_property_string_funcs(prop, NULL, NULL, "rna_SmoothModifier_defgrp_name_set");
  RNA_def_property_update(prop, 0, "rna_Modifier_update");
}

static void rna_def_modifier_correctivesmooth(BlenderRNA *brna)
{
  StructRNA *srna;
  PropertyRNA *prop;

  static const EnumPropertyItem modifier_smooth_type_items[] = {
      {MOD_CORRECTIVESMOOTH_SMOOTH_SIMPLE,
       "SIMPLE",
       0,
       "Simple",
       "Use the average of adjacent edge-vertices"},
      {MOD_CORRECTIVESMOOTH_SMOOTH_LENGTH_WEIGHT,
       "LENGTH_WEIGHTED",
       0,
       "Length Weight",
       "Use the average of adjacent edge-vertices weighted by their length"},
      {0, NULL, 0, NULL, NULL},
  };

  static const EnumPropertyItem modifier_rest_source_items[] = {
      {MOD_CORRECTIVESMOOTH_RESTSOURCE_ORCO,
       "ORCO",
       0,
       "Original Coords",
       "Use base mesh vert coords as the rest position"},
      {MOD_CORRECTIVESMOOTH_RESTSOURCE_BIND,
       "BIND",
       0,
       "Bind Coords",
       "Use bind vert coords for rest position"},
      {0, NULL, 0, NULL, NULL},
  };

  srna = RNA_def_struct(brna, "CorrectiveSmoothModifier", "Modifier");
  RNA_def_struct_ui_text(
      srna, "Corrective Smooth Modifier", "Correct distortion caused by deformation");
  RNA_def_struct_sdna(srna, "CorrectiveSmoothModifierData");
  RNA_def_struct_ui_icon(srna, ICON_MOD_SMOOTH);

  prop = RNA_def_property(srna, "factor", PROP_FLOAT, PROP_FACTOR);
  RNA_def_property_float_sdna(prop, NULL, "lambda");
  RNA_def_property_range(prop, -FLT_MAX, FLT_MAX);
  RNA_def_property_ui_range(prop, 0.0, 1.0, 5, 3);
  RNA_def_property_ui_text(prop, "Lambda Factor", "Smooth factor effect");
  RNA_def_property_update(prop, 0, "rna_CorrectiveSmoothModifier_update");

  prop = RNA_def_property(srna, "iterations", PROP_INT, PROP_NONE);
  RNA_def_property_int_sdna(prop, NULL, "repeat");
  RNA_def_property_ui_range(prop, 0, 200, 1, -1);
  RNA_def_property_ui_text(prop, "Repeat", "");
  RNA_def_property_update(prop, 0, "rna_CorrectiveSmoothModifier_update");

  prop = RNA_def_property(srna, "rest_source", PROP_ENUM, PROP_NONE);
  RNA_def_property_enum_sdna(prop, NULL, "rest_source");
  RNA_def_property_enum_items(prop, modifier_rest_source_items);
  RNA_def_property_ui_text(prop, "Rest Source", "Select the source of rest positions");
  RNA_def_property_update(prop, 0, "rna_CorrectiveSmoothModifier_rest_source_update");

  prop = RNA_def_property(srna, "smooth_type", PROP_ENUM, PROP_NONE);
  RNA_def_property_enum_sdna(prop, NULL, "smooth_type");
  RNA_def_property_enum_items(prop, modifier_smooth_type_items);
  RNA_def_property_ui_text(prop, "Smooth Type", "Method used for smoothing");
  RNA_def_property_update(prop, 0, "rna_CorrectiveSmoothModifier_update");

  prop = RNA_def_property(srna, "invert_vertex_group", PROP_BOOLEAN, PROP_NONE);
  RNA_def_property_boolean_sdna(prop, NULL, "flag", MOD_CORRECTIVESMOOTH_INVERT_VGROUP);
  RNA_def_property_ui_text(prop, "Invert", "Invert vertex group influence");
  RNA_def_property_update(prop, 0, "rna_CorrectiveSmoothModifier_update");

  prop = RNA_def_property(srna, "vertex_group", PROP_STRING, PROP_NONE);
  RNA_def_property_string_sdna(prop, NULL, "defgrp_name");
  RNA_def_property_ui_text(
      prop,
      "Vertex Group",
      "Name of Vertex Group which determines influence of modifier per point");
  RNA_def_property_string_funcs(prop, NULL, NULL, "rna_CorrectiveSmoothModifier_defgrp_name_set");
  RNA_def_property_update(prop, 0, "rna_CorrectiveSmoothModifier_update");

  prop = RNA_def_property(srna, "is_bind", PROP_BOOLEAN, PROP_NONE);
  RNA_def_property_ui_text(prop, "Bind current shape", "");
  RNA_def_property_boolean_funcs(prop, "rna_CorrectiveSmoothModifier_is_bind_get", NULL);
  RNA_def_property_clear_flag(prop, PROP_EDITABLE);
  RNA_def_property_update(prop, 0, "rna_Modifier_update");

  prop = RNA_def_property(srna, "use_only_smooth", PROP_BOOLEAN, PROP_NONE);
  RNA_def_property_boolean_sdna(prop, NULL, "flag", MOD_CORRECTIVESMOOTH_ONLY_SMOOTH);
  RNA_def_property_ui_text(
      prop, "Only Smooth", "Apply smoothing without reconstructing the surface");
  RNA_def_property_update(prop, 0, "rna_Modifier_update");

  prop = RNA_def_property(srna, "use_pin_boundary", PROP_BOOLEAN, PROP_NONE);
  RNA_def_property_boolean_sdna(prop, NULL, "flag", MOD_CORRECTIVESMOOTH_PIN_BOUNDARY);
  RNA_def_property_ui_text(
      prop, "Pin Boundaries", "Excludes boundary vertices from being smoothed");
  RNA_def_property_update(prop, 0, "rna_CorrectiveSmoothModifier_update");
}

static void rna_def_modifier_laplaciansmooth(BlenderRNA *brna)
{
  StructRNA *srna;
  PropertyRNA *prop;

  srna = RNA_def_struct(brna, "LaplacianSmoothModifier", "Modifier");
  RNA_def_struct_ui_text(srna, "Laplacian Smooth Modifier", "Smoothing effect modifier");
  RNA_def_struct_sdna(srna, "LaplacianSmoothModifierData");
  RNA_def_struct_ui_icon(srna, ICON_MOD_SMOOTH);

  prop = RNA_def_property(srna, "use_x", PROP_BOOLEAN, PROP_NONE);
  RNA_def_property_boolean_sdna(prop, NULL, "flag", MOD_LAPLACIANSMOOTH_X);
  RNA_def_property_ui_text(prop, "X", "Smooth object along X axis");
  RNA_def_property_update(prop, 0, "rna_Modifier_update");

  prop = RNA_def_property(srna, "use_y", PROP_BOOLEAN, PROP_NONE);
  RNA_def_property_boolean_sdna(prop, NULL, "flag", MOD_LAPLACIANSMOOTH_Y);
  RNA_def_property_ui_text(prop, "Y", "Smooth object along Y axis");
  RNA_def_property_update(prop, 0, "rna_Modifier_update");

  prop = RNA_def_property(srna, "use_z", PROP_BOOLEAN, PROP_NONE);
  RNA_def_property_boolean_sdna(prop, NULL, "flag", MOD_LAPLACIANSMOOTH_Z);
  RNA_def_property_ui_text(prop, "Z", "Smooth object along Z axis");
  RNA_def_property_update(prop, 0, "rna_Modifier_update");

  prop = RNA_def_property(srna, "use_volume_preserve", PROP_BOOLEAN, PROP_NONE);
  RNA_def_property_boolean_sdna(prop, NULL, "flag", MOD_LAPLACIANSMOOTH_PRESERVE_VOLUME);
  RNA_def_property_ui_text(prop, "Preserve Volume", "Apply volume preservation after smooth");
  RNA_def_property_update(prop, 0, "rna_Modifier_update");

  prop = RNA_def_property(srna, "use_normalized", PROP_BOOLEAN, PROP_NONE);
  RNA_def_property_boolean_sdna(prop, NULL, "flag", MOD_LAPLACIANSMOOTH_NORMALIZED);
  RNA_def_property_ui_text(prop, "Normalized", "Improve and stabilize the enhanced shape");
  RNA_def_property_update(prop, 0, "rna_Modifier_update");

  prop = RNA_def_property(srna, "lambda_factor", PROP_FLOAT, PROP_NONE);
  RNA_def_property_float_sdna(prop, NULL, "lambda");
  RNA_def_property_range(prop, -FLT_MAX, FLT_MAX);
  RNA_def_property_ui_range(prop, -1000.0, 1000.0, 5, 3);
  RNA_def_property_ui_text(prop, "Lambda Factor", "Smooth factor effect");
  RNA_def_property_update(prop, 0, "rna_Modifier_update");

  prop = RNA_def_property(srna, "lambda_border", PROP_FLOAT, PROP_NONE);
  RNA_def_property_float_sdna(prop, NULL, "lambda_border");
  RNA_def_property_range(prop, -FLT_MAX, FLT_MAX);
  RNA_def_property_ui_range(prop, -1000.0, 1000.0, 5, 3);
  RNA_def_property_ui_text(prop, "Lambda Border", "Lambda factor in border");
  RNA_def_property_update(prop, 0, "rna_Modifier_update");

  prop = RNA_def_property(srna, "iterations", PROP_INT, PROP_NONE);
  RNA_def_property_int_sdna(prop, NULL, "repeat");
  RNA_def_property_ui_range(prop, 0, 200, 1, -1);
  RNA_def_property_ui_text(prop, "Repeat", "");
  RNA_def_property_update(prop, 0, "rna_Modifier_update");

  prop = RNA_def_property(srna, "vertex_group", PROP_STRING, PROP_NONE);
  RNA_def_property_string_sdna(prop, NULL, "defgrp_name");
  RNA_def_property_ui_text(
      prop,
      "Vertex Group",
      "Name of Vertex Group which determines influence of modifier per point");
  RNA_def_property_string_funcs(prop, NULL, NULL, "rna_LaplacianSmoothModifier_defgrp_name_set");
  RNA_def_property_update(prop, 0, "rna_Modifier_update");
}

static void rna_def_modifier_cast(BlenderRNA *brna)
{
  StructRNA *srna;
  PropertyRNA *prop;

  static const EnumPropertyItem prop_cast_type_items[] = {
      {MOD_CAST_TYPE_SPHERE, "SPHERE", 0, "Sphere", ""},
      {MOD_CAST_TYPE_CYLINDER, "CYLINDER", 0, "Cylinder", ""},
      {MOD_CAST_TYPE_CUBOID, "CUBOID", 0, "Cuboid", ""},
      {0, NULL, 0, NULL, NULL},
  };

  srna = RNA_def_struct(brna, "CastModifier", "Modifier");
  RNA_def_struct_ui_text(srna, "Cast Modifier", "Modifier to cast to other shapes");
  RNA_def_struct_sdna(srna, "CastModifierData");
  RNA_def_struct_ui_icon(srna, ICON_MOD_CAST);

  prop = RNA_def_property(srna, "cast_type", PROP_ENUM, PROP_NONE);
  RNA_def_property_enum_sdna(prop, NULL, "type");
  RNA_def_property_enum_items(prop, prop_cast_type_items);
  RNA_def_property_ui_text(prop, "Cast Type", "Target object shape");
  RNA_def_property_update(prop, 0, "rna_Modifier_update");

  prop = RNA_def_property(srna, "object", PROP_POINTER, PROP_NONE);
  RNA_def_property_ui_text(
      prop,
      "Object",
      "Control object: if available, its location determines the center of the effect");
  RNA_def_property_pointer_funcs(prop, NULL, "rna_CastModifier_object_set", NULL, NULL);
  RNA_def_property_flag(prop, PROP_EDITABLE | PROP_ID_SELF_CHECK);
  RNA_def_property_update(prop, 0, "rna_Modifier_dependency_update");

  prop = RNA_def_property(srna, "use_x", PROP_BOOLEAN, PROP_NONE);
  RNA_def_property_boolean_sdna(prop, NULL, "flag", MOD_CAST_X);
  RNA_def_property_ui_text(prop, "X", "");
  RNA_def_property_update(prop, 0, "rna_Modifier_update");

  prop = RNA_def_property(srna, "use_y", PROP_BOOLEAN, PROP_NONE);
  RNA_def_property_boolean_sdna(prop, NULL, "flag", MOD_CAST_Y);
  RNA_def_property_ui_text(prop, "Y", "");
  RNA_def_property_update(prop, 0, "rna_Modifier_update");

  prop = RNA_def_property(srna, "use_z", PROP_BOOLEAN, PROP_NONE);
  RNA_def_property_boolean_sdna(prop, NULL, "flag", MOD_CAST_Z);
  RNA_def_property_ui_text(prop, "Z", "");
  RNA_def_property_update(prop, 0, "rna_Modifier_update");

  prop = RNA_def_property(srna, "use_radius_as_size", PROP_BOOLEAN, PROP_NONE);
  RNA_def_property_boolean_sdna(prop, NULL, "flag", MOD_CAST_SIZE_FROM_RADIUS);
  RNA_def_property_ui_text(
      prop, "From Radius", "Use radius as size of projection shape (0 = auto)");
  RNA_def_property_update(prop, 0, "rna_Modifier_update");

  prop = RNA_def_property(srna, "use_transform", PROP_BOOLEAN, PROP_NONE);
  RNA_def_property_boolean_sdna(prop, NULL, "flag", MOD_CAST_USE_OB_TRANSFORM);
  RNA_def_property_ui_text(
      prop, "Use transform", "Use object transform to control projection shape");
  RNA_def_property_update(prop, 0, "rna_Modifier_update");

  prop = RNA_def_property(srna, "factor", PROP_FLOAT, PROP_FACTOR);
  RNA_def_property_float_sdna(prop, NULL, "fac");
  RNA_def_property_range(prop, -FLT_MAX, FLT_MAX);
  RNA_def_property_ui_range(prop, -10, 10, 5, 2);
  RNA_def_property_ui_text(prop, "Factor", "");
  RNA_def_property_update(prop, 0, "rna_Modifier_update");

  prop = RNA_def_property(srna, "radius", PROP_FLOAT, PROP_DISTANCE);
  RNA_def_property_range(prop, 0, FLT_MAX);
  RNA_def_property_ui_range(prop, 0, 100, 5, 2);
  RNA_def_property_ui_text(
      prop,
      "Radius",
      "Only deform vertices within this distance from the center of the effect "
      "(leave as 0 for infinite.)");
  RNA_def_property_update(prop, 0, "rna_Modifier_update");

  prop = RNA_def_property(srna, "size", PROP_FLOAT, PROP_NONE);
  RNA_def_property_range(prop, 0, FLT_MAX);
  RNA_def_property_ui_range(prop, 0, 100, 5, 2);
  RNA_def_property_ui_text(prop, "Size", "Size of projection shape (leave as 0 for auto)");
  RNA_def_property_update(prop, 0, "rna_Modifier_update");

  prop = RNA_def_property(srna, "vertex_group", PROP_STRING, PROP_NONE);
  RNA_def_property_string_sdna(prop, NULL, "defgrp_name");
  RNA_def_property_ui_text(prop, "Vertex Group", "Vertex group name");
  RNA_def_property_string_funcs(prop, NULL, NULL, "rna_CastModifier_defgrp_name_set");
  RNA_def_property_update(prop, 0, "rna_Modifier_update");
}

static void rna_def_modifier_meshdeform(BlenderRNA *brna)
{
  StructRNA *srna;
  PropertyRNA *prop;
#  if 0
  static const EnumPropertyItem prop_mode_items[] = {
      {0, "VOLUME", 0, "Volume", "Bind to volume inside cage mesh"},
      {1, "SURFACE", 0, "Surface", "Bind to surface of cage mesh"},
      {0, NULL, 0, NULL, NULL},
  };
#  endif

  srna = RNA_def_struct(brna, "MeshDeformModifier", "Modifier");
  RNA_def_struct_ui_text(
      srna, "MeshDeform Modifier", "Mesh deformation modifier to deform with other meshes");
  RNA_def_struct_sdna(srna, "MeshDeformModifierData");
  RNA_def_struct_ui_icon(srna, ICON_MOD_MESHDEFORM);

  prop = RNA_def_property(srna, "object", PROP_POINTER, PROP_NONE);
  RNA_def_property_ui_text(prop, "Object", "Mesh object to deform with");
  RNA_def_property_pointer_funcs(
      prop, NULL, "rna_MeshDeformModifier_object_set", NULL, "rna_Mesh_object_poll");
  RNA_def_property_flag(prop, PROP_EDITABLE | PROP_ID_SELF_CHECK);
  RNA_def_property_update(prop, 0, "rna_Modifier_dependency_update");

  prop = RNA_def_property(srna, "is_bound", PROP_BOOLEAN, PROP_NONE);
  RNA_def_property_boolean_funcs(prop, "rna_MeshDeformModifier_is_bound_get", NULL);
  RNA_def_property_ui_text(prop, "Bound", "Whether geometry has been bound to control cage");
  RNA_def_property_clear_flag(prop, PROP_EDITABLE);

  prop = RNA_def_property(srna, "invert_vertex_group", PROP_BOOLEAN, PROP_NONE);
  RNA_def_property_boolean_sdna(prop, NULL, "flag", MOD_MDEF_INVERT_VGROUP);
  RNA_def_property_ui_text(prop, "Invert", "Invert vertex group influence");
  RNA_def_property_update(prop, 0, "rna_Modifier_update");

  prop = RNA_def_property(srna, "vertex_group", PROP_STRING, PROP_NONE);
  RNA_def_property_string_sdna(prop, NULL, "defgrp_name");
  RNA_def_property_ui_text(prop, "Vertex Group", "Vertex group name");
  RNA_def_property_string_funcs(prop, NULL, NULL, "rna_MeshDeformModifier_defgrp_name_set");
  RNA_def_property_update(prop, 0, "rna_Modifier_update");

  prop = RNA_def_property(srna, "precision", PROP_INT, PROP_NONE);
  RNA_def_property_int_sdna(prop, NULL, "gridsize");
  RNA_def_property_range(prop, 2, 10);
  RNA_def_property_ui_text(prop, "Precision", "The grid size for binding");
  RNA_def_property_update(prop, 0, "rna_Modifier_update");

  prop = RNA_def_property(srna, "use_dynamic_bind", PROP_BOOLEAN, PROP_NONE);
  RNA_def_property_boolean_sdna(prop, NULL, "flag", MOD_MDEF_DYNAMIC_BIND);
  RNA_def_property_ui_text(prop,
                           "Dynamic",
                           "Recompute binding dynamically on top of other deformers "
                           "(slower and more memory consuming)");
  RNA_def_property_update(prop, 0, "rna_Modifier_update");

#  if 0
  prop = RNA_def_property(srna, "mode", PROP_ENUM, PROP_NONE);
  RNA_def_property_enum_items(prop, prop_mode_items);
  RNA_def_property_ui_text(prop, "Mode", "Method of binding vertices are bound to cage mesh");
  RNA_def_property_update(prop, 0, "rna_Modifier_update");
#  endif
}

static void rna_def_modifier_particlesystem(BlenderRNA *brna)
{
  StructRNA *srna;
  PropertyRNA *prop;

  srna = RNA_def_struct(brna, "ParticleSystemModifier", "Modifier");
  RNA_def_struct_ui_text(srna, "ParticleSystem Modifier", "Particle system simulation modifier");
  RNA_def_struct_sdna(srna, "ParticleSystemModifierData");
  RNA_def_struct_ui_icon(srna, ICON_MOD_PARTICLES);

  prop = RNA_def_property(srna, "particle_system", PROP_POINTER, PROP_NONE);
  RNA_def_property_flag(prop, PROP_NEVER_NULL);
  RNA_def_property_pointer_sdna(prop, NULL, "psys");
  RNA_def_property_ui_text(prop, "Particle System", "Particle System that this modifier controls");
}

static void rna_def_modifier_particleinstance(BlenderRNA *brna)
{
  StructRNA *srna;
  PropertyRNA *prop;

  static EnumPropertyItem particleinstance_space[] = {
      {eParticleInstanceSpace_Local,
       "LOCAL",
       0,
       "Local",
       "Use offset from the particle object in the instance object"},
      {eParticleInstanceSpace_World,
       "WORLD",
       0,
       "World",
       "Use world space offset in the instance object"},
      {0, NULL, 0, NULL, NULL},
  };

  srna = RNA_def_struct(brna, "ParticleInstanceModifier", "Modifier");
  RNA_def_struct_ui_text(srna, "ParticleInstance Modifier", "Particle system instancing modifier");
  RNA_def_struct_sdna(srna, "ParticleInstanceModifierData");
  RNA_def_struct_ui_icon(srna, ICON_MOD_PARTICLES);

  prop = RNA_def_property(srna, "object", PROP_POINTER, PROP_NONE);
  RNA_def_property_pointer_sdna(prop, NULL, "ob");
  RNA_def_property_pointer_funcs(prop, NULL, NULL, NULL, "rna_Mesh_object_poll");
  RNA_def_property_ui_text(prop, "Object", "Object that has the particle system");
  RNA_def_property_flag(prop, PROP_EDITABLE | PROP_ID_SELF_CHECK);
  RNA_def_property_update(prop, 0, "rna_Modifier_dependency_update");

  prop = RNA_def_property(srna, "particle_system_index", PROP_INT, PROP_NONE);
  RNA_def_property_int_sdna(prop, NULL, "psys");
  RNA_def_property_range(prop, 1, SHRT_MAX);
  RNA_def_property_ui_text(prop, "Particle System Number", "");
  RNA_def_property_update(prop, 0, "rna_Modifier_update");

  prop = RNA_def_property(srna, "particle_system", PROP_POINTER, PROP_NONE);
  RNA_def_property_struct_type(prop, "ParticleSystem");
  RNA_def_property_pointer_funcs(prop,
                                 "rna_ParticleInstanceModifier_particle_system_get",
                                 "rna_ParticleInstanceModifier_particle_system_set",
                                 NULL,
                                 "rna_ParticleInstanceModifier_particle_system_poll");
  RNA_def_property_flag(prop, PROP_EDITABLE);
  RNA_def_property_ui_text(prop, "Particle System", "");
  RNA_def_property_update(prop, 0, "rna_Modifier_update");

  prop = RNA_def_property(srna, "axis", PROP_ENUM, PROP_NONE);
  RNA_def_property_enum_sdna(prop, NULL, "axis");
  RNA_def_property_enum_items(prop, rna_enum_axis_xyz_items);
  RNA_def_property_ui_text(prop, "Axis", "Pole axis for rotation");
  RNA_def_property_update(prop, 0, "rna_Modifier_update");

  prop = RNA_def_property(srna, "space", PROP_ENUM, PROP_NONE);
  RNA_def_property_enum_sdna(prop, NULL, "space");
  RNA_def_property_enum_items(prop, particleinstance_space);
  RNA_def_property_ui_text(prop, "Space", "Space to use for copying mesh data");
  RNA_def_property_update(prop, 0, "rna_Modifier_update");

  prop = RNA_def_property(srna, "use_normal", PROP_BOOLEAN, PROP_NONE);
  RNA_def_property_boolean_sdna(prop, NULL, "flag", eParticleInstanceFlag_Parents);
  RNA_def_property_ui_text(prop, "Regular", "Create instances from normal particles");
  RNA_def_property_update(prop, 0, "rna_Modifier_update");

  prop = RNA_def_property(srna, "use_children", PROP_BOOLEAN, PROP_NONE);
  RNA_def_property_boolean_sdna(prop, NULL, "flag", eParticleInstanceFlag_Children);
  RNA_def_property_ui_text(prop, "Children", "Create instances from child particles");
  RNA_def_property_translation_context(prop, BLT_I18NCONTEXT_ID_PARTICLESETTINGS);
  RNA_def_property_update(prop, 0, "rna_Modifier_update");

  prop = RNA_def_property(srna, "use_path", PROP_BOOLEAN, PROP_NONE);
  RNA_def_property_boolean_sdna(prop, NULL, "flag", eParticleInstanceFlag_Path);
  RNA_def_property_ui_text(prop, "Path", "Create instances along particle paths");
  RNA_def_property_update(prop, 0, "rna_Modifier_update");

  prop = RNA_def_property(srna, "show_unborn", PROP_BOOLEAN, PROP_NONE);
  RNA_def_property_boolean_sdna(prop, NULL, "flag", eParticleInstanceFlag_Unborn);
  RNA_def_property_ui_text(prop, "Unborn", "Show instances when particles are unborn");
  RNA_def_property_update(prop, 0, "rna_Modifier_update");

  prop = RNA_def_property(srna, "show_alive", PROP_BOOLEAN, PROP_NONE);
  RNA_def_property_boolean_sdna(prop, NULL, "flag", eParticleInstanceFlag_Alive);
  RNA_def_property_ui_text(prop, "Alive", "Show instances when particles are alive");
  RNA_def_property_update(prop, 0, "rna_Modifier_update");

  prop = RNA_def_property(srna, "show_dead", PROP_BOOLEAN, PROP_NONE);
  RNA_def_property_boolean_sdna(prop, NULL, "flag", eParticleInstanceFlag_Dead);
  RNA_def_property_ui_text(prop, "Dead", "Show instances when particles are dead");
  RNA_def_property_update(prop, 0, "rna_Modifier_update");

  prop = RNA_def_property(srna, "use_preserve_shape", PROP_BOOLEAN, PROP_NONE);
  RNA_def_property_boolean_sdna(prop, NULL, "flag", eParticleInstanceFlag_KeepShape);
  RNA_def_property_ui_text(prop, "Keep Shape", "Don't stretch the object");
  RNA_def_property_update(prop, 0, "rna_Modifier_update");

  prop = RNA_def_property(srna, "use_size", PROP_BOOLEAN, PROP_NONE);
  RNA_def_property_boolean_sdna(prop, NULL, "flag", eParticleInstanceFlag_UseSize);
  RNA_def_property_ui_text(prop, "Size", "Use particle size to scale the instances");
  RNA_def_property_update(prop, 0, "rna_Modifier_update");

  prop = RNA_def_property(srna, "position", PROP_FLOAT, PROP_NONE);
  RNA_def_property_float_sdna(prop, NULL, "position");
  RNA_def_property_range(prop, 0.0, 1.0);
  RNA_def_property_ui_text(prop, "Position", "Position along path");
  RNA_def_property_update(prop, 0, "rna_Modifier_update");

  prop = RNA_def_property(srna, "random_position", PROP_FLOAT, PROP_NONE);
  RNA_def_property_float_sdna(prop, NULL, "random_position");
  RNA_def_property_range(prop, 0.0, 1.0);
  RNA_def_property_ui_text(prop, "Random Position", "Randomize position along path");
  RNA_def_property_update(prop, 0, "rna_Modifier_update");

  prop = RNA_def_property(srna, "rotation", PROP_FLOAT, PROP_FACTOR);
  RNA_def_property_float_sdna(prop, NULL, "rotation");
  RNA_def_property_range(prop, 0.0, 1.0);
  RNA_def_property_ui_text(prop, "Rotation", "Rotation around path");
  RNA_def_property_update(prop, 0, "rna_Modifier_update");

  prop = RNA_def_property(srna, "random_rotation", PROP_FLOAT, PROP_FACTOR);
  RNA_def_property_float_sdna(prop, NULL, "random_rotation");
  RNA_def_property_range(prop, 0.0, 1.0);
  RNA_def_property_ui_text(prop, "Random Rotation", "Randomize rotation around path");
  RNA_def_property_update(prop, 0, "rna_Modifier_update");

  prop = RNA_def_property(srna, "particle_amount", PROP_FLOAT, PROP_FACTOR);
  RNA_def_property_range(prop, 0.0, 1.0);
  RNA_def_property_ui_text(prop, "Particle Amount", "Amount of particles to use for instancing");
  RNA_def_property_float_default(prop, 1.0f);
  RNA_def_property_update(prop, 0, "rna_Modifier_update");

  prop = RNA_def_property(srna, "particle_offset", PROP_FLOAT, PROP_FACTOR);
  RNA_def_property_range(prop, 0.0, 1.0);
  RNA_def_property_ui_text(prop,
                           "Particle Offset",
                           "Relative offset of particles to use for instancing, to avoid overlap "
                           "of multiple instances");
  RNA_def_property_float_default(prop, 0.0f);
  RNA_def_property_update(prop, 0, "rna_Modifier_update");

  prop = RNA_def_property(srna, "index_layer_name", PROP_STRING, PROP_NONE);
  RNA_def_property_string_sdna(prop, NULL, "index_layer_name");
  RNA_def_property_ui_text(prop, "Index Layer Name", "Custom data layer name for the index");
  RNA_def_property_update(prop, 0, "rna_Modifier_update");

  prop = RNA_def_property(srna, "value_layer_name", PROP_STRING, PROP_NONE);
  RNA_def_property_string_sdna(prop, NULL, "value_layer_name");
  RNA_def_property_ui_text(
      prop, "Value Layer Name", "Custom data layer name for the randomized value");
  RNA_def_property_update(prop, 0, "rna_Modifier_update");
}

static void rna_def_modifier_explode(BlenderRNA *brna)
{
  StructRNA *srna;
  PropertyRNA *prop;

  srna = RNA_def_struct(brna, "ExplodeModifier", "Modifier");
  RNA_def_struct_ui_text(
      srna, "Explode Modifier", "Explosion effect modifier based on a particle system");
  RNA_def_struct_sdna(srna, "ExplodeModifierData");
  RNA_def_struct_ui_icon(srna, ICON_MOD_EXPLODE);

  prop = RNA_def_property(srna, "vertex_group", PROP_STRING, PROP_NONE);
  RNA_def_property_string_funcs(prop,
                                "rna_ExplodeModifier_vgroup_get",
                                "rna_ExplodeModifier_vgroup_length",
                                "rna_ExplodeModifier_vgroup_set");
  RNA_def_property_ui_text(prop, "Vertex Group", "");

  prop = RNA_def_property(srna, "protect", PROP_FLOAT, PROP_NONE);
  RNA_def_property_range(prop, 0, 1);
  RNA_def_property_ui_text(prop, "Protect", "Clean vertex group edges");
  RNA_def_property_update(prop, 0, "rna_Modifier_update");

  prop = RNA_def_property(srna, "use_edge_cut", PROP_BOOLEAN, PROP_NONE);
  RNA_def_property_boolean_sdna(prop, NULL, "flag", eExplodeFlag_EdgeCut);
  RNA_def_property_ui_text(prop, "Cut Edges", "Cut face edges for nicer shrapnel");
  RNA_def_property_update(prop, 0, "rna_Modifier_update");

  prop = RNA_def_property(srna, "show_unborn", PROP_BOOLEAN, PROP_NONE);
  RNA_def_property_boolean_sdna(prop, NULL, "flag", eExplodeFlag_Unborn);
  RNA_def_property_ui_text(prop, "Unborn", "Show mesh when particles are unborn");
  RNA_def_property_update(prop, 0, "rna_Modifier_update");

  prop = RNA_def_property(srna, "show_alive", PROP_BOOLEAN, PROP_NONE);
  RNA_def_property_boolean_sdna(prop, NULL, "flag", eExplodeFlag_Alive);
  RNA_def_property_ui_text(prop, "Alive", "Show mesh when particles are alive");
  RNA_def_property_update(prop, 0, "rna_Modifier_update");

  prop = RNA_def_property(srna, "show_dead", PROP_BOOLEAN, PROP_NONE);
  RNA_def_property_boolean_sdna(prop, NULL, "flag", eExplodeFlag_Dead);
  RNA_def_property_ui_text(prop, "Dead", "Show mesh when particles are dead");
  RNA_def_property_update(prop, 0, "rna_Modifier_update");

  prop = RNA_def_property(srna, "use_size", PROP_BOOLEAN, PROP_NONE);
  RNA_def_property_boolean_sdna(prop, NULL, "flag", eExplodeFlag_PaSize);
  RNA_def_property_ui_text(prop, "Size", "Use particle size for the shrapnel");
  RNA_def_property_update(prop, 0, "rna_Modifier_update");

  prop = RNA_def_property(srna, "particle_uv", PROP_STRING, PROP_NONE);
  RNA_def_property_string_sdna(prop, NULL, "uvname");
  RNA_def_property_string_maxlength(prop, MAX_CUSTOMDATA_LAYER_NAME);
  RNA_def_property_ui_text(prop, "Particle UV", "UV map to change with particle age");
  RNA_def_property_update(prop, 0, "rna_Modifier_update");
}

static void rna_def_modifier_cloth(BlenderRNA *brna)
{
  StructRNA *srna;
  PropertyRNA *prop;

  srna = RNA_def_struct(brna, "ClothModifier", "Modifier");
  RNA_def_struct_ui_text(srna, "Cloth Modifier", "Cloth simulation modifier");
  RNA_def_struct_sdna(srna, "ClothModifierData");
  RNA_def_struct_ui_icon(srna, ICON_MOD_CLOTH);

  prop = RNA_def_property(srna, "settings", PROP_POINTER, PROP_NONE);
  RNA_def_property_flag(prop, PROP_NEVER_NULL);
  RNA_def_property_pointer_sdna(prop, NULL, "sim_parms");
  RNA_def_property_ui_text(prop, "Cloth Settings", "");

  prop = RNA_def_property(srna, "collision_settings", PROP_POINTER, PROP_NONE);
  RNA_def_property_flag(prop, PROP_NEVER_NULL);
  RNA_def_property_pointer_sdna(prop, NULL, "coll_parms");
  RNA_def_property_ui_text(prop, "Cloth Collision Settings", "");

  prop = RNA_def_property(srna, "solver_result", PROP_POINTER, PROP_NONE);
  RNA_def_property_struct_type(prop, "ClothSolverResult");
  RNA_def_property_pointer_sdna(prop, NULL, "solver_result");
  RNA_def_property_ui_text(prop, "Solver Result", "");

  prop = RNA_def_property(srna, "point_cache", PROP_POINTER, PROP_NONE);
  RNA_def_property_flag(prop, PROP_NEVER_NULL);
  RNA_def_property_ui_text(prop, "Point Cache", "");

  prop = RNA_def_property(srna, "hair_grid_min", PROP_FLOAT, PROP_NONE);
  RNA_def_property_float_sdna(prop, NULL, "hair_grid_min");
  RNA_def_property_clear_flag(prop, PROP_EDITABLE);
  RNA_def_property_ui_text(prop, "Hair Grid Minimum", "");

  prop = RNA_def_property(srna, "hair_grid_max", PROP_FLOAT, PROP_NONE);
  RNA_def_property_float_sdna(prop, NULL, "hair_grid_max");
  RNA_def_property_clear_flag(prop, PROP_EDITABLE);
  RNA_def_property_ui_text(prop, "Hair Grid Maximum", "");

  prop = RNA_def_property(srna, "hair_grid_resolution", PROP_INT, PROP_NONE);
  RNA_def_property_int_sdna(prop, NULL, "hair_grid_res");
  RNA_def_property_clear_flag(prop, PROP_EDITABLE);
  RNA_def_property_ui_text(prop, "Hair Grid Resolution", "");
}

static void rna_def_modifier_manta(BlenderRNA *brna)
{
  StructRNA *srna;
  PropertyRNA *prop;

  static const EnumPropertyItem prop_manta_type_items[] = {
      {0, "NONE", 0, "None", ""},
      {MOD_MANTA_TYPE_DOMAIN, "DOMAIN", 0, "Domain", ""},
      {MOD_MANTA_TYPE_FLOW, "FLOW", 0, "Flow", "Inflow/Outflow"},
      {MOD_MANTA_TYPE_EFFEC, "EFFECTOR", 0, "Effector", ""},
      {0, NULL, 0, NULL, NULL},
  };

  srna = RNA_def_struct(brna, "MantaModifier", "Modifier");
  RNA_def_struct_ui_text(srna, "Manta Modifier", "Fluid simulation modifier");
  RNA_def_struct_sdna(srna, "MantaModifierData");
  RNA_def_struct_ui_icon(srna, ICON_MOD_MANTA);

  prop = RNA_def_property(srna, "domain_settings", PROP_POINTER, PROP_NONE);
  RNA_def_property_pointer_sdna(prop, NULL, "domain");
  RNA_def_property_ui_text(prop, "Domain Settings", "");

  prop = RNA_def_property(srna, "flow_settings", PROP_POINTER, PROP_NONE);
  RNA_def_property_pointer_sdna(prop, NULL, "flow");
  RNA_def_property_ui_text(prop, "Flow Settings", "");

  prop = RNA_def_property(srna, "effec_settings", PROP_POINTER, PROP_NONE);
  RNA_def_property_pointer_sdna(prop, NULL, "effec");
  RNA_def_property_ui_text(prop, "Effector Settings", "");

  prop = RNA_def_property(srna, "type", PROP_ENUM, PROP_NONE);
  RNA_def_property_enum_sdna(prop, NULL, "type");
  RNA_def_property_enum_items(prop, prop_manta_type_items);
  RNA_def_property_ui_text(prop, "Type", "");
  RNA_def_property_clear_flag(prop, PROP_ANIMATABLE);
  RNA_def_property_update(prop, 0, "rna_manta_set_type");
}

static void rna_def_modifier_dynamic_paint(BlenderRNA *brna)
{
  StructRNA *srna;
  PropertyRNA *prop;

  srna = RNA_def_struct(brna, "DynamicPaintModifier", "Modifier");
  RNA_def_struct_ui_text(srna, "Dynamic Paint Modifier", "Dynamic Paint modifier");
  RNA_def_struct_sdna(srna, "DynamicPaintModifierData");
  RNA_def_struct_ui_icon(srna, ICON_MOD_DYNAMICPAINT);

  prop = RNA_def_property(srna, "canvas_settings", PROP_POINTER, PROP_NONE);
  RNA_def_property_pointer_sdna(prop, NULL, "canvas");
  RNA_def_property_ui_text(prop, "Canvas Settings", "");

  prop = RNA_def_property(srna, "brush_settings", PROP_POINTER, PROP_NONE);
  RNA_def_property_pointer_sdna(prop, NULL, "brush");
  RNA_def_property_ui_text(prop, "Brush Settings", "");

  prop = RNA_def_property(srna, "ui_type", PROP_ENUM, PROP_NONE);
  RNA_def_property_clear_flag(prop, PROP_ANIMATABLE);
  RNA_def_property_enum_sdna(prop, NULL, "type");
  RNA_def_property_enum_items(prop, rna_enum_prop_dynamicpaint_type_items);
  RNA_def_property_ui_text(prop, "Type", "");
}

static void rna_def_modifier_collision(BlenderRNA *brna)
{
  StructRNA *srna;
  PropertyRNA *prop;

  srna = RNA_def_struct(brna, "CollisionModifier", "Modifier");
  RNA_def_struct_ui_text(srna,
                         "Collision Modifier",
                         "Collision modifier defining modifier stack position used for collision");
  RNA_def_struct_sdna(srna, "CollisionModifierData");
  RNA_def_struct_ui_icon(srna, ICON_MOD_PHYSICS);

  prop = RNA_def_property(srna, "settings", PROP_POINTER, PROP_NONE);
  RNA_def_property_flag(prop, PROP_NEVER_NULL);
  RNA_def_property_struct_type(prop, "CollisionSettings");
  RNA_def_property_pointer_funcs(prop, "rna_CollisionModifier_settings_get", NULL, NULL, NULL);
  RNA_def_property_ui_text(prop, "Settings", "");
}

static void rna_def_modifier_bevel(BlenderRNA *brna)
{
  StructRNA *srna;
  PropertyRNA *prop;

  static const EnumPropertyItem prop_limit_method_items[] = {
      {0, "NONE", 0, "None", "Bevel the entire mesh by a constant amount"},
      {MOD_BEVEL_ANGLE,
       "ANGLE",
       0,
       "Angle",
       "Only bevel edges with sharp enough angles between faces"},
      {MOD_BEVEL_WEIGHT,
       "WEIGHT",
       0,
       "Weight",
       "Use bevel weights to determine how much bevel is applied in edge mode"},
      {MOD_BEVEL_VGROUP,
       "VGROUP",
       0,
       "Vertex Group",
       "Use vertex group weights to select whether vertex or edge is beveled"},
      {0, NULL, 0, NULL, NULL},
  };

  static const EnumPropertyItem prop_val_type_items[] = {
      {MOD_BEVEL_AMT_OFFSET, "OFFSET", 0, "Offset", "Amount is offset of new edges from original"},
      {MOD_BEVEL_AMT_WIDTH, "WIDTH", 0, "Width", "Amount is width of new face"},
      {MOD_BEVEL_AMT_DEPTH,
       "DEPTH",
       0,
       "Depth",
       "Amount is perpendicular distance from original edge to bevel face"},
      {MOD_BEVEL_AMT_PERCENT,
       "PERCENT",
       0,
       "Percent",
       "Amount is percent of adjacent edge length"},
      {0, NULL, 0, NULL, NULL},
  };

  static EnumPropertyItem prop_harden_normals_items[] = {
      {MOD_BEVEL_FACE_STRENGTH_NONE, "FSTR_NONE", 0, "None", "Do not set face strength"},
      {MOD_BEVEL_FACE_STRENGTH_NEW, "FSTR_NEW", 0, "New", "Set face strength on new faces only"},
      {MOD_BEVEL_FACE_STRENGTH_AFFECTED,
       "FSTR_AFFECTED",
       0,
       "Affected",
       "Set face strength on new and affected faces only"},
      {MOD_BEVEL_FACE_STRENGTH_ALL, "FSTR_ALL", 0, "All", "Set face strength on all faces"},
      {0, NULL, 0, NULL, NULL},
  };

  static EnumPropertyItem prop_miter_items[] = {
      {MOD_BEVEL_MITER_SHARP, "MITER_SHARP", 0, "Sharp", "Default sharp miter"},
      {MOD_BEVEL_MITER_PATCH, "MITER_PATCH", 0, "Patch", "Miter with extra corner"},
      {MOD_BEVEL_MITER_ARC, "MITER_ARC", 0, "Arc", "Miter with curved arc"},
      {0, NULL, 0, NULL, NULL},
  };

  srna = RNA_def_struct(brna, "BevelModifier", "Modifier");
  RNA_def_struct_ui_text(
      srna, "Bevel Modifier", "Bevel modifier to make edges and vertices more rounded");
  RNA_def_struct_sdna(srna, "BevelModifierData");
  RNA_def_struct_ui_icon(srna, ICON_MOD_BEVEL);

  prop = RNA_def_property(srna, "width", PROP_FLOAT, PROP_DISTANCE);
  RNA_def_property_float_sdna(prop, NULL, "value");
  RNA_def_property_range(prop, 0, FLT_MAX);
  RNA_def_property_ui_range(prop, 0.0f, 100.0f, 0.1, 4);
  RNA_def_property_ui_text(prop, "Width", "Bevel amount");
  RNA_def_property_update(prop, 0, "rna_Modifier_update");

  prop = RNA_def_property(srna, "width_pct", PROP_FLOAT, PROP_PERCENTAGE);
  RNA_def_property_float_sdna(prop, NULL, "value");
  RNA_def_property_range(prop, 0, FLT_MAX);
  RNA_def_property_ui_range(prop, 0.0f, 100.0f, 5.0, 2);
  RNA_def_property_ui_text(prop, "Width Percent", "Bevel amount for percentage method");
  RNA_def_property_update(prop, 0, "rna_Modifier_update");

  prop = RNA_def_property(srna, "segments", PROP_INT, PROP_NONE);
  RNA_def_property_int_sdna(prop, NULL, "res");
  RNA_def_property_range(prop, 1, 100);
  RNA_def_property_ui_text(prop, "Segments", "Number of segments for round edges/verts");
  RNA_def_property_update(prop, 0, "rna_Modifier_update");

  prop = RNA_def_property(srna, "use_only_vertices", PROP_BOOLEAN, PROP_NONE);
  RNA_def_property_boolean_sdna(prop, NULL, "flags", MOD_BEVEL_VERT);
  RNA_def_property_ui_text(prop, "Only Vertices", "Bevel verts/corners, not edges");
  RNA_def_property_update(prop, 0, "rna_Modifier_update");

  prop = RNA_def_property(srna, "limit_method", PROP_ENUM, PROP_NONE);
  RNA_def_property_enum_sdna(prop, NULL, "lim_flags");
  RNA_def_property_enum_items(prop, prop_limit_method_items);
  RNA_def_property_ui_text(prop, "Limit Method", "");
  RNA_def_property_update(prop, 0, "rna_Modifier_update");

  prop = RNA_def_property(srna, "angle_limit", PROP_FLOAT, PROP_ANGLE);
  RNA_def_property_float_sdna(prop, NULL, "bevel_angle");
  RNA_def_property_range(prop, 0.0f, DEG2RADF(180.0f));
  RNA_def_property_ui_range(prop, 0.0f, DEG2RADF(180.0f), 10, 2);
  RNA_def_property_ui_text(prop, "Angle", "Angle above which to bevel edges");
  RNA_def_property_update(prop, 0, "rna_Modifier_update");

  prop = RNA_def_property(srna, "vertex_group", PROP_STRING, PROP_NONE);
  RNA_def_property_string_sdna(prop, NULL, "defgrp_name");
  RNA_def_property_ui_text(prop, "Vertex Group", "Vertex group name");
  RNA_def_property_string_funcs(prop, NULL, NULL, "rna_BevelModifier_defgrp_name_set");
  RNA_def_property_update(prop, 0, "rna_Modifier_update");

  prop = RNA_def_property(srna, "use_clamp_overlap", PROP_BOOLEAN, PROP_NONE);
  RNA_def_property_boolean_negative_sdna(prop, NULL, "flags", MOD_BEVEL_OVERLAP_OK);
  RNA_def_property_ui_text(prop, "Clamp Overlap", "Clamp the width to avoid overlap");
  RNA_def_property_update(prop, 0, "rna_Modifier_update");

  prop = RNA_def_property(srna, "offset_type", PROP_ENUM, PROP_NONE);
  RNA_def_property_enum_sdna(prop, NULL, "val_flags");
  RNA_def_property_enum_items(prop, prop_val_type_items);
  RNA_def_property_ui_text(prop, "Amount Type", "What distance Width measures");
  RNA_def_property_update(prop, 0, "rna_Modifier_update");

  prop = RNA_def_property(srna, "profile", PROP_FLOAT, PROP_FACTOR);
  RNA_def_property_range(prop, 0.0f, 1.0f);
  RNA_def_property_ui_range(prop, 0.0f, 1.0f, 0.05, 2);
  RNA_def_property_ui_text(prop, "Profile", "The profile shape (0.5 = round)");
  RNA_def_property_update(prop, 0, "rna_Modifier_update");

  prop = RNA_def_property(srna, "material", PROP_INT, PROP_NONE);
  RNA_def_property_int_sdna(prop, NULL, "mat");
  RNA_def_property_range(prop, -1, SHRT_MAX);
  RNA_def_property_ui_text(
      prop, "Material", "Material index of generated faces, -1 for automatic");
  RNA_def_property_update(prop, 0, "rna_Modifier_update");

  prop = RNA_def_property(srna, "loop_slide", PROP_BOOLEAN, PROP_NONE);
  RNA_def_property_boolean_negative_sdna(prop, NULL, "flags", MOD_BEVEL_EVEN_WIDTHS);
  RNA_def_property_ui_text(prop, "Loop Slide", "Prefer sliding along edges to having even widths");
  RNA_def_property_update(prop, 0, "rna_Modifier_update");

  prop = RNA_def_property(srna, "mark_seam", PROP_BOOLEAN, PROP_NONE);
  RNA_def_property_boolean_sdna(prop, NULL, "edge_flags", MOD_BEVEL_MARK_SEAM);
  RNA_def_property_ui_text(prop, "Mark Seams", "Mark Seams along beveled edges");
  RNA_def_property_update(prop, 0, "rna_Modifier_update");

  prop = RNA_def_property(srna, "mark_sharp", PROP_BOOLEAN, PROP_NONE);
  RNA_def_property_boolean_sdna(prop, NULL, "edge_flags", MOD_BEVEL_MARK_SHARP);
  RNA_def_property_ui_text(prop, "Mark Sharp", "Mark beveled edges as sharp");
  RNA_def_property_update(prop, 0, "rna_Modifier_update");

  prop = RNA_def_property(srna, "harden_normals", PROP_BOOLEAN, PROP_NONE);
  RNA_def_property_boolean_sdna(prop, NULL, "flags", MOD_BEVEL_HARDEN_NORMALS);
  RNA_def_property_ui_text(prop, "Harden Normals", "Match normals of new faces to adjacent faces");
  RNA_def_property_update(prop, 0, "rna_Modifier_update");

  prop = RNA_def_property(srna, "face_strength_mode", PROP_ENUM, PROP_NONE);
  RNA_def_property_enum_sdna(prop, NULL, "face_str_mode");
  RNA_def_property_enum_items(prop, prop_harden_normals_items);
  RNA_def_property_ui_text(
      prop, "Set Face Strength", "Whether to set face strength, and which faces to set it on");
  RNA_def_property_update(prop, 0, "rna_Modifier_update");

  prop = RNA_def_property(srna, "miter_outer", PROP_ENUM, PROP_NONE);
  RNA_def_property_enum_sdna(prop, NULL, "miter_outer");
  RNA_def_property_enum_items(prop, prop_miter_items);
  RNA_def_property_ui_text(prop, "Outer Miter", "Pattern to use for outside of miters");
  RNA_def_property_update(prop, 0, "rna_Modifier_update");

  prop = RNA_def_property(srna, "miter_inner", PROP_ENUM, PROP_NONE);
  RNA_def_property_enum_sdna(prop, NULL, "miter_inner");
  RNA_def_property_enum_items(prop, prop_miter_items);
  RNA_def_property_ui_text(prop, "Inner Miter", "Pattern to use for inside of miters");
  RNA_def_property_update(prop, 0, "rna_Modifier_update");

  prop = RNA_def_property(srna, "spread", PROP_FLOAT, PROP_DISTANCE);
  RNA_def_property_float_sdna(prop, NULL, "spread");
  RNA_def_property_range(prop, 0, FLT_MAX);
  RNA_def_property_ui_range(prop, 0.0f, 100.0f, 0.1, 4);
  RNA_def_property_ui_text(prop, "Spread", "Spread distance for inner miter arcs");
  RNA_def_property_update(prop, 0, "rna_Modifier_update");
}

static void rna_def_modifier_shrinkwrap(BlenderRNA *brna)
{
  StructRNA *srna;
  PropertyRNA *prop;

  static const EnumPropertyItem shrink_type_items[] = {
      {MOD_SHRINKWRAP_NEAREST_SURFACE,
       "NEAREST_SURFACEPOINT",
       0,
       "Nearest Surface Point",
       "Shrink the mesh to the nearest target surface"},
      {MOD_SHRINKWRAP_PROJECT,
       "PROJECT",
       0,
       "Project",
       "Shrink the mesh to the nearest target surface along a given axis"},
      {MOD_SHRINKWRAP_NEAREST_VERTEX,
       "NEAREST_VERTEX",
       0,
       "Nearest Vertex",
       "Shrink the mesh to the nearest target vertex"},
      {MOD_SHRINKWRAP_TARGET_PROJECT,
       "TARGET_PROJECT",
       0,
       "Target Normal Project",
       "Shrink the mesh to the nearest target surface "
       "along the interpolated vertex normals of the target"},
      {0, NULL, 0, NULL, NULL},
  };

  static const EnumPropertyItem shrink_face_cull_items[] = {
      {0, "OFF", 0, "Off", "No culling"},
      {MOD_SHRINKWRAP_CULL_TARGET_FRONTFACE,
       "FRONT",
       0,
       "Front",
       "No projection when in front of the face"},
      {MOD_SHRINKWRAP_CULL_TARGET_BACKFACE,
       "BACK",
       0,
       "Back",
       "No projection when behind the face"},
      {0, NULL, 0, NULL, NULL},
  };

  srna = RNA_def_struct(brna, "ShrinkwrapModifier", "Modifier");
  RNA_def_struct_ui_text(srna,
                         "Shrinkwrap Modifier",
                         "Shrink wrapping modifier to shrink wrap and object to a target");
  RNA_def_struct_sdna(srna, "ShrinkwrapModifierData");
  RNA_def_struct_ui_icon(srna, ICON_MOD_SHRINKWRAP);

  prop = RNA_def_property(srna, "wrap_method", PROP_ENUM, PROP_NONE);
  RNA_def_property_enum_sdna(prop, NULL, "shrinkType");
  RNA_def_property_enum_items(prop, shrink_type_items);
  RNA_def_property_ui_text(prop, "Mode", "");
  RNA_def_property_update(prop, 0, "rna_Modifier_dependency_update");

  prop = RNA_def_property(srna, "wrap_mode", PROP_ENUM, PROP_NONE);
  RNA_def_property_enum_sdna(prop, NULL, "shrinkMode");
  RNA_def_property_enum_items(prop, rna_enum_modifier_shrinkwrap_mode_items);
  RNA_def_property_ui_text(
      prop, "Snap Mode", "Select how vertices are constrained to the target surface");
  RNA_def_property_update(prop, 0, "rna_Modifier_dependency_update");

  prop = RNA_def_property(srna, "cull_face", PROP_ENUM, PROP_NONE);
  RNA_def_property_enum_sdna(prop, NULL, "shrinkOpts");
  RNA_def_property_enum_items(prop, shrink_face_cull_items);
  RNA_def_property_enum_funcs(
      prop, "rna_ShrinkwrapModifier_face_cull_get", "rna_ShrinkwrapModifier_face_cull_set", NULL);
  RNA_def_property_ui_text(
      prop,
      "Face Cull",
      "Stop vertices from projecting to a face on the target when facing towards/away");
  RNA_def_property_update(prop, 0, "rna_Modifier_update");

  prop = RNA_def_property(srna, "target", PROP_POINTER, PROP_NONE);
  RNA_def_property_ui_text(prop, "Target", "Mesh target to shrink to");
  RNA_def_property_pointer_funcs(
      prop, NULL, "rna_ShrinkwrapModifier_target_set", NULL, "rna_Mesh_object_poll");
  RNA_def_property_flag(prop, PROP_EDITABLE | PROP_ID_SELF_CHECK);
  RNA_def_property_update(prop, 0, "rna_Modifier_dependency_update");

  prop = RNA_def_property(srna, "auxiliary_target", PROP_POINTER, PROP_NONE);
  RNA_def_property_pointer_sdna(prop, NULL, "auxTarget");
  RNA_def_property_ui_text(prop, "Auxiliary Target", "Additional mesh target to shrink to");
  RNA_def_property_pointer_funcs(
      prop, NULL, "rna_ShrinkwrapModifier_auxTarget_set", NULL, "rna_Mesh_object_poll");
  RNA_def_property_flag(prop, PROP_EDITABLE | PROP_ID_SELF_CHECK);
  RNA_def_property_update(prop, 0, "rna_Modifier_dependency_update");

  prop = RNA_def_property(srna, "vertex_group", PROP_STRING, PROP_NONE);
  RNA_def_property_string_sdna(prop, NULL, "vgroup_name");
  RNA_def_property_ui_text(prop, "Vertex Group", "Vertex group name");
  RNA_def_property_string_funcs(prop, NULL, NULL, "rna_ShrinkwrapModifier_vgroup_name_set");
  RNA_def_property_update(prop, 0, "rna_Modifier_update");

  prop = RNA_def_property(srna, "offset", PROP_FLOAT, PROP_UNIT_LENGTH);
  RNA_def_property_float_sdna(prop, NULL, "keepDist");
  RNA_def_property_range(prop, -FLT_MAX, FLT_MAX);
  RNA_def_property_ui_range(prop, -100, 100, 1, 2);
  RNA_def_property_ui_text(prop, "Offset", "Distance to keep from the target");
  RNA_def_property_update(prop, 0, "rna_Modifier_update");

  prop = RNA_def_property(srna, "project_limit", PROP_FLOAT, PROP_UNIT_LENGTH);
  RNA_def_property_float_sdna(prop, NULL, "projLimit");
  RNA_def_property_range(prop, 0.0, FLT_MAX);
  RNA_def_property_ui_range(prop, 0, 100, 1, 2);
  RNA_def_property_ui_text(
      prop, "Project Limit", "Limit the distance used for projection (zero disables)");
  RNA_def_property_update(prop, 0, "rna_Modifier_update");

  prop = RNA_def_property(srna, "use_project_x", PROP_BOOLEAN, PROP_NONE);
  RNA_def_property_boolean_sdna(prop, NULL, "projAxis", MOD_SHRINKWRAP_PROJECT_OVER_X_AXIS);
  RNA_def_property_ui_text(prop, "X", "");
  RNA_def_property_update(prop, 0, "rna_Modifier_update");

  prop = RNA_def_property(srna, "use_project_y", PROP_BOOLEAN, PROP_NONE);
  RNA_def_property_boolean_sdna(prop, NULL, "projAxis", MOD_SHRINKWRAP_PROJECT_OVER_Y_AXIS);
  RNA_def_property_ui_text(prop, "Y", "");
  RNA_def_property_update(prop, 0, "rna_Modifier_update");

  prop = RNA_def_property(srna, "use_project_z", PROP_BOOLEAN, PROP_NONE);
  RNA_def_property_boolean_sdna(prop, NULL, "projAxis", MOD_SHRINKWRAP_PROJECT_OVER_Z_AXIS);
  RNA_def_property_ui_text(prop, "Z", "");
  RNA_def_property_update(prop, 0, "rna_Modifier_update");

  prop = RNA_def_property(srna, "subsurf_levels", PROP_INT, PROP_NONE);
  RNA_def_property_int_sdna(prop, NULL, "subsurfLevels");
  RNA_def_property_range(prop, 0, 6);
  RNA_def_property_ui_range(prop, 0, 6, 1, -1);
  RNA_def_property_ui_text(
      prop,
      "Subsurf Levels",
      "Number of subdivisions that must be performed before extracting vertices' "
      "positions and normals");
  RNA_def_property_update(prop, 0, "rna_Modifier_update");

  prop = RNA_def_property(srna, "use_negative_direction", PROP_BOOLEAN, PROP_NONE);
  RNA_def_property_boolean_sdna(prop, NULL, "shrinkOpts", MOD_SHRINKWRAP_PROJECT_ALLOW_NEG_DIR);
  RNA_def_property_ui_text(
      prop, "Negative", "Allow vertices to move in the negative direction of axis");
  RNA_def_property_update(prop, 0, "rna_Modifier_update");

  prop = RNA_def_property(srna, "use_positive_direction", PROP_BOOLEAN, PROP_NONE);
  RNA_def_property_boolean_sdna(prop, NULL, "shrinkOpts", MOD_SHRINKWRAP_PROJECT_ALLOW_POS_DIR);
  RNA_def_property_ui_text(
      prop, "Positive", "Allow vertices to move in the positive direction of axis");
  RNA_def_property_update(prop, 0, "rna_Modifier_update");

  prop = RNA_def_property(srna, "use_invert_cull", PROP_BOOLEAN, PROP_NONE);
  RNA_def_property_boolean_sdna(prop, NULL, "shrinkOpts", MOD_SHRINKWRAP_INVERT_CULL_TARGET);
  RNA_def_property_ui_text(
      prop, "Invert Cull", "When projecting in the negative direction invert the face cull mode");
  RNA_def_property_update(prop, 0, "rna_Modifier_update");

  prop = RNA_def_property(srna, "invert_vertex_group", PROP_BOOLEAN, PROP_NONE);
  RNA_def_property_boolean_sdna(prop, NULL, "shrinkOpts", MOD_SHRINKWRAP_INVERT_VGROUP);
  RNA_def_property_ui_text(prop, "Invert", "Invert vertex group influence");
  RNA_def_property_update(prop, 0, "rna_Modifier_update");
}

static void rna_def_modifier_mask(BlenderRNA *brna)
{
  StructRNA *srna;
  PropertyRNA *prop;

  static const EnumPropertyItem modifier_mask_mode_items[] = {
      {MOD_MASK_MODE_VGROUP, "VERTEX_GROUP", 0, "Vertex Group", ""},
      {MOD_MASK_MODE_ARM, "ARMATURE", 0, "Armature", ""},
      {0, NULL, 0, NULL, NULL},
  };

  srna = RNA_def_struct(brna, "MaskModifier", "Modifier");
  RNA_def_struct_ui_text(srna, "Mask Modifier", "Mask modifier to hide parts of the mesh");
  RNA_def_struct_sdna(srna, "MaskModifierData");
  RNA_def_struct_ui_icon(srna, ICON_MOD_MASK);

  prop = RNA_def_property(srna, "mode", PROP_ENUM, PROP_NONE);
  RNA_def_property_enum_items(prop, modifier_mask_mode_items);
  RNA_def_property_ui_text(prop, "Mode", "");
  RNA_def_property_update(prop, 0, "rna_Modifier_update");

  prop = RNA_def_property(srna, "armature", PROP_POINTER, PROP_NONE);
  RNA_def_property_pointer_sdna(prop, NULL, "ob_arm");
  RNA_def_property_ui_text(prop, "Armature", "Armature to use as source of bones to mask");
  RNA_def_property_pointer_funcs(
      prop, NULL, "rna_MaskModifier_ob_arm_set", NULL, "rna_Armature_object_poll");
  RNA_def_property_flag(prop, PROP_EDITABLE | PROP_ID_SELF_CHECK);
  RNA_def_property_update(prop, 0, "rna_Modifier_dependency_update");

  prop = RNA_def_property(srna, "vertex_group", PROP_STRING, PROP_NONE);
  RNA_def_property_string_sdna(prop, NULL, "vgroup");
  RNA_def_property_ui_text(prop, "Vertex Group", "Vertex group name");
  RNA_def_property_string_funcs(prop, NULL, NULL, "rna_MaskModifier_vgroup_set");
  RNA_def_property_update(prop, 0, "rna_Modifier_update");

  prop = RNA_def_property(srna, "invert_vertex_group", PROP_BOOLEAN, PROP_NONE);
  RNA_def_property_boolean_sdna(prop, NULL, "flag", MOD_MASK_INV);
  RNA_def_property_ui_text(prop, "Invert", "Use vertices that are not part of region defined");
  RNA_def_property_update(prop, 0, "rna_Modifier_update");

  prop = RNA_def_property(srna, "threshold", PROP_FLOAT, PROP_FACTOR);
  RNA_def_property_float_sdna(prop, NULL, "threshold");
  RNA_def_property_range(prop, 0.0, 1.0);
  RNA_def_property_ui_range(prop, 0, 1, 0.1, 3);
  RNA_def_property_ui_text(prop, "Threshold", "Weights over this threshold remain");
  RNA_def_property_update(prop, 0, "rna_Modifier_update");
}

static void rna_def_modifier_simpledeform(BlenderRNA *brna)
{
  StructRNA *srna;
  PropertyRNA *prop;

  static const EnumPropertyItem simple_deform_mode_items[] = {
      {MOD_SIMPLEDEFORM_MODE_TWIST,
       "TWIST",
       0,
       "Twist",
       "Rotate around the Z axis of the modifier space"},
      {MOD_SIMPLEDEFORM_MODE_BEND,
       "BEND",
       0,
       "Bend",
       "Bend the mesh over the Z axis of the modifier space"},
      {MOD_SIMPLEDEFORM_MODE_TAPER,
       "TAPER",
       0,
       "Taper",
       "Linearly scale along Z axis of the modifier space"},
      {MOD_SIMPLEDEFORM_MODE_STRETCH,
       "STRETCH",
       0,
       "Stretch",
       "Stretch the object along the Z axis of the modifier space"},
      {0, NULL, 0, NULL, NULL},
  };

  srna = RNA_def_struct(brna, "SimpleDeformModifier", "Modifier");
  RNA_def_struct_ui_text(
      srna,
      "SimpleDeform Modifier",
      "Simple deformation modifier to apply effects such as twisting and bending");
  RNA_def_struct_sdna(srna, "SimpleDeformModifierData");
  RNA_def_struct_ui_icon(srna, ICON_MOD_SIMPLEDEFORM);

  prop = RNA_def_property(srna, "deform_method", PROP_ENUM, PROP_NONE);
  RNA_def_property_enum_sdna(prop, NULL, "mode");
  RNA_def_property_enum_items(prop, simple_deform_mode_items);
  RNA_def_property_ui_text(prop, "Mode", "");
  RNA_def_property_update(prop, 0, "rna_Modifier_update");

  prop = RNA_def_property(srna, "vertex_group", PROP_STRING, PROP_NONE);
  RNA_def_property_string_sdna(prop, NULL, "vgroup_name");
  RNA_def_property_ui_text(prop, "Vertex Group", "Vertex group name");
  RNA_def_property_string_funcs(prop, NULL, NULL, "rna_SimpleDeformModifier_vgroup_name_set");
  RNA_def_property_update(prop, 0, "rna_Modifier_update");

  prop = RNA_def_property(srna, "deform_axis", PROP_ENUM, PROP_NONE);
  RNA_def_property_enum_items(prop, rna_enum_axis_xyz_items);
  RNA_def_property_ui_text(prop, "Axis", "Deform around local axis");
  RNA_def_property_update(prop, 0, "rna_Modifier_update");

  prop = RNA_def_property(srna, "origin", PROP_POINTER, PROP_NONE);
  RNA_def_property_ui_text(prop, "Origin", "Offset the origin and orientation of the deformation");
  RNA_def_property_flag(prop, PROP_EDITABLE | PROP_ID_SELF_CHECK);
  RNA_def_property_update(prop, 0, "rna_Modifier_dependency_update");

  prop = RNA_def_property(srna, "factor", PROP_FLOAT, PROP_NONE);
  RNA_def_property_range(prop, -FLT_MAX, FLT_MAX);
  RNA_def_property_ui_range(prop, -10.0, 10.0, 1.0, 3);
  RNA_def_property_ui_text(prop, "Factor", "Amount to deform object");
  RNA_def_property_update(prop, 0, "rna_Modifier_update");

  prop = RNA_def_property(srna, "angle", PROP_FLOAT, PROP_ANGLE);
  RNA_def_property_float_sdna(prop, NULL, "factor");
  RNA_def_property_range(prop, -FLT_MAX, FLT_MAX);
  RNA_def_property_float_default(prop, DEG2RADF(45.0f));
  RNA_def_property_ui_range(prop, DEG2RAD(-360.0), DEG2RAD(360.0), 10.0, 3);
  RNA_def_property_ui_text(prop, "Angle", "Angle of deformation");
  RNA_def_property_update(prop, 0, "rna_Modifier_update");

  prop = RNA_def_property(srna, "limits", PROP_FLOAT, PROP_NONE);
  RNA_def_property_float_sdna(prop, NULL, "limit");
  RNA_def_property_array(prop, 2);
  RNA_def_property_range(prop, 0, 1);
  RNA_def_property_ui_range(prop, 0, 1, 5, 2);
  RNA_def_property_ui_text(prop, "Limits", "Lower/Upper limits for deform");
  RNA_def_property_update(prop, 0, "rna_Modifier_update");

  prop = RNA_def_property(srna, "lock_x", PROP_BOOLEAN, PROP_NONE);
  RNA_def_property_boolean_sdna(prop, NULL, "axis", MOD_SIMPLEDEFORM_LOCK_AXIS_X);
  RNA_def_property_ui_text(prop, "X", "Do not allow deformation along the X axis");
  RNA_def_property_update(prop, 0, "rna_Modifier_update");

  prop = RNA_def_property(srna, "lock_y", PROP_BOOLEAN, PROP_NONE);
  RNA_def_property_boolean_sdna(prop, NULL, "axis", MOD_SIMPLEDEFORM_LOCK_AXIS_Y);
  RNA_def_property_ui_text(prop, "Y", "Do not allow deformation along the Y axis");
  RNA_def_property_update(prop, 0, "rna_Modifier_update");

  prop = RNA_def_property(srna, "lock_z", PROP_BOOLEAN, PROP_NONE);
  RNA_def_property_boolean_sdna(prop, NULL, "axis", MOD_SIMPLEDEFORM_LOCK_AXIS_Z);
  RNA_def_property_ui_text(prop, "Z", "Do not allow deformation along the Z axis");
  RNA_def_property_update(prop, 0, "rna_Modifier_update");

  prop = RNA_def_property(srna, "invert_vertex_group", PROP_BOOLEAN, PROP_NONE);
  RNA_def_property_boolean_sdna(prop, NULL, "flag", MOD_SIMPLEDEFORM_FLAG_INVERT_VGROUP);
  RNA_def_property_ui_text(prop, "Invert", "Invert vertex group influence");
  RNA_def_property_update(prop, 0, "rna_Modifier_update");
}

static void rna_def_modifier_surface(BlenderRNA *brna)
{
  StructRNA *srna;

  srna = RNA_def_struct(brna, "SurfaceModifier", "Modifier");
  RNA_def_struct_ui_text(
      srna,
      "Surface Modifier",
      "Surface modifier defining modifier stack position used for surface fields");
  RNA_def_struct_sdna(srna, "SurfaceModifierData");
  RNA_def_struct_ui_icon(srna, ICON_MOD_PHYSICS);
}

static void rna_def_modifier_solidify(BlenderRNA *brna)
{
  StructRNA *srna;
  PropertyRNA *prop;

  srna = RNA_def_struct(brna, "SolidifyModifier", "Modifier");
  RNA_def_struct_ui_text(srna,
                         "Solidify Modifier",
                         "Create a solid skin by extruding, compensating for sharp angles");
  RNA_def_struct_sdna(srna, "SolidifyModifierData");
  RNA_def_struct_ui_icon(srna, ICON_MOD_SOLIDIFY);

  prop = RNA_def_property(srna, "thickness", PROP_FLOAT, PROP_DISTANCE);
  RNA_def_property_float_sdna(prop, NULL, "offset");
  RNA_def_property_range(prop, -FLT_MAX, FLT_MAX);
  RNA_def_property_ui_range(prop, -10, 10, 0.1, 4);
  RNA_def_property_ui_text(prop, "Thickness", "Thickness of the shell");
  RNA_def_property_update(prop, 0, "rna_Modifier_update");

  prop = RNA_def_property(srna, "thickness_clamp", PROP_FLOAT, PROP_FACTOR);
  RNA_def_property_float_sdna(prop, NULL, "offset_clamp");
  RNA_def_property_range(prop, 0, 100.0);
  RNA_def_property_ui_range(prop, 0, 2.0, 0.1, 4);
  RNA_def_property_ui_text(prop, "Clamp", "Offset clamp based on geometry scale");
  RNA_def_property_update(prop, 0, "rna_Modifier_update");

  prop = RNA_def_property(srna, "thickness_vertex_group", PROP_FLOAT, PROP_FACTOR);
  RNA_def_property_float_sdna(prop, NULL, "offset_fac_vg");
  RNA_def_property_range(prop, 0.0, 1.0);
  RNA_def_property_ui_range(prop, 0, 1, 0.1, 3);
  RNA_def_property_ui_text(
      prop, "Vertex Group Factor", "Thickness factor to use for zero vertex group influence");
  RNA_def_property_update(prop, 0, "rna_Modifier_update");

  prop = RNA_def_property(srna, "offset", PROP_FLOAT, PROP_FACTOR);
  RNA_def_property_float_sdna(prop, NULL, "offset_fac");
  RNA_def_property_range(prop, -FLT_MAX, FLT_MAX);
  RNA_def_property_ui_range(prop, -1, 1, 0.1, 4);
  RNA_def_property_ui_text(prop, "Offset", "Offset the thickness from the center");
  RNA_def_property_update(prop, 0, "rna_Modifier_update");

  prop = RNA_def_property(srna, "edge_crease_inner", PROP_FLOAT, PROP_FACTOR);
  RNA_def_property_float_sdna(prop, NULL, "crease_inner");
  RNA_def_property_range(prop, 0, 1);
  RNA_def_property_ui_range(prop, 0, 1, 0.1, 3);
  RNA_def_property_ui_text(prop, "Inner Crease", "Assign a crease to inner edges");
  RNA_def_property_update(prop, 0, "rna_Modifier_update");

  prop = RNA_def_property(srna, "edge_crease_outer", PROP_FLOAT, PROP_FACTOR);
  RNA_def_property_float_sdna(prop, NULL, "crease_outer");
  RNA_def_property_range(prop, 0, 1);
  RNA_def_property_ui_range(prop, 0, 1, 0.1, 3);
  RNA_def_property_ui_text(prop, "Outer Crease", "Assign a crease to outer edges");
  RNA_def_property_update(prop, 0, "rna_Modifier_update");

  prop = RNA_def_property(srna, "edge_crease_rim", PROP_FLOAT, PROP_FACTOR);
  RNA_def_property_float_sdna(prop, NULL, "crease_rim");
  RNA_def_property_range(prop, 0, 1);
  RNA_def_property_ui_range(prop, 0, 1, 0.1, 3);
  RNA_def_property_ui_text(prop, "Rim Crease", "Assign a crease to the edges making up the rim");
  RNA_def_property_update(prop, 0, "rna_Modifier_update");

  prop = RNA_def_property(srna, "material_offset", PROP_INT, PROP_NONE);
  RNA_def_property_int_sdna(prop, NULL, "mat_ofs");
  RNA_def_property_range(prop, SHRT_MIN, SHRT_MAX);
  RNA_def_property_ui_text(prop, "Material Offset", "Offset material index of generated faces");
  RNA_def_property_update(prop, 0, "rna_Modifier_update");

  prop = RNA_def_property(srna, "material_offset_rim", PROP_INT, PROP_NONE);
  RNA_def_property_int_sdna(prop, NULL, "mat_ofs_rim");
  RNA_def_property_range(prop, SHRT_MIN, SHRT_MAX);
  RNA_def_property_ui_text(
      prop, "Rim Material Offset", "Offset material index of generated rim faces");
  RNA_def_property_update(prop, 0, "rna_Modifier_update");

  prop = RNA_def_property(srna, "vertex_group", PROP_STRING, PROP_NONE);
  RNA_def_property_string_sdna(prop, NULL, "defgrp_name");
  RNA_def_property_ui_text(prop, "Vertex Group", "Vertex group name");
  RNA_def_property_string_funcs(prop, NULL, NULL, "rna_SolidifyModifier_defgrp_name_set");
  RNA_def_property_update(prop, 0, "rna_Modifier_update");

  prop = RNA_def_property(srna, "use_rim", PROP_BOOLEAN, PROP_NONE);
  RNA_def_property_boolean_sdna(prop, NULL, "flag", MOD_SOLIDIFY_RIM);
  RNA_def_property_ui_text(prop,
                           "Fill Rim",
                           "Create edge loops between the inner and outer surfaces on face edges "
                           "(slow, disable when not needed)");
  RNA_def_property_update(prop, 0, "rna_Modifier_update");

  prop = RNA_def_property(srna, "use_even_offset", PROP_BOOLEAN, PROP_NONE);
  RNA_def_property_boolean_sdna(prop, NULL, "flag", MOD_SOLIDIFY_EVEN);
  RNA_def_property_ui_text(
      prop,
      "Even Thickness",
      "Maintain thickness by adjusting for sharp corners (slow, disable when not needed)");
  RNA_def_property_update(prop, 0, "rna_Modifier_update");

  prop = RNA_def_property(srna, "use_quality_normals", PROP_BOOLEAN, PROP_NONE);
  RNA_def_property_boolean_sdna(prop, NULL, "flag", MOD_SOLIDIFY_NORMAL_CALC);
  RNA_def_property_ui_text(
      prop,
      "High Quality Normals",
      "Calculate normals which result in more even thickness (slow, disable when not needed)");
  RNA_def_property_update(prop, 0, "rna_Modifier_update");

  prop = RNA_def_property(srna, "invert_vertex_group", PROP_BOOLEAN, PROP_NONE);
  RNA_def_property_boolean_sdna(prop, NULL, "flag", MOD_SOLIDIFY_VGROUP_INV);
  RNA_def_property_ui_text(prop, "Vertex Group Invert", "Invert the vertex group influence");
  RNA_def_property_update(prop, 0, "rna_Modifier_update");

  prop = RNA_def_property(srna, "use_flip_normals", PROP_BOOLEAN, PROP_NONE);
  RNA_def_property_boolean_sdna(prop, NULL, "flag", MOD_SOLIDIFY_FLIP);
  RNA_def_property_ui_text(prop, "Flip Normals", "Invert the face direction");
  RNA_def_property_update(prop, 0, "rna_Modifier_update");

  prop = RNA_def_property(srna, "use_rim_only", PROP_BOOLEAN, PROP_NONE);
  RNA_def_property_boolean_sdna(prop, NULL, "flag", MOD_SOLIDIFY_NOSHELL);
  RNA_def_property_ui_text(prop, "Only Rim", "Only add the rim to the original data");
  RNA_def_property_update(prop, 0, "rna_Modifier_update");
}

static void rna_def_modifier_screw(BlenderRNA *brna)
{
  StructRNA *srna;
  PropertyRNA *prop;

  srna = RNA_def_struct(brna, "ScrewModifier", "Modifier");
  RNA_def_struct_ui_text(srna, "Screw Modifier", "Revolve edges");
  RNA_def_struct_sdna(srna, "ScrewModifierData");
  RNA_def_struct_ui_icon(srna, ICON_MOD_SCREW);

  prop = RNA_def_property(srna, "object", PROP_POINTER, PROP_NONE);
  RNA_def_property_pointer_sdna(prop, NULL, "ob_axis");
  RNA_def_property_ui_text(prop, "Object", "Object to define the screw axis");
  RNA_def_property_flag(prop, PROP_EDITABLE | PROP_ID_SELF_CHECK);
  RNA_def_property_update(prop, 0, "rna_Modifier_dependency_update");

  prop = RNA_def_property(srna, "steps", PROP_INT, PROP_UNSIGNED);
  RNA_def_property_range(prop, 2, 10000);
  RNA_def_property_ui_range(prop, 3, 512, 1, -1);
  RNA_def_property_ui_text(prop, "Steps", "Number of steps in the revolution");
  RNA_def_property_update(prop, 0, "rna_Modifier_update");

  prop = RNA_def_property(srna, "render_steps", PROP_INT, PROP_UNSIGNED);
  RNA_def_property_range(prop, 2, 10000);
  RNA_def_property_ui_range(prop, 2, 512, 1, -1);
  RNA_def_property_ui_text(prop, "Render Steps", "Number of steps in the revolution");
  RNA_def_property_update(prop, 0, "rna_Modifier_update");

  prop = RNA_def_property(srna, "iterations", PROP_INT, PROP_UNSIGNED);
  RNA_def_property_int_sdna(prop, NULL, "iter");
  RNA_def_property_range(prop, 1, 10000);
  RNA_def_property_ui_range(prop, 1, 100, 1, -1);
  RNA_def_property_ui_text(prop, "Iterations", "Number of times to apply the screw operation");
  RNA_def_property_update(prop, 0, "rna_Modifier_update");

  prop = RNA_def_property(srna, "axis", PROP_ENUM, PROP_NONE);
  RNA_def_property_enum_items(prop, rna_enum_axis_xyz_items);
  RNA_def_property_ui_text(prop, "Axis", "Screw axis");
  RNA_def_property_update(prop, 0, "rna_Modifier_update");

  prop = RNA_def_property(srna, "angle", PROP_FLOAT, PROP_ANGLE);
  RNA_def_property_ui_range(prop, -M_PI * 2, M_PI * 2, 10, -1);
  RNA_def_property_range(prop, -FLT_MAX, FLT_MAX);
  RNA_def_property_ui_text(prop, "Angle", "Angle of revolution");
  RNA_def_property_update(prop, 0, "rna_Modifier_update");

  prop = RNA_def_property(srna, "screw_offset", PROP_FLOAT, PROP_DISTANCE);
  RNA_def_property_float_sdna(prop, NULL, "screw_ofs");
  RNA_def_property_ui_text(prop, "Screw", "Offset the revolution along its axis");
  RNA_def_property_update(prop, 0, "rna_Modifier_update");

  prop = RNA_def_property(srna, "merge_threshold", PROP_FLOAT, PROP_DISTANCE);
  RNA_def_property_float_sdna(prop, NULL, "merge_dist");
  RNA_def_property_range(prop, 0, FLT_MAX);
  RNA_def_property_ui_range(prop, 0, 1, 1, 4);
  RNA_def_property_ui_text(prop, "Merge Distance", "Limit below which to merge vertices");
  RNA_def_property_update(prop, 0, "rna_Modifier_update");

  prop = RNA_def_property(srna, "use_normal_flip", PROP_BOOLEAN, PROP_NONE);
  RNA_def_property_boolean_sdna(prop, NULL, "flag", MOD_SCREW_NORMAL_FLIP);
  RNA_def_property_ui_text(prop, "Flip", "Flip normals of lathed faces");
  RNA_def_property_update(prop, 0, "rna_Modifier_update");

  prop = RNA_def_property(srna, "use_normal_calculate", PROP_BOOLEAN, PROP_NONE);
  RNA_def_property_boolean_sdna(prop, NULL, "flag", MOD_SCREW_NORMAL_CALC);
  RNA_def_property_ui_text(
      prop, "Calc Order", "Calculate the order of edges (needed for meshes, but not curves)");
  RNA_def_property_update(prop, 0, "rna_Modifier_update");

  prop = RNA_def_property(srna, "use_object_screw_offset", PROP_BOOLEAN, PROP_NONE);
  RNA_def_property_boolean_sdna(prop, NULL, "flag", MOD_SCREW_OBJECT_OFFSET);
  RNA_def_property_ui_text(
      prop, "Object Screw", "Use the distance between the objects to make a screw");
  RNA_def_property_update(prop, 0, "rna_Modifier_update");

  /* Vertex merging parameters */
  prop = RNA_def_property(srna, "use_merge_vertices", PROP_BOOLEAN, PROP_NONE);
  RNA_def_property_boolean_sdna(prop, NULL, "flag", MOD_SCREW_MERGE);
  RNA_def_property_ui_text(
      prop, "Merge Vertices", "Merge adjacent vertices (screw offset must be zero)");
  RNA_def_property_update(prop, 0, "rna_Modifier_update");

  prop = RNA_def_property(srna, "use_smooth_shade", PROP_BOOLEAN, PROP_NONE);
  RNA_def_property_boolean_sdna(prop, NULL, "flag", MOD_SCREW_SMOOTH_SHADING);
  RNA_def_property_ui_text(
      prop, "Smooth Shading", "Output faces with smooth shading rather than flat shaded");
  RNA_def_property_update(prop, 0, "rna_Modifier_update");

  prop = RNA_def_property(srna, "use_stretch_u", PROP_BOOLEAN, PROP_NONE);
  RNA_def_property_boolean_sdna(prop, NULL, "flag", MOD_SCREW_UV_STRETCH_U);
  RNA_def_property_ui_text(
      prop, "Stretch U", "Stretch the U coordinates between 0-1 when UV's are present");
  RNA_def_property_update(prop, 0, "rna_Modifier_update");

  prop = RNA_def_property(srna, "use_stretch_v", PROP_BOOLEAN, PROP_NONE);
  RNA_def_property_boolean_sdna(prop, NULL, "flag", MOD_SCREW_UV_STRETCH_V);
  RNA_def_property_ui_text(
      prop, "Stretch V", "Stretch the V coordinates between 0-1 when UV's are present");
  RNA_def_property_update(prop, 0, "rna_Modifier_update");

#  if 0
  prop = RNA_def_property(srna, "use_angle_object", PROP_BOOLEAN, PROP_NONE);
  RNA_def_property_boolean_sdna(prop, NULL, "flag", MOD_SCREW_OBJECT_ANGLE);
  RNA_def_property_ui_text(
      prop, "Object Angle", "Use the angle between the objects rather than the fixed angle");
  RNA_def_property_update(prop, 0, "rna_Modifier_update");
#  endif
}

static void rna_def_modifier_uvwarp(BlenderRNA *brna)
{
  StructRNA *srna;
  PropertyRNA *prop;

  srna = RNA_def_struct(brna, "UVWarpModifier", "Modifier");
  RNA_def_struct_ui_text(srna, "UVWarp Modifier", "Add target position to uv coordinates");
  RNA_def_struct_sdna(srna, "UVWarpModifierData");
  RNA_def_struct_ui_icon(srna, ICON_MOD_UVPROJECT);

  prop = RNA_def_property(srna, "axis_u", PROP_ENUM, PROP_NONE);
  RNA_def_property_enum_sdna(prop, NULL, "axis_u");
  RNA_def_property_enum_items(prop, rna_enum_axis_xyz_items);
  RNA_def_property_ui_text(prop, "U-Axis", "Pole axis for rotation");
  RNA_def_property_update(prop, 0, "rna_Modifier_update");

  prop = RNA_def_property(srna, "axis_v", PROP_ENUM, PROP_NONE);
  RNA_def_property_enum_sdna(prop, NULL, "axis_v");
  RNA_def_property_enum_items(prop, rna_enum_axis_xyz_items);
  RNA_def_property_ui_text(prop, "V-Axis", "Pole axis for rotation");
  RNA_def_property_update(prop, 0, "rna_Modifier_update");

  prop = RNA_def_property(srna, "center", PROP_FLOAT, PROP_NONE);
  RNA_def_property_float_sdna(prop, NULL, "center");
  RNA_def_property_ui_text(prop, "UV Center", "Center point for rotate/scale");
  RNA_def_property_update(prop, 0, "rna_Modifier_update");

  prop = RNA_def_property(srna, "object_from", PROP_POINTER, PROP_NONE);
  RNA_def_property_pointer_sdna(prop, NULL, "object_src");
  RNA_def_property_ui_text(prop, "Object From", "Object defining offset");
  RNA_def_property_flag(prop, PROP_EDITABLE);
  RNA_def_property_update(prop, 0, "rna_Modifier_dependency_update");

  prop = RNA_def_property(srna, "bone_from", PROP_STRING, PROP_NONE);
  RNA_def_property_string_sdna(prop, NULL, "bone_src");
  RNA_def_property_ui_text(prop, "Bone From", "Bone defining offset");
  RNA_def_property_update(prop, 0, "rna_Modifier_dependency_update");

  prop = RNA_def_property(srna, "object_to", PROP_POINTER, PROP_NONE);
  RNA_def_property_pointer_sdna(prop, NULL, "object_dst");
  RNA_def_property_ui_text(prop, "Object To", "Object defining offset");
  RNA_def_property_flag(prop, PROP_EDITABLE);
  RNA_def_property_update(prop, 0, "rna_Modifier_dependency_update");

  prop = RNA_def_property(srna, "bone_to", PROP_STRING, PROP_NONE);
  RNA_def_property_string_sdna(prop, NULL, "bone_dst");
  RNA_def_property_ui_text(prop, "Bone To", "Bone defining offset");
  RNA_def_property_update(prop, 0, "rna_Modifier_dependency_update");

  prop = RNA_def_property(srna, "vertex_group", PROP_STRING, PROP_NONE);
  RNA_def_property_string_sdna(prop, NULL, "vgroup_name");
  RNA_def_property_ui_text(prop, "Vertex Group", "Vertex group name");
  RNA_def_property_string_funcs(prop, NULL, NULL, "rna_UVWarpModifier_vgroup_name_set");
  RNA_def_property_update(prop, 0, "rna_Modifier_update");

  prop = RNA_def_property(srna, "uv_layer", PROP_STRING, PROP_NONE);
  RNA_def_property_string_sdna(prop, NULL, "uvlayer_name");
  RNA_def_property_ui_text(prop, "UV Layer", "UV Layer name");
  RNA_def_property_string_funcs(prop, NULL, NULL, "rna_UVWarpModifier_uvlayer_name_set");
  RNA_def_property_update(prop, 0, "rna_Modifier_update");
}

static void rna_def_modifier_weightvg_mask(BlenderRNA *UNUSED(brna),
                                           StructRNA *srna,
                                           const char *mask_vgroup_setter,
                                           const char *mask_uvlayer_setter)
{
  static const EnumPropertyItem weightvg_mask_tex_map_items[] = {
      {MOD_DISP_MAP_LOCAL, "LOCAL", 0, "Local", "Use local generated coordinates"},
      {MOD_DISP_MAP_GLOBAL, "GLOBAL", 0, "Global", "Use global coordinates"},
      {MOD_DISP_MAP_OBJECT,
       "OBJECT",
       0,
       "Object",
       "Use local generated coordinates of another object"},
      {MOD_DISP_MAP_UV, "UV", 0, "UV", "Use coordinates from an UV layer"},
      {0, NULL, 0, NULL, NULL},
  };

  static const EnumPropertyItem weightvg_mask_tex_used_items[] = {
      {MOD_WVG_MASK_TEX_USE_INT, "INT", 0, "Intensity", ""},
      {MOD_WVG_MASK_TEX_USE_RED, "RED", 0, "Red", ""},
      {MOD_WVG_MASK_TEX_USE_GREEN, "GREEN", 0, "Green", ""},
      {MOD_WVG_MASK_TEX_USE_BLUE, "BLUE", 0, "Blue", ""},
      {MOD_WVG_MASK_TEX_USE_HUE, "HUE", 0, "Hue", ""},
      {MOD_WVG_MASK_TEX_USE_SAT, "SAT", 0, "Saturation", ""},
      {MOD_WVG_MASK_TEX_USE_VAL, "VAL", 0, "Value", ""},
      {MOD_WVG_MASK_TEX_USE_ALPHA, "ALPHA", 0, "Alpha", ""},
      {0, NULL, 0, NULL, NULL},
  };

  PropertyRNA *prop;

  prop = RNA_def_property(srna, "mask_constant", PROP_FLOAT, PROP_FACTOR);
  RNA_def_property_range(prop, -FLT_MAX, FLT_MAX);
  RNA_def_property_ui_range(prop, 0.0, 1.0, 1, -1);
  RNA_def_property_ui_text(
      prop, "Influence", "Global influence of current modifications on vgroup");
  RNA_def_property_update(prop, 0, "rna_Modifier_update");

  prop = RNA_def_property(srna, "mask_vertex_group", PROP_STRING, PROP_NONE);
  RNA_def_property_string_sdna(prop, NULL, "mask_defgrp_name");
  RNA_def_property_ui_text(prop, "Mask VGroup", "Masking vertex group name");
  RNA_def_property_string_funcs(prop, NULL, NULL, mask_vgroup_setter);
  RNA_def_property_update(prop, 0, "rna_Modifier_update");

  prop = RNA_def_property(srna, "mask_texture", PROP_POINTER, PROP_NONE);
  RNA_def_property_ui_text(prop, "Masking Tex", "Masking texture");
  RNA_def_property_flag(prop, PROP_EDITABLE);
  RNA_def_property_update(prop, 0, "rna_Modifier_dependency_update");

  prop = RNA_def_property(srna, "mask_tex_use_channel", PROP_ENUM, PROP_NONE);
  RNA_def_property_enum_items(prop, weightvg_mask_tex_used_items);
  RNA_def_property_ui_text(prop, "Use Channel", "Which texture channel to use for masking");
  RNA_def_property_update(prop, 0, "rna_Modifier_update");

  prop = RNA_def_property(srna, "mask_tex_mapping", PROP_ENUM, PROP_NONE);
  RNA_def_property_enum_items(prop, weightvg_mask_tex_map_items);
  RNA_def_property_ui_text(prop,
                           "Texture Coordinates",
                           "Which texture coordinates "
                           "to use for mapping");
  RNA_def_property_update(prop, 0, "rna_Modifier_dependency_update");

  prop = RNA_def_property(srna, "mask_tex_uv_layer", PROP_STRING, PROP_NONE);
  RNA_def_property_string_sdna(prop, NULL, "mask_tex_uvlayer_name");
  RNA_def_property_ui_text(prop, "UV Map", "UV map name");
  RNA_def_property_string_funcs(prop, NULL, NULL, mask_uvlayer_setter);
  RNA_def_property_update(prop, 0, "rna_Modifier_update");

  prop = RNA_def_property(srna, "mask_tex_map_object", PROP_POINTER, PROP_NONE);
  RNA_def_property_pointer_sdna(prop, NULL, "mask_tex_map_obj");
  RNA_def_property_ui_text(prop,
                           "Texture Coordinate Object",
                           "Which object to take texture "
                           "coordinates from");
  RNA_def_property_flag(prop, PROP_EDITABLE | PROP_ID_SELF_CHECK);
  RNA_def_property_update(prop, 0, "rna_Modifier_dependency_update");
}

static void rna_def_modifier_weightvgedit(BlenderRNA *brna)
{
  static const EnumPropertyItem weightvg_edit_falloff_type_items[] = {
      {MOD_WVG_MAPPING_NONE, "LINEAR", ICON_LINCURVE, "Linear", "Null action"},
      {MOD_WVG_MAPPING_CURVE, "CURVE", ICON_RNDCURVE, "Custom Curve", ""},
      {MOD_WVG_MAPPING_SHARP, "SHARP", ICON_SHARPCURVE, "Sharp", ""},
      {MOD_WVG_MAPPING_SMOOTH, "SMOOTH", ICON_SMOOTHCURVE, "Smooth", ""},
      {MOD_WVG_MAPPING_ROOT, "ROOT", ICON_ROOTCURVE, "Root", ""},
      {MOD_WVG_MAPPING_SPHERE, "ICON_SPHERECURVE", ICON_SPHERECURVE, "Sphere", ""},
      {MOD_WVG_MAPPING_RANDOM, "RANDOM", ICON_RNDCURVE, "Random", ""},
      {MOD_WVG_MAPPING_STEP,
       "STEP",
       ICON_NOCURVE /* Would need a better icon... */,
       "Median Step",
       "Map all values below 0.5 to 0.0, and all others to 1.0"},
      {0, NULL, 0, NULL, NULL},
  };

  StructRNA *srna;
  PropertyRNA *prop;

  srna = RNA_def_struct(brna, "VertexWeightEditModifier", "Modifier");
  RNA_def_struct_ui_text(
      srna, "WeightVG Edit Modifier", "Edit the weights of vertices in a group");
  RNA_def_struct_sdna(srna, "WeightVGEditModifierData");
  RNA_def_struct_ui_icon(srna, ICON_MOD_VERTEX_WEIGHT);

  prop = RNA_def_property(srna, "vertex_group", PROP_STRING, PROP_NONE);
  RNA_def_property_string_sdna(prop, NULL, "defgrp_name");
  RNA_def_property_ui_text(prop, "Vertex Group", "Vertex group name");
  RNA_def_property_string_funcs(prop, NULL, NULL, "rna_WeightVGEditModifier_defgrp_name_set");
  RNA_def_property_update(prop, 0, "rna_Modifier_update");

  prop = RNA_def_property(srna, "falloff_type", PROP_ENUM, PROP_NONE);
  RNA_def_property_enum_items(prop, weightvg_edit_falloff_type_items);
  RNA_def_property_ui_text(prop, "Falloff Type", "How weights are mapped to their new values");
  RNA_def_property_translation_context(prop, BLT_I18NCONTEXT_ID_CURVE); /* Abusing id_curve :/ */
  RNA_def_property_update(prop, 0, "rna_Modifier_update");

  prop = RNA_def_property(srna, "use_add", PROP_BOOLEAN, PROP_NONE);
  RNA_def_property_boolean_sdna(prop, NULL, "edit_flags", MOD_WVG_EDIT_ADD2VG);
  RNA_def_property_ui_text(prop,
                           "Group Add",
                           "Add vertices with weight over threshold "
                           "to vgroup");
  RNA_def_property_update(prop, 0, "rna_Modifier_update");

  prop = RNA_def_property(srna, "use_remove", PROP_BOOLEAN, PROP_NONE);
  RNA_def_property_boolean_sdna(prop, NULL, "edit_flags", MOD_WVG_EDIT_REMFVG);
  RNA_def_property_ui_text(prop,
                           "Group Remove",
                           "Remove vertices with weight below threshold "
                           "from vgroup");
  RNA_def_property_update(prop, 0, "rna_Modifier_update");

  prop = RNA_def_property(srna, "default_weight", PROP_FLOAT, PROP_FACTOR);
  RNA_def_property_range(prop, 0.0, 1.0f);
  RNA_def_property_ui_range(prop, 0.0, 1.0, 1, -1);
  RNA_def_property_ui_text(prop,
                           "Default Weight",
                           "Default weight a vertex will have if "
                           "it is not in the vgroup");
  RNA_def_property_update(prop, 0, "rna_Modifier_update");

  prop = RNA_def_property(srna, "map_curve", PROP_POINTER, PROP_NONE);
  RNA_def_property_pointer_sdna(prop, NULL, "cmap_curve");
  RNA_def_property_ui_text(prop, "Mapping Curve", "Custom mapping curve");
  RNA_def_property_update(prop, 0, "rna_Modifier_update");

  prop = RNA_def_property(srna, "add_threshold", PROP_FLOAT, PROP_NONE);
  RNA_def_property_float_sdna(prop, NULL, "add_threshold");
  RNA_def_property_range(prop, 0.0, 1.0);
  RNA_def_property_ui_range(prop, 0.0, 1.0, 1, -1);
  RNA_def_property_ui_text(prop,
                           "Add Threshold",
                           "Lower bound for a vertex's weight "
                           "to be added to the vgroup");
  RNA_def_property_update(prop, 0, "rna_Modifier_update");

  prop = RNA_def_property(srna, "remove_threshold", PROP_FLOAT, PROP_NONE);
  RNA_def_property_float_sdna(prop, NULL, "rem_threshold");
  RNA_def_property_range(prop, 0.0, 1.0);
  RNA_def_property_ui_range(prop, 0.0, 1.0, 1, -1);
  RNA_def_property_ui_text(prop,
                           "Remove Threshold",
                           "Upper bound for a vertex's weight "
                           "to be removed from the vgroup");
  RNA_def_property_update(prop, 0, "rna_Modifier_update");

  /* Common masking properties. */
  rna_def_modifier_weightvg_mask(brna,
                                 srna,
                                 "rna_WeightVGEditModifier_mask_defgrp_name_set",
                                 "rna_WeightVGEditModifier_mask_tex_uvlayer_name_set");
}

static void rna_def_modifier_weightvgmix(BlenderRNA *brna)
{
  static const EnumPropertyItem weightvg_mix_modes_items[] = {
      {MOD_WVG_MIX_SET, "SET", 0, "Replace", "Replace VGroup A's weights by VGroup B's ones"},
      {MOD_WVG_MIX_ADD, "ADD", 0, "Add", "Add VGroup B's weights to VGroup A's ones"},
      {MOD_WVG_MIX_SUB, "SUB", 0, "Subtract", "Subtract VGroup B's weights from VGroup A's ones"},
      {MOD_WVG_MIX_MUL, "MUL", 0, "Multiply", "Multiply VGroup A's weights by VGroup B's ones"},
      {MOD_WVG_MIX_DIV, "DIV", 0, "Divide", "Divide VGroup A's weights by VGroup B's ones"},
      {MOD_WVG_MIX_DIF,
       "DIF",
       0,
       "Difference",
       "Difference between VGroup A's and VGroup B's weights"},
      {MOD_WVG_MIX_AVG, "AVG", 0, "Average", "Average value of VGroup A's and VGroup B's weights"},
      {0, NULL, 0, NULL, NULL},
  };

  static const EnumPropertyItem weightvg_mix_set_items[] = {
      {MOD_WVG_SET_ALL, "ALL", 0, "All", "Affect all vertices (might add some to VGroup A)"},
      {MOD_WVG_SET_A, "A", 0, "VGroup A", "Affect vertices in VGroup A"},
      {MOD_WVG_SET_B,
       "B",
       0,
       "VGroup B",
       "Affect vertices in VGroup B (might add some to VGroup A)"},
      {MOD_WVG_SET_OR,
       "OR",
       0,
       "VGroup A or B",
       "Affect vertices in at least one of both VGroups (might add some to VGroup A)"},
      {MOD_WVG_SET_AND, "AND", 0, "VGroup A and B", "Affect vertices in both groups"},
      {0, NULL, 0, NULL, NULL},
  };

  StructRNA *srna;
  PropertyRNA *prop;

  srna = RNA_def_struct(brna, "VertexWeightMixModifier", "Modifier");
  RNA_def_struct_ui_text(srna, "WeightVG Mix Modifier", "Mix the weights of two vertex groups");
  RNA_def_struct_sdna(srna, "WeightVGMixModifierData");
  RNA_def_struct_ui_icon(srna, ICON_MOD_VERTEX_WEIGHT);

  prop = RNA_def_property(srna, "vertex_group_a", PROP_STRING, PROP_NONE);
  RNA_def_property_string_sdna(prop, NULL, "defgrp_name_a");
  RNA_def_property_ui_text(prop, "Vertex Group A", "First vertex group name");
  RNA_def_property_string_funcs(prop, NULL, NULL, "rna_WeightVGMixModifier_defgrp_name_a_set");
  RNA_def_property_update(prop, 0, "rna_Modifier_update");

  prop = RNA_def_property(srna, "vertex_group_b", PROP_STRING, PROP_NONE);
  RNA_def_property_string_sdna(prop, NULL, "defgrp_name_b");
  RNA_def_property_ui_text(prop, "Vertex Group B", "Second vertex group name");
  RNA_def_property_string_funcs(prop, NULL, NULL, "rna_WeightVGMixModifier_defgrp_name_b_set");
  RNA_def_property_update(prop, 0, "rna_Modifier_update");

  prop = RNA_def_property(srna, "default_weight_a", PROP_FLOAT, PROP_FACTOR);
  RNA_def_property_range(prop, 0.0, 1.0f);
  RNA_def_property_ui_range(prop, 0.0, 1.0, 1, -1);
  RNA_def_property_ui_text(prop,
                           "Default Weight A",
                           "Default weight a vertex will have if "
                           "it is not in the first A vgroup");
  RNA_def_property_update(prop, 0, "rna_Modifier_update");

  prop = RNA_def_property(srna, "default_weight_b", PROP_FLOAT, PROP_FACTOR);
  RNA_def_property_range(prop, 0.0, 1.0f);
  RNA_def_property_ui_range(prop, 0.0, 1.0, 1, -1);
  RNA_def_property_ui_text(prop,
                           "Default Weight B",
                           "Default weight a vertex will have if "
                           "it is not in the second B vgroup");
  RNA_def_property_update(prop, 0, "rna_Modifier_update");

  prop = RNA_def_property(srna, "mix_mode", PROP_ENUM, PROP_NONE);
  RNA_def_property_enum_items(prop, weightvg_mix_modes_items);
  RNA_def_property_ui_text(prop,
                           "Mix Mode",
                           "How weights from vgroup B affect weights "
                           "of vgroup A");
  RNA_def_property_update(prop, 0, "rna_Modifier_update");

  prop = RNA_def_property(srna, "mix_set", PROP_ENUM, PROP_NONE);
  RNA_def_property_enum_items(prop, weightvg_mix_set_items);
  RNA_def_property_ui_text(prop, "Vertex Set", "Which vertices should be affected");
  RNA_def_property_update(prop, 0, "rna_Modifier_update");

  /* Common masking properties. */
  rna_def_modifier_weightvg_mask(brna,
                                 srna,
                                 "rna_WeightVGMixModifier_mask_defgrp_name_set",
                                 "rna_WeightVGMixModifier_mask_tex_uvlayer_name_set");
}

static void rna_def_modifier_weightvgproximity(BlenderRNA *brna)
{
  static const EnumPropertyItem weightvg_proximity_modes_items[] = {
      {MOD_WVG_PROXIMITY_OBJECT,
       "OBJECT",
       0,
       "Object",
       "Use distance between affected and target objects"},
      {MOD_WVG_PROXIMITY_GEOMETRY,
       "GEOMETRY",
       0,
       "Geometry",
       "Use distance between affected object's vertices and target "
       "object, or target object's geometry"},
      {0, NULL, 0, NULL, NULL},
  };

  static const EnumPropertyItem proximity_geometry_items[] = {
      {MOD_WVG_PROXIMITY_GEOM_VERTS, "VERTEX", 0, "Vertex", "Compute distance to nearest vertex"},
      {MOD_WVG_PROXIMITY_GEOM_EDGES, "EDGE", 0, "Edge", "Compute distance to nearest edge"},
      {MOD_WVG_PROXIMITY_GEOM_FACES, "FACE", 0, "Face", "Compute distance to nearest face"},
      {0, NULL, 0, NULL, NULL},
  };

  static const EnumPropertyItem weightvg_proximity_falloff_type_items[] = {
      {MOD_WVG_MAPPING_NONE, "LINEAR", ICON_LINCURVE, "Linear", "Null action"},
      /* No curve mapping here! */
      {MOD_WVG_MAPPING_SHARP, "SHARP", ICON_SHARPCURVE, "Sharp", ""},
      {MOD_WVG_MAPPING_SMOOTH, "SMOOTH", ICON_SMOOTHCURVE, "Smooth", ""},
      {MOD_WVG_MAPPING_ROOT, "ROOT", ICON_ROOTCURVE, "Root", ""},
      {MOD_WVG_MAPPING_SPHERE, "ICON_SPHERECURVE", ICON_SPHERECURVE, "Sphere", ""},
      {MOD_WVG_MAPPING_RANDOM, "RANDOM", ICON_RNDCURVE, "Random", ""},
      {MOD_WVG_MAPPING_STEP,
       "STEP",
       ICON_NOCURVE /* Would need a better icon... */,
       "Median Step",
       "Map all values below 0.5 to 0.0, and all others to 1.0"},
      {0, NULL, 0, NULL, NULL},
  };

  StructRNA *srna;
  PropertyRNA *prop;

  srna = RNA_def_struct(brna, "VertexWeightProximityModifier", "Modifier");
  RNA_def_struct_ui_text(srna,
                         "WeightVG Proximity Modifier",
                         "Set the weights of vertices in a group from a target object's "
                         "distance");
  RNA_def_struct_sdna(srna, "WeightVGProximityModifierData");
  RNA_def_struct_ui_icon(srna, ICON_MOD_VERTEX_WEIGHT);

  prop = RNA_def_property(srna, "vertex_group", PROP_STRING, PROP_NONE);
  RNA_def_property_string_sdna(prop, NULL, "defgrp_name");
  RNA_def_property_ui_text(prop, "Vertex Group", "Vertex group name");
  RNA_def_property_string_funcs(prop, NULL, NULL, "rna_WeightVGProximityModifier_defgrp_name_set");
  RNA_def_property_update(prop, 0, "rna_Modifier_update");

  prop = RNA_def_property(srna, "proximity_mode", PROP_ENUM, PROP_NONE);
  RNA_def_property_enum_items(prop, weightvg_proximity_modes_items);
  RNA_def_property_enum_default(prop, MOD_WVG_PROXIMITY_GEOMETRY);
  RNA_def_property_ui_text(prop, "Proximity Mode", "Which distances to target object to use");
  RNA_def_property_update(prop, 0, "rna_Modifier_update");

  prop = RNA_def_property(srna, "proximity_geometry", PROP_ENUM, PROP_NONE);
  RNA_def_property_enum_sdna(prop, NULL, "proximity_flags");
  RNA_def_property_enum_items(prop, proximity_geometry_items);
  RNA_def_property_flag(prop, PROP_ENUM_FLAG); /* important to run before default set */
  RNA_def_property_enum_default(prop, MOD_WVG_PROXIMITY_GEOM_FACES);
  RNA_def_property_ui_text(prop,
                           "Proximity Geometry",
                           "Use the shortest computed distance to target object's geometry "
                           "as weight");
  RNA_def_property_update(prop, 0, "rna_Modifier_update");

  prop = RNA_def_property(srna, "target", PROP_POINTER, PROP_NONE);
  RNA_def_property_pointer_sdna(prop, NULL, "proximity_ob_target");
  RNA_def_property_ui_text(prop, "Target Object", "Object to calculate vertices distances from");
  RNA_def_property_flag(prop, PROP_EDITABLE | PROP_ID_SELF_CHECK);
  RNA_def_property_update(prop, 0, "rna_Modifier_dependency_update");

  prop = RNA_def_property(srna, "min_dist", PROP_FLOAT, PROP_DISTANCE);
  RNA_def_property_range(prop, 0.0, FLT_MAX);
  RNA_def_property_ui_range(prop, 0.0, 1000.0, 10, -1);
  RNA_def_property_ui_text(prop, "Lowest", "Distance mapping to weight 0.0");
  RNA_def_property_update(prop, 0, "rna_Modifier_update");

  prop = RNA_def_property(srna, "max_dist", PROP_FLOAT, PROP_DISTANCE);
  RNA_def_property_range(prop, 0.0, FLT_MAX);
  RNA_def_property_ui_range(prop, 0.0, 1000.0, 10, -1);
  RNA_def_property_ui_text(prop, "Highest", "Distance mapping to weight 1.0");
  RNA_def_property_update(prop, 0, "rna_Modifier_update");

  prop = RNA_def_property(srna, "falloff_type", PROP_ENUM, PROP_NONE);
  RNA_def_property_enum_items(prop, weightvg_proximity_falloff_type_items);
  RNA_def_property_ui_text(prop, "Falloff Type", "How weights are mapped to their new values");
  RNA_def_property_translation_context(prop, BLT_I18NCONTEXT_ID_CURVE); /* Abusing id_curve :/ */
  RNA_def_property_update(prop, 0, "rna_Modifier_update");

  /* Common masking properties. */
  rna_def_modifier_weightvg_mask(brna,
                                 srna,
                                 "rna_WeightVGProximityModifier_mask_defgrp_name_set",
                                 "rna_WeightVGProximityModifier_mask_tex_uvlayer_name_set");
}

static void rna_def_modifier_remesh(BlenderRNA *brna)
{
  static const EnumPropertyItem mode_items[] = {
      {MOD_REMESH_CENTROID, "BLOCKS", 0, "Blocks", "Output a blocky surface with no smoothing"},
      {MOD_REMESH_MASS_POINT,
       "SMOOTH",
       0,
       "Smooth",
       "Output a smooth surface with no sharp-features detection"},
      {MOD_REMESH_SHARP_FEATURES,
       "SHARP",
       0,
       "Sharp",
       "Output a surface that reproduces sharp edges and corners from the input mesh"},
      {0, NULL, 0, NULL, NULL},
  };

  StructRNA *srna;
  PropertyRNA *prop;

  srna = RNA_def_struct(brna, "RemeshModifier", "Modifier");
  RNA_def_struct_ui_text(
      srna,
      "Remesh Modifier",
      "Generate a new surface with regular topology that follows the shape of the input mesh");
  RNA_def_struct_sdna(srna, "RemeshModifierData");
  RNA_def_struct_ui_icon(srna, ICON_MOD_REMESH);

  prop = RNA_def_property(srna, "mode", PROP_ENUM, PROP_NONE);
  RNA_def_property_enum_items(prop, mode_items);
  RNA_def_property_ui_text(prop, "Mode", "");
  RNA_def_property_update(prop, 0, "rna_Modifier_update");

  prop = RNA_def_property(srna, "scale", PROP_FLOAT, PROP_NONE);
  RNA_def_property_ui_range(prop, 0, 0.99, 0.01, 3);
  RNA_def_property_range(prop, 0, 0.99);
  RNA_def_property_ui_text(
      prop, "Scale", "The ratio of the largest dimension of the model over the size of the grid");
  RNA_def_property_update(prop, 0, "rna_Modifier_update");

  prop = RNA_def_property(srna, "threshold", PROP_FLOAT, PROP_NONE);
  RNA_def_property_ui_range(prop, 0, 1, 0.1, 3);
  RNA_def_property_range(prop, 0, 1);
  RNA_def_property_ui_text(
      prop,
      "Threshold",
      "If removing disconnected pieces, minimum size of components to preserve as a ratio "
      "of the number of polygons in the largest component");
  RNA_def_property_update(prop, 0, "rna_Modifier_update");

  prop = RNA_def_property(srna, "octree_depth", PROP_INT, PROP_NONE);
  RNA_def_property_int_sdna(prop, NULL, "depth");
  RNA_def_property_range(prop, 1, 12);
  RNA_def_property_ui_text(
      prop, "Octree Depth", "Resolution of the octree; higher values give finer details");
  RNA_def_property_update(prop, 0, "rna_Modifier_update");

  prop = RNA_def_property(srna, "sharpness", PROP_FLOAT, PROP_NONE);
  RNA_def_property_float_sdna(prop, NULL, "hermite_num");
  RNA_def_property_ui_range(prop, 0, 2, 0.1, 3);
  RNA_def_property_ui_text(
      prop,
      "Sharpness",
      "Tolerance for outliers; lower values filter noise while higher values will reproduce "
      "edges closer to the input");
  RNA_def_property_update(prop, 0, "rna_Modifier_update");

  prop = RNA_def_property(srna, "use_remove_disconnected", PROP_BOOLEAN, PROP_NONE);
  RNA_def_property_boolean_sdna(prop, NULL, "flag", MOD_REMESH_FLOOD_FILL);
  RNA_def_property_ui_text(prop, "Remove Disconnected Pieces", "");
  RNA_def_property_update(prop, 0, "rna_Modifier_update");

  prop = RNA_def_property(srna, "use_smooth_shade", PROP_BOOLEAN, PROP_NONE);
  RNA_def_property_boolean_sdna(prop, NULL, "flag", MOD_REMESH_SMOOTH_SHADING);
  RNA_def_property_ui_text(
      prop, "Smooth Shading", "Output faces with smooth shading rather than flat shaded");
  RNA_def_property_update(prop, 0, "rna_Modifier_update");
}

static void rna_def_modifier_ocean(BlenderRNA *brna)
{
  StructRNA *srna;
  PropertyRNA *prop;

  static const EnumPropertyItem geometry_items[] = {
    {MOD_OCEAN_GEOM_GENERATE,
     "GENERATE",
     0,
     "Generate",
     "Generate ocean surface geometry at the specified resolution"},
    {MOD_OCEAN_GEOM_DISPLACE,
     "DISPLACE",
     0,
     "Displace",
     "Displace existing geometry according to simulation"},
#  if 0
    {MOD_OCEAN_GEOM_SIM_ONLY,
     "SIM_ONLY",
     0,
     "Sim Only",
     "Leaves geometry unchanged, but still runs simulation (to be used from texture)"},
#  endif
    {0, NULL, 0, NULL, NULL},
  };

  srna = RNA_def_struct(brna, "OceanModifier", "Modifier");
  RNA_def_struct_ui_text(srna, "Ocean Modifier", "Simulate an ocean surface");
  RNA_def_struct_sdna(srna, "OceanModifierData");
  RNA_def_struct_ui_icon(srna, ICON_MOD_OCEAN);

  prop = RNA_def_property(srna, "geometry_mode", PROP_ENUM, PROP_NONE);
  RNA_def_property_enum_sdna(prop, NULL, "geometry_mode");
  RNA_def_property_enum_items(prop, geometry_items);
  RNA_def_property_ui_text(prop, "Geometry", "Method of modifying geometry");
  RNA_def_property_update(prop, 0, "rna_Modifier_update");

  prop = RNA_def_property(srna, "size", PROP_FLOAT, PROP_UNSIGNED);
  RNA_def_property_float_sdna(prop, NULL, "size");
  RNA_def_property_ui_text(
      prop, "Size", "Surface scale factor (does not affect the height of the waves)");
  RNA_def_property_ui_range(prop, -FLT_MAX, FLT_MAX, 1, -1);
  RNA_def_property_update(prop, 0, "rna_Modifier_update");

  prop = RNA_def_property(srna, "repeat_x", PROP_INT, PROP_UNSIGNED);
  RNA_def_property_int_sdna(prop, NULL, "repeat_x");
  RNA_def_property_clear_flag(prop, PROP_ANIMATABLE);
  RNA_def_property_range(prop, 1, 1024);
  RNA_def_property_ui_range(prop, 1, 100, 1, -1);
  RNA_def_property_ui_text(prop, "Repeat X", "Repetitions of the generated surface in X");
  RNA_def_property_update(prop, 0, "rna_Modifier_update");

  prop = RNA_def_property(srna, "repeat_y", PROP_INT, PROP_UNSIGNED);
  RNA_def_property_int_sdna(prop, NULL, "repeat_y");
  RNA_def_property_clear_flag(prop, PROP_ANIMATABLE);
  RNA_def_property_range(prop, 1, 1024);
  RNA_def_property_ui_range(prop, 1, 100, 1, -1);
  RNA_def_property_ui_text(prop, "Repeat Y", "Repetitions of the generated surface in Y");
  RNA_def_property_update(prop, 0, "rna_Modifier_update");

  prop = RNA_def_property(srna, "use_normals", PROP_BOOLEAN, PROP_NONE);
  RNA_def_property_boolean_sdna(prop, NULL, "flag", MOD_OCEAN_GENERATE_NORMALS);
  RNA_def_property_clear_flag(prop, PROP_ANIMATABLE);
  RNA_def_property_ui_text(
      prop,
      "Generate Normals",
      "Output normals for bump mapping - disabling can speed up performance if its not needed");
  RNA_def_property_update(prop, 0, "rna_OceanModifier_init_update");

  prop = RNA_def_property(srna, "use_foam", PROP_BOOLEAN, PROP_NONE);
  RNA_def_property_boolean_sdna(prop, NULL, "flag", MOD_OCEAN_GENERATE_FOAM);
  RNA_def_property_clear_flag(prop, PROP_ANIMATABLE);
  RNA_def_property_ui_text(prop, "Generate Foam", "Generate foam mask as a vertex color channel");
  RNA_def_property_update(prop, 0, "rna_OceanModifier_init_update");

  prop = RNA_def_property(srna, "resolution", PROP_INT, PROP_UNSIGNED);
  RNA_def_property_int_sdna(prop, NULL, "resolution");
  RNA_def_property_clear_flag(prop, PROP_ANIMATABLE);
  RNA_def_property_range(prop, 1, 1024);
  RNA_def_property_ui_range(prop, 1, 32, 1, -1);
  RNA_def_property_ui_text(prop, "Resolution", "Resolution of the generated surface");
  RNA_def_property_update(prop, 0, "rna_OceanModifier_init_update");

  prop = RNA_def_property(srna, "spatial_size", PROP_INT, PROP_NONE);
  RNA_def_property_int_sdna(prop, NULL, "spatial_size");
  RNA_def_property_ui_range(prop, 1, 512, 2, -1);
  RNA_def_property_clear_flag(prop, PROP_ANIMATABLE);
  RNA_def_property_ui_text(
      prop,
      "Spatial Size",
      "Size of the simulation domain (in meters), and of the generated geometry (in BU)");
  RNA_def_property_update(prop, 0, "rna_OceanModifier_init_update");

  prop = RNA_def_property(srna, "wind_velocity", PROP_FLOAT, PROP_VELOCITY);
  RNA_def_property_float_sdna(prop, NULL, "wind_velocity");
  RNA_def_property_ui_text(prop, "Wind Velocity", "Wind speed");
  RNA_def_property_update(prop, 0, "rna_OceanModifier_init_update");

  prop = RNA_def_property(srna, "damping", PROP_FLOAT, PROP_FACTOR);
  RNA_def_property_float_sdna(prop, NULL, "damp");
  RNA_def_property_clear_flag(prop, PROP_ANIMATABLE);
  RNA_def_property_ui_text(
      prop, "Damping", "Damp reflected waves going in opposite direction to the wind");
  RNA_def_property_update(prop, 0, "rna_OceanModifier_init_update");

  prop = RNA_def_property(srna, "wave_scale_min", PROP_FLOAT, PROP_DISTANCE);
  RNA_def_property_float_sdna(prop, NULL, "smallest_wave");
  RNA_def_property_clear_flag(prop, PROP_ANIMATABLE);
  RNA_def_property_range(prop, 0.0, FLT_MAX);
  RNA_def_property_ui_text(prop, "Smallest Wave", "Shortest allowed wavelength");
  RNA_def_property_update(prop, 0, "rna_OceanModifier_init_update");

  prop = RNA_def_property(srna, "wave_alignment", PROP_FLOAT, PROP_UNSIGNED);
  RNA_def_property_float_sdna(prop, NULL, "wave_alignment");
  RNA_def_property_range(prop, 0.0, 10.0);
  RNA_def_property_ui_text(prop, "Wave Alignment", "How much the waves are aligned to each other");
  RNA_def_property_update(prop, 0, "rna_OceanModifier_init_update");

  prop = RNA_def_property(srna, "wave_direction", PROP_FLOAT, PROP_ANGLE);
  RNA_def_property_float_sdna(prop, NULL, "wave_direction");
  RNA_def_property_clear_flag(prop, PROP_ANIMATABLE);
  RNA_def_property_ui_text(
      prop, "Wave Direction", "Main direction of the waves when they are (partially) aligned");
  RNA_def_property_update(prop, 0, "rna_OceanModifier_init_update");

  prop = RNA_def_property(srna, "wave_scale", PROP_FLOAT, PROP_UNSIGNED);
  RNA_def_property_float_sdna(prop, NULL, "wave_scale");
  RNA_def_property_ui_text(prop, "Wave Scale", "Scale of the displacement effect");
  RNA_def_property_update(prop, 0, "rna_Modifier_update");

  prop = RNA_def_property(srna, "depth", PROP_FLOAT, PROP_DISTANCE);
  RNA_def_property_float_sdna(prop, NULL, "depth");
  RNA_def_property_clear_flag(prop, PROP_ANIMATABLE);
  RNA_def_property_ui_text(prop, "Depth", "Depth of the solid ground below the water surface");
  RNA_def_property_ui_range(prop, 0, 250, 1, -1);
  RNA_def_property_update(prop, 0, "rna_OceanModifier_init_update");

  prop = RNA_def_property(srna, "foam_coverage", PROP_FLOAT, PROP_NONE);
  RNA_def_property_float_sdna(prop, NULL, "foam_coverage");
  RNA_def_property_ui_text(prop, "Foam Coverage", "Amount of generated foam");
  RNA_def_property_update(prop, 0, "rna_Modifier_update");

  prop = RNA_def_property(srna, "bake_foam_fade", PROP_FLOAT, PROP_UNSIGNED);
  RNA_def_property_float_sdna(prop, NULL, "foam_fade");
  RNA_def_property_clear_flag(prop, PROP_ANIMATABLE);
  RNA_def_property_ui_text(
      prop, "Foam Fade", "How much foam accumulates over time (baked ocean only)");
  RNA_def_property_ui_range(prop, 0.0, 10.0, 1, -1);
  RNA_def_property_update(prop, 0, NULL);

  prop = RNA_def_property(srna, "foam_layer_name", PROP_STRING, PROP_NONE);
  RNA_def_property_string_sdna(prop, NULL, "foamlayername");
  RNA_def_property_ui_text(
      prop, "Foam Layer Name", "Name of the vertex color layer used for foam");
  RNA_def_property_update(prop, 0, "rna_Modifier_update");

  prop = RNA_def_property(srna, "choppiness", PROP_FLOAT, PROP_UNSIGNED);
  RNA_def_property_float_sdna(prop, NULL, "chop_amount");
  RNA_def_property_ui_text(
      prop,
      "Choppiness",
      "Choppiness of the wave's crest (adds some horizontal component to the displacement)");
  RNA_def_property_ui_range(prop, 0.0, 4.0, 3, -1);
  RNA_def_property_float_funcs(prop, NULL, "rna_OceanModifier_ocean_chop_set", NULL);
  RNA_def_property_update(prop, 0, "rna_Modifier_update");

  prop = RNA_def_property(srna, "time", PROP_FLOAT, PROP_UNSIGNED);
  RNA_def_property_float_sdna(prop, NULL, "time");
  RNA_def_property_ui_text(prop, "Time", "Current time of the simulation");
  RNA_def_property_ui_range(prop, -FLT_MAX, FLT_MAX, 1, -1);
  RNA_def_property_update(prop, 0, "rna_Modifier_update");

  prop = RNA_def_property(srna, "random_seed", PROP_INT, PROP_UNSIGNED);
  RNA_def_property_int_sdna(prop, NULL, "seed");
  RNA_def_property_clear_flag(prop, PROP_ANIMATABLE);
  RNA_def_property_ui_text(prop, "Random Seed", "Seed of the random generator");
  RNA_def_property_update(prop, 0, "rna_OceanModifier_init_update");

  prop = RNA_def_property(srna, "frame_start", PROP_INT, PROP_TIME);
  RNA_def_property_int_sdna(prop, NULL, "bakestart");
  RNA_def_property_clear_flag(prop, PROP_ANIMATABLE);
  RNA_def_property_ui_text(prop, "Bake Start", "Start frame of the ocean baking");
  RNA_def_property_update(prop, 0, "rna_OceanModifier_init_update");

  prop = RNA_def_property(srna, "frame_end", PROP_INT, PROP_TIME);
  RNA_def_property_int_sdna(prop, NULL, "bakeend");
  RNA_def_property_clear_flag(prop, PROP_ANIMATABLE);
  RNA_def_property_ui_text(prop, "Bake End", "End frame of the ocean baking");
  RNA_def_property_update(prop, 0, "rna_OceanModifier_init_update");

  prop = RNA_def_property(srna, "is_cached", PROP_BOOLEAN, PROP_NONE);
  RNA_def_property_boolean_sdna(prop, NULL, "cached", 1);
  RNA_def_property_clear_flag(prop, PROP_EDITABLE);
  RNA_def_property_ui_text(
      prop, "Ocean is Cached", "Whether the ocean is using cached data or simulating");

  prop = RNA_def_property(srna, "filepath", PROP_STRING, PROP_DIRPATH);
  RNA_def_property_string_sdna(prop, NULL, "cachepath");
  RNA_def_property_ui_text(prop, "Cache Path", "Path to a folder to store external baked images");
  /*RNA_def_property_update(prop, 0, "rna_Modifier_update"); */
  /* XXX how to update? */
}

static void rna_def_modifier_skin(BlenderRNA *brna)
{
  StructRNA *srna;
  PropertyRNA *prop;

  srna = RNA_def_struct(brna, "SkinModifier", "Modifier");
  RNA_def_struct_ui_text(srna, "Skin Modifier", "Generate Skin");
  RNA_def_struct_sdna(srna, "SkinModifierData");
  RNA_def_struct_ui_icon(srna, ICON_MOD_SKIN);

  prop = RNA_def_property(srna, "branch_smoothing", PROP_FLOAT, PROP_FACTOR);
  RNA_def_property_ui_text(prop, "Branch Smoothing", "Smooth complex geometry around branches");
  RNA_def_property_ui_range(prop, 0, 1, 1, -1);
  RNA_def_property_update(prop, 0, "rna_Modifier_update");

  prop = RNA_def_property(srna, "use_smooth_shade", PROP_BOOLEAN, PROP_NONE);
  RNA_def_property_boolean_sdna(prop, NULL, "flag", MOD_SKIN_SMOOTH_SHADING);
  RNA_def_property_ui_text(
      prop, "Smooth Shading", "Output faces with smooth shading rather than flat shaded");
  RNA_def_property_update(prop, 0, "rna_Modifier_update");

  prop = RNA_def_property(srna, "use_x_symmetry", PROP_BOOLEAN, PROP_NONE);
  RNA_def_property_boolean_sdna(prop, NULL, "symmetry_axes", MOD_SKIN_SYMM_X);
  RNA_def_property_ui_text(prop, "X", "Avoid making unsymmetrical quads across the X axis");
  RNA_def_property_update(prop, 0, "rna_Modifier_update");

  prop = RNA_def_property(srna, "use_y_symmetry", PROP_BOOLEAN, PROP_NONE);
  RNA_def_property_boolean_sdna(prop, NULL, "symmetry_axes", MOD_SKIN_SYMM_Y);
  RNA_def_property_ui_text(prop, "Y", "Avoid making unsymmetrical quads across the Y axis");
  RNA_def_property_update(prop, 0, "rna_Modifier_update");

  prop = RNA_def_property(srna, "use_z_symmetry", PROP_BOOLEAN, PROP_NONE);
  RNA_def_property_boolean_sdna(prop, NULL, "symmetry_axes", MOD_SKIN_SYMM_Z);
  RNA_def_property_ui_text(prop, "Z", "Avoid making unsymmetrical quads across the Z axis");
  RNA_def_property_update(prop, 0, "rna_Modifier_update");
}

static void rna_def_modifier_triangulate(BlenderRNA *brna)
{
  StructRNA *srna;
  PropertyRNA *prop;

  srna = RNA_def_struct(brna, "TriangulateModifier", "Modifier");
  RNA_def_struct_ui_text(srna, "Triangulate Modifier", "Triangulate Mesh");
  RNA_def_struct_sdna(srna, "TriangulateModifierData");
  RNA_def_struct_ui_icon(srna, ICON_MOD_TRIANGULATE);

  prop = RNA_def_property(srna, "quad_method", PROP_ENUM, PROP_NONE);
  RNA_def_property_enum_sdna(prop, NULL, "quad_method");
  RNA_def_property_enum_items(prop, rna_enum_modifier_triangulate_quad_method_items);
  RNA_def_property_ui_text(prop, "Quad Method", "Method for splitting the quads into triangles");
  RNA_def_property_update(prop, 0, "rna_Modifier_update");

  prop = RNA_def_property(srna, "ngon_method", PROP_ENUM, PROP_NONE);
  RNA_def_property_enum_sdna(prop, NULL, "ngon_method");
  RNA_def_property_enum_items(prop, rna_enum_modifier_triangulate_ngon_method_items);
  RNA_def_property_ui_text(
      prop, "Polygon Method", "Method for splitting the polygons into triangles");
  RNA_def_property_update(prop, 0, "rna_Modifier_update");

  prop = RNA_def_property(srna, "min_vertices", PROP_INT, PROP_UNSIGNED);
  RNA_def_property_int_sdna(prop, NULL, "min_vertices");
  RNA_def_property_range(prop, 4, INT_MAX);
  RNA_def_property_ui_text(
      prop,
      "Minimum Vertices",
      "Triangulate only polygons with vertex count greater than or equal to this number");
  RNA_def_property_update(prop, 0, "rna_Modifier_update");

  prop = RNA_def_property(srna, "keep_custom_normals", PROP_BOOLEAN, PROP_NONE);
  RNA_def_property_boolean_sdna(prop, NULL, "flag", MOD_TRIANGULATE_KEEP_CUSTOMLOOP_NORMALS);
  RNA_def_property_ui_text(
      prop,
      "Keep Normals",
      "Try to preserve custom normals (WARNING: depending on chosen triangulation method, "
      "shading may not be fully preserved, 'Fixed' method usually gives the best result here)");
  RNA_def_property_update(prop, 0, "rna_Modifier_update");
}

static void rna_def_modifier_meshcache(BlenderRNA *brna)
{
  static const EnumPropertyItem prop_format_type_items[] = {
      {MOD_MESHCACHE_TYPE_MDD, "MDD", 0, "MDD ", ""},
      {MOD_MESHCACHE_TYPE_PC2, "PC2", 0, "PC2", ""},
      {0, NULL, 0, NULL, NULL},
  };

  static const EnumPropertyItem prop_deform_mode_items[] = {
      {MOD_MESHCACHE_DEFORM_OVERWRITE,
       "OVERWRITE",
       0,
       "Overwrite",
       "Replace vertex coords with cached values"},
      {MOD_MESHCACHE_DEFORM_INTEGRATE,
       "INTEGRATE",
       0,
       "Integrate",
       "Integrate deformation from this modifiers input with the mesh-cache coords (useful for "
       "shape keys)"},
      {0, NULL, 0, NULL, NULL},
  };

  static const EnumPropertyItem prop_interpolation_type_items[] = {
      {MOD_MESHCACHE_INTERP_NONE, "NONE", 0, "None ", ""},
      {MOD_MESHCACHE_INTERP_LINEAR, "LINEAR", 0, "Linear", ""},
      /* for cardinal we'd need to read 4x cache's */
      // {MOD_MESHCACHE_INTERP_CARDINAL, "CARDINAL", 0, "Cardinal", ""},
      {0, NULL, 0, NULL, NULL},
  };

  static const EnumPropertyItem prop_time_type_items[] = {
      /* use 'eval_frame' */
      {MOD_MESHCACHE_TIME_FRAME,
       "FRAME",
       0,
       "Frame",
       "Control playback using a frame-number "
       "(ignoring time FPS and start frame from the file)"},
      /* use 'eval_time' */
      {MOD_MESHCACHE_TIME_SECONDS, "TIME", 0, "Time", "Control playback using time in seconds"},
      /* use 'eval_factor' */
      {MOD_MESHCACHE_TIME_FACTOR,
       "FACTOR",
       0,
       "Factor",
       "Control playback using a value between [0, 1]"},
      {0, NULL, 0, NULL, NULL},
  };

  static const EnumPropertyItem prop_time_play_items[] = {
      {MOD_MESHCACHE_PLAY_CFEA, "SCENE", 0, "Scene", "Use the time from the scene"},
      {MOD_MESHCACHE_PLAY_EVAL, "CUSTOM", 0, "Custom", "Use the modifier's own time evaluation"},
      {0, NULL, 0, NULL, NULL},
  };

  StructRNA *srna;
  PropertyRNA *prop;

  srna = RNA_def_struct(brna, "MeshCacheModifier", "Modifier");
  RNA_def_struct_ui_text(srna, "Cache Modifier", "Cache Mesh");
  RNA_def_struct_sdna(srna, "MeshCacheModifierData");
  RNA_def_struct_ui_icon(srna, ICON_MOD_MESHDEFORM); /* XXX, needs own icon */

  prop = RNA_def_property(srna, "cache_format", PROP_ENUM, PROP_NONE);
  RNA_def_property_enum_sdna(prop, NULL, "type");
  RNA_def_property_enum_items(prop, prop_format_type_items);
  RNA_def_property_ui_text(prop, "Format", "");
  RNA_def_property_update(prop, 0, "rna_Modifier_update");

  prop = RNA_def_property(srna, "interpolation", PROP_ENUM, PROP_NONE);
  RNA_def_property_enum_sdna(prop, NULL, "interp");
  RNA_def_property_enum_items(prop, prop_interpolation_type_items);
  RNA_def_property_ui_text(prop, "Interpolation", "");
  RNA_def_property_update(prop, 0, "rna_Modifier_update");

  prop = RNA_def_property(srna, "time_mode", PROP_ENUM, PROP_NONE);
  RNA_def_property_enum_sdna(prop, NULL, "time_mode");
  RNA_def_property_enum_items(prop, prop_time_type_items);
  RNA_def_property_ui_text(prop, "Time Mode", "Method to control playback time");
  RNA_def_property_update(prop, 0, "rna_Modifier_update");

  prop = RNA_def_property(srna, "play_mode", PROP_ENUM, PROP_NONE);
  RNA_def_property_enum_sdna(prop, NULL, "play_mode");
  RNA_def_property_enum_items(prop, prop_time_play_items);
  RNA_def_property_ui_text(prop, "Time Mode", "");
  RNA_def_property_update(prop, 0, "rna_Modifier_update");

  prop = RNA_def_property(srna, "deform_mode", PROP_ENUM, PROP_NONE);
  RNA_def_property_enum_sdna(prop, NULL, "deform_mode");
  RNA_def_property_enum_items(prop, prop_deform_mode_items);
  RNA_def_property_ui_text(prop, "Deform Mode", "");
  RNA_def_property_update(prop, 0, "rna_Modifier_update");

  prop = RNA_def_property(srna, "filepath", PROP_STRING, PROP_FILEPATH);
  RNA_def_property_ui_text(prop, "File Path", "Path to external displacements file");
  RNA_def_property_update(prop, 0, "rna_Modifier_update");

  prop = RNA_def_property(srna, "factor", PROP_FLOAT, PROP_NONE);
  RNA_def_property_float_sdna(prop, NULL, "factor");
  RNA_def_property_range(prop, 0.0f, 1.0f);
  RNA_def_property_ui_text(prop, "Influence", "Influence of the deformation");
  RNA_def_property_update(prop, 0, "rna_Modifier_update");

  /* -------------------------------------------------------------------- */
  /* Axis Conversion */
  prop = RNA_def_property(srna, "forward_axis", PROP_ENUM, PROP_NONE);
  RNA_def_property_enum_sdna(prop, NULL, "forward_axis");
  RNA_def_property_enum_items(prop, rna_enum_object_axis_items);
  RNA_def_property_ui_text(prop, "Forward", "");
  RNA_def_property_update(prop, 0, "rna_Modifier_update");

  prop = RNA_def_property(srna, "up_axis", PROP_ENUM, PROP_NONE);
  RNA_def_property_enum_sdna(prop, NULL, "up_axis");
  RNA_def_property_enum_items(prop, rna_enum_object_axis_items);
  RNA_def_property_ui_text(prop, "Up", "");
  RNA_def_property_update(prop, 0, "rna_Modifier_update");

  prop = RNA_def_property(srna, "flip_axis", PROP_ENUM, PROP_NONE);
  RNA_def_property_enum_sdna(prop, NULL, "flip_axis");
  RNA_def_property_enum_items(prop, rna_enum_axis_flag_xyz_items);
  RNA_def_property_flag(prop, PROP_ENUM_FLAG);
  RNA_def_property_ui_text(prop, "Flip Axis", "");
  RNA_def_property_update(prop, 0, "rna_Modifier_update");

  /* -------------------------------------------------------------------- */
  /* For Scene time */
  prop = RNA_def_property(srna, "frame_start", PROP_FLOAT, PROP_TIME);
  RNA_def_property_float_sdna(prop, NULL, "frame_start");
  RNA_def_property_range(prop, -MAXFRAME, MAXFRAME);
  RNA_def_property_ui_text(prop, "Frame Start", "Add this to the start frame");
  RNA_def_property_update(prop, 0, "rna_Modifier_update");

  prop = RNA_def_property(srna, "frame_scale", PROP_FLOAT, PROP_NONE);
  RNA_def_property_float_sdna(prop, NULL, "frame_scale");
  RNA_def_property_range(prop, 0.0f, 100.0f);
  RNA_def_property_ui_text(prop, "Frame Scale", "Evaluation time in seconds");
  RNA_def_property_update(prop, 0, "rna_Modifier_update");

  /* -------------------------------------------------------------------- */
  /* eval values depend on 'time_mode' */
  prop = RNA_def_property(srna, "eval_frame", PROP_FLOAT, PROP_NONE);
  RNA_def_property_float_sdna(prop, NULL, "eval_frame");
  RNA_def_property_range(prop, MINFRAME, MAXFRAME);
  RNA_def_property_ui_text(prop, "Evaluation Frame", "The frame to evaluate (starting at 0)");
  RNA_def_property_update(prop, 0, "rna_Modifier_update");

  prop = RNA_def_property(srna, "eval_time", PROP_FLOAT, PROP_NONE);
  RNA_def_property_float_sdna(prop, NULL, "eval_time");
  RNA_def_property_range(prop, 0.0f, FLT_MAX);
  RNA_def_property_ui_text(prop, "Evaluation Time", "Evaluation time in seconds");
  RNA_def_property_update(prop, 0, "rna_Modifier_update");

  prop = RNA_def_property(srna, "eval_factor", PROP_FLOAT, PROP_FACTOR);
  RNA_def_property_float_sdna(prop, NULL, "eval_factor");
  RNA_def_property_range(prop, 0.0f, 1.0f);
  RNA_def_property_ui_text(prop, "Evaluation Factor", "Evaluation time in seconds");
  RNA_def_property_update(prop, 0, "rna_Modifier_update");
}

static void rna_def_modifier_meshseqcache(BlenderRNA *brna)
{
  StructRNA *srna;
  PropertyRNA *prop;

  srna = RNA_def_struct(brna, "MeshSequenceCacheModifier", "Modifier");
  RNA_def_struct_ui_text(srna, "Cache Modifier", "Cache Mesh");
  RNA_def_struct_sdna(srna, "MeshSeqCacheModifierData");
  RNA_def_struct_ui_icon(srna, ICON_MOD_MESHDEFORM); /* XXX, needs own icon */

  prop = RNA_def_property(srna, "cache_file", PROP_POINTER, PROP_NONE);
  RNA_def_property_pointer_sdna(prop, NULL, "cache_file");
  RNA_def_property_struct_type(prop, "CacheFile");
  RNA_def_property_ui_text(prop, "Cache File", "");
  RNA_def_property_flag(prop, PROP_EDITABLE | PROP_ID_SELF_CHECK);
  RNA_def_property_update(prop, 0, "rna_Modifier_dependency_update");

  prop = RNA_def_property(srna, "object_path", PROP_STRING, PROP_NONE);
  RNA_def_property_ui_text(
      prop,
      "Object Path",
      "Path to the object in the Alembic archive used to lookup geometric data");
  RNA_def_property_update(prop, 0, "rna_Modifier_update");

  static const EnumPropertyItem read_flag_items[] = {
      {MOD_MESHSEQ_READ_VERT, "VERT", 0, "Vertex", ""},
      {MOD_MESHSEQ_READ_POLY, "POLY", 0, "Faces", ""},
      {MOD_MESHSEQ_READ_UV, "UV", 0, "UV", ""},
      {MOD_MESHSEQ_READ_COLOR, "COLOR", 0, "Color", ""},
      {0, NULL, 0, NULL, NULL},
  };

  prop = RNA_def_property(srna, "read_data", PROP_ENUM, PROP_NONE);
  RNA_def_property_flag(prop, PROP_ENUM_FLAG);
  RNA_def_property_enum_sdna(prop, NULL, "read_flag");
  RNA_def_property_enum_items(prop, read_flag_items);
  RNA_def_property_update(prop, 0, "rna_Modifier_update");
}

static void rna_def_modifier_laplaciandeform(BlenderRNA *brna)
{
  StructRNA *srna;
  PropertyRNA *prop;

  srna = RNA_def_struct(brna, "LaplacianDeformModifier", "Modifier");
  RNA_def_struct_ui_text(srna, "Laplacian Deform Modifier", "Mesh deform modifier");
  RNA_def_struct_sdna(srna, "LaplacianDeformModifierData");
  RNA_def_struct_ui_icon(srna, ICON_MOD_MESHDEFORM);

  prop = RNA_def_property(srna, "vertex_group", PROP_STRING, PROP_NONE);
  RNA_def_property_string_sdna(prop, NULL, "anchor_grp_name");
  RNA_def_property_ui_text(
      prop, "Vertex Group for Anchors", "Name of Vertex Group which determines Anchors");
  RNA_def_property_string_funcs(
      prop, NULL, NULL, "rna_LaplacianDeformModifier_anchor_grp_name_set");

  prop = RNA_def_property(srna, "iterations", PROP_INT, PROP_NONE);
  RNA_def_property_int_sdna(prop, NULL, "repeat");
  RNA_def_property_ui_range(prop, 1, 50, 1, -1);
  RNA_def_property_ui_text(prop, "Repeat", "");
  RNA_def_property_update(prop, 0, "rna_Modifier_update");

  prop = RNA_def_property(srna, "is_bind", PROP_BOOLEAN, PROP_NONE);
  RNA_def_property_boolean_funcs(prop, "rna_LaplacianDeformModifier_is_bind_get", NULL);
  RNA_def_property_ui_text(prop, "Bound", "Whether geometry has been bound to anchors");
  RNA_def_property_clear_flag(prop, PROP_EDITABLE);

  RNA_def_property_update(prop, 0, "rna_Modifier_update");
}

static void rna_def_modifier_wireframe(BlenderRNA *brna)
{
  StructRNA *srna;
  PropertyRNA *prop;

  srna = RNA_def_struct(brna, "WireframeModifier", "Modifier");
  RNA_def_struct_ui_text(srna, "Wireframe Modifier", "Wireframe effect modifier");
  RNA_def_struct_sdna(srna, "WireframeModifierData");
  RNA_def_struct_ui_icon(srna, ICON_MOD_WIREFRAME);

  prop = RNA_def_property(srna, "thickness", PROP_FLOAT, PROP_DISTANCE);
  RNA_def_property_float_sdna(prop, NULL, "offset");
  RNA_def_property_range(prop, -FLT_MAX, FLT_MAX);
  RNA_def_property_ui_range(prop, 0.0f, 1.0f, 0.01, 4);
  RNA_def_property_ui_text(prop, "Thickness", "Thickness factor");
  RNA_def_property_update(prop, 0, "rna_Modifier_update");

  prop = RNA_def_property(srna, "thickness_vertex_group", PROP_FLOAT, PROP_FACTOR);
  RNA_def_property_float_sdna(prop, NULL, "offset_fac_vg");
  RNA_def_property_range(prop, 0.0, 1.0);
  RNA_def_property_ui_range(prop, 0, 1, 0.1, 3);
  RNA_def_property_ui_text(
      prop, "Vertex Group Factor", "Thickness factor to use for zero vertex group influence");
  RNA_def_property_update(prop, 0, "rna_Modifier_update");

  prop = RNA_def_property(srna, "offset", PROP_FLOAT, PROP_FACTOR);
  RNA_def_property_float_sdna(prop, NULL, "offset_fac");
  RNA_def_property_range(prop, -FLT_MAX, FLT_MAX);
  RNA_def_property_ui_range(prop, -1, 1, 0.1, 4);
  RNA_def_property_ui_text(prop, "Offset", "Offset the thickness from the center");
  RNA_def_property_update(prop, 0, "rna_Modifier_update");

  prop = RNA_def_property(srna, "use_replace", PROP_BOOLEAN, PROP_NONE);
  RNA_def_property_boolean_sdna(prop, NULL, "flag", MOD_WIREFRAME_REPLACE);
  RNA_def_property_ui_text(prop, "Replace", "Remove original geometry");
  RNA_def_property_update(prop, 0, "rna_Modifier_update");

  prop = RNA_def_property(srna, "use_boundary", PROP_BOOLEAN, PROP_NONE);
  RNA_def_property_boolean_sdna(prop, NULL, "flag", MOD_WIREFRAME_BOUNDARY);
  RNA_def_property_ui_text(prop, "Boundary", "Support face boundaries");
  RNA_def_property_update(prop, 0, "rna_Modifier_update");

  prop = RNA_def_property(srna, "use_even_offset", PROP_BOOLEAN, PROP_NONE);
  RNA_def_property_boolean_sdna(prop, NULL, "flag", MOD_WIREFRAME_OFS_EVEN);
  RNA_def_property_ui_text(prop, "Offset Even", "Scale the offset to give more even thickness");
  RNA_def_property_update(prop, 0, "rna_Modifier_update");

  prop = RNA_def_property(srna, "use_relative_offset", PROP_BOOLEAN, PROP_NONE);
  RNA_def_property_boolean_sdna(prop, NULL, "flag", MOD_WIREFRAME_OFS_RELATIVE);
  RNA_def_property_ui_text(prop, "Offset Relative", "Scale the offset by surrounding geometry");
  RNA_def_property_update(prop, 0, "rna_Modifier_update");

  prop = RNA_def_property(srna, "use_crease", PROP_BOOLEAN, PROP_NONE);
  RNA_def_property_boolean_sdna(prop, NULL, "flag", MOD_WIREFRAME_CREASE);
  RNA_def_property_ui_text(prop, "Offset Relative", "Crease hub edges for improved subsurf");
  RNA_def_property_update(prop, 0, "rna_Modifier_update");

  prop = RNA_def_property(srna, "crease_weight", PROP_FLOAT, PROP_NONE);
  RNA_def_property_float_sdna(prop, NULL, "crease_weight");
  RNA_def_property_range(prop, -FLT_MAX, FLT_MAX);
  RNA_def_property_ui_range(prop, 0.0f, 1.0f, 0.1, 1);
  RNA_def_property_ui_text(prop, "Weight", "Crease weight (if active)");
  RNA_def_property_update(prop, 0, "rna_Modifier_update");

  prop = RNA_def_property(srna, "material_offset", PROP_INT, PROP_NONE);
  RNA_def_property_int_sdna(prop, NULL, "mat_ofs");
  RNA_def_property_range(prop, SHRT_MIN, SHRT_MAX);
  RNA_def_property_ui_text(prop, "Material Offset", "Offset material index of generated faces");
  RNA_def_property_update(prop, 0, "rna_Modifier_update");

  prop = RNA_def_property(srna, "vertex_group", PROP_STRING, PROP_NONE);
  RNA_def_property_string_sdna(prop, NULL, "defgrp_name");
  RNA_def_property_ui_text(
      prop, "Vertex Group", "Vertex group name for selecting the affected areas");
  RNA_def_property_string_funcs(prop, NULL, NULL, "rna_WireframeModifier_defgrp_name_set");
  RNA_def_property_update(prop, 0, "rna_Modifier_update");

  prop = RNA_def_property(srna, "invert_vertex_group", PROP_BOOLEAN, PROP_NONE);
  RNA_def_property_boolean_sdna(prop, NULL, "flag", MOD_WIREFRAME_INVERT_VGROUP);
  RNA_def_property_ui_text(prop, "Invert", "Invert vertex group influence");
  RNA_def_property_update(prop, 0, "rna_Modifier_update");
}

static void rna_def_modifier_datatransfer(BlenderRNA *brna)
{
  StructRNA *srna;
  PropertyRNA *prop;

  static const EnumPropertyItem DT_layer_vert_items[] = {
    {DT_TYPE_MDEFORMVERT,
     "VGROUP_WEIGHTS",
     0,
     "Vertex Group(s)",
     "Transfer active or all vertex groups"},
#  if 0 /* TODO */
    {DT_TYPE_SHAPEKEY, "SHAPEKEYS", 0, "Shapekey(s)", "Transfer active or all shape keys"},
#  endif
  /* XXX When SkinModifier is enabled,
   * it seems to erase its own CD_MVERT_SKIN layer from final DM :( */
#  if 0
    {DT_TYPE_SKIN, "SKIN", 0, "Skin Weight", "Transfer skin weights"},
#  endif
    {DT_TYPE_BWEIGHT_VERT, "BEVEL_WEIGHT_VERT", 0, "Bevel Weight", "Transfer bevel weights"},
    {0, NULL, 0, NULL, NULL},
  };

  static const EnumPropertyItem DT_layer_edge_items[] = {
      {DT_TYPE_SHARP_EDGE, "SHARP_EDGE", 0, "Sharp", "Transfer sharp mark"},
      {DT_TYPE_SEAM, "SEAM", 0, "UV Seam", "Transfer UV seam mark"},
      {DT_TYPE_CREASE, "CREASE", 0, "Subsurf Crease", "Transfer crease values"},
      {DT_TYPE_BWEIGHT_EDGE, "BEVEL_WEIGHT_EDGE", 0, "Bevel Weight", "Transfer bevel weights"},
      {DT_TYPE_FREESTYLE_EDGE,
       "FREESTYLE_EDGE",
       0,
       "Freestyle Mark",
       "Transfer Freestyle edge mark"},
      {0, NULL, 0, NULL, NULL},
  };

  static const EnumPropertyItem DT_layer_loop_items[] = {
      {DT_TYPE_LNOR, "CUSTOM_NORMAL", 0, "Custom Normals", "Transfer custom normals"},
      {DT_TYPE_VCOL, "VCOL", 0, "VCol", "Vertex (face corners) colors"},
      {DT_TYPE_UV, "UV", 0, "UVs", "Transfer UV layers"},
      {0, NULL, 0, NULL, NULL},
  };

  static const EnumPropertyItem DT_layer_poly_items[] = {
      {DT_TYPE_SHARP_FACE, "SMOOTH", 0, "Smooth", "Transfer flat/smooth mark"},
      {DT_TYPE_FREESTYLE_FACE,
       "FREESTYLE_FACE",
       0,
       "Freestyle Mark",
       "Transfer Freestyle face mark"},
      {0, NULL, 0, NULL, NULL},
  };

  srna = RNA_def_struct(brna, "DataTransferModifier", "Modifier");
  RNA_def_struct_ui_text(
      srna, "Data Transfer Modifier", "Modifier transferring some data from a source mesh");
  RNA_def_struct_sdna(srna, "DataTransferModifierData");
  RNA_def_struct_ui_icon(srna, ICON_MOD_DATA_TRANSFER);

  prop = RNA_def_property(srna, "object", PROP_POINTER, PROP_NONE);
  RNA_def_property_pointer_sdna(prop, NULL, "ob_source");
  RNA_def_property_ui_text(prop, "Source Object", "Object to transfer data from");
  RNA_def_property_flag(prop, PROP_EDITABLE | PROP_ID_SELF_CHECK);
  RNA_def_property_pointer_funcs(
      prop, NULL, "rna_DataTransferModifier_ob_source_set", NULL, "rna_Mesh_object_poll");
  RNA_def_property_update(prop, 0, "rna_Modifier_dependency_update");

  prop = RNA_def_boolean(srna,
                         "use_object_transform",
                         true,
                         "Object Transform",
                         "Evaluate source and destination meshes in global space");
  RNA_def_property_boolean_sdna(prop, NULL, "flags", MOD_DATATRANSFER_OBSRC_TRANSFORM);
  RNA_def_property_update(prop, 0, "rna_Modifier_update");

  /* Generic, UI-only data types toggles. */
  prop = RNA_def_boolean(
      srna, "use_vert_data", false, "Vertex Data", "Enable vertex data transfer");
  RNA_def_property_boolean_sdna(prop, NULL, "flags", MOD_DATATRANSFER_USE_VERT);
  RNA_def_property_update(prop, 0, "rna_DataTransferModifier_use_data_update");

  prop = RNA_def_boolean(srna, "use_edge_data", false, "Edge Data", "Enable edge data transfer");
  RNA_def_property_boolean_sdna(prop, NULL, "flags", MOD_DATATRANSFER_USE_EDGE);
  RNA_def_property_update(prop, 0, "rna_DataTransferModifier_use_data_update");

  prop = RNA_def_boolean(
      srna, "use_loop_data", false, "Face Corner Data", "Enable face corner data transfer");
  RNA_def_property_boolean_sdna(prop, NULL, "flags", MOD_DATATRANSFER_USE_LOOP);
  RNA_def_property_update(prop, 0, "rna_DataTransferModifier_use_data_update");

  prop = RNA_def_boolean(srna, "use_poly_data", false, "Face Data", "Enable face data transfer");
  RNA_def_property_boolean_sdna(prop, NULL, "flags", MOD_DATATRANSFER_USE_POLY);
  RNA_def_property_update(prop, 0, "rna_DataTransferModifier_use_data_update");

  /* Actual data types selection. */
  prop = RNA_def_enum(srna,
                      "data_types_verts",
                      DT_layer_vert_items,
                      0,
                      "Vertex Data Types",
                      "Which vertex data layers to transfer");
  RNA_def_property_flag(prop, PROP_ENUM_FLAG);
  RNA_def_property_enum_sdna(prop, NULL, "data_types");
  RNA_def_property_enum_funcs(prop, NULL, "rna_DataTransferModifier_verts_data_types_set", NULL);
  RNA_def_property_update(prop, 0, "rna_DataTransferModifier_data_types_update");

  prop = RNA_def_enum(srna,
                      "data_types_edges",
                      DT_layer_edge_items,
                      0,
                      "Edge Data Types",
                      "Which edge data layers to transfer");
  RNA_def_property_flag(prop, PROP_ENUM_FLAG);
  RNA_def_property_enum_sdna(prop, NULL, "data_types");
  RNA_def_property_enum_funcs(prop, NULL, "rna_DataTransferModifier_edges_data_types_set", NULL);
  RNA_def_property_update(prop, 0, "rna_DataTransferModifier_data_types_update");

  prop = RNA_def_enum(srna,
                      "data_types_loops",
                      DT_layer_loop_items,
                      0,
                      "Face Corner Data Types",
                      "Which face corner data layers to transfer");
  RNA_def_property_flag(prop, PROP_ENUM_FLAG);
  RNA_def_property_enum_sdna(prop, NULL, "data_types");
  RNA_def_property_enum_funcs(prop, NULL, "rna_DataTransferModifier_loops_data_types_set", NULL);
  RNA_def_property_update(prop, 0, "rna_DataTransferModifier_data_types_update");

  prop = RNA_def_enum(srna,
                      "data_types_polys",
                      DT_layer_poly_items,
                      0,
                      "Poly Data Types",
                      "Which poly data layers to transfer");
  RNA_def_property_flag(prop, PROP_ENUM_FLAG);
  RNA_def_property_enum_sdna(prop, NULL, "data_types");
  RNA_def_property_enum_funcs(prop, NULL, "rna_DataTransferModifier_polys_data_types_set", NULL);
  RNA_def_property_update(prop, 0, "rna_DataTransferModifier_data_types_update");

  /* Mapping methods. */
  prop = RNA_def_enum(srna,
                      "vert_mapping",
                      rna_enum_dt_method_vertex_items,
                      MREMAP_MODE_VERT_NEAREST,
                      "Vertex Mapping",
                      "Method used to map source vertices to destination ones");
  RNA_def_property_enum_sdna(prop, NULL, "vmap_mode");
  RNA_def_property_update(prop, 0, "rna_Modifier_update");

  prop = RNA_def_enum(srna,
                      "edge_mapping",
                      rna_enum_dt_method_edge_items,
                      MREMAP_MODE_EDGE_NEAREST,
                      "Edge Mapping",
                      "Method used to map source edges to destination ones");
  RNA_def_property_enum_sdna(prop, NULL, "emap_mode");
  RNA_def_property_update(prop, 0, "rna_Modifier_update");

  prop = RNA_def_enum(srna,
                      "loop_mapping",
                      rna_enum_dt_method_loop_items,
                      MREMAP_MODE_LOOP_NEAREST_POLYNOR,
                      "Face Corner Mapping",
                      "Method used to map source faces' corners to destination ones");
  RNA_def_property_enum_sdna(prop, NULL, "lmap_mode");
  RNA_def_property_update(prop, 0, "rna_Modifier_update");

  prop = RNA_def_enum(srna,
                      "poly_mapping",
                      rna_enum_dt_method_poly_items,
                      MREMAP_MODE_POLY_NEAREST,
                      "Face Mapping",
                      "Method used to map source faces to destination ones");
  RNA_def_property_enum_sdna(prop, NULL, "pmap_mode");
  RNA_def_property_update(prop, 0, "rna_Modifier_update");

  /* Mapping options and filtering. */
  prop = RNA_def_boolean(
      srna,
      "use_max_distance",
      false,
      "Only Neighbor Geometry",
      "Source elements must be closer than given distance from destination one");
  RNA_def_property_boolean_sdna(prop, NULL, "flags", MOD_DATATRANSFER_MAP_MAXDIST);
  RNA_def_property_update(prop, 0, "rna_Modifier_update");

  prop = RNA_def_float(
      srna,
      "max_distance",
      1.0f,
      0.0f,
      FLT_MAX,
      "Max Distance",
      "Maximum allowed distance between source and destination element, for non-topology mappings",
      0.0f,
      100.0f);
  RNA_def_property_float_sdna(prop, NULL, "map_max_distance");
  RNA_def_property_subtype(prop, PROP_DISTANCE);
  RNA_def_property_update(prop, 0, "rna_Modifier_update");

  prop = RNA_def_float(
      srna,
      "ray_radius",
      0.0f,
      0.0f,
      FLT_MAX,
      "Ray Radius",
      "'Width' of rays (especially useful when raycasting against vertices or edges)",
      0.0f,
      10.0f);
  RNA_def_property_float_sdna(prop, NULL, "map_ray_radius");
  RNA_def_property_subtype(prop, PROP_DISTANCE);
  RNA_def_property_update(prop, 0, "rna_Modifier_update");

  prop = RNA_def_float(
      srna,
      "islands_precision",
      0.0f,
      0.0f,
      1.0f,
      "Islands Handling Refinement",
      "Factor controlling precision of islands handling "
      "(typically, 0.1 should be enough, higher values can make things really slow)",
      0.0f,
      1.0f);
  RNA_def_property_subtype(prop, PROP_DISTANCE);
  RNA_def_property_update(prop, 0, "rna_Modifier_update");

  /* How to handle multi-layers types of data. */
  prop = RNA_def_enum(srna,
                      "layers_vgroup_select_src",
                      rna_enum_dt_layers_select_src_items,
                      DT_LAYERS_ALL_SRC,
                      "Source Layers Selection",
                      "Which layers to transfer, in case of multi-layers types");
  RNA_def_property_enum_sdna(prop, NULL, "layers_select_src[DT_MULTILAYER_INDEX_MDEFORMVERT]");
  RNA_def_property_enum_funcs(
      prop, NULL, NULL, "rna_DataTransferModifier_layers_select_src_itemf");
  RNA_def_property_update(prop, 0, "rna_Modifier_update");

#  if 0
  prop = RNA_def_enum(srna,
                      "layers_shapekey_select_src",
                      rna_enum_dt_layers_select_src_items,
                      DT_LAYERS_ALL_SRC,
                      "Source Layers Selection",
                      "Which layers to transfer, in case of multi-layers types");
  RNA_def_property_enum_sdna(prop, NULL, "layers_select_src[DT_MULTILAYER_INDEX_SHAPEKEY]");
  RNA_def_property_enum_funcs(
      prop, NULL, NULL, "rna_DataTransferModifier_layers_select_src_itemf");
  RNA_def_property_update(prop, 0, "rna_Modifier_update");
#  endif

  prop = RNA_def_enum(srna,
                      "layers_vcol_select_src",
                      rna_enum_dt_layers_select_src_items,
                      DT_LAYERS_ALL_SRC,
                      "Source Layers Selection",
                      "Which layers to transfer, in case of multi-layers types");
  RNA_def_property_enum_sdna(prop, NULL, "layers_select_src[DT_MULTILAYER_INDEX_VCOL]");
  RNA_def_property_enum_funcs(
      prop, NULL, NULL, "rna_DataTransferModifier_layers_select_src_itemf");
  RNA_def_property_update(prop, 0, "rna_Modifier_update");

  prop = RNA_def_enum(srna,
                      "layers_uv_select_src",
                      rna_enum_dt_layers_select_src_items,
                      DT_LAYERS_ALL_SRC,
                      "Source Layers Selection",
                      "Which layers to transfer, in case of multi-layers types");
  RNA_def_property_enum_sdna(prop, NULL, "layers_select_src[DT_MULTILAYER_INDEX_UV]");
  RNA_def_property_enum_funcs(
      prop, NULL, NULL, "rna_DataTransferModifier_layers_select_src_itemf");
  RNA_def_property_update(prop, 0, "rna_Modifier_update");

  prop = RNA_def_enum(srna,
                      "layers_vgroup_select_dst",
                      rna_enum_dt_layers_select_dst_items,
                      DT_LAYERS_NAME_DST,
                      "Destination Layers Matching",
                      "How to match source and destination layers");
  RNA_def_property_enum_sdna(prop, NULL, "layers_select_dst[DT_MULTILAYER_INDEX_MDEFORMVERT]");
  RNA_def_property_enum_funcs(
      prop, NULL, NULL, "rna_DataTransferModifier_layers_select_dst_itemf");
  RNA_def_property_update(prop, 0, "rna_Modifier_update");

#  if 0
  prop = RNA_def_enum(srna,
                      "layers_shapekey_select_dst",
                      rna_enum_dt_layers_select_dst_items,
                      DT_LAYERS_NAME_DST,
                      "Destination Layers Matching",
                      "How to match source and destination layers");
  RNA_def_property_enum_sdna(prop, NULL, "layers_select_dst[DT_MULTILAYER_INDEX_SHAPEKEY]");
  RNA_def_property_enum_funcs(
      prop, NULL, NULL, "rna_DataTransferModifier_layers_select_dst_itemf");
  RNA_def_property_update(prop, 0, "rna_Modifier_update");
#  endif

  prop = RNA_def_enum(srna,
                      "layers_vcol_select_dst",
                      rna_enum_dt_layers_select_dst_items,
                      DT_LAYERS_NAME_DST,
                      "Destination Layers Matching",
                      "How to match source and destination layers");
  RNA_def_property_enum_sdna(prop, NULL, "layers_select_dst[DT_MULTILAYER_INDEX_VCOL]");
  RNA_def_property_enum_funcs(
      prop, NULL, NULL, "rna_DataTransferModifier_layers_select_dst_itemf");
  RNA_def_property_update(prop, 0, "rna_Modifier_update");

  prop = RNA_def_enum(srna,
                      "layers_uv_select_dst",
                      rna_enum_dt_layers_select_dst_items,
                      DT_LAYERS_NAME_DST,
                      "Destination Layers Matching",
                      "How to match source and destination layers");
  RNA_def_property_enum_sdna(prop, NULL, "layers_select_dst[DT_MULTILAYER_INDEX_UV]");
  RNA_def_property_enum_funcs(
      prop, NULL, NULL, "rna_DataTransferModifier_layers_select_dst_itemf");
  RNA_def_property_update(prop, 0, "rna_Modifier_update");

  /* Mix stuff */
  prop = RNA_def_enum(srna,
                      "mix_mode",
                      rna_enum_dt_mix_mode_items,
                      CDT_MIX_TRANSFER,
                      "Mix Mode",
                      "How to affect destination elements with source values");
  RNA_def_property_enum_funcs(prop, NULL, NULL, "rna_DataTransferModifier_mix_mode_itemf");
  RNA_def_property_update(prop, 0, "rna_Modifier_update");

  prop = RNA_def_float_factor(
      srna,
      "mix_factor",
      1.0f,
      0.0f,
      1.0f,
      "Mix Factor",
      "Factor to use when applying data to destination (exact behavior depends on mix mode)",
      0.0f,
      1.0f);
  RNA_def_property_update(prop, 0, "rna_Modifier_update");

  prop = RNA_def_string(srna,
                        "vertex_group",
                        NULL,
                        MAX_VGROUP_NAME,
                        "Vertex Group",
                        "Vertex group name for selecting the affected areas");
  RNA_def_property_string_sdna(prop, NULL, "defgrp_name");
  RNA_def_property_string_funcs(prop, NULL, NULL, "rna_DataTransferModifier_defgrp_name_set");
  RNA_def_property_update(prop, 0, "rna_Modifier_update");

  prop = RNA_def_boolean(
      srna, "invert_vertex_group", false, "Invert", "Invert vertex group influence");
  RNA_def_property_boolean_sdna(prop, NULL, "flags", MOD_DATATRANSFER_INVERT_VGROUP);
  RNA_def_property_update(prop, 0, "rna_Modifier_update");
}

static void rna_def_modifier_normaledit(BlenderRNA *brna)
{
  StructRNA *srna;
  PropertyRNA *prop;

  static const EnumPropertyItem prop_mode_items[] = {
      {MOD_NORMALEDIT_MODE_RADIAL,
       "RADIAL",
       0,
       "Radial",
       "From an ellipsoid (shape defined by the boundbox's dimensions, target is optional)"},
      {MOD_NORMALEDIT_MODE_DIRECTIONAL,
       "DIRECTIONAL",
       0,
       "Directional",
       "Normals 'track' (point to) the target object"},
      {0, NULL, 0, NULL, NULL},
  };

  static const EnumPropertyItem prop_mix_mode_items[] = {
      {MOD_NORMALEDIT_MIX_COPY, "COPY", 0, "Copy", "Copy new normals (overwrite existing)"},
      {MOD_NORMALEDIT_MIX_ADD, "ADD", 0, "Add", "Copy sum of new and old normals"},
      {MOD_NORMALEDIT_MIX_SUB, "SUB", 0, "Subtract", "Copy new normals minus old normals"},
      {MOD_NORMALEDIT_MIX_MUL,
       "MUL",
       0,
       "Multiply",
       "Copy product of old and new normals (*not* cross product)"},
      {0, NULL, 0, NULL, NULL},
  };

  srna = RNA_def_struct(brna, "NormalEditModifier", "Modifier");
  RNA_def_struct_ui_text(
      srna, "Normal Edit Modifier", "Modifier affecting/generating custom normals");
  RNA_def_struct_sdna(srna, "NormalEditModifierData");
  RNA_def_struct_ui_icon(srna, ICON_MOD_NORMALEDIT);

  prop = RNA_def_property(srna, "mode", PROP_ENUM, PROP_NONE);
  RNA_def_property_enum_items(prop, prop_mode_items);
  RNA_def_property_ui_text(prop, "Mode", "How to affect (generate) normals");
  RNA_def_property_update(prop, 0, "rna_Modifier_update");

  prop = RNA_def_float_array(srna,
                             "offset",
                             3,
                             NULL,
                             -FLT_MAX,
                             FLT_MAX,
                             "Offset",
                             "Offset from object's center",
                             -100.0f,
                             100.0f);
  RNA_def_property_subtype(prop, PROP_COORDS);
  RNA_def_property_update(prop, 0, "rna_Modifier_update");

  prop = RNA_def_property(srna, "mix_mode", PROP_ENUM, PROP_NONE);
  RNA_def_property_enum_items(prop, prop_mix_mode_items);
  RNA_def_property_ui_text(prop, "Mix Mode", "How to mix generated normals with existing ones");
  RNA_def_property_update(prop, 0, "rna_Modifier_update");

  prop = RNA_def_float(srna,
                       "mix_factor",
                       1.0f,
                       0.0f,
                       1.0f,
                       "Mix Factor",
                       "How much of generated normals to mix with exiting ones",
                       0.0f,
                       1.0f);
  RNA_def_property_update(prop, 0, "rna_Modifier_update");

  prop = RNA_def_float(srna,
                       "mix_limit",
                       1.0f,
                       0.0f,
                       DEG2RADF(180.0f),
                       "Max Angle",
                       "Maximum angle between old and new normals",
                       0.0f,
                       DEG2RADF(180.0f));
  RNA_def_property_subtype(prop, PROP_ANGLE);
  RNA_def_property_update(prop, 0, "rna_Modifier_update");

  prop = RNA_def_property(srna, "no_polynors_fix", PROP_BOOLEAN, PROP_NONE);
  RNA_def_property_boolean_sdna(prop, NULL, "flag", MOD_NORMALEDIT_NO_POLYNORS_FIX);
  RNA_def_property_boolean_default(prop, false);
  RNA_def_property_ui_text(prop,
                           "Lock Polygon Normals",
                           "Do not flip polygons when their normals are not consistent "
                           "with their newly computed custom vertex normals");
  RNA_def_property_update(prop, 0, "rna_Modifier_update");

  prop = RNA_def_property(srna, "vertex_group", PROP_STRING, PROP_NONE);
  RNA_def_property_string_sdna(prop, NULL, "defgrp_name");
  RNA_def_property_ui_text(
      prop, "Vertex Group", "Vertex group name for selecting/weighting the affected areas");
  RNA_def_property_string_funcs(prop, NULL, NULL, "rna_NormalEditModifier_defgrp_name_set");
  RNA_def_property_update(prop, 0, "rna_Modifier_update");

  prop = RNA_def_property(srna, "invert_vertex_group", PROP_BOOLEAN, PROP_NONE);
  RNA_def_property_boolean_sdna(prop, NULL, "flag", MOD_NORMALEDIT_INVERT_VGROUP);
  RNA_def_property_ui_text(prop, "Invert", "Invert vertex group influence");
  RNA_def_property_update(prop, 0, "rna_Modifier_update");

  prop = RNA_def_property(srna, "target", PROP_POINTER, PROP_NONE);
  RNA_def_property_ui_text(prop, "Target", "Target object used to affect normals");
  RNA_def_property_pointer_funcs(prop, NULL, "rna_NormalEditModifier_target_set", NULL, NULL);
  RNA_def_property_flag(prop, PROP_EDITABLE | PROP_ID_SELF_CHECK);
  RNA_def_property_update(prop, 0, "rna_Modifier_dependency_update");

  prop = RNA_def_property(srna, "use_direction_parallel", PROP_BOOLEAN, PROP_NONE);
  RNA_def_property_boolean_sdna(prop, NULL, "flag", MOD_NORMALEDIT_USE_DIRECTION_PARALLEL);
  RNA_def_property_boolean_default(prop, true);
  RNA_def_property_ui_text(prop,
                           "Parallel Normals",
                           "Use same direction for all normals, from origin to target's center "
                           "(Directional mode only)");
  RNA_def_property_update(prop, 0, "rna_Modifier_update");
}

static void rna_def_modifier_surfacedeform(BlenderRNA *brna)
{
  StructRNA *srna;
  PropertyRNA *prop;

  srna = RNA_def_struct(brna, "SurfaceDeformModifier", "Modifier");
  RNA_def_struct_ui_text(srna, "SurfaceDeform Modifier", "");
  RNA_def_struct_sdna(srna, "SurfaceDeformModifierData");
  RNA_def_struct_ui_icon(srna, ICON_MOD_MESHDEFORM);

  prop = RNA_def_property(srna, "target", PROP_POINTER, PROP_NONE);
  RNA_def_property_ui_text(prop, "Target", "Mesh object to deform with");
  RNA_def_property_pointer_funcs(
      prop, NULL, "rna_SurfaceDeformModifier_target_set", NULL, "rna_Mesh_object_poll");
  RNA_def_property_flag(prop, PROP_EDITABLE | PROP_ID_SELF_CHECK);
  RNA_def_property_update(prop, 0, "rna_Modifier_dependency_update");

  prop = RNA_def_property(srna, "falloff", PROP_FLOAT, PROP_NONE);
  RNA_def_property_range(prop, 2.0f, 16.0f);
  RNA_def_property_ui_text(
      prop, "Interpolation falloff", "Controls how much nearby polygons influence deformation");
  RNA_def_property_update(prop, 0, "rna_Modifier_update");

  prop = RNA_def_property(srna, "is_bound", PROP_BOOLEAN, PROP_NONE);
  RNA_def_property_boolean_funcs(prop, "rna_SurfaceDeformModifier_is_bound_get", NULL);
  RNA_def_property_ui_text(prop, "Bound", "Whether geometry has been bound to target mesh");
  RNA_def_property_clear_flag(prop, PROP_EDITABLE);
}

static void rna_def_modifier_weightednormal(BlenderRNA *brna)
{
  StructRNA *srna;
  PropertyRNA *prop;

  static EnumPropertyItem prop_weighting_mode_items[] = {
      {MOD_WEIGHTEDNORMAL_MODE_FACE,
       "FACE_AREA",
       0,
       "Face Area",
       "Generate face area weighted normals"},
      {MOD_WEIGHTEDNORMAL_MODE_ANGLE,
       "CORNER_ANGLE",
       0,
       "Corner Angle",
       "Generate corner angle weighted normals"},
      {MOD_WEIGHTEDNORMAL_MODE_FACE_ANGLE,
       "FACE_AREA_WITH_ANGLE",
       0,
       "Face Area And Angle",
       "Generated normals weighted by both face area and angle"},
      {0, NULL, 0, NULL, NULL},
  };

  srna = RNA_def_struct(brna, "WeightedNormalModifier", "Modifier");
  RNA_def_struct_ui_text(srna, "WeightedNormal Modifier", "");
  RNA_def_struct_sdna(srna, "WeightedNormalModifierData");
  RNA_def_struct_ui_icon(srna, ICON_MOD_NORMALEDIT);

  prop = RNA_def_property(srna, "weight", PROP_INT, PROP_NONE);
  RNA_def_property_range(prop, 1, 100);
  RNA_def_property_ui_range(prop, 1, 100, 1, -1);
  RNA_def_property_ui_text(prop,
                           "Weight",
                           "Corrective factor applied to faces' weights, 50 is neutral, "
                           "lower values increase weight of weak faces, "
                           "higher values increase weight of strong faces");
  RNA_def_property_update(prop, 0, "rna_Modifier_update");

  prop = RNA_def_property(srna, "mode", PROP_ENUM, PROP_NONE);
  RNA_def_property_enum_items(prop, prop_weighting_mode_items);
  RNA_def_property_ui_text(prop, "Weighting Mode", "Weighted vertex normal mode to use");
  RNA_def_property_update(prop, 0, "rna_Modifier_update");

  prop = RNA_def_property(srna, "thresh", PROP_FLOAT, PROP_NONE);
  RNA_def_property_range(prop, 0, 10);
  RNA_def_property_ui_range(prop, 0, 10, 1, 2);
  RNA_def_property_ui_text(
      prop, "Threshold", "Threshold value for different weights to be considered equal");
  RNA_def_property_update(prop, 0, "rna_Modifier_update");

  prop = RNA_def_property(srna, "keep_sharp", PROP_BOOLEAN, PROP_NONE);
  RNA_def_property_boolean_sdna(prop, NULL, "flag", MOD_WEIGHTEDNORMAL_KEEP_SHARP);
  RNA_def_property_ui_text(prop,
                           "Keep Sharp",
                           "Keep sharp edges as computed for default split normals, "
                           "instead of setting a single weighted normal for each vertex");
  RNA_def_property_update(prop, 0, "rna_Modifier_update");

  prop = RNA_def_property(srna, "vertex_group", PROP_STRING, PROP_NONE);
  RNA_def_property_string_sdna(prop, NULL, "defgrp_name");
  RNA_def_property_ui_text(
      prop, "Vertex Group", "Vertex group name for modifying the selected areas");
  RNA_def_property_string_funcs(prop, NULL, NULL, "rna_WeightedNormalModifier_defgrp_name_set");
  RNA_def_property_update(prop, 0, "rna_Modifier_update");

  prop = RNA_def_property(srna, "invert_vertex_group", PROP_BOOLEAN, PROP_NONE);
  RNA_def_property_boolean_sdna(prop, NULL, "flag", MOD_WEIGHTEDNORMAL_INVERT_VGROUP);
  RNA_def_property_ui_text(prop, "Invert", "Invert vertex group influence");
  RNA_def_property_update(prop, 0, "rna_Modifier_update");

  prop = RNA_def_property(srna, "face_influence", PROP_BOOLEAN, PROP_NONE);
  RNA_def_property_boolean_sdna(prop, NULL, "flag", MOD_WEIGHTEDNORMAL_FACE_INFLUENCE);
  RNA_def_property_ui_text(prop, "Face Influence", "Use influence of face for weighting");
  RNA_def_property_update(prop, 0, "rna_Modifier_update");
}

void RNA_def_modifier(BlenderRNA *brna)
{
  StructRNA *srna;
  PropertyRNA *prop;

  /* data */
  srna = RNA_def_struct(brna, "Modifier", NULL);
  RNA_def_struct_ui_text(srna, "Modifier", "Modifier affecting the geometry data of an object");
  RNA_def_struct_refine_func(srna, "rna_Modifier_refine");
  RNA_def_struct_path_func(srna, "rna_Modifier_path");
  RNA_def_struct_sdna(srna, "ModifierData");

  /* strings */
  prop = RNA_def_property(srna, "name", PROP_STRING, PROP_NONE);
  RNA_def_property_string_funcs(prop, NULL, NULL, "rna_Modifier_name_set");
  RNA_def_property_ui_text(prop, "Name", "Modifier name");
  RNA_def_property_update(prop, NC_OBJECT | ND_MODIFIER | NA_RENAME, NULL);
  RNA_def_struct_name_property(srna, prop);

  /* enums */
  prop = RNA_def_property(srna, "type", PROP_ENUM, PROP_NONE);
  RNA_def_property_clear_flag(prop, PROP_EDITABLE);
  RNA_def_property_enum_sdna(prop, NULL, "type");
  RNA_def_property_enum_items(prop, rna_enum_object_modifier_type_items);
  RNA_def_property_ui_text(prop, "Type", "");

  /* flags */
  prop = RNA_def_property(srna, "show_viewport", PROP_BOOLEAN, PROP_NONE);
  RNA_def_property_boolean_sdna(prop, NULL, "mode", eModifierMode_Realtime);
  RNA_def_property_ui_text(prop, "Realtime", "Display modifier in viewport");
  RNA_def_property_flag(prop, PROP_LIB_EXCEPTION);
  RNA_def_property_override_flag(prop, PROPOVERRIDE_OVERRIDABLE_LIBRARY);
  RNA_def_property_update(prop, 0, "rna_Modifier_update");
  RNA_def_property_ui_icon(prop, ICON_RESTRICT_VIEW_ON, 1);

  prop = RNA_def_property(srna, "show_render", PROP_BOOLEAN, PROP_NONE);
  RNA_def_property_boolean_sdna(prop, NULL, "mode", eModifierMode_Render);
  RNA_def_property_override_flag(prop, PROPOVERRIDE_OVERRIDABLE_LIBRARY);
  RNA_def_property_ui_text(prop, "Render", "Use modifier during render");
  RNA_def_property_ui_icon(prop, ICON_RESTRICT_RENDER_ON, 1);
  RNA_def_property_update(prop, NC_OBJECT | ND_MODIFIER, NULL);

  prop = RNA_def_property(srna, "show_in_editmode", PROP_BOOLEAN, PROP_NONE);
  RNA_def_property_boolean_sdna(prop, NULL, "mode", eModifierMode_Editmode);
  RNA_def_property_ui_text(prop, "Edit Mode", "Display modifier in Edit mode");
  RNA_def_property_update(prop, 0, "rna_Modifier_update");
  RNA_def_property_ui_icon(prop, ICON_EDITMODE_HLT, 0);

  prop = RNA_def_property(srna, "show_on_cage", PROP_BOOLEAN, PROP_NONE);
  RNA_def_property_boolean_sdna(prop, NULL, "mode", eModifierMode_OnCage);
  RNA_def_property_ui_text(prop, "On Cage", "Adjust edit cage to modifier result");
  RNA_def_property_ui_icon(prop, ICON_MESH_DATA, 0);
  RNA_def_property_update(prop, 0, "rna_Modifier_update");

  prop = RNA_def_property(srna, "show_expanded", PROP_BOOLEAN, PROP_NONE);
  RNA_def_property_flag(prop, PROP_NO_DEG_UPDATE);
  RNA_def_property_boolean_sdna(prop, NULL, "mode", eModifierMode_Expanded);
  RNA_def_property_override_flag(prop, PROPOVERRIDE_OVERRIDABLE_LIBRARY);
  RNA_def_property_ui_text(prop, "Expanded", "Set modifier expanded in the user interface");
  RNA_def_property_ui_icon(prop, ICON_DISCLOSURE_TRI_RIGHT, 1);

  prop = RNA_def_property(srna, "use_apply_on_spline", PROP_BOOLEAN, PROP_NONE);
  RNA_def_property_boolean_sdna(prop, NULL, "mode", eModifierMode_ApplyOnSpline);
  RNA_def_property_ui_text(
      prop,
      "Apply on spline",
      "Apply this and all preceding deformation modifiers on splines' points rather than "
      "on filled curve/surface");
  RNA_def_property_ui_icon(prop, ICON_SURFACE_DATA, 0);
  RNA_def_property_update(prop, 0, "rna_Modifier_update");

  /* types */
  rna_def_modifier_subsurf(brna);
  rna_def_modifier_lattice(brna);
  rna_def_modifier_curve(brna);
  rna_def_modifier_build(brna);
  rna_def_modifier_mirror(brna);
  rna_def_modifier_decimate(brna);
  rna_def_modifier_wave(brna);
  rna_def_modifier_armature(brna);
  rna_def_modifier_hook(brna);
  rna_def_modifier_softbody(brna);
  rna_def_modifier_boolean(brna);
  rna_def_modifier_array(brna);
  rna_def_modifier_edgesplit(brna);
  rna_def_modifier_displace(brna);
  rna_def_modifier_uvproject(brna);
  rna_def_modifier_smooth(brna);
  rna_def_modifier_correctivesmooth(brna);
  rna_def_modifier_cast(brna);
  rna_def_modifier_meshdeform(brna);
  rna_def_modifier_particlesystem(brna);
  rna_def_modifier_particleinstance(brna);
  rna_def_modifier_explode(brna);
  rna_def_modifier_cloth(brna);
  rna_def_modifier_collision(brna);
  rna_def_modifier_bevel(brna);
  rna_def_modifier_shrinkwrap(brna);
  rna_def_modifier_mask(brna);
  rna_def_modifier_simpledeform(brna);
  rna_def_modifier_warp(brna);
  rna_def_modifier_multires(brna);
  rna_def_modifier_surface(brna);
  rna_def_modifier_manta(brna);
  rna_def_modifier_solidify(brna);
  rna_def_modifier_screw(brna);
  rna_def_modifier_uvwarp(brna);
  rna_def_modifier_weightvgedit(brna);
  rna_def_modifier_weightvgmix(brna);
  rna_def_modifier_weightvgproximity(brna);
  rna_def_modifier_dynamic_paint(brna);
  rna_def_modifier_ocean(brna);
  rna_def_modifier_remesh(brna);
  rna_def_modifier_skin(brna);
  rna_def_modifier_laplaciansmooth(brna);
  rna_def_modifier_triangulate(brna);
  rna_def_modifier_meshcache(brna);
  rna_def_modifier_laplaciandeform(brna);
  rna_def_modifier_wireframe(brna);
  rna_def_modifier_datatransfer(brna);
  rna_def_modifier_normaledit(brna);
  rna_def_modifier_meshseqcache(brna);
  rna_def_modifier_surfacedeform(brna);
  rna_def_modifier_weightednormal(brna);
}

#endif<|MERGE_RESOLUTION|>--- conflicted
+++ resolved
@@ -845,11 +845,7 @@
   Object *ob = (Object *)ptr->id.data;
 
   /* nothing changed */
-<<<<<<< HEAD
-  if ((mmd->type & MOD_MANTA_TYPE_DOMAIN) && mmd->domain)
-=======
-  if ((smd->type & MOD_SMOKE_TYPE_DOMAIN) && smd->domain) {
->>>>>>> 2e6139df
+  if ((mmd->type & MOD_MANTA_TYPE_DOMAIN) && mmd->domain) {
     return;
   }
 
