--- conflicted
+++ resolved
@@ -52,11 +52,7 @@
 
 #include "BKE_context.h"
 #include "BKE_depsgraph.h"
-<<<<<<< HEAD
-=======
-#include "BKE_particle.h"
 #include "BKE_texture.h"
->>>>>>> 13ee9b8e
 
 #include "smoke_API.h"
 
