--- conflicted
+++ resolved
@@ -3705,7 +3705,14 @@
 		{0, NULL, 0, NULL, NULL}
 	};
 
-<<<<<<< HEAD
+	static EnumPropertyItem thumbnail_size_items[] = {
+		{32,    "TINY",     0,      "Tiny", ""},
+		{64,    "SMALL",    0,      "Small", ""},
+		{128,   "NORMAL",   0,      "Normal", ""},
+		{256,   "LARGE",    0,      "Large", ""},
+		{0, NULL, 0, NULL, NULL}
+	};
+
 	static EnumPropertyItem file_filter_idtypes_items[] = {
 		{FILTER_ID_AC, "ACTION", ICON_ANIM_DATA, "Actions", "Show/hide Action datablocks"},
 		{FILTER_ID_AR, "ARMATURE", ICON_ARMATURE_DATA, "Armatures", "Show/hide Armature datablocks"},
@@ -3735,14 +3742,6 @@
 		{FILTER_ID_VF, "FONT", ICON_FONT_DATA, "Fonts", "Show/hide Font datablocks"},
 		{FILTER_ID_WO, "WORLD", ICON_WORLD_DATA, "Worlds", "Show/hide World datablocks"},
 		{0, NULL, 0, NULL, NULL}
-=======
-	static EnumPropertyItem thumbnail_size_items[] = {
-	    {32,    "TINY",     0,      "Tiny", ""},
-	    {64,    "SMALL",    0,      "Small", ""},
-	    {128,   "NORMAL",   0,      "Normal", ""},
-	    {256,   "LARGE",    0,      "Large", ""},
-	    {0, NULL, 0, NULL, NULL}
->>>>>>> ca15ffb8
 	};
 
 	srna = RNA_def_struct(brna, "FileSelectParams", NULL);
