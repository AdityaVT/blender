--- conflicted
+++ resolved
@@ -229,8 +229,6 @@
 	{0, NULL, 0, NULL, NULL}
 };
 
-<<<<<<< HEAD
-=======
 EnumPropertyItem file_sort_items[] = {
 	{FILE_SORT_ALPHA, "FILE_SORT_ALPHA", ICON_SORTALPHA, "Sort alphabetically", "Sort the file list alphabetically"},
 	{FILE_SORT_EXTENSION, "FILE_SORT_EXTENSION", ICON_SORTBYEXT, "Sort by extension", "Sort the file list by extension/type"},
@@ -239,7 +237,6 @@
 	{0, NULL, 0, NULL, NULL}
 };
 
->>>>>>> 6a80c2c4
 #ifdef RNA_RUNTIME
 
 #include "DNA_anim_types.h"
@@ -3762,28 +3759,18 @@
 		{FILTER_ID_GR, "GROUP", ICON_GROUP, "Groups", "Show/hide Group datablocks"},
 		{FILTER_ID_IM, "IMAGE", ICON_IMAGE_DATA, "Images", "Show/hide Image datablocks"},
 		{FILTER_ID_LA, "LAMP", ICON_LAMP_DATA, "Lamps", "Show/hide Lamp datablocks"},
-<<<<<<< HEAD
-		{FILTER_ID_LS, "LINESTYLE", ICON_LINE_DATA, "Freestyle Linestyles", "Show/hide Freestyle's Line Style datablocks"},
-		{FILTER_ID_LT, "LATTICE", ICON_LATTICE_DATA, "Lattices", "Show/hide Lattice datablocks"},
-		{FILTER_ID_MA, "MATERIAL", ICON_MATERIAL_DATA, "Materials", "Show/hide Material datablocks"},
-		{FILTER_ID_MB, "METABALL", ICON_META_DATA, "Metaballs", "Show/hide Mateball datablocks"},
-=======
 		{FILTER_ID_LS, "LINESTYLE", ICON_LINE_DATA,
 		               "Freestyle Linestyles", "Show/hide Freestyle's Line Style datablocks"},
 		{FILTER_ID_LT, "LATTICE", ICON_LATTICE_DATA, "Lattices", "Show/hide Lattice datablocks"},
 		{FILTER_ID_MA, "MATERIAL", ICON_MATERIAL_DATA, "Materials", "Show/hide Material datablocks"},
 		{FILTER_ID_MB, "METABALL", ICON_META_DATA, "Metaballs", "Show/hide Metaball datablocks"},
->>>>>>> 6a80c2c4
 		{FILTER_ID_MC, "MOVIE_CLIP", ICON_CLIP, "Movie Clips", "Show/hide Movie Clip datablocks"},
 		{FILTER_ID_ME, "MESH", ICON_MESH_DATA, "Meshes", "Show/hide Mesh datablocks"},
 		{FILTER_ID_MSK, "MASK", ICON_MOD_MASK, "Masks", "Show/hide Mask datablocks"},
 		{FILTER_ID_NT, "NODE_TREE", ICON_NODETREE, "Node Trees", "Show/hide Node Tree datablocks"},
 		{FILTER_ID_OB, "OBJECT", ICON_OBJECT_DATA, "Objects", "Show/hide Object datablocks"},
-<<<<<<< HEAD
-=======
 		{FILTER_ID_PA, "PARTICLE_SETTINGS", ICON_PARTICLE_DATA,
 		               "Particles Settings", "Show/hide Particle Settings datablocks"},
->>>>>>> 6a80c2c4
 		{FILTER_ID_PAL, "PALETTE", ICON_COLOR, "Palettes", "Show/hide Palette datablocks"},
 		{FILTER_ID_PC, "PAINT_CURVE", ICON_CURVE_BEZCURVE, "Paint Curves", "Show/hide Paint Curve datablocks"},
 		{FILTER_ID_SCE, "SCENE", ICON_SCENE_DATA, "Scenes", "Show/hide Scene datablocks"},
@@ -3812,11 +3799,7 @@
 	     "IMAGE", ICON_IMAGE_DATA, "Images & Sounds", "Show/hide images, movie clips, sounds and masks"},
 		{FILTER_ID_CA | FILTER_ID_LA | FILTER_ID_SPK | FILTER_ID_WO,
 	     "ENVIRONMENT", ICON_WORLD_DATA, "Environment", "Show/hide worlds, lamps, cameras and speakers"},
-<<<<<<< HEAD
-		{FILTER_ID_BR | FILTER_ID_GD | FILTER_ID_PAL | FILTER_ID_PC | FILTER_ID_TXT | FILTER_ID_VF,
-=======
 		{FILTER_ID_BR | FILTER_ID_GD | FILTER_ID_PA | FILTER_ID_PAL | FILTER_ID_PC | FILTER_ID_TXT | FILTER_ID_VF,
->>>>>>> 6a80c2c4
 	     "MISC", ICON_GREASEPENCIL, "Miscellaneous", "Show/hide other data types"},
 	    {0, NULL, 0, NULL, NULL}
 	};
