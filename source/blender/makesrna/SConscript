#!/usr/bin/python
Import ('env')

objs = []

o = SConscript('intern/SConscript')
objs += o

incs = '#/intern/guardedalloc #/intern/memutil #/intern/audaspace/intern ../blenkernel ../blenlib ../makesdna intern .'
incs += ' ../windowmanager ../editors/include ../gpu ../imbuf ../ikplugin ../blenfont ../blenloader'
incs += ' ../render/extern/include #/intern/cycles/blender'
incs += ' ../nodes'
incs += ' #/extern/glew/include'
<<<<<<< HEAD
incs += ' ../freestyle'
=======
incs += ' #/intern/smoke/extern'
>>>>>>> 298feff3

incs += ' ../bmesh'

defs = []

if env['WITH_BF_SMOKE']:
    defs.append('WITH_SMOKE')

if env['WITH_BF_OPENEXR']:
    defs.append('WITH_OPENEXR')

if env['WITH_BF_TIFF']:
    defs.append('WITH_TIFF')

if env['WITH_BF_OPENJPEG']:
    defs.append('WITH_OPENJPEG')

if env['WITH_BF_DDS']:
    defs.append('WITH_DDS')

if env['WITH_BF_CINEON']:
    defs.append('WITH_CINEON')

if env['WITH_BF_HDR']:
    defs.append('WITH_HDR')

if env['WITH_BF_FRAMESERVER']:
    defs.append('WITH_FRAMESERVER')

if env['WITH_BF_FFMPEG']:
    defs.append('WITH_FFMPEG')
    incs += ' ' + env['BF_FFMPEG_INC']

if env['WITH_BF_QUICKTIME']:
    defs.append('WITH_QUICKTIME')
    incs += ' ../quicktime'

if env['WITH_BF_GAMEENGINE']:
    defs.append('WITH_GAMEENGINE')

if env['BF_UNIT_TEST']:
    defs.append('UNIT_TEST')

if env['WITH_BF_PYTHON']:
    defs.append('WITH_PYTHON')

if env['WITH_BF_COLLADA']:
    defs.append('WITH_COLLADA')

if env['WITH_BF_OCEANSIM']:
    defs.append('WITH_OCEANSIM')

if env['WITH_BF_CYCLES']:
    defs.append('WITH_CYCLES')

if env['OURPLATFORM'] == 'linux':
    cflags='-pthread'
    incs += ' ../../../extern/binreloc/include'

if env['OURPLATFORM'] in ('win32-vc', 'win32-mingw', 'linuxcross', 'win64-vc', 'win64-mingw'):
    incs += ' ' + env['BF_PTHREADS_INC']

if env['WITH_BF_INTERNATIONAL']:
    defs.append('WITH_INTERNATIONAL')

rnalib = env.BlenderLib ( 'bf_rna', objs, Split(incs), defines=defs, libtype=['core','player'], priority = [165,20] )

Return ('rnalib')<|MERGE_RESOLUTION|>--- conflicted
+++ resolved
@@ -11,11 +11,8 @@
 incs += ' ../render/extern/include #/intern/cycles/blender'
 incs += ' ../nodes'
 incs += ' #/extern/glew/include'
-<<<<<<< HEAD
+incs += ' #/intern/smoke/extern'
 incs += ' ../freestyle'
-=======
-incs += ' #/intern/smoke/extern'
->>>>>>> 298feff3
 
 incs += ' ../bmesh'
 
