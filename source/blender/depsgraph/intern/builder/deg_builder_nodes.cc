--- conflicted
+++ resolved
@@ -180,21 +180,20 @@
 	bool is_idnode_created = false;
 
 	if (!DEG_depsgraph_use_copy_on_write()) {
-<<<<<<< HEAD
-		id_node = m_graph->add_id_node(id);
+		id_node = graph_->add_id_node(id);
 
 		/* Zero number of components indicates that ID node was just created. */
 		is_idnode_created = (BLI_ghash_size(id_node->components) == 0);
 	}
 	else {
-		ID *id_cow = (ID *)BLI_ghash_lookup(m_cow_id_hash, id);
+		ID *id_cow = (ID *)BLI_ghash_lookup(cow_id_hash_, id);
 		if (id_cow != NULL) {
 			/* TODO(sergey): Is it possible to lookup and pop element from GHash
 			 * at the same time?
 			 */
-			BLI_ghash_remove(m_cow_id_hash, id, NULL, NULL);
-		}
-		id_node = m_graph->add_id_node(id, do_tag, id_cow);
+			BLI_ghash_remove(cow_id_hash_, id, NULL, NULL);
+		}
+		id_node = graph_->add_id_node(id, do_tag, id_cow);
 
 		/* Zero number of components indicates that ID node was just created. */
 		is_idnode_created = (BLI_ghash_size(id_node->components) == 0);
@@ -204,10 +203,10 @@
 			ComponentDepsNode *comp_cow =
 			        id_node->add_component(DEG_NODE_TYPE_COPY_ON_WRITE);
 			OperationDepsNode *op_cow = comp_cow->add_operation(
-			    function_bind(deg_evaluate_copy_on_write, _1, m_graph, id_node),
+			    function_bind(deg_evaluate_copy_on_write, _1, graph_, id_node),
 			    DEG_OPCODE_COPY_ON_WRITE,
 			    "", -1);
-			m_graph->operations.push_back(op_cow);
+			graph_->operations.push_back(op_cow);
 		}
 	}
 
@@ -222,31 +221,6 @@
 			add_operation_node(comp_node, function_bind(BKE_override_operations_create, id, false),
 			                   DEG_OPCODE_OPERATION, "override_generator", 0);
 		}
-=======
-		return graph_->add_id_node(id);
-	}
-	IDDepsNode *id_node = NULL;
-	ID *id_cow = (ID *)BLI_ghash_lookup(cow_id_hash_, id);
-	if (id_cow != NULL) {
-		/* TODO(sergey): Is it possible to lookup and pop element from GHash
-		 * at the same time?
-		 */
-		BLI_ghash_remove(cow_id_hash_, id, NULL, NULL);
-	}
-	id_node = graph_->add_id_node(id, do_tag, id_cow);
-	/* Currently all ID nodes are supposed to have copy-on-write logic.
-	 *
-	 * NOTE: Zero number of components indicates that ID node was just created.
-	 */
-	if (BLI_ghash_size(id_node->components) == 0) {
-		ComponentDepsNode *comp_cow =
-		        id_node->add_component(DEG_NODE_TYPE_COPY_ON_WRITE);
-		OperationDepsNode *op_cow = comp_cow->add_operation(
-		        function_bind(deg_evaluate_copy_on_write, _1, graph_, id_node),
-		        DEG_OPCODE_COPY_ON_WRITE,
-		        "", -1);
-		graph_->operations.push_back(op_cow);
->>>>>>> 7a6ad290
 	}
 
 	return id_node;
