--- conflicted
+++ resolved
@@ -321,7 +321,6 @@
 {
 	bArmature *arm = (bArmature *)object->data;
 	OperationDepsNode *op_node;
-<<<<<<< HEAD
 	Object *object_cow;
 	if (DEG_depsgraph_use_copy_on_write()) {
 		/* NOTE: We need to expand both object and armature, so this way we can
@@ -333,14 +332,9 @@
 		object_cow = object;
 	}
 	/* Sanity check. */
-=======
-
-	build_animdata(&arm->id);
-
->>>>>>> 3ae6a851
 	BLI_assert(object->pose != NULL);
 	/* Animation. */
-	build_animdata(obdata);
+	build_animdata(&arm->id);
 	/* speed optimization for animation lookups */
 	BKE_pose_channels_hash_make(object->pose);
 	if (object_cow->pose->flag & POSE_CONSTRAINTS_NEED_UPDATE_FLAGS) {
