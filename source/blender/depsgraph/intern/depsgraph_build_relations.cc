--- conflicted
+++ resolved
@@ -1038,11 +1038,7 @@
 #endif
 
 		/* effectors */
-<<<<<<< HEAD
-		ListBase *effectors = pdInitEffectors(scene, ob, psys, part->effector_weights);
-=======
 		ListBase *effectors = pdInitEffectors_ex(scene, ob, psys, ob->lay, part->effector_weights, false);
->>>>>>> 1518fde9
 
 		if (effectors) {
 			for (EffectorCache *eff = (EffectorCache *)effectors->first; eff; eff = eff->next) {
