/*
 * This program is free software; you can redistribute it and/or
 * modify it under the terms of the GNU General Public License
 * as published by the Free Software Foundation; either version 2
 * of the License, or (at your option) any later version.
 *
 * This program is distributed in the hope that it will be useful,
 * but WITHOUT ANY WARRANTY; without even the implied warranty of
 * MERCHANTABILITY or FITNESS FOR A PARTICULAR PURPOSE.  See the
 * GNU General Public License for more details.
 *
 * You should have received a copy of the GNU General Public License
 * along with this program; if not, write to the Free Software Foundation,
 * Inc., 51 Franklin Street, Fifth Floor, Boston, MA 02110-1301, USA.
 */

#pragma once

/** \file
 * \ingroup nodes
 *
 * NodeTreeRef makes querying information about a bNodeTree more efficient. It is an immutable data
 * structure. It should not be used after anymore, after the underlying node tree changed.
 *
 * The following queries are supported efficiently:
 *  - socket -> index of socket
 *  - socket -> directly linked sockets
 *  - socket -> directly linked links
 *  - socket -> linked sockets when skipping reroutes
 *  - socket -> node
 *  - socket/node -> rna pointer
 *  - node -> inputs/outputs
 *  - node -> tree
 *  - tree -> all nodes
 *  - tree -> all (input/output) sockets
 *  - idname -> nodes
 *
 * Every socket has an id. The id-space is shared between input and output sockets.
 * When storing data per socket, it is often better to use the id as index into an array, instead
 * of a hash table.
 *
 * Every node has an id as well. The same rule regarding hash tables applies.
 *
 * There is an utility to export this data structure as graph in dot format.
 */

#include "BLI_array.hh"
#include "BLI_function_ref.hh"
#include "BLI_linear_allocator.hh"
#include "BLI_map.hh"
#include "BLI_multi_value_map.hh"
#include "BLI_string_ref.hh"
#include "BLI_timeit.hh"
#include "BLI_utility_mixins.hh"
#include "BLI_vector.hh"

#include "BKE_node.h"

#include "DNA_node_types.h"

#include "RNA_access.h"

namespace blender::nodes {

class SocketRef;
class InputSocketRef;
class OutputSocketRef;
class NodeRef;
class NodeTreeRef;
class LinkRef;
class InternalLinkRef;

class SocketRef : NonCopyable, NonMovable {
 protected:
  NodeRef *node_;
  bNodeSocket *bsocket_;
  bool is_input_;
  int id_;
  int index_;
  PointerRNA rna_;
  Vector<LinkRef *> directly_linked_links_;

  /* These sockets are linked directly, i.e. with a single link in between. */
  MutableSpan<SocketRef *> directly_linked_sockets_;
  /* These sockets are linked when reroutes, muted links and muted nodes have been taken into
   * account. */
  MutableSpan<SocketRef *> logically_linked_sockets_;

  friend NodeTreeRef;

 public:
  Span<const SocketRef *> logically_linked_sockets() const;
  Span<const SocketRef *> directly_linked_sockets() const;
  Span<const LinkRef *> directly_linked_links() const;

  bool is_directly_linked() const;
  bool is_logically_linked() const;

  const NodeRef &node() const;
  const NodeTreeRef &tree() const;

  int id() const;
  int index() const;

  bool is_input() const;
  bool is_output() const;

  const SocketRef &as_base() const;
  const InputSocketRef &as_input() const;
  const OutputSocketRef &as_output() const;

  PointerRNA *rna() const;

  StringRefNull idname() const;
  StringRefNull name() const;
  StringRefNull identifier() const;
  bNodeSocketType *typeinfo() const;

  bNodeSocket *bsocket() const;
  bNode *bnode() const;
  bNodeTree *btree() const;

  bool is_available() const;

  void *default_value() const;
  template<typename T> T *default_value() const;
};

class InputSocketRef final : public SocketRef {
 public:
  Span<const OutputSocketRef *> logically_linked_sockets() const;
  Span<const OutputSocketRef *> directly_linked_sockets() const;

  bool is_multi_input_socket() const;
};

class OutputSocketRef final : public SocketRef {
 public:
  Span<const InputSocketRef *> logically_linked_sockets() const;
  Span<const InputSocketRef *> directly_linked_sockets() const;
};

class NodeRef : NonCopyable, NonMovable {
 private:
  NodeTreeRef *tree_;
  bNode *bnode_;
  PointerRNA rna_;
  int id_;
  Vector<InputSocketRef *> inputs_;
  Vector<OutputSocketRef *> outputs_;
  Vector<InternalLinkRef *> internal_links_;

  friend NodeTreeRef;

 public:
  const NodeTreeRef &tree() const;

  Span<const InputSocketRef *> inputs() const;
  Span<const OutputSocketRef *> outputs() const;
  Span<const InternalLinkRef *> internal_links() const;

  const InputSocketRef &input(int index) const;
  const OutputSocketRef &output(int index) const;

  bNode *bnode() const;
  bNodeTree *btree() const;

  PointerRNA *rna() const;
  StringRefNull idname() const;
  StringRefNull name() const;
  bNodeType *typeinfo() const;

  int id() const;

  bool is_reroute_node() const;
  bool is_group_node() const;
  bool is_group_input_node() const;
  bool is_group_output_node() const;
  bool is_muted() const;
<<<<<<< HEAD
  bool is_portal_in() const;
  bool is_portal_out() const;
=======
  bool is_frame() const;

  void *storage() const;
  template<typename T> T *storage() const;
>>>>>>> 482a42c0
};

class LinkRef : NonCopyable, NonMovable {
 private:
  OutputSocketRef *from_;
  InputSocketRef *to_;
  bNodeLink *blink_;

  friend NodeTreeRef;

 public:
  const OutputSocketRef &from() const;
  const InputSocketRef &to() const;

  bNodeLink *blink() const;

  bool is_muted() const;
};

class InternalLinkRef : NonCopyable, NonMovable {
 private:
  InputSocketRef *from_;
  OutputSocketRef *to_;
  bNodeLink *blink_;

  friend NodeTreeRef;

 public:
  const InputSocketRef &from() const;
  const OutputSocketRef &to() const;

  bNodeLink *blink() const;
};

class NodeTreeRef : NonCopyable, NonMovable {
 private:
  LinearAllocator<> allocator_;
  bNodeTree *btree_;
  Vector<NodeRef *> nodes_by_id_;
  Vector<SocketRef *> sockets_by_id_;
  Vector<InputSocketRef *> input_sockets_;
  Vector<OutputSocketRef *> output_sockets_;
  Vector<LinkRef *> links_;
  MultiValueMap<const bNodeType *, NodeRef *> nodes_by_type_;
  MultiValueMap<int, NodeRef *> portal_in_nodes_by_id_;
  MultiValueMap<int, NodeRef *> portal_out_nodes_by_id_;

 public:
  NodeTreeRef(bNodeTree *btree);
  ~NodeTreeRef();

  Span<const NodeRef *> nodes() const;
  Span<const NodeRef *> nodes_by_type(StringRefNull idname) const;
  Span<const NodeRef *> nodes_by_type(const bNodeType *nodetype) const;

  Span<const SocketRef *> sockets() const;
  Span<const InputSocketRef *> input_sockets() const;
  Span<const OutputSocketRef *> output_sockets() const;

  Span<const LinkRef *> links() const;

  Span<const NodeRef *> portal_in_nodes_by_id(int portal_id) const;
  Span<const NodeRef *> portal_out_nodes_by_id(int portal_id) const;

  bool has_link_cycles() const;

  bNodeTree *btree() const;
  StringRefNull name() const;

  std::string to_dot() const;

 private:
  /* Utility functions used during construction. */
  InputSocketRef &find_input_socket(Map<bNode *, NodeRef *> &node_mapping,
                                    bNode *bnode,
                                    bNodeSocket *bsocket);
  OutputSocketRef &find_output_socket(Map<bNode *, NodeRef *> &node_mapping,
                                      bNode *bnode,
                                      bNodeSocket *bsocket);

  void create_linked_socket_caches();

  void foreach_logical_origin(InputSocketRef &socket,
                              FunctionRef<void(OutputSocketRef &)> callback,
                              bool only_follow_first_input_link = false);
  void foreach_logical_target(OutputSocketRef &socket,
                              FunctionRef<void(InputSocketRef &)> callback);
};

using NodeTreeRefMap = Map<bNodeTree *, std::unique_ptr<const NodeTreeRef>>;

const NodeTreeRef &get_tree_ref_from_map(NodeTreeRefMap &node_tree_refs, bNodeTree &btree);

namespace node_tree_ref_types {
using nodes::InputSocketRef;
using nodes::NodeRef;
using nodes::NodeTreeRef;
using nodes::NodeTreeRefMap;
using nodes::OutputSocketRef;
using nodes::SocketRef;
}  // namespace node_tree_ref_types

/* --------------------------------------------------------------------
 * SocketRef inline methods.
 */

inline Span<const SocketRef *> SocketRef::logically_linked_sockets() const
{
  return logically_linked_sockets_;
}

inline Span<const SocketRef *> SocketRef::directly_linked_sockets() const
{
  return directly_linked_sockets_;
}

inline Span<const LinkRef *> SocketRef::directly_linked_links() const
{
  return directly_linked_links_;
}

inline bool SocketRef::is_directly_linked() const
{
  return directly_linked_sockets_.size() > 0;
}

inline bool SocketRef::is_logically_linked() const
{
  return logically_linked_sockets_.size() > 0;
}

inline const NodeRef &SocketRef::node() const
{
  return *node_;
}

inline const NodeTreeRef &SocketRef::tree() const
{
  return node_->tree();
}

inline int SocketRef::id() const
{
  return id_;
}

inline int SocketRef::index() const
{
  return index_;
}

inline bool SocketRef::is_input() const
{
  return is_input_;
}

inline bool SocketRef::is_output() const
{
  return !is_input_;
}

inline const SocketRef &SocketRef::as_base() const
{
  return *this;
}

inline const InputSocketRef &SocketRef::as_input() const
{
  BLI_assert(this->is_input());
  return static_cast<const InputSocketRef &>(*this);
}

inline const OutputSocketRef &SocketRef::as_output() const
{
  BLI_assert(this->is_output());
  return static_cast<const OutputSocketRef &>(*this);
}

inline PointerRNA *SocketRef::rna() const
{
  return const_cast<PointerRNA *>(&rna_);
}

inline StringRefNull SocketRef::idname() const
{
  return bsocket_->idname;
}

inline StringRefNull SocketRef::name() const
{
  return bsocket_->name;
}

inline StringRefNull SocketRef::identifier() const
{
  return bsocket_->identifier;
}

inline bNodeSocketType *SocketRef::typeinfo() const
{
  return bsocket_->typeinfo;
}

inline bNodeSocket *SocketRef::bsocket() const
{
  return bsocket_;
}

inline bNode *SocketRef::bnode() const
{
  return node_->bnode();
}

inline bNodeTree *SocketRef::btree() const
{
  return node_->btree();
}

inline bool SocketRef::is_available() const
{
  return (bsocket_->flag & SOCK_UNAVAIL) == 0;
}

inline void *SocketRef::default_value() const
{
  return bsocket_->default_value;
}

template<typename T> inline T *SocketRef::default_value() const
{
  return (T *)bsocket_->default_value;
}

/* --------------------------------------------------------------------
 * InputSocketRef inline methods.
 */

inline Span<const OutputSocketRef *> InputSocketRef::logically_linked_sockets() const
{
  return logically_linked_sockets_.as_span().cast<const OutputSocketRef *>();
}

inline Span<const OutputSocketRef *> InputSocketRef::directly_linked_sockets() const
{
  return directly_linked_sockets_.cast<const OutputSocketRef *>();
}

inline bool InputSocketRef::is_multi_input_socket() const
{
  return bsocket_->flag & SOCK_MULTI_INPUT;
}

/* --------------------------------------------------------------------
 * OutputSocketRef inline methods.
 */

inline Span<const InputSocketRef *> OutputSocketRef::logically_linked_sockets() const
{
  return logically_linked_sockets_.as_span().cast<const InputSocketRef *>();
}

inline Span<const InputSocketRef *> OutputSocketRef::directly_linked_sockets() const
{
  return directly_linked_sockets_.cast<const InputSocketRef *>();
}

/* --------------------------------------------------------------------
 * NodeRef inline methods.
 */

inline const NodeTreeRef &NodeRef::tree() const
{
  return *tree_;
}

inline Span<const InputSocketRef *> NodeRef::inputs() const
{
  return inputs_;
}

inline Span<const OutputSocketRef *> NodeRef::outputs() const
{
  return outputs_;
}

inline Span<const InternalLinkRef *> NodeRef::internal_links() const
{
  return internal_links_;
}

inline const InputSocketRef &NodeRef::input(int index) const
{
  return *inputs_[index];
}

inline const OutputSocketRef &NodeRef::output(int index) const
{
  return *outputs_[index];
}

inline bNode *NodeRef::bnode() const
{
  return bnode_;
}

inline bNodeTree *NodeRef::btree() const
{
  return tree_->btree();
}

inline PointerRNA *NodeRef::rna() const
{
  return const_cast<PointerRNA *>(&rna_);
}

inline StringRefNull NodeRef::idname() const
{
  return bnode_->idname;
}

inline StringRefNull NodeRef::name() const
{
  return bnode_->name;
}

inline bNodeType *NodeRef::typeinfo() const
{
  return bnode_->typeinfo;
}

inline int NodeRef::id() const
{
  return id_;
}

inline bool NodeRef::is_reroute_node() const
{
  return bnode_->type == NODE_REROUTE;
}

inline bool NodeRef::is_group_node() const
{
  return bnode_->type == NODE_GROUP;
}

inline bool NodeRef::is_group_input_node() const
{
  return bnode_->type == NODE_GROUP_INPUT;
}

inline bool NodeRef::is_group_output_node() const
{
  return bnode_->type == NODE_GROUP_OUTPUT;
}

inline bool NodeRef::is_frame() const
{
  return bnode_->type == NODE_FRAME;
}

inline bool NodeRef::is_muted() const
{
  return (bnode_->flag & NODE_MUTED) != 0;
}

<<<<<<< HEAD
inline bool NodeRef::is_portal_in() const
{
  return bnode_->type == NODE_PORTAL_IN;
}

inline bool NodeRef::is_portal_out() const
{
  return bnode_->type == NODE_PORTAL_OUT;
=======
inline void *NodeRef::storage() const
{
  return bnode_->storage;
}

template<typename T> inline T *NodeRef::storage() const
{
  return (T *)bnode_->storage;
>>>>>>> 482a42c0
}

/* --------------------------------------------------------------------
 * LinkRef inline methods.
 */

inline const OutputSocketRef &LinkRef::from() const
{
  return *from_;
}

inline const InputSocketRef &LinkRef::to() const
{
  return *to_;
}

inline bNodeLink *LinkRef::blink() const
{
  return blink_;
}

inline bool LinkRef::is_muted() const
{
  return blink_->flag & NODE_LINK_MUTED;
}

/* --------------------------------------------------------------------
 * InternalLinkRef inline methods.
 */

inline const InputSocketRef &InternalLinkRef::from() const
{
  return *from_;
}

inline const OutputSocketRef &InternalLinkRef::to() const
{
  return *to_;
}

inline bNodeLink *InternalLinkRef::blink() const
{
  return blink_;
}

/* --------------------------------------------------------------------
 * NodeTreeRef inline methods.
 */

inline Span<const NodeRef *> NodeTreeRef::nodes() const
{
  return nodes_by_id_;
}

inline Span<const NodeRef *> NodeTreeRef::nodes_by_type(StringRefNull idname) const
{
  const bNodeType *nodetype = nodeTypeFind(idname.c_str());
  return this->nodes_by_type(nodetype);
}

inline Span<const NodeRef *> NodeTreeRef::nodes_by_type(const bNodeType *nodetype) const
{
  return nodes_by_type_.lookup(nodetype);
}

inline Span<const SocketRef *> NodeTreeRef::sockets() const
{
  return sockets_by_id_;
}

inline Span<const InputSocketRef *> NodeTreeRef::input_sockets() const
{
  return input_sockets_;
}

inline Span<const OutputSocketRef *> NodeTreeRef::output_sockets() const
{
  return output_sockets_;
}

inline Span<const LinkRef *> NodeTreeRef::links() const
{
  return links_;
}

inline Span<const NodeRef *> NodeTreeRef::portal_in_nodes_by_id(int portal_id) const
{
  return portal_in_nodes_by_id_.lookup(portal_id);
}

inline Span<const NodeRef *> NodeTreeRef::portal_out_nodes_by_id(int portal_id) const
{
  return portal_out_nodes_by_id_.lookup(portal_id);
}

inline bNodeTree *NodeTreeRef::btree() const
{
  return btree_;
}

inline StringRefNull NodeTreeRef::name() const
{
  return btree_->id.name + 2;
}

}  // namespace blender::nodes<|MERGE_RESOLUTION|>--- conflicted
+++ resolved
@@ -177,15 +177,12 @@
   bool is_group_input_node() const;
   bool is_group_output_node() const;
   bool is_muted() const;
-<<<<<<< HEAD
+  bool is_frame() const;
   bool is_portal_in() const;
   bool is_portal_out() const;
-=======
-  bool is_frame() const;
 
   void *storage() const;
   template<typename T> T *storage() const;
->>>>>>> 482a42c0
 };
 
 class LinkRef : NonCopyable, NonMovable {
@@ -551,7 +548,6 @@
   return (bnode_->flag & NODE_MUTED) != 0;
 }
 
-<<<<<<< HEAD
 inline bool NodeRef::is_portal_in() const
 {
   return bnode_->type == NODE_PORTAL_IN;
@@ -560,7 +556,8 @@
 inline bool NodeRef::is_portal_out() const
 {
   return bnode_->type == NODE_PORTAL_OUT;
-=======
+}
+
 inline void *NodeRef::storage() const
 {
   return bnode_->storage;
@@ -569,7 +566,6 @@
 template<typename T> inline T *NodeRef::storage() const
 {
   return (T *)bnode_->storage;
->>>>>>> 482a42c0
 }
 
 /* --------------------------------------------------------------------
