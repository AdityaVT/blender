/*
 * This program is free software; you can redistribute it and/or
 * modify it under the terms of the GNU General Public License
 * as published by the Free Software Foundation; either version 2
 * of the License, or (at your option) any later version.
 *
 * This program is distributed in the hope that it will be useful,
 * but WITHOUT ANY WARRANTY; without even the implied warranty of
 * MERCHANTABILITY or FITNESS FOR A PARTICULAR PURPOSE.  See the
 * GNU General Public License for more details.
 *
 * You should have received a copy of the GNU General Public License
 * along with this program; if not, write to the Free Software Foundation,
 * Inc., 51 Franklin Street, Fifth Floor, Boston, MA 02110-1301, USA.
 *
 * The Original Code is Copyright (C) 2007 Blender Foundation.
 * All rights reserved.
 */

/** \file
 * \ingroup nodes
 */

#include <cstddef>
#include <cstring>

#include "DNA_node_types.h"

#include "BLI_listbase.h"
#include "BLI_map.hh"
#include "BLI_multi_value_map.hh"
#include "BLI_set.hh"
#include "BLI_stack.hh"
#include "BLI_string.h"
#include "BLI_string_ref.hh"
#include "BLI_utildefines.h"

#include "BLT_translation.h"

#include "BKE_node.h"
#include "BKE_node_tree_update.h"

#include "RNA_types.h"

#include "MEM_guardedalloc.h"

#include "NOD_common.h"
#include "node_common.h"
#include "node_util.h"

using blender::Map;
using blender::MultiValueMap;
using blender::Set;
using blender::Stack;
using blender::StringRef;

/* -------------------------------------------------------------------- */
/** \name Node Group
 * \{ */

static bNodeSocket *find_matching_socket(ListBase &sockets, StringRef identifier)
{
  LISTBASE_FOREACH (bNodeSocket *, socket, &sockets) {
    if (socket->identifier == identifier) {
      return socket;
    }
  }
  return nullptr;
}

bNodeSocket *node_group_find_input_socket(bNode *groupnode, const char *identifier)
{
  return find_matching_socket(groupnode->inputs, identifier);
}

bNodeSocket *node_group_find_output_socket(bNode *groupnode, const char *identifier)
{
  return find_matching_socket(groupnode->outputs, identifier);
}

void node_group_label(const bNodeTree *UNUSED(ntree), const bNode *node, char *label, int maxlen)
{
  BLI_strncpy(label, (node->id) ? node->id->name + 2 : IFACE_("Missing Data-Block"), maxlen);
}

bool node_group_poll_instance(bNode *node, bNodeTree *nodetree, const char **disabled_hint)
{
  if (node->typeinfo->poll(node->typeinfo, nodetree, disabled_hint)) {
    bNodeTree *grouptree = (bNodeTree *)node->id;
    if (grouptree) {
      return nodeGroupPoll(nodetree, grouptree, disabled_hint);
    }

    return true; /* without a linked node tree, group node is always ok */
  }

  return false;
}

bool nodeGroupPoll(bNodeTree *nodetree, bNodeTree *grouptree, const char **r_disabled_hint)
{
  bool valid = true;

  /* unspecified node group, generally allowed
   * (if anything, should be avoided on operator level)
   */
  if (grouptree == nullptr) {
    return true;
  }

  if (nodetree == grouptree) {
    *r_disabled_hint = TIP_("Nesting a node group inside of itself is not allowed");
    return false;
  }

  LISTBASE_FOREACH (bNode *, node, &grouptree->nodes) {
    if (node->typeinfo->poll_instance &&
        !node->typeinfo->poll_instance(node, nodetree, r_disabled_hint)) {
      valid = false;
      break;
    }
  }
  return valid;
}

static void add_new_socket_from_interface(bNodeTree &node_tree,
                                          bNode &node,
                                          const bNodeSocket &interface_socket,
                                          const eNodeSocketInOut in_out)
{
  bNodeSocket *socket = nodeAddSocket(&node_tree,
                                      &node,
                                      in_out,
                                      interface_socket.idname,
                                      interface_socket.identifier,
                                      interface_socket.name);

  if (interface_socket.typeinfo->interface_init_socket) {
    interface_socket.typeinfo->interface_init_socket(
        &node_tree, &interface_socket, &node, socket, "interface");
  }
}

static void update_socket_to_match_interface(bNodeTree &node_tree,
                                             bNode &node,
                                             bNodeSocket &socket_to_update,
                                             const bNodeSocket &interface_socket)
{
  strcpy(socket_to_update.name, interface_socket.name);

  const int mask = SOCK_HIDE_VALUE;
  socket_to_update.flag = (socket_to_update.flag & ~mask) | (interface_socket.flag & mask);

  /* Update socket type if necessary */
  if (socket_to_update.typeinfo != interface_socket.typeinfo) {
    nodeModifySocketType(&node_tree, &node, &socket_to_update, interface_socket.idname);
<<<<<<< HEAD
    /* Flag the tree to make sure link validity is updated after type changes. */
    node_tree.update |= NTREE_UPDATE_LINKS;
=======
>>>>>>> dd01ce2c
  }

  if (interface_socket.typeinfo->interface_verify_socket) {
    interface_socket.typeinfo->interface_verify_socket(
        &node_tree, &interface_socket, &node, &socket_to_update, "interface");
  }
}

/**
 * Used for group nodes and group input/output nodes to update the list of input or output sockets
 * on a node to match the provided interface. Assumes that \a verify_lb is the node's matching
 * input or output socket list, depending on whether the node is a group input/output or a group
 * node.
 */
static void group_verify_socket_list(bNodeTree &node_tree,
                                     bNode &node,
                                     const ListBase &interface_sockets,
                                     ListBase &verify_lb,
                                     const eNodeSocketInOut in_out)
{
  ListBase old_sockets = verify_lb;
  BLI_listbase_clear(&verify_lb);

  LISTBASE_FOREACH (const bNodeSocket *, interface_socket, &interface_sockets) {
    bNodeSocket *matching_socket = find_matching_socket(old_sockets, interface_socket->identifier);
    if (matching_socket) {
      /* If a socket with the same identifier exists in the previous socket list, update it
       * with the correct name, type, etc. Then move it from the old list to the new one. */
      update_socket_to_match_interface(node_tree, node, *matching_socket, *interface_socket);
      BLI_remlink(&old_sockets, matching_socket);
      BLI_addtail(&verify_lb, matching_socket);
    }
    else {
      /* If there was no socket withe the same identifier already, simply create a new socket
       * based on the interface socket, which will already add it to the new list. */
      add_new_socket_from_interface(node_tree, node, *interface_socket, in_out);
    }
  }

  /* Remove leftover sockets that didn't match the node group's interface. */
  LISTBASE_FOREACH_MUTABLE (bNodeSocket *, unused_socket, &old_sockets) {
    nodeRemoveSocket(&node_tree, &node, unused_socket);
  }
}

void node_group_update(struct bNodeTree *ntree, struct bNode *node)
{
  /* check inputs and outputs, and remove or insert them */
  if (node->id == nullptr) {
    nodeRemoveAllSockets(ntree, node);
  }
  else if ((ID_IS_LINKED(node->id) && (node->id->tag & LIB_TAG_MISSING))) {
    /* Missing data-block, leave sockets unchanged so that when it comes back
     * the links remain valid. */
  }
  else {
    bNodeTree *ngroup = (bNodeTree *)node->id;
    group_verify_socket_list(*ntree, *node, ngroup->inputs, node->inputs, SOCK_IN);
    group_verify_socket_list(*ntree, *node, ngroup->outputs, node->outputs, SOCK_OUT);
  }
}

/** \} */

/* -------------------------------------------------------------------- */
/** \name Node Frame
 * \{ */

static void node_frame_init(bNodeTree *UNUSED(ntree), bNode *node)
{
  NodeFrame *data = (NodeFrame *)MEM_callocN(sizeof(NodeFrame), "frame node storage");
  node->storage = data;

  data->flag |= NODE_FRAME_SHRINK;

  data->label_size = 20;
}

void register_node_type_frame(void)
{
  /* frame type is used for all tree types, needs dynamic allocation */
  bNodeType *ntype = (bNodeType *)MEM_callocN(sizeof(bNodeType), "frame node type");
  ntype->free_self = (void (*)(bNodeType *))MEM_freeN;

  node_type_base(ntype, NODE_FRAME, "Frame", NODE_CLASS_LAYOUT, NODE_BACKGROUND);
  node_type_init(ntype, node_frame_init);
  node_type_storage(ntype, "NodeFrame", node_free_standard_storage, node_copy_standard_storage);
  node_type_size(ntype, 150, 100, 0);

  nodeRegisterType(ntype);
}

/** \} */

/* -------------------------------------------------------------------- */
/** \name Node Re-Route
 * \{ */

static void node_reroute_init(bNodeTree *ntree, bNode *node)
{
  /* NOTE: Cannot use socket templates for this, since it would reset the socket type
   * on each file read via the template verification procedure.
   */
  nodeAddStaticSocket(ntree, node, SOCK_IN, SOCK_RGBA, PROP_NONE, "Input", "Input");
  nodeAddStaticSocket(ntree, node, SOCK_OUT, SOCK_RGBA, PROP_NONE, "Output", "Output");
}

void register_node_type_reroute(void)
{
  /* frame type is used for all tree types, needs dynamic allocation */
  bNodeType *ntype = (bNodeType *)MEM_callocN(sizeof(bNodeType), "frame node type");
  ntype->free_self = (void (*)(bNodeType *))MEM_freeN;

  node_type_base(ntype, NODE_REROUTE, "Reroute", NODE_CLASS_LAYOUT, 0);
  node_type_init(ntype, node_reroute_init);

  nodeRegisterType(ntype);
}

static void propagate_reroute_type_from_start_socket(
    bNodeSocket *start_socket,
    const MultiValueMap<bNodeSocket *, bNodeLink *> &links_map,
    Map<bNode *, const bNodeSocketType *> &r_reroute_types)
{
  Stack<bNode *> nodes_to_check;
  for (bNodeLink *link : links_map.lookup(start_socket)) {
    if (link->tonode->type == NODE_REROUTE) {
      nodes_to_check.push(link->tonode);
    }
    if (link->fromnode->type == NODE_REROUTE) {
      nodes_to_check.push(link->fromnode);
    }
  }
  const bNodeSocketType *current_type = start_socket->typeinfo;
  while (!nodes_to_check.is_empty()) {
    bNode *reroute_node = nodes_to_check.pop();
    BLI_assert(reroute_node->type == NODE_REROUTE);
    if (r_reroute_types.add(reroute_node, current_type)) {
      for (bNodeLink *link : links_map.lookup((bNodeSocket *)reroute_node->inputs.first)) {
        if (link->fromnode->type == NODE_REROUTE) {
          nodes_to_check.push(link->fromnode);
        }
      }
      for (bNodeLink *link : links_map.lookup((bNodeSocket *)reroute_node->outputs.first)) {
        if (link->tonode->type == NODE_REROUTE) {
          nodes_to_check.push(link->tonode);
        }
      }
    }
  }
}

void ntree_update_reroute_nodes(bNodeTree *ntree)
{
  /* Contains nodes that are linked to at least one reroute node. */
  Set<bNode *> nodes_linked_with_reroutes;
  /* Contains all links that are linked to at least one reroute node. */
  MultiValueMap<bNodeSocket *, bNodeLink *> links_map;
  /* Build acceleration data structures for the algorithm below. */
  LISTBASE_FOREACH (bNodeLink *, link, &ntree->links) {
    if (link->fromsock == nullptr || link->tosock == nullptr) {
      continue;
    }
    if (link->fromnode->type != NODE_REROUTE && link->tonode->type != NODE_REROUTE) {
      continue;
    }
    if (link->fromnode->type != NODE_REROUTE) {
      nodes_linked_with_reroutes.add(link->fromnode);
    }
    if (link->tonode->type != NODE_REROUTE) {
      nodes_linked_with_reroutes.add(link->tonode);
    }
    links_map.add(link->fromsock, link);
    links_map.add(link->tosock, link);
  }

  /* Will contain the socket type for every linked reroute node. */
  Map<bNode *, const bNodeSocketType *> reroute_types;

  /* Propagate socket types from left to right. */
  for (bNode *start_node : nodes_linked_with_reroutes) {
    LISTBASE_FOREACH (bNodeSocket *, output_socket, &start_node->outputs) {
      propagate_reroute_type_from_start_socket(output_socket, links_map, reroute_types);
    }
  }

  /* Propagate socket types from right to left. This affects reroute nodes that haven't been
   * changed in the the loop above. */
  for (bNode *start_node : nodes_linked_with_reroutes) {
    LISTBASE_FOREACH (bNodeSocket *, input_socket, &start_node->inputs) {
      propagate_reroute_type_from_start_socket(input_socket, links_map, reroute_types);
    }
  }

  /* Actually update reroute nodes with changed types. */
  for (const auto item : reroute_types.items()) {
    bNode *reroute_node = item.key;
    const bNodeSocketType *socket_type = item.value;
    bNodeSocket *input_socket = (bNodeSocket *)reroute_node->inputs.first;
    bNodeSocket *output_socket = (bNodeSocket *)reroute_node->outputs.first;

    if (input_socket->typeinfo != socket_type) {
      nodeModifySocketType(ntree, reroute_node, input_socket, socket_type->idname);
    }
    if (output_socket->typeinfo != socket_type) {
      nodeModifySocketType(ntree, reroute_node, output_socket, socket_type->idname);
    }
  }
}

static bool node_is_connected_to_output_recursive(bNodeTree *ntree, bNode *node)
{
  bNodeLink *link;

  /* avoid redundant checks, and infinite loops in case of cyclic node links */
  if (node->done) {
    return false;
  }
  node->done = 1;

  /* main test, done before child loop so it catches output nodes themselves as well */
  if (node->typeinfo->nclass == NODE_CLASS_OUTPUT && node->flag & NODE_DO_OUTPUT) {
    return true;
  }

  /* test all connected nodes, first positive find is sufficient to return true */
  for (link = (bNodeLink *)ntree->links.first; link; link = link->next) {
    if (link->fromnode == node) {
      if (node_is_connected_to_output_recursive(ntree, link->tonode)) {
        return true;
      }
    }
  }
  return false;
}

bool BKE_node_is_connected_to_output(bNodeTree *ntree, bNode *node)
{
  bNode *tnode;

  /* clear flags */
  for (tnode = (bNode *)ntree->nodes.first; tnode; tnode = tnode->next) {
    tnode->done = 0;
  }

  return node_is_connected_to_output_recursive(ntree, node);
}

void BKE_node_tree_unlink_id(ID *id, struct bNodeTree *ntree)
{
  bNode *node;

  for (node = (bNode *)ntree->nodes.first; node; node = node->next) {
    if (node->id == id) {
      node->id = nullptr;
    }
  }
}

/** \} */

/* -------------------------------------------------------------------- */
/** \name Node #GROUP_INPUT / #GROUP_OUTPUT
 * \{ */

static void node_group_input_init(bNodeTree *ntree, bNode *node)
{
  node_group_input_update(ntree, node);
}

bNodeSocket *node_group_input_find_socket(bNode *node, const char *identifier)
{
  bNodeSocket *sock;
  for (sock = (bNodeSocket *)node->outputs.first; sock; sock = sock->next) {
    if (STREQ(sock->identifier, identifier)) {
      return sock;
    }
  }
  return nullptr;
}

void node_group_input_update(bNodeTree *ntree, bNode *node)
{
  bNodeSocket *extsock = (bNodeSocket *)node->outputs.last;
  bNodeLink *link, *linknext, *exposelink;
  /* Adding a tree socket and verifying will remove the extension socket!
   * This list caches the existing links from the extension socket
   * so they can be recreated after verification.
   */
  ListBase tmplinks;

  /* find links from the extension socket and store them */
  BLI_listbase_clear(&tmplinks);
  for (link = (bNodeLink *)ntree->links.first; link; link = linknext) {
    linknext = link->next;
    if (nodeLinkIsHidden(link)) {
      continue;
    }

    if (link->fromsock == extsock) {
      bNodeLink *tlink = (bNodeLink *)MEM_callocN(sizeof(bNodeLink), "temporary link");
      *tlink = *link;
      BLI_addtail(&tmplinks, tlink);

      nodeRemLink(ntree, link);
    }
  }

  /* find valid link to expose */
  exposelink = nullptr;
  for (link = (bNodeLink *)tmplinks.first; link; link = link->next) {
    /* XXX Multiple sockets can be connected to the extension socket at once,
     * in that case the arbitrary first link determines name and type.
     * This could be improved by choosing the "best" type among all links,
     * whatever that means.
     */
    if (link->tosock->type != SOCK_CUSTOM) {
      exposelink = link;
      break;
    }
  }

  if (exposelink) {
    bNodeSocket *gsock, *newsock;

    gsock = ntreeAddSocketInterfaceFromSocket(ntree, exposelink->tonode, exposelink->tosock);

    node_group_input_update(ntree, node);
    newsock = node_group_input_find_socket(node, gsock->identifier);

    /* redirect links from the extension socket */
    for (link = (bNodeLink *)tmplinks.first; link; link = link->next) {
      nodeAddLink(ntree, node, newsock, link->tonode, link->tosock);
    }
  }

  BLI_freelistN(&tmplinks);

  /* check inputs and outputs, and remove or insert them */
  {
    /* value_in_out inverted for interface nodes to get correct socket value_property */
    group_verify_socket_list(*ntree, *node, ntree->inputs, node->outputs, SOCK_OUT);

    /* add virtual extension socket */
    nodeAddSocket(ntree, node, SOCK_OUT, "NodeSocketVirtual", "__extend__", "");
  }
}

void register_node_type_group_input(void)
{
  /* used for all tree types, needs dynamic allocation */
  bNodeType *ntype = (bNodeType *)MEM_callocN(sizeof(bNodeType), "node type");
  ntype->free_self = (void (*)(bNodeType *))MEM_freeN;

  node_type_base(ntype, NODE_GROUP_INPUT, "Group Input", NODE_CLASS_INTERFACE, 0);
  node_type_size(ntype, 140, 80, 400);
  node_type_init(ntype, node_group_input_init);
  node_type_update(ntype, node_group_input_update);

  nodeRegisterType(ntype);
}

static void node_group_output_init(bNodeTree *ntree, bNode *node)
{
  node_group_output_update(ntree, node);
}

bNodeSocket *node_group_output_find_socket(bNode *node, const char *identifier)
{
  bNodeSocket *sock;
  for (sock = (bNodeSocket *)node->inputs.first; sock; sock = sock->next) {
    if (STREQ(sock->identifier, identifier)) {
      return sock;
    }
  }
  return nullptr;
}

void node_group_output_update(bNodeTree *ntree, bNode *node)
{
  bNodeSocket *extsock = (bNodeSocket *)node->inputs.last;
  bNodeLink *link, *linknext, *exposelink;
  /* Adding a tree socket and verifying will remove the extension socket!
   * This list caches the existing links to the extension socket
   * so they can be recreated after verification.
   */
  ListBase tmplinks;

  /* find links to the extension socket and store them */
  BLI_listbase_clear(&tmplinks);
  for (link = (bNodeLink *)ntree->links.first; link; link = linknext) {
    linknext = link->next;
    if (nodeLinkIsHidden(link)) {
      continue;
    }

    if (link->tosock == extsock) {
      bNodeLink *tlink = (bNodeLink *)MEM_callocN(sizeof(bNodeLink), "temporary link");
      *tlink = *link;
      BLI_addtail(&tmplinks, tlink);

      nodeRemLink(ntree, link);
    }
  }

  /* find valid link to expose */
  exposelink = nullptr;
  for (link = (bNodeLink *)tmplinks.first; link; link = link->next) {
    /* XXX Multiple sockets can be connected to the extension socket at once,
     * in that case the arbitrary first link determines name and type.
     * This could be improved by choosing the "best" type among all links,
     * whatever that means.
     */
    if (link->fromsock->type != SOCK_CUSTOM) {
      exposelink = link;
      break;
    }
  }

  if (exposelink) {
    bNodeSocket *gsock, *newsock;

    /* XXX what if connecting virtual to virtual socket?? */
    gsock = ntreeAddSocketInterfaceFromSocket(ntree, exposelink->fromnode, exposelink->fromsock);

    node_group_output_update(ntree, node);
    newsock = node_group_output_find_socket(node, gsock->identifier);

    /* redirect links to the extension socket */
    for (link = (bNodeLink *)tmplinks.first; link; link = link->next) {
      nodeAddLink(ntree, link->fromnode, link->fromsock, node, newsock);
    }
  }

  BLI_freelistN(&tmplinks);

  /* check inputs and outputs, and remove or insert them */
  {
    /* value_in_out inverted for interface nodes to get correct socket value_property */
    group_verify_socket_list(*ntree, *node, ntree->outputs, node->inputs, SOCK_IN);

    /* add virtual extension socket */
    nodeAddSocket(ntree, node, SOCK_IN, "NodeSocketVirtual", "__extend__", "");
  }
}

void register_node_type_group_output(void)
{
  /* used for all tree types, needs dynamic allocation */
  bNodeType *ntype = (bNodeType *)MEM_callocN(sizeof(bNodeType), "node type");
  ntype->free_self = (void (*)(bNodeType *))MEM_freeN;

  node_type_base(ntype, NODE_GROUP_OUTPUT, "Group Output", NODE_CLASS_INTERFACE, 0);
  node_type_size(ntype, 140, 80, 400);
  node_type_init(ntype, node_group_output_init);
  node_type_update(ntype, node_group_output_update);

  ntype->no_muting = true;

  nodeRegisterType(ntype);
}

/** \} */<|MERGE_RESOLUTION|>--- conflicted
+++ resolved
@@ -154,11 +154,6 @@
   /* Update socket type if necessary */
   if (socket_to_update.typeinfo != interface_socket.typeinfo) {
     nodeModifySocketType(&node_tree, &node, &socket_to_update, interface_socket.idname);
-<<<<<<< HEAD
-    /* Flag the tree to make sure link validity is updated after type changes. */
-    node_tree.update |= NTREE_UPDATE_LINKS;
-=======
->>>>>>> dd01ce2c
   }
 
   if (interface_socket.typeinfo->interface_verify_socket) {
