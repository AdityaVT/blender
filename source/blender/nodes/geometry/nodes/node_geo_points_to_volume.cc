/*
 * This program is free software; you can redistribute it and/or
 * modify it under the terms of the GNU General Public License
 * as published by the Free Software Foundation; either version 2
 * of the License, or (at your option) any later version.
 *
 * This program is distributed in the hope that it will be useful,
 * but WITHOUT ANY WARRANTY; without even the implied warranty of
 * MERCHANTABILITY or FITNESS FOR A PARTICULAR PURPOSE.  See the
 * GNU General Public License for more details.
 *
 * You should have received a copy of the GNU General Public License
 * along with this program; if not, write to the Free Software Foundation,
 * Inc., 51 Franklin Street, Fifth Floor, Boston, MA 02110-1301, USA.
 */

#ifdef WITH_OPENVDB
#  include <openvdb/openvdb.h>
#  include <openvdb/tools/LevelSetUtil.h>
#  include <openvdb/tools/ParticlesToLevelSet.h>
#endif

#include "node_geometry_util.hh"

#include "BKE_lib_id.h"
#include "BKE_volume.h"

#include "UI_interface.h"
#include "UI_resources.h"

<<<<<<< HEAD
static bNodeSocketTemplate geo_node_points_to_volume_in[] = {
    {SOCK_GEOMETRY, N_("Geometry")},
    {SOCK_FLOAT, N_("Voxel Size"), 0.3f, 0.0f, 0.0f, 0.0f, 0.01f, FLT_MAX, PROP_DISTANCE},
    {SOCK_FLOAT, N_("Voxel Amount"), 64.0f, 0.0f, 0.0f, 0.0f, 0.0f, FLT_MAX},
    {SOCK_STRING, N_("Radius")},
    {SOCK_FLOAT, N_("Radius"), 0.5f, 0.0f, 0.0f, 0.0f, 0.0f, FLT_MAX},
    {-1, ""},
};
=======
namespace blender::nodes {
>>>>>>> 0ccbf506

static void geo_node_points_to_volume_declare(NodeDeclarationBuilder &b)
{
  b.add_input<decl::Geometry>("Geometry");
  b.add_input<decl::Float>("Density").default_value(1.0f).min(0.0f);
  b.add_input<decl::Float>("Voxel Size").default_value(0.3f).min(0.01f).subtype(PROP_DISTANCE);
  b.add_input<decl::Float>("Voxel Amount").default_value(64.0f).min(0.0f);
  b.add_input<decl::String>("Radius");
  b.add_input<decl::Float>("Radius", "Radius_001").default_value(0.5f).min(0.0f);
  b.add_output<decl::Geometry>("Geometry");
}

static void geo_node_points_to_volume_layout(uiLayout *layout,
                                             bContext *UNUSED(C),
                                             PointerRNA *ptr)
{
  uiLayoutSetPropSep(layout, true);
  uiLayoutSetPropDecorate(layout, false);
  uiItemR(layout, ptr, "resolution_mode", 0, IFACE_("Resolution"), ICON_NONE);
  uiItemR(layout, ptr, "input_type_radius", 0, IFACE_("Radius"), ICON_NONE);
}

static void geo_node_points_to_volume_init(bNodeTree *UNUSED(ntree), bNode *node)
{
  NodeGeometryPointsToVolume *data = (NodeGeometryPointsToVolume *)MEM_callocN(
      sizeof(NodeGeometryPointsToVolume), __func__);
  data->resolution_mode = GEO_NODE_POINTS_TO_VOLUME_RESOLUTION_MODE_AMOUNT;
  data->input_type_radius = GEO_NODE_ATTRIBUTE_INPUT_FLOAT;
  node->storage = data;

  bNodeSocket *radius_attribute_socket = nodeFindSocket(node, SOCK_IN, "Radius");
  bNodeSocketValueString *radius_attribute_socket_value =
      (bNodeSocketValueString *)radius_attribute_socket->default_value;
  STRNCPY(radius_attribute_socket_value->value, "radius");
}

static void geo_node_points_to_volume_update(bNodeTree *UNUSED(ntree), bNode *node)
{
  NodeGeometryPointsToVolume *data = (NodeGeometryPointsToVolume *)node->storage;
  bNodeSocket *voxel_size_socket = nodeFindSocket(node, SOCK_IN, "Voxel Size");
  bNodeSocket *voxel_amount_socket = nodeFindSocket(node, SOCK_IN, "Voxel Amount");
  nodeSetSocketAvailability(voxel_amount_socket,
                            data->resolution_mode ==
                                GEO_NODE_POINTS_TO_VOLUME_RESOLUTION_MODE_AMOUNT);
  nodeSetSocketAvailability(
      voxel_size_socket, data->resolution_mode == GEO_NODE_POINTS_TO_VOLUME_RESOLUTION_MODE_SIZE);

  update_attribute_input_socket_availabilities(
      *node, "Radius", (GeometryNodeAttributeInputMode)data->input_type_radius);
}

#ifdef WITH_OPENVDB
namespace {
/* Implements the interface required by #openvdb::tools::ParticlesToLevelSet. */
struct ParticleList {
  using PosType = openvdb::Vec3R;

  Span<float3> positions;
  Span<float> radii;

  size_t size() const
  {
    return (size_t)positions.size();
  }

  void getPos(size_t n, openvdb::Vec3R &xyz) const
  {
    xyz = &positions[n].x;
  }

  void getPosRad(size_t n, openvdb::Vec3R &xyz, openvdb::Real &radius) const
  {
    xyz = &positions[n].x;
    radius = radii[n];
  }
};
}  // namespace

static openvdb::FloatGrid::Ptr generate_volume_from_points(const Span<float3> positions,
                                                           const Span<float> radii)
{
  /* Create a new grid that will be filled.  */
  openvdb::FloatGrid::Ptr new_grid = openvdb::createLevelSet<openvdb::FloatGrid>();

  /* Create a narrow-band level set grid based on the positions and radii. */
  openvdb::tools::ParticlesToLevelSet op{*new_grid};
  /* Don't ignore particles based on their radius. */
  op.setRmin(0.0f);
  op.setRmax(FLT_MAX);
  ParticleList particles{positions, radii};
  op.rasterizeSpheres(particles);
  op.finalize();

  return new_grid;
}

static float compute_voxel_size(const GeoNodeExecParams &params,
                                Span<float3> positions,
                                const float radius)
{
  const NodeGeometryPointsToVolume &storage =
      *(const NodeGeometryPointsToVolume *)params.node().storage;

  if (storage.resolution_mode == GEO_NODE_POINTS_TO_VOLUME_RESOLUTION_MODE_SIZE) {
    return params.get_input<float>("Voxel Size");
  }

  if (positions.is_empty()) {
    return 0.0f;
  }

  float3 min, max;
  INIT_MINMAX(min, max);
  minmax_v3v3_v3_array(min, max, (float(*)[3])positions.data(), positions.size());

  const float voxel_amount = params.get_input<float>("Voxel Amount");
  if (voxel_amount <= 1) {
    return 0.0f;
  }

  /* The voxel size adapts to the final size of the volume. */
  const float diagonal = float3::distance(min, max);
  const float extended_diagonal = diagonal + 2.0f * radius;
  const float voxel_size = extended_diagonal / voxel_amount;
  return voxel_size;
}

static void gather_point_data_from_component(const GeoNodeExecParams &params,
                                             const GeometryComponent &component,
                                             Vector<float3> &r_positions,
                                             Vector<float> &r_radii)
{
  GVArray_Typed<float3> positions = component.attribute_get_for_read<float3>(
      "position", ATTR_DOMAIN_POINT, {0, 0, 0});
  GVArray_Typed<float> radii = params.get_input_attribute<float>(
      "Radius", component, ATTR_DOMAIN_POINT, 0.0f);

  for (const int i : IndexRange(positions.size())) {
    r_positions.append(positions[i]);
    r_radii.append(radii[i]);
  }
}

static void convert_to_grid_index_space(const float voxel_size,
                                        MutableSpan<float3> positions,
                                        MutableSpan<float> radii)
{
  const float voxel_size_inv = 1.0f / voxel_size;
  for (const int i : positions.index_range()) {
    positions[i] *= voxel_size_inv;
    /* Better align generated grid with source points. */
    positions[i] -= float3(0.5f);
    radii[i] *= voxel_size_inv;
  }
}

static void initialize_volume_component_from_points(const GeometrySet &geometry_set_in,
                                                    GeometrySet &geometry_set_out,
                                                    const GeoNodeExecParams &params)
{
  Vector<float3> positions;
  Vector<float> radii;

  if (geometry_set_in.has<MeshComponent>()) {
    gather_point_data_from_component(
        params, *geometry_set_in.get_component_for_read<MeshComponent>(), positions, radii);
  }
  if (geometry_set_in.has<PointCloudComponent>()) {
    gather_point_data_from_component(
        params, *geometry_set_in.get_component_for_read<PointCloudComponent>(), positions, radii);
  }
  if (geometry_set_in.has<CurveComponent>()) {
    gather_point_data_from_component(
        params, *geometry_set_in.get_component_for_read<CurveComponent>(), positions, radii);
  }

  const float max_radius = *std::max_element(radii.begin(), radii.end());
  const float voxel_size = compute_voxel_size(params, positions, max_radius);
  if (voxel_size == 0.0f || positions.is_empty()) {
    return;
  }

  Volume *volume = (Volume *)BKE_id_new_nomain(ID_VO, nullptr);
  BKE_volume_init_grids(volume);

  convert_to_grid_index_space(voxel_size, positions, radii);
  openvdb::FloatGrid::Ptr new_grid = generate_volume_from_points(positions, radii);
  new_grid->transform().postScale(voxel_size);
  BKE_volume_grid_add_vdb(volume, "level_set", std::move(new_grid));

  VolumeComponent &volume_component = geometry_set_out.get_component_for_write<VolumeComponent>();
  volume_component.replace(volume);
}
#endif

static void geo_node_points_to_volume_exec(GeoNodeExecParams params)
{
  GeometrySet geometry_set_in = params.extract_input<GeometrySet>("Geometry");
  GeometrySet geometry_set_out;

  /* TODO: Read-only access to instances should be supported here, for now they are made real. */
  geometry_set_in = geometry_set_realize_instances(geometry_set_in);

#ifdef WITH_OPENVDB
  initialize_volume_component_from_points(geometry_set_in, geometry_set_out, params);
#endif

  params.set_output("Geometry", std::move(geometry_set_out));
}

}  // namespace blender::nodes

void register_node_type_geo_points_to_volume()
{
  static bNodeType ntype;

  geo_node_type_base(
<<<<<<< HEAD
      &ntype, GEO_NODE_POINTS_TO_VOLUME, "Points to Level Set", NODE_CLASS_GEOMETRY, 0);
  node_type_socket_templates(&ntype, geo_node_points_to_volume_in, geo_node_points_to_volume_out);
=======
      &ntype, GEO_NODE_POINTS_TO_VOLUME, "Points to Volume", NODE_CLASS_GEOMETRY, 0);
>>>>>>> 0ccbf506
  node_type_storage(&ntype,
                    "NodeGeometryPointsToVolume",
                    node_free_standard_storage,
                    node_copy_standard_storage);
  node_type_size(&ntype, 170, 120, 700);
  node_type_init(&ntype, blender::nodes::geo_node_points_to_volume_init);
  node_type_update(&ntype, blender::nodes::geo_node_points_to_volume_update);
  ntype.declare = blender::nodes::geo_node_points_to_volume_declare;
  ntype.geometry_node_execute = blender::nodes::geo_node_points_to_volume_exec;
  ntype.draw_buttons = blender::nodes::geo_node_points_to_volume_layout;
  nodeRegisterType(&ntype);
}<|MERGE_RESOLUTION|>--- conflicted
+++ resolved
@@ -28,23 +28,11 @@
 #include "UI_interface.h"
 #include "UI_resources.h"
 
-<<<<<<< HEAD
-static bNodeSocketTemplate geo_node_points_to_volume_in[] = {
-    {SOCK_GEOMETRY, N_("Geometry")},
-    {SOCK_FLOAT, N_("Voxel Size"), 0.3f, 0.0f, 0.0f, 0.0f, 0.01f, FLT_MAX, PROP_DISTANCE},
-    {SOCK_FLOAT, N_("Voxel Amount"), 64.0f, 0.0f, 0.0f, 0.0f, 0.0f, FLT_MAX},
-    {SOCK_STRING, N_("Radius")},
-    {SOCK_FLOAT, N_("Radius"), 0.5f, 0.0f, 0.0f, 0.0f, 0.0f, FLT_MAX},
-    {-1, ""},
-};
-=======
 namespace blender::nodes {
->>>>>>> 0ccbf506
 
 static void geo_node_points_to_volume_declare(NodeDeclarationBuilder &b)
 {
   b.add_input<decl::Geometry>("Geometry");
-  b.add_input<decl::Float>("Density").default_value(1.0f).min(0.0f);
   b.add_input<decl::Float>("Voxel Size").default_value(0.3f).min(0.01f).subtype(PROP_DISTANCE);
   b.add_input<decl::Float>("Voxel Amount").default_value(64.0f).min(0.0f);
   b.add_input<decl::String>("Radius");
@@ -257,12 +245,7 @@
   static bNodeType ntype;
 
   geo_node_type_base(
-<<<<<<< HEAD
       &ntype, GEO_NODE_POINTS_TO_VOLUME, "Points to Level Set", NODE_CLASS_GEOMETRY, 0);
-  node_type_socket_templates(&ntype, geo_node_points_to_volume_in, geo_node_points_to_volume_out);
-=======
-      &ntype, GEO_NODE_POINTS_TO_VOLUME, "Points to Volume", NODE_CLASS_GEOMETRY, 0);
->>>>>>> 0ccbf506
   node_type_storage(&ntype,
                     "NodeGeometryPointsToVolume",
                     node_free_standard_storage,
