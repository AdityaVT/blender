/*
 * This program is free software; you can redistribute it and/or
 * modify it under the terms of the GNU General Public License
 * as published by the Free Software Foundation; either version 2
 * of the License, or (at your option) any later version.
 *
 * This program is distributed in the hope that it will be useful,
 * but WITHOUT ANY WARRANTY; without even the implied warranty of
 * MERCHANTABILITY or FITNESS FOR A PARTICULAR PURPOSE.  See the
 * GNU General Public License for more details.
 *
 * You should have received a copy of the GNU General Public License
 * along with this program; if not, write to the Free Software Foundation,
 * Inc., 51 Franklin Street, Fifth Floor, Boston, MA 02110-1301, USA.
 */

#include "BLI_hash.h"
#include "BLI_profile.hh"
#include "BLI_rand.hh"
#include "BLI_task.hh"

#include "UI_interface.h"
#include "UI_resources.h"

#include "node_geometry_util.hh"

static bNodeSocketTemplate geo_node_attribute_randomize_in[] = {
    {SOCK_GEOMETRY, N_("Geometry")},
    {SOCK_STRING, N_("Attribute")},
    {SOCK_VECTOR, N_("Min"), 0.0f, 0.0f, 0.0f, 0.0f, -FLT_MAX, FLT_MAX},
    {SOCK_VECTOR, N_("Max"), 1.0f, 1.0f, 1.0f, 0.0f, -FLT_MAX, FLT_MAX},
    {SOCK_FLOAT, N_("Min"), 0.0f, 0.0f, 0.0f, 0.0f, -FLT_MAX, FLT_MAX},
    {SOCK_FLOAT, N_("Max"), 1.0f, 0.0f, 0.0f, 0.0f, -FLT_MAX, FLT_MAX},
    {SOCK_INT, N_("Min"), 0.0f, 0.0f, 0.0f, 0.0f, -100000, 100000},
    {SOCK_INT, N_("Max"), 100.0f, 0.0f, 0.0f, 0.0f, -100000, 100000},
    {SOCK_INT, N_("Seed"), 0, 0, 0, 0, -10000, 10000},
    {-1, ""},
};

static bNodeSocketTemplate geo_node_attribute_randomize_out[] = {
    {SOCK_GEOMETRY, N_("Geometry")},
    {-1, ""},
};

static void geo_node_attribute_random_layout(uiLayout *layout,
                                             bContext *UNUSED(C),
                                             PointerRNA *ptr)
{
  uiItemR(layout, ptr, "data_type", 0, "", ICON_NONE);
  uiItemR(layout, ptr, "operation", 0, "", ICON_NONE);
}

static void geo_node_attribute_randomize_init(bNodeTree *UNUSED(tree), bNode *node)
{
  NodeAttributeRandomize *data = (NodeAttributeRandomize *)MEM_callocN(
      sizeof(NodeAttributeRandomize), __func__);
  data->data_type = CD_PROP_FLOAT;
  data->domain = ATTR_DOMAIN_POINT;
  data->operation = GEO_NODE_ATTRIBUTE_RANDOMIZE_REPLACE_CREATE;
  node->storage = data;
}

static void geo_node_attribute_randomize_update(bNodeTree *UNUSED(ntree), bNode *node)
{
  bNodeSocket *sock_min_vector = (bNodeSocket *)BLI_findlink(&node->inputs, 2);
  bNodeSocket *sock_max_vector = sock_min_vector->next;
  bNodeSocket *sock_min_float = sock_max_vector->next;
  bNodeSocket *sock_max_float = sock_min_float->next;
  bNodeSocket *sock_min_int = sock_max_float->next;
  bNodeSocket *sock_max_int = sock_min_int->next;

  const NodeAttributeRandomize &storage = *(const NodeAttributeRandomize *)node->storage;
  const CustomDataType data_type = static_cast<CustomDataType>(storage.data_type);
  nodeSetSocketAvailability(sock_min_vector, data_type == CD_PROP_FLOAT3);
  nodeSetSocketAvailability(sock_max_vector, data_type == CD_PROP_FLOAT3);
  nodeSetSocketAvailability(sock_min_float, data_type == CD_PROP_FLOAT);
  nodeSetSocketAvailability(sock_max_float, data_type == CD_PROP_FLOAT);
  nodeSetSocketAvailability(sock_min_int, data_type == CD_PROP_INT32);
  nodeSetSocketAvailability(sock_max_int, data_type == CD_PROP_INT32);
}

namespace blender::nodes {

template<typename T>
T random_value_in_range(const uint32_t id, const uint32_t seed, const T min, const T max);

template<>
inline float random_value_in_range(const uint32_t id,
                                   const uint32_t seed,
                                   const float min,
                                   const float max)
{
  return BLI_hash_int_2d_to_float(id, seed) * (max - min) + min;
}

template<>
inline int random_value_in_range(const uint32_t id,
                                 const uint32_t seed,
                                 const int min,
                                 const int max)
{
  return round_fl_to_int(
      random_value_in_range<float>(id, seed, static_cast<float>(min), static_cast<float>(max)));
}

template<>
inline float3 random_value_in_range(const uint32_t id,
                                    const uint32_t seed,
                                    const float3 min,
                                    const float3 max)
{
  const float x = BLI_hash_int_3d_to_float(seed, id, 435109);
  const float y = BLI_hash_int_3d_to_float(seed, id, 380867);
  const float z = BLI_hash_int_3d_to_float(seed, id, 1059217);

  return float3(x, y, z) * (max - min) + min;
}

template<typename T>
static void randomize_attribute(MutableSpan<T> span,
                                const T min,
                                const T max,
                                Span<uint32_t> ids,
                                const uint32_t seed,
                                const GeometryNodeAttributeRandomizeMode operation)
{
  ProfileTask profile_task;
  BLI_profile_task_begin_named(&profile_task, __func__);

  /* The operations could be templated too, but it doesn't make the code much shorter. */
  switch (operation) {
    case GEO_NODE_ATTRIBUTE_RANDOMIZE_REPLACE_CREATE:
<<<<<<< HEAD
      parallel_for(span.index_range(), 100, [&](IndexRange range) {
        ProfileTask subtask;
        BLI_profile_task_begin_range(
            &subtask, &profile_task, range.start(), range.one_after_last());
=======
      parallel_for(span.index_range(), 512, [&](IndexRange range) {
>>>>>>> 42e350b9
        for (const int i : range) {
          const T random_value = random_value_in_range<T>(ids[i], seed, min, max);
          span[i] = random_value;
        }
<<<<<<< HEAD
        BLI_profile_task_end(&subtask);
=======
>>>>>>> 42e350b9
      });
      break;
    case GEO_NODE_ATTRIBUTE_RANDOMIZE_ADD:
      parallel_for(span.index_range(), 512, [&](IndexRange range) {
        for (const int i : range) {
          const T random_value = random_value_in_range<T>(ids[i], seed, min, max);
          span[i] = span[i] + random_value;
        }
      });
      break;
    case GEO_NODE_ATTRIBUTE_RANDOMIZE_SUBTRACT:
      parallel_for(span.index_range(), 512, [&](IndexRange range) {
        for (const int i : range) {
          const T random_value = random_value_in_range<T>(ids[i], seed, min, max);
          span[i] = span[i] - random_value;
        }
      });
      break;
    case GEO_NODE_ATTRIBUTE_RANDOMIZE_MULTIPLY:
      parallel_for(span.index_range(), 512, [&](IndexRange range) {
        for (const int i : range) {
          const T random_value = random_value_in_range<T>(ids[i], seed, min, max);
          span[i] = span[i] * random_value;
        }
      });
      break;
    default:
      BLI_assert(false);
      break;
  }

  BLI_profile_task_end(&profile_task);
}

static void randomize_attribute_bool(MutableSpan<bool> span,
                                     Span<uint32_t> ids,
                                     const uint32_t seed,
                                     const GeometryNodeAttributeRandomizeMode operation)
{
  BLI_assert(operation == GEO_NODE_ATTRIBUTE_RANDOMIZE_REPLACE_CREATE);
  UNUSED_VARS_NDEBUG(operation);
  parallel_for(span.index_range(), 512, [&](IndexRange range) {
    for (const int i : range) {
      const bool random_value = BLI_hash_int_2d_to_float(ids[i], seed) > 0.5f;
      span[i] = random_value;
    }
  });
}

Array<uint32_t> get_geometry_element_ids_as_uints(const GeometryComponent &component,
                                                  const AttributeDomain domain)
{
  const int domain_size = component.attribute_domain_size(domain);

  /* Hash the reserved name attribute "id" as a (hopefully) stable seed for each point. */
  GVArrayPtr hash_attribute = component.attribute_try_get_for_read("id", domain);
  Array<uint32_t> hashes(domain_size);
  if (hash_attribute) {
    BLI_assert(hashes.size() == hash_attribute->size());
    const CPPType &cpp_type = hash_attribute->type();
    GVArray_GSpan items{*hash_attribute};
    parallel_for(hashes.index_range(), 512, [&](IndexRange range) {
      for (const int i : range) {
        hashes[i] = cpp_type.hash(items[i]);
      }
    });
  }
  else {
    /* If there is no "id" attribute for per-point variation, just create it here. */
    RandomNumberGenerator rng(0);
    for (const int i : hashes.index_range()) {
      hashes[i] = rng.get_uint32();
    }
  }

  return hashes;
}

static AttributeDomain get_result_domain(const GeometryComponent &component,
                                         const GeoNodeExecParams &params,
                                         const StringRef name)
{
  /* Use the domain of the result attribute if it already exists. */
  std::optional<AttributeMetaData> result_info = component.attribute_get_meta_data(name);
  if (result_info) {
    return result_info->domain;
  }

  /* Otherwise use the input domain chosen in the interface. */
  const bNode &node = params.node();
  return static_cast<AttributeDomain>(node.custom2);
}

static void randomize_attribute_on_component(GeometryComponent &component,
                                             const GeoNodeExecParams &params,
                                             StringRef attribute_name,
                                             const CustomDataType data_type,
                                             const GeometryNodeAttributeRandomizeMode operation,
                                             const int seed)
{
  /* If the node is not in "replace / create" mode and the attribute
   * doesn't already exist, don't do the operation. */
  if (operation != GEO_NODE_ATTRIBUTE_RANDOMIZE_REPLACE_CREATE) {
    if (!component.attribute_exists(attribute_name)) {
      params.error_message_add(NodeWarningType::Error,
                               TIP_("No attribute with name \"") + attribute_name + "\"");
      return;
    }
  }

  const AttributeDomain domain = get_result_domain(component, params, attribute_name);

  OutputAttribute attribute = component.attribute_try_get_for_output(
      attribute_name, domain, data_type);
  if (!attribute) {
    return;
  }

  GMutableSpan span = attribute.as_span();

  Array<uint32_t> hashes = get_geometry_element_ids_as_uints(component, domain);

  switch (data_type) {
    case CD_PROP_FLOAT3: {
      const float3 min = params.get_input<float3>("Min");
      const float3 max = params.get_input<float3>("Max");
      randomize_attribute<float3>(span.typed<float3>(), min, max, hashes, seed, operation);
      break;
    }
    case CD_PROP_FLOAT: {
      const float min = params.get_input<float>("Min_001");
      const float max = params.get_input<float>("Max_001");
      randomize_attribute<float>(span.typed<float>(), min, max, hashes, seed, operation);
      break;
    }
    case CD_PROP_BOOL: {
      randomize_attribute_bool(span.typed<bool>(), hashes, seed, operation);
      break;
    }
    case CD_PROP_INT32: {
      const int min = params.get_input<int>("Min_002");
      const int max = params.get_input<int>("Max_002");
      randomize_attribute<int>(span.typed<int>(), min, max, hashes, seed, operation);
      break;
    }
    default: {
      BLI_assert(false);
      break;
    }
  }

  attribute.save();
}

static void geo_node_random_attribute_exec(GeoNodeExecParams params)
{
  GeometrySet geometry_set = params.extract_input<GeometrySet>("Geometry");
  const std::string attribute_name = params.get_input<std::string>("Attribute");
  if (attribute_name.empty()) {
    params.set_output("Geometry", geometry_set);
    return;
  }
  const int seed = params.get_input<int>("Seed");
  const NodeAttributeRandomize &storage = *(const NodeAttributeRandomize *)params.node().storage;
  const CustomDataType data_type = static_cast<CustomDataType>(storage.data_type);
  const GeometryNodeAttributeRandomizeMode operation =
      static_cast<GeometryNodeAttributeRandomizeMode>(storage.operation);

  geometry_set = geometry_set_realize_instances(geometry_set);

  if (geometry_set.has<MeshComponent>()) {
    randomize_attribute_on_component(geometry_set.get_component_for_write<MeshComponent>(),
                                     params,
                                     attribute_name,
                                     data_type,
                                     operation,
                                     seed);
  }
  if (geometry_set.has<PointCloudComponent>()) {
    randomize_attribute_on_component(geometry_set.get_component_for_write<PointCloudComponent>(),
                                     params,
                                     attribute_name,
                                     data_type,
                                     operation,
                                     seed);
  }
  if (geometry_set.has<CurveComponent>()) {
    randomize_attribute_on_component(geometry_set.get_component_for_write<CurveComponent>(),
                                     params,
                                     attribute_name,
                                     data_type,
                                     operation,
                                     seed);
  }

  params.set_output("Geometry", geometry_set);
}

}  // namespace blender::nodes

void register_node_type_geo_attribute_randomize()
{
  static bNodeType ntype;

  geo_node_type_base(
      &ntype, GEO_NODE_ATTRIBUTE_RANDOMIZE, "Attribute Randomize", NODE_CLASS_ATTRIBUTE, 0);
  node_type_socket_templates(
      &ntype, geo_node_attribute_randomize_in, geo_node_attribute_randomize_out);
  node_type_init(&ntype, geo_node_attribute_randomize_init);
  node_type_update(&ntype, geo_node_attribute_randomize_update);
  ntype.geometry_node_execute = blender::nodes::geo_node_random_attribute_exec;
  ntype.draw_buttons = geo_node_attribute_random_layout;
  node_type_storage(
      &ntype, "NodeAttributeRandomize", node_free_standard_storage, node_copy_standard_storage);
  nodeRegisterType(&ntype);
}<|MERGE_RESOLUTION|>--- conflicted
+++ resolved
@@ -130,22 +130,11 @@
   /* The operations could be templated too, but it doesn't make the code much shorter. */
   switch (operation) {
     case GEO_NODE_ATTRIBUTE_RANDOMIZE_REPLACE_CREATE:
-<<<<<<< HEAD
-      parallel_for(span.index_range(), 100, [&](IndexRange range) {
-        ProfileTask subtask;
-        BLI_profile_task_begin_range(
-            &subtask, &profile_task, range.start(), range.one_after_last());
-=======
       parallel_for(span.index_range(), 512, [&](IndexRange range) {
->>>>>>> 42e350b9
         for (const int i : range) {
           const T random_value = random_value_in_range<T>(ids[i], seed, min, max);
           span[i] = random_value;
         }
-<<<<<<< HEAD
-        BLI_profile_task_end(&subtask);
-=======
->>>>>>> 42e350b9
       });
       break;
     case GEO_NODE_ATTRIBUTE_RANDOMIZE_ADD:
