/*
 * This program is free software; you can redistribute it and/or
 * modify it under the terms of the GNU General Public License
 * as published by the Free Software Foundation; either version 2
 * of the License, or (at your option) any later version.
 *
 * This program is distributed in the hope that it will be useful,
 * but WITHOUT ANY WARRANTY; without even the implied warranty of
 * MERCHANTABILITY or FITNESS FOR A PARTICULAR PURPOSE.  See the
 * GNU General Public License for more details.
 *
 * You should have received a copy of the GNU General Public License
 * along with this program; if not, write to the Free Software Foundation,
 * Inc., 51 Franklin Street, Fifth Floor, Boston, MA 02110-1301, USA.
 */

#include "BLI_task.hh"

#include "DNA_mesh_types.h"
#include "DNA_meshdata_types.h"

#include "BKE_material.h"
#include "BKE_mesh.h"

#include "UI_interface.h"
#include "UI_resources.h"

#include "node_geometry_util.hh"

namespace blender::nodes {

static void calculate_uvs(
    Mesh *mesh, Span<MVert> verts, Span<MLoop> loops, const float size_x, const float size_y)
{
  MeshComponent mesh_component;
  mesh_component.replace(mesh, GeometryOwnershipType::Editable);
  OutputAttribute_Typed<float2> uv_attribute =
      mesh_component.attribute_try_get_for_output_only<float2>("uv_map", ATTR_DOMAIN_CORNER);
  MutableSpan<float2> uvs = uv_attribute.as_span();

  const float dx = (size_x == 0.0f) ? 0.0f : 1.0f / size_x;
  const float dy = (size_y == 0.0f) ? 0.0f : 1.0f / size_y;
  threading::parallel_for(loops.index_range(), 1024, [&](IndexRange range) {
    for (const int i : range) {
      const float3 &co = verts[loops[i].v].co;
      uvs[i].x = (co.x + size_x * 0.5f) * dx;
      uvs[i].y = (co.y + size_y * 0.5f) * dy;
    }
  });

  uv_attribute.save();
}

Mesh *create_grid_mesh(const int verts_x,
                       const int verts_y,
                       const float size_x,
                       const float size_y)
{
  BLI_assert(verts_x > 0 && verts_y > 0);
  const int edges_x = verts_x - 1;
  const int edges_y = verts_y - 1;
  Mesh *mesh = BKE_mesh_new_nomain(verts_x * verts_y,
                                   edges_x * verts_y + edges_y * verts_x,
                                   0,
                                   edges_x * edges_y * 4,
                                   edges_x * edges_y);
  MutableSpan<MVert> verts{mesh->mvert, mesh->totvert};
  MutableSpan<MLoop> loops{mesh->mloop, mesh->totloop};
  MutableSpan<MEdge> edges{mesh->medge, mesh->totedge};
  MutableSpan<MPoly> polys{mesh->mpoly, mesh->totpoly};

  {
    const float dx = edges_x == 0 ? 0.0f : size_x / edges_x;
    const float dy = edges_y == 0 ? 0.0f : size_y / edges_y;
    const float x_shift = edges_x / 2.0f;
    const float y_shift = edges_y / 2.0f;
    threading::parallel_for(IndexRange(verts_x), 512, [&](IndexRange x_range) {
      for (const int x : x_range) {
        const int y_offset = x * verts_y;
        threading::parallel_for(IndexRange(verts_y), 512, [&](IndexRange y_range) {
          for (const int y : y_range) {
            const int vert_index = y_offset + y;
            verts[vert_index].co[0] = (x - x_shift) * dx;
            verts[vert_index].co[1] = (y - y_shift) * dy;
            verts[vert_index].co[2] = 0.0f;
          }
        });
      }
    });
  }

<<<<<<< HEAD
  /* Build the horizontal edges in the X direction. */
=======
  /* Point all vertex normals in the up direction. */
  {
    const short up_normal[3] = {0, 0, SHRT_MAX};
    for (MVert &vert : verts) {
      copy_v3_v3_short(vert.no, up_normal);
    }
  }

>>>>>>> 6db09197
  const int y_edges_start = 0;
  const int x_edges_start = verts_x * edges_y;
  const short edge_flag = (edges_x == 0 || edges_y == 0) ? ME_LOOSEEDGE :
                                                           ME_EDGEDRAW | ME_EDGERENDER;

  /* Build the horizontal edges in the X direction. */
  threading::parallel_for(IndexRange(verts_x), 512, [&](IndexRange x_range) {
    for (const int x : x_range) {
      const int y_vert_offset = x * verts_y;
      const int y_edge_offset = y_edges_start + x * edges_y;
      threading::parallel_for(IndexRange(edges_y), 512, [&](IndexRange y_range) {
        for (const int y : y_range) {
          const int vert_index = y_vert_offset + y;
          MEdge &edge = edges[y_edge_offset + y];
          edge.v1 = vert_index;
          edge.v2 = vert_index + 1;
          edge.flag = edge_flag;
        }
      });
    }
  });

  /* Build the vertical edges in the Y direction. */
  threading::parallel_for(IndexRange(verts_y), 512, [&](IndexRange y_range) {
    for (const int y : y_range) {
      const int x_edge_offset = x_edges_start + y * edges_x;
      threading::parallel_for(IndexRange(edges_x), 512, [&](IndexRange x_range) {
        for (const int x : x_range) {
          const int vert_index = x * verts_y + y;
          MEdge &edge = edges[x_edge_offset + x];
          edge.v1 = vert_index;
          edge.v2 = vert_index + verts_y;
          edge.flag = edge_flag;
        }
      });
    }
  });

  threading::parallel_for(IndexRange(edges_x), 512, [&](IndexRange x_range) {
    for (const int x : x_range) {
      const int y_offset = x * edges_y;
      threading::parallel_for(IndexRange(edges_y), 512, [&](IndexRange y_range) {
        for (const int y : y_range) {
          const int poly_index = y_offset + y;
          const int loop_index = poly_index * 4;
          MPoly &poly = polys[poly_index];
          poly.loopstart = loop_index;
          poly.totloop = 4;
          const int vert_index = x * verts_y + y;

          MLoop &loop_a = loops[loop_index];
          loop_a.v = vert_index;
          loop_a.e = x_edges_start + edges_x * y + x;
          MLoop &loop_b = loops[loop_index + 1];
          loop_b.v = vert_index + verts_y;
          loop_b.e = y_edges_start + edges_y * (x + 1) + y;
          MLoop &loop_c = loops[loop_index + 2];
          loop_c.v = vert_index + verts_y + 1;
          loop_c.e = x_edges_start + edges_x * (y + 1) + x;
          MLoop &loop_d = loops[loop_index + 3];
          loop_d.v = vert_index + 1;
          loop_d.e = y_edges_start + edges_y * x + y;
        }
      });
    }
  });

  if (mesh->totpoly != 0) {
    calculate_uvs(mesh, verts, loops, size_x, size_y);
  }

  return mesh;
}

}  // namespace blender::nodes

namespace blender::nodes::node_geo_mesh_primitive_grid_cc {

static void node_declare(NodeDeclarationBuilder &b)
{
  b.add_input<decl::Float>(N_("Size X"))
      .default_value(1.0f)
      .min(0.0f)
      .subtype(PROP_DISTANCE)
      .description(N_("Side length of the plane in the X direction"));
  b.add_input<decl::Float>(N_("Size Y"))
      .default_value(1.0f)
      .min(0.0f)
      .subtype(PROP_DISTANCE)
      .description(N_("Side length of the plane in the Y direction"));
  b.add_input<decl::Int>(N_("Vertices X"))
      .default_value(3)
      .min(2)
      .max(1000)
      .description(N_("Number of vertices in the X direction"));
  b.add_input<decl::Int>(N_("Vertices Y"))
      .default_value(3)
      .min(2)
      .max(1000)
      .description(N_("Number of vertices in the Y direction"));
  b.add_output<decl::Geometry>(N_("Mesh"));
}

static void node_geo_exec(GeoNodeExecParams params)
{
  const float size_x = params.extract_input<float>("Size X");
  const float size_y = params.extract_input<float>("Size Y");
  const int verts_x = params.extract_input<int>("Vertices X");
  const int verts_y = params.extract_input<int>("Vertices Y");
  if (verts_x < 1 || verts_y < 1) {
    params.set_default_remaining_outputs();
    return;
  }

  Mesh *mesh = create_grid_mesh(verts_x, verts_y, size_x, size_y);
  BKE_id_material_eval_ensure_default_slot(&mesh->id);

  params.set_output("Mesh", GeometrySet::create_with_mesh(mesh));
}

}  // namespace blender::nodes::node_geo_mesh_primitive_grid_cc

void register_node_type_geo_mesh_primitive_grid()
{
  namespace file_ns = blender::nodes::node_geo_mesh_primitive_grid_cc;

  static bNodeType ntype;

  geo_node_type_base(&ntype, GEO_NODE_MESH_PRIMITIVE_GRID, "Grid", NODE_CLASS_GEOMETRY, 0);
  ntype.declare = file_ns::node_declare;
  ntype.geometry_node_execute = file_ns::node_geo_exec;
  nodeRegisterType(&ntype);
}<|MERGE_RESOLUTION|>--- conflicted
+++ resolved
@@ -89,18 +89,6 @@
     });
   }
 
-<<<<<<< HEAD
-  /* Build the horizontal edges in the X direction. */
-=======
-  /* Point all vertex normals in the up direction. */
-  {
-    const short up_normal[3] = {0, 0, SHRT_MAX};
-    for (MVert &vert : verts) {
-      copy_v3_v3_short(vert.no, up_normal);
-    }
-  }
-
->>>>>>> 6db09197
   const int y_edges_start = 0;
   const int x_edges_start = verts_x * edges_y;
   const short edge_flag = (edges_x == 0 || edges_y == 0) ? ME_LOOSEEDGE :
