--- conflicted
+++ resolved
@@ -75,14 +75,12 @@
 if env['WITH_BF_FREESTYLE']:
     defs.append('WITH_FREESTYLE')
 
-<<<<<<< HEAD
+if env['WITH_BF_CYCLES'] and env['WITH_BF_CYCLES_DEBUG']:
+    defs.append('WITH_CYCLES_DEBUG')
+
 if env['WITH_BF_OPENVDB']:
     defs.append('WITH_OPENVDB')
     incs += ' #/intern/openvdb'
-=======
-if env['WITH_BF_CYCLES'] and env['WITH_BF_CYCLES_DEBUG']:
-    defs.append('WITH_CYCLES_DEBUG')
->>>>>>> be047fe4
 
 env.BlenderLib ( libname = 'bf_nodes', sources = sources, includes = Split(incs), defines = defs, libtype=['core','player'], priority = [190,105] )
 env.BlenderLib ( libname = 'bf_cmpnodes', sources = cmpsources, includes = Split(incs), defines = defs, libtype=['core','player'], priority = [175,101] )
