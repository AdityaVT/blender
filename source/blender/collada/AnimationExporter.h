--- conflicted
+++ resolved
@@ -86,49 +86,26 @@
   BC_SOURCE_TYPE_TIMEFRAME,
 } BC_animation_source_type;
 
-<<<<<<< HEAD
 typedef enum BC_global_rotation_type {
-	BC_NO_ROTATION,
-	BC_OBJECT_ROTATION,
-	BC_DATA_ROTATION
+  BC_NO_ROTATION,
+  BC_OBJECT_ROTATION,
+  BC_DATA_ROTATION
 } BC_global_rotation_type;
 
-class AnimationExporter: COLLADASW::LibraryAnimations
-{
-private:
-
-	COLLADASW::StreamWriter *sw;
-	BCExportSettings &export_settings;
-
-	BC_global_rotation_type get_global_rotation_type(Object *ob);
-=======
 class AnimationExporter : COLLADASW::LibraryAnimations {
  private:
-  BlenderContext &blender_context;
   COLLADASW::StreamWriter *sw;
-  const ExportSettings *export_settings;
->>>>>>> 3076d95b
+  BCExportSettings &export_settings;
+
+  BC_global_rotation_type get_global_rotation_type(Object *ob);
 
  public:
-  AnimationExporter(BlenderContext &blender_context,
-                    COLLADASW::StreamWriter *sw,
-                    const ExportSettings *export_settings)
-      : COLLADASW::LibraryAnimations(sw),
-        blender_context(blender_context),
-        sw(sw),
-        export_settings(export_settings)
+  AnimationExporter(COLLADASW::StreamWriter *sw, BCExportSettings &export_settings)
+      : COLLADASW::LibraryAnimations(sw), sw(sw), export_settings(export_settings)
   {
   }
 
-<<<<<<< HEAD
-	AnimationExporter(COLLADASW::StreamWriter *sw, BCExportSettings &export_settings):
-		COLLADASW::LibraryAnimations(sw),
-		sw(sw),
-		export_settings(export_settings)
-	{}
-=======
   bool exportAnimations();
->>>>>>> 3076d95b
 
   // called for each exported object
   void operator()(Object *ob);
@@ -201,35 +178,18 @@
                                       std::string name,
                                       std::string target,
                                       std::string axis,
-                                      BCAnimationCurve &curve);
+                                      BCAnimationCurve &curve,
+                                      BC_global_rotation_type global_rotation_type);
 
   /* call to the low level collada exporter */
   void export_collada_matrix_animation(std::string id,
                                        std::string name,
                                        std::string target,
                                        BCFrames &frames,
-                                       BCMatrixSampleMap &outmats);
-
-<<<<<<< HEAD
-	/* call to the low level collada exporter */
-	void export_collada_curve_animation(
-	        std::string id,
-	        std::string name,
-	        std::string target,
-	        std::string axis,
-	        BCAnimationCurve &curve,
-		    BC_global_rotation_type global_rotation_type);
-
-	/* call to the low level collada exporter */
-	void export_collada_matrix_animation(
-	        std::string id,
-	        std::string name,
-	        std::string target,
-	        BCFrames &frames,
-	        BCMatrixSampleMap &outmats,
-		    BC_global_rotation_type global_rotation_type,
-		    Matrix &parentinv);
-=======
+                                       BCMatrixSampleMap &outmats,
+                                       BC_global_rotation_type global_rotation_type,
+                                       Matrix &parentinv);
+
   BCAnimationCurve *get_modified_export_curve(Object *ob,
                                               BCAnimationCurve &curve,
                                               BCAnimationCurveMap &curves);
@@ -238,7 +198,6 @@
   void openAnimationWithClip(std::string id, std::string name);
   bool open_animation_container(bool has_container, Object *ob);
   void close_animation_container(bool has_container);
->>>>>>> 3076d95b
 
   /* Input and Output sources (single valued) */
   std::string collada_source_from_values(BC_animation_source_type tm_channel,
@@ -248,21 +207,15 @@
                                          const std::string axis_name);
 
   /* Output sources (matrix data) */
-  std::string collada_source_from_values(BCMatrixSampleMap &samples, const std::string &anim_id);
+  std::string collada_source_from_values(BCMatrixSampleMap &samples,
+                                         const std::string &anim_id,
+                                         BC_global_rotation_type global_rotation_type,
+                                         Matrix &parentinv);
 
   /* Interpolation sources */
   std::string collada_linear_interpolation_source(int tot, const std::string &anim_id);
 
-<<<<<<< HEAD
-	/* Output sources (matrix data) */
-	std::string collada_source_from_values(
-	        BCMatrixSampleMap &samples,
-	        const std::string& anim_id,
-			BC_global_rotation_type global_rotation_type,
-			Matrix &parentinv);
-=======
   /* source ID = animation_name + semantic_suffix */
->>>>>>> 3076d95b
 
   std::string get_semantic_suffix(COLLADASW::InputSemantic::Semantics semantic);
 
