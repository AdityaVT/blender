--- conflicted
+++ resolved
@@ -869,8 +869,6 @@
 	for (int i = 0; i < 4; i++)
 		for (int j = 0; j < 4; j++)
 			mat[i][j] = double_round(mat[i][j], precision);
-<<<<<<< HEAD
-=======
 }
 
 void bc_sanitize_mat(double mat[4][4], int precision)
@@ -879,166 +877,3 @@
 		for (int j = 0; j < 4; j++)
 			mat[i][j] = double_round(mat[i][j], precision);
 }
-
-/*
-* Returns name of Active UV Layer or empty String if no active UV Layer defined.
-* Assuming the Object is of type MESH
-*/
-std::string bc_get_active_uvlayer_name(Object *ob)
-{
-	Mesh *me = (Mesh *)ob->data;
-	return bc_get_active_uvlayer_name(me);
-}
-
-/*
- * Returns name of Active UV Layer or empty String if no active UV Layer defined
- */
-std::string bc_get_active_uvlayer_name(Mesh *me)
-{
-	int num_layers = CustomData_number_of_layers(&me->fdata, CD_MTFACE);
-	if (num_layers) {
-		char *layer_name = bc_CustomData_get_active_layer_name(&me->fdata, CD_MTFACE);
-		if (layer_name) {
-			return std::string(layer_name);
-		}
-	}
-	return "";
-}
-
-/*
- * Returns UV Layer name or empty string if layer index is out of range
- */
-std::string bc_get_uvlayer_name(Mesh *me, int layer)
-{
-	int num_layers = CustomData_number_of_layers(&me->fdata, CD_MTFACE);
-	if (num_layers && layer < num_layers) {
-		char *layer_name = bc_CustomData_get_layer_name(&me->fdata, CD_MTFACE, layer);
-		if (layer_name) {
-			return std::string(layer_name);
-		}
-	}
-	return "";
-}
-
-/**********************************************************************
-*
-* Return the list of Mesh objects with assigned UVtextures and Images
-* Note: We need to create artificaial materials for each of them
-*
-***********************************************************************/
-std::set<Object *> bc_getUVTexturedObjects(Scene *sce, bool all_uv_layers)
-{
-	std::set <Object *> UVObjects;
-	Base *base = (Base *)sce->base.first;
-
-	while (base) {
-		Object *ob = base->object;
-		bool has_uvimage = false;
-		if (ob->type == OB_MESH) {
-			Mesh *me = (Mesh *)ob->data;
-			int active_uv_layer = CustomData_get_active_layer_index(&me->pdata, CD_MTEXPOLY);
-
-			for (int i = 0; i < me->pdata.totlayer && !has_uvimage; i++) {
-				if (all_uv_layers || active_uv_layer == i)
-				{
-					if (me->pdata.layers[i].type == CD_MTEXPOLY) {
-						MTexPoly *txface = (MTexPoly *)me->pdata.layers[i].data;
-						MPoly *mpoly = me->mpoly;
-						for (int j = 0; j < me->totpoly; j++, mpoly++, txface++) {
-
-							Image *ima = txface->tpage;
-							if (ima != NULL) {
-								has_uvimage = true;
-								break;
-							}
-						}
-					}
-				}
-			}
-
-			if (has_uvimage) {
-				UVObjects.insert(ob);
-			}
-		}
-		base = base->next;
-	}
-	return UVObjects;
-}
-
-/**********************************************************************
-*
-* Return the list of UV Texture images from all exported Mesh Items
-* Note: We need to create one artificial material for each Image.
-*
-***********************************************************************/
-std::set<Image *> bc_getUVImages(Scene *sce, bool all_uv_layers)
-{
-	std::set <Image *> UVImages;
-	Base *base = (Base *)sce->base.first;
-
-	while (base) {
-		Object *ob = base->object;
-		bool has_uvimage = false;
-		if (ob->type == OB_MESH) {
-			Mesh *me = (Mesh *)ob->data;
-			int active_uv_layer = CustomData_get_active_layer_index(&me->pdata, CD_MTEXPOLY);
-
-			for (int i = 0; i < me->pdata.totlayer && !has_uvimage; i++) {
-				if (all_uv_layers || active_uv_layer == i)
-				{
-					if (me->pdata.layers[i].type == CD_MTEXPOLY) {
-						MTexPoly *txface = (MTexPoly *)me->pdata.layers[i].data;
-						MPoly *mpoly = me->mpoly;
-						for (int j = 0; j < me->totpoly; j++, mpoly++, txface++) {
-
-							Image *ima = txface->tpage;
-							if (ima != NULL) {
-								if (UVImages.find(ima) == UVImages.end())
-									UVImages.insert(ima);
-							}
-						}
-					}
-				}
-			}
-		}
-		base = base->next;
-	}
-	return UVImages;
-}
-
-/**********************************************************************
-*
-* Return the list of UV Texture images for the given Object
-* Note: We need to create one artificial material for each Image.
-*
-***********************************************************************/
-std::set<Image *> bc_getUVImages(Object *ob, bool all_uv_layers)
-{
-	std::set <Image *> UVImages;
-
-	bool has_uvimage = false;
-	if (ob->type == OB_MESH) {
-		Mesh *me = (Mesh *)ob->data;
-		int active_uv_layer = CustomData_get_active_layer_index(&me->pdata, CD_MTEXPOLY);
-
-		for (int i = 0; i < me->pdata.totlayer && !has_uvimage; i++) {
-			if (all_uv_layers || active_uv_layer == i)
-			{
-				if (me->pdata.layers[i].type == CD_MTEXPOLY) {
-					MTexPoly *txface = (MTexPoly *)me->pdata.layers[i].data;
-					MPoly *mpoly = me->mpoly;
-					for (int j = 0; j < me->totpoly; j++, mpoly++, txface++) {
-
-						Image *ima = txface->tpage;
-						if (ima != NULL) {
-							if (UVImages.find(ima) == UVImages.end())
-								UVImages.insert(ima);
-						}
-					}
-				}
-			}
-		}
-	}
-	return UVImages;
->>>>>>> 5bc2c171
-}