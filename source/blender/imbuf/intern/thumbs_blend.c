/*
 * ***** BEGIN GPL LICENSE BLOCK *****
 *
 * This program is free software; you can redistribute it and/or
 * modify it under the terms of the GNU General Public License
 * as published by the Free Software Foundation; either version 2
 * of the License, or (at your option) any later version. 
 *
 * This program is distributed in the hope that it will be useful,
 * but WITHOUT ANY WARRANTY; without even the implied warranty of
 * MERCHANTABILITY or FITNESS FOR A PARTICULAR PURPOSE.  See the
 * GNU General Public License for more details.
 *
 * You should have received a copy of the GNU General Public License
 * along with this program; if not, write to the Free Software Foundation,
 * Inc., 51 Franklin Street, Fifth Floor, Boston, MA 02110-1301, USA.
 *
 * Contributor(s): Campbell Barton.
 *
 * ***** END GPL LICENSE BLOCK *****
 */

/** \file blender/imbuf/intern/thumbs_blend.c
 *  \ingroup imbuf
 */


#include <stdlib.h>
#include <string.h>

#include "BLI_utildefines.h"
#include "BLI_endian_switch.h"
#include "BLI_fileops.h"
#include "BLI_linklist.h"
<<<<<<< HEAD
#include "BLI_listbase.h"
=======
#include "BLI_listbase.h"  /* Needed due to import of BLO_readfile.h */
>>>>>>> c2f6ca31

#include "BLO_blend_defs.h"
#include "BLO_readfile.h"

#include "BKE_global.h"
#include "BKE_idcode.h"
#include "BKE_icons.h"
#include "BKE_library.h"
#include "BKE_main.h"

#include "DNA_ID.h"  /* For preview images... */

#include "IMB_imbuf_types.h"
#include "IMB_imbuf.h"
#include "IMB_thumbs.h"

#include "MEM_guardedalloc.h"

ImBuf *IMB_thumb_load_blend(const char *blen_path, const char *blen_group, const char *blen_id)
{
	ImBuf *ima = NULL;

	if (blen_group && blen_id) {
		LinkNode *ln, *names, *lp, *previews = NULL;
		struct BlendHandle *libfiledata = BLO_blendhandle_from_file(blen_path, NULL);
		int idcode = BKE_idcode_from_name(blen_group);
		int i, nprevs, nnames;

		if (libfiledata == NULL) {
			return ima;
		}

		/* Note: we should handle all previews for a same group at once, would avoid reopening .blend file
		 *       for each and every ID. However, this adds some complexity, so keep it for later. */
		names = BLO_blendhandle_get_datablock_names(libfiledata, idcode, &nnames);
		previews = BLO_blendhandle_get_previews(libfiledata, idcode, &nprevs);

		BLO_blendhandle_close(libfiledata);

		if (!previews || (nnames != nprevs)) {
			if (previews != 0) {
				/* No previews at all is not a bug! */
				printf("%s: error, found %d items, %d previews\n", __func__, nnames, nprevs);
			}
			BLI_linklist_free(previews, BKE_previewimg_freefunc);
			BLI_linklist_free(names, free);
			return ima;
		}

		for (i = 0, ln = names, lp = previews; i < nnames; i++, ln = ln->next, lp = lp->next) {
			const char *blockname = ln->link;
			PreviewImage *img = lp->link;

			if (STREQ(blockname, blen_id)) {
				if (img) {
					unsigned int w = img->w[ICON_SIZE_PREVIEW];
					unsigned int h = img->h[ICON_SIZE_PREVIEW];
					unsigned int *rect = img->rect[ICON_SIZE_PREVIEW];

					if (w > 0 && h > 0 && rect) {
						/* first allocate imbuf for copying preview into it */
						ima = IMB_allocImBuf(w, h, 32, IB_rect);
						memcpy(ima->rect, rect, w * h * sizeof(unsigned int));
					}
				}
				break;
			}
		}

		BLI_linklist_free(previews, BKE_previewimg_freefunc);
		BLI_linklist_free(names, free);
	}
	else {
		BlendThumbnail *data;

		data = BLO_thumbnail_from_file(blen_path);
		ima = BKE_main_thumbnail_to_imbuf(NULL, data);

		if (data) {
			MEM_freeN(data);
		}
	}

	return ima;
}

/* add a fake passepartout overlay to a byte buffer, use for blend file thumbnails */
#define MARGIN 2

void IMB_thumb_overlay_blend(unsigned int *thumb, int width, int height, float aspect)
{
	unsigned char *px = (unsigned char *)thumb;
	int margin_l = MARGIN;
	int margin_b = MARGIN;
	int margin_r = width - MARGIN;
	int margin_t = height - MARGIN;

	if (aspect < 1.0f) {
		margin_l = (int)((width - ((float)width * aspect)) / 2.0f);
		margin_l += MARGIN;
		CLAMP(margin_l, MARGIN, (width / 2));
		margin_r = width - margin_l;
	}
	else if (aspect > 1.0f) {
		margin_b = (int)((height - ((float)height / aspect)) / 2.0f);
		margin_b += MARGIN;
		CLAMP(margin_b, MARGIN, (height / 2));
		margin_t = height - margin_b;
	}

	{
		int x, y;
		int stride_x = (margin_r - margin_l) - 2;
		
		for (y = 0; y < height; y++) {
			for (x = 0; x < width; x++, px += 4) {
				int hline = 0, vline = 0;
				if ((x > margin_l && x < margin_r) && (y > margin_b && y < margin_t)) {
					/* interior. skip */
					x  += stride_x;
					px += stride_x * 4;
				}
				else if ((hline = (((x == margin_l || x == margin_r)) && y >= margin_b && y <= margin_t)) ||
				         (vline = (((y == margin_b || y == margin_t)) && x >= margin_l && x <= margin_r)))
				{
					/* dashed line */
					if ((hline && y % 2) || (vline && x % 2)) {
						px[0] = px[1] = px[2] = 0;
						px[3] = 255;
					}
				}
				else {
					/* outside, fill in alpha, like passepartout */
					px[0] *= 0.5f;
					px[1] *= 0.5f;
					px[2] *= 0.5f;
					px[3] = (px[3] * 0.5f) + 96;
				}
			}
		}
	}
}<|MERGE_RESOLUTION|>--- conflicted
+++ resolved
@@ -32,11 +32,7 @@
 #include "BLI_endian_switch.h"
 #include "BLI_fileops.h"
 #include "BLI_linklist.h"
-<<<<<<< HEAD
-#include "BLI_listbase.h"
-=======
 #include "BLI_listbase.h"  /* Needed due to import of BLO_readfile.h */
->>>>>>> c2f6ca31
 
 #include "BLO_blend_defs.h"
 #include "BLO_readfile.h"
