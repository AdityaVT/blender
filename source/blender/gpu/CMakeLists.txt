# ***** BEGIN GPL LICENSE BLOCK *****
#
# This program is free software; you can redistribute it and/or
# modify it under the terms of the GNU General Public License
# as published by the Free Software Foundation; either version 2
# of the License, or (at your option) any later version.
#
# This program is distributed in the hope that it will be useful,
# but WITHOUT ANY WARRANTY; without even the implied warranty of
# MERCHANTABILITY or FITNESS FOR A PARTICULAR PURPOSE.  See the
# GNU General Public License for more details.
#
# You should have received a copy of the GNU General Public License
# along with this program; if not, write to the Free Software Foundation,
# Inc., 51 Franklin Street, Fifth Floor, Boston, MA 02110-1301, USA.
#
# The Original Code is Copyright (C) 2006, Blender Foundation
# All rights reserved.
# ***** END GPL LICENSE BLOCK *****

# WITH_OPENGL limits the visibility of the opengl headers to just GPU and bg_gpu,
# to more easily highlight codepadths in other libraries that need to be refactored,
# bf_gpu is allowed to have opengl regardless of this option.

if(NOT WITH_OPENGL)
  add_definitions(-DWITH_OPENGL)
endif()

set(INC
  .
  intern
  opengl
  ../blenkernel
  ../blenlib
  ../bmesh
  ../draw
  ../imbuf
  ../makesdna
  ../makesrna

  ../editors/include

  # For node muting stuff...
  ../nodes
  ../nodes/intern

  ../../../intern/clog
  ../../../intern/ghost
  ../../../intern/glew-mx
  ../../../intern/guardedalloc
  ../../../intern/mantaflow/extern
)

set(INC_SYS
  ${GLEW_INCLUDE_PATH}
)

set(SRC
  intern/gpu_batch.cc
  intern/gpu_batch_presets.c
  intern/gpu_batch_utils.c
  intern/gpu_buffers.c
  intern/gpu_capabilities.cc
<<<<<<< HEAD
  intern/gpu_codegen.cc
=======
  intern/gpu_codegen.c
  intern/gpu_compute.cc
>>>>>>> 0053d2fc
  intern/gpu_context.cc
  intern/gpu_debug.cc
  intern/gpu_drawlist.cc
  intern/gpu_framebuffer.cc
  intern/gpu_immediate.cc
  intern/gpu_immediate_util.c
  intern/gpu_index_buffer.cc
  intern/gpu_init_exit.c
  intern/gpu_material.c
  intern/gpu_material_library.c
  intern/gpu_matrix.cc
  intern/gpu_node_graph.c
  intern/gpu_platform.cc
  intern/gpu_query.cc
  intern/gpu_select.c
  intern/gpu_select_pick.c
  intern/gpu_select_sample_query.cc
  intern/gpu_shader.cc
  intern/gpu_shader_builtin.c
  intern/gpu_shader_interface.cc
  intern/gpu_shader_log.cc
  intern/gpu_state.cc
  intern/gpu_texture.cc
  intern/gpu_uniform_buffer.cc
  intern/gpu_vertex_buffer.cc
  intern/gpu_vertex_format.cc
  intern/gpu_viewport.c

  opengl/gl_backend.cc
  opengl/gl_batch.cc
  opengl/gl_compute.cc
  opengl/gl_context.cc
  opengl/gl_debug.cc
  opengl/gl_debug_layer.cc
  opengl/gl_drawlist.cc
  opengl/gl_framebuffer.cc
  opengl/gl_immediate.cc
  opengl/gl_index_buffer.cc
  opengl/gl_query.cc
  opengl/gl_shader.cc
  opengl/gl_shader_interface.cc
  opengl/gl_shader_log.cc
  opengl/gl_state.cc
  opengl/gl_texture.cc
  opengl/gl_uniform_buffer.cc
  opengl/gl_vertex_array.cc
  opengl/gl_vertex_buffer.cc

  GPU_batch.h
  GPU_batch_presets.h
  GPU_batch_utils.h
  GPU_buffers.h
  GPU_capabilities.h
  GPU_common.h
  GPU_compute.h
  GPU_context.h
  GPU_debug.h
  GPU_drawlist.h
  GPU_framebuffer.h
  GPU_glew.h
  GPU_immediate.h
  GPU_immediate_util.h
  GPU_index_buffer.h
  GPU_init_exit.h
  GPU_legacy_stubs.h
  GPU_material.h
  GPU_matrix.h
  GPU_platform.h
  GPU_primitive.h
  GPU_select.h
  GPU_shader.h
  GPU_state.h
  GPU_texture.h
  GPU_uniform_buffer.h
  GPU_vertex_buffer.h
  GPU_vertex_format.h
  GPU_viewport.h

  intern/gpu_backend.hh
  intern/gpu_batch_private.hh
  intern/gpu_capabilities_private.hh
  intern/gpu_codegen.h
  intern/gpu_context_private.hh
  intern/gpu_debug_private.hh
  intern/gpu_drawlist_private.hh
  intern/gpu_framebuffer_private.hh
  intern/gpu_immediate_private.hh
  intern/gpu_index_buffer_private.hh
  intern/gpu_material_library.h
  intern/gpu_matrix_private.h
  intern/gpu_node_graph.h
  intern/gpu_platform_private.hh
  intern/gpu_private.h
  intern/gpu_query.hh
  intern/gpu_select_private.h
  intern/gpu_shader_interface.hh
  intern/gpu_shader_private.hh
  intern/gpu_state_private.hh
  intern/gpu_texture_private.hh
  intern/gpu_uniform_buffer_private.hh
  intern/gpu_vertex_buffer_private.hh
  intern/gpu_vertex_format_private.h

  opengl/gl_backend.hh
  opengl/gl_batch.hh
  opengl/gl_compute.hh
  opengl/gl_context.hh
  opengl/gl_debug.hh
  opengl/gl_drawlist.hh
  opengl/gl_framebuffer.hh
  opengl/gl_immediate.hh
  opengl/gl_index_buffer.hh
  opengl/gl_primitive.hh
  opengl/gl_query.hh
  opengl/gl_shader.hh
  opengl/gl_shader_interface.hh
  opengl/gl_state.hh
  opengl/gl_texture.hh
  opengl/gl_uniform_buffer.hh
  opengl/gl_vertex_array.hh
  opengl/gl_vertex_buffer.hh
)

set(LIB
  ${BLENDER_GL_LIBRARIES}
)

if(NOT WITH_SYSTEM_GLEW)
  list(APPEND LIB
    ${BLENDER_GLEW_LIBRARIES}
  )
endif()

data_to_c_simple(shaders/gpu_shader_depth_only_frag.glsl SRC)
data_to_c_simple(shaders/gpu_shader_uniform_color_frag.glsl SRC)
data_to_c_simple(shaders/gpu_shader_checker_frag.glsl SRC)
data_to_c_simple(shaders/gpu_shader_diag_stripes_frag.glsl SRC)
data_to_c_simple(shaders/gpu_shader_simple_lighting_frag.glsl SRC)
data_to_c_simple(shaders/gpu_shader_flat_color_frag.glsl SRC)
data_to_c_simple(shaders/gpu_shader_flat_color_alpha_test_0_frag.glsl SRC)
data_to_c_simple(shaders/gpu_shader_flat_id_frag.glsl SRC)
data_to_c_simple(shaders/gpu_shader_2D_vert.glsl SRC)
data_to_c_simple(shaders/gpu_shader_2D_area_borders_vert.glsl SRC)
data_to_c_simple(shaders/gpu_shader_2D_area_borders_frag.glsl SRC)
data_to_c_simple(shaders/gpu_shader_2D_widget_base_vert.glsl SRC)
data_to_c_simple(shaders/gpu_shader_2D_widget_base_frag.glsl SRC)
data_to_c_simple(shaders/gpu_shader_2D_widget_shadow_vert.glsl SRC)
data_to_c_simple(shaders/gpu_shader_2D_widget_shadow_frag.glsl SRC)
data_to_c_simple(shaders/gpu_shader_2D_nodelink_frag.glsl SRC)
data_to_c_simple(shaders/gpu_shader_2D_nodelink_vert.glsl SRC)
data_to_c_simple(shaders/gpu_shader_2D_flat_color_vert.glsl SRC)
data_to_c_simple(shaders/gpu_shader_2D_line_dashed_uniform_color_vert.glsl SRC)
data_to_c_simple(shaders/gpu_shader_2D_line_dashed_frag.glsl SRC)
data_to_c_simple(shaders/gpu_shader_2D_smooth_color_vert.glsl SRC)
data_to_c_simple(shaders/gpu_shader_2D_smooth_color_frag.glsl SRC)
data_to_c_simple(shaders/gpu_shader_2D_image_vert.glsl SRC)
data_to_c_simple(shaders/gpu_shader_2D_image_rect_vert.glsl SRC)
data_to_c_simple(shaders/gpu_shader_2D_image_multi_rect_vert.glsl SRC)
data_to_c_simple(shaders/gpu_shader_image_frag.glsl SRC)
data_to_c_simple(shaders/gpu_shader_image_desaturate_frag.glsl SRC)
data_to_c_simple(shaders/gpu_shader_image_overlays_merge_frag.glsl SRC)
data_to_c_simple(shaders/gpu_shader_image_overlays_stereo_merge_frag.glsl SRC)
data_to_c_simple(shaders/gpu_shader_image_shuffle_color_frag.glsl SRC)
data_to_c_simple(shaders/gpu_shader_image_color_frag.glsl SRC)
data_to_c_simple(shaders/gpu_shader_image_varying_color_frag.glsl SRC)
data_to_c_simple(shaders/gpu_shader_3D_image_vert.glsl SRC)
data_to_c_simple(shaders/gpu_shader_3D_vert.glsl SRC)
data_to_c_simple(shaders/gpu_shader_3D_normal_vert.glsl SRC)
data_to_c_simple(shaders/gpu_shader_3D_flat_color_vert.glsl SRC)
data_to_c_simple(shaders/gpu_shader_3D_line_dashed_uniform_color_vert.glsl SRC)
data_to_c_simple(shaders/gpu_shader_3D_polyline_frag.glsl SRC)
data_to_c_simple(shaders/gpu_shader_3D_polyline_geom.glsl SRC)
data_to_c_simple(shaders/gpu_shader_3D_polyline_vert.glsl SRC)
data_to_c_simple(shaders/gpu_shader_3D_smooth_color_vert.glsl SRC)
data_to_c_simple(shaders/gpu_shader_3D_smooth_color_frag.glsl SRC)
data_to_c_simple(shaders/gpu_shader_3D_passthrough_vert.glsl SRC)
data_to_c_simple(shaders/gpu_shader_3D_clipped_uniform_color_vert.glsl SRC)

data_to_c_simple(shaders/gpu_shader_instance_variying_size_variying_color_vert.glsl SRC)

data_to_c_simple(shaders/gpu_shader_point_uniform_color_frag.glsl SRC)
data_to_c_simple(shaders/gpu_shader_point_uniform_color_aa_frag.glsl SRC)
data_to_c_simple(shaders/gpu_shader_point_uniform_color_outline_aa_frag.glsl SRC)
data_to_c_simple(shaders/gpu_shader_point_varying_color_outline_aa_frag.glsl SRC)
data_to_c_simple(shaders/gpu_shader_point_varying_color_varying_outline_aa_frag.glsl SRC)
data_to_c_simple(shaders/gpu_shader_point_varying_color_frag.glsl SRC)
data_to_c_simple(shaders/gpu_shader_3D_point_fixed_size_varying_color_vert.glsl SRC)
data_to_c_simple(shaders/gpu_shader_3D_point_varying_size_vert.glsl SRC)
data_to_c_simple(shaders/gpu_shader_3D_point_varying_size_varying_color_vert.glsl SRC)
data_to_c_simple(shaders/gpu_shader_3D_point_uniform_size_aa_vert.glsl SRC)
data_to_c_simple(shaders/gpu_shader_3D_point_uniform_size_outline_aa_vert.glsl SRC)
data_to_c_simple(shaders/gpu_shader_2D_point_varying_size_varying_color_vert.glsl SRC)
data_to_c_simple(shaders/gpu_shader_2D_point_uniform_size_aa_vert.glsl SRC)
data_to_c_simple(shaders/gpu_shader_2D_point_uniform_size_outline_aa_vert.glsl SRC)
data_to_c_simple(shaders/gpu_shader_2D_point_uniform_size_varying_color_outline_aa_vert.glsl SRC)

data_to_c_simple(shaders/gpu_shader_2D_edituvs_points_vert.glsl SRC)
data_to_c_simple(shaders/gpu_shader_2D_edituvs_facedots_vert.glsl SRC)
data_to_c_simple(shaders/gpu_shader_2D_edituvs_edges_vert.glsl SRC)
data_to_c_simple(shaders/gpu_shader_2D_edituvs_edges_frag.glsl SRC)
data_to_c_simple(shaders/gpu_shader_2D_edituvs_faces_vert.glsl SRC)
data_to_c_simple(shaders/gpu_shader_2D_edituvs_stretch_vert.glsl SRC)

data_to_c_simple(shaders/gpu_shader_text_vert.glsl SRC)
data_to_c_simple(shaders/gpu_shader_text_frag.glsl SRC)
data_to_c_simple(shaders/gpu_shader_keyframe_diamond_vert.glsl SRC)
data_to_c_simple(shaders/gpu_shader_keyframe_diamond_frag.glsl SRC)

data_to_c_simple(shaders/gpu_shader_codegen_lib.glsl SRC)

data_to_c_simple(shaders/gpu_shader_geometry.glsl SRC)

data_to_c_simple(shaders/material/gpu_shader_material_add_shader.glsl SRC)
data_to_c_simple(shaders/material/gpu_shader_material_ambient_occlusion.glsl SRC)
data_to_c_simple(shaders/material/gpu_shader_material_anisotropic.glsl SRC)
data_to_c_simple(shaders/material/gpu_shader_material_attribute.glsl SRC)
data_to_c_simple(shaders/material/gpu_shader_material_background.glsl SRC)
data_to_c_simple(shaders/material/gpu_shader_material_bevel.glsl SRC)
data_to_c_simple(shaders/material/gpu_shader_material_wavelength.glsl SRC)
data_to_c_simple(shaders/material/gpu_shader_material_blackbody.glsl SRC)
data_to_c_simple(shaders/material/gpu_shader_material_bright_contrast.glsl SRC)
data_to_c_simple(shaders/material/gpu_shader_material_bump.glsl SRC)
data_to_c_simple(shaders/material/gpu_shader_material_camera.glsl SRC)
data_to_c_simple(shaders/material/gpu_shader_material_clamp.glsl SRC)
data_to_c_simple(shaders/material/gpu_shader_material_color_ramp.glsl SRC)
data_to_c_simple(shaders/material/gpu_shader_material_color_util.glsl SRC)
data_to_c_simple(shaders/material/gpu_shader_material_combine_hsv.glsl SRC)
data_to_c_simple(shaders/material/gpu_shader_material_combine_rgb.glsl SRC)
data_to_c_simple(shaders/material/gpu_shader_material_combine_xyz.glsl SRC)
data_to_c_simple(shaders/material/gpu_shader_material_diffuse.glsl SRC)
data_to_c_simple(shaders/material/gpu_shader_material_displacement.glsl SRC)
data_to_c_simple(shaders/material/gpu_shader_material_eevee_specular.glsl SRC)
data_to_c_simple(shaders/material/gpu_shader_material_emission.glsl SRC)
data_to_c_simple(shaders/material/gpu_shader_material_fractal_noise.glsl SRC)
data_to_c_simple(shaders/material/gpu_shader_material_fresnel.glsl SRC)
data_to_c_simple(shaders/material/gpu_shader_material_gamma.glsl SRC)
data_to_c_simple(shaders/material/gpu_shader_material_geometry.glsl SRC)
data_to_c_simple(shaders/material/gpu_shader_material_glass.glsl SRC)
data_to_c_simple(shaders/material/gpu_shader_material_glossy.glsl SRC)
data_to_c_simple(shaders/material/gpu_shader_material_hair_info.glsl SRC)
data_to_c_simple(shaders/material/gpu_shader_material_hash.glsl SRC)
data_to_c_simple(shaders/material/gpu_shader_material_holdout.glsl SRC)
data_to_c_simple(shaders/material/gpu_shader_material_hue_sat_val.glsl SRC)
data_to_c_simple(shaders/material/gpu_shader_material_invert.glsl SRC)
data_to_c_simple(shaders/material/gpu_shader_material_layer_weight.glsl SRC)
data_to_c_simple(shaders/material/gpu_shader_material_light_falloff.glsl SRC)
data_to_c_simple(shaders/material/gpu_shader_material_light_path.glsl SRC)
data_to_c_simple(shaders/material/gpu_shader_material_mapping.glsl SRC)
data_to_c_simple(shaders/material/gpu_shader_material_map_range.glsl SRC)
data_to_c_simple(shaders/material/gpu_shader_material_math.glsl SRC)
data_to_c_simple(shaders/material/gpu_shader_material_math_util.glsl SRC)
data_to_c_simple(shaders/material/gpu_shader_material_mix_rgb.glsl SRC)
data_to_c_simple(shaders/material/gpu_shader_material_mix_shader.glsl SRC)
data_to_c_simple(shaders/material/gpu_shader_material_noise.glsl SRC)
data_to_c_simple(shaders/material/gpu_shader_material_normal.glsl SRC)
data_to_c_simple(shaders/material/gpu_shader_material_normal_map.glsl SRC)
data_to_c_simple(shaders/material/gpu_shader_material_object_info.glsl SRC)
data_to_c_simple(shaders/material/gpu_shader_material_output_aov.glsl SRC)
data_to_c_simple(shaders/material/gpu_shader_material_output_material.glsl SRC)
data_to_c_simple(shaders/material/gpu_shader_material_output_world.glsl SRC)
data_to_c_simple(shaders/material/gpu_shader_material_particle_info.glsl SRC)
data_to_c_simple(shaders/material/gpu_shader_material_principled.glsl SRC)
data_to_c_simple(shaders/material/gpu_shader_material_refraction.glsl SRC)
data_to_c_simple(shaders/material/gpu_shader_material_rgb_curves.glsl SRC)
data_to_c_simple(shaders/material/gpu_shader_material_rgb_to_bw.glsl SRC)
data_to_c_simple(shaders/material/gpu_shader_material_separate_hsv.glsl SRC)
data_to_c_simple(shaders/material/gpu_shader_material_separate_rgb.glsl SRC)
data_to_c_simple(shaders/material/gpu_shader_material_separate_xyz.glsl SRC)
data_to_c_simple(shaders/material/gpu_shader_material_set.glsl SRC)
data_to_c_simple(shaders/material/gpu_shader_material_shader_to_rgba.glsl SRC)
data_to_c_simple(shaders/material/gpu_shader_material_squeeze.glsl SRC)
data_to_c_simple(shaders/material/gpu_shader_material_subsurface_scattering.glsl SRC)
data_to_c_simple(shaders/material/gpu_shader_material_tangent.glsl SRC)
data_to_c_simple(shaders/material/gpu_shader_material_tex_brick.glsl SRC)
data_to_c_simple(shaders/material/gpu_shader_material_tex_checker.glsl SRC)
data_to_c_simple(shaders/material/gpu_shader_material_tex_environment.glsl SRC)
data_to_c_simple(shaders/material/gpu_shader_material_tex_gradient.glsl SRC)
data_to_c_simple(shaders/material/gpu_shader_material_tex_image.glsl SRC)
data_to_c_simple(shaders/material/gpu_shader_material_tex_magic.glsl SRC)
data_to_c_simple(shaders/material/gpu_shader_material_tex_musgrave.glsl SRC)
data_to_c_simple(shaders/material/gpu_shader_material_tex_noise.glsl SRC)
data_to_c_simple(shaders/material/gpu_shader_material_tex_sky.glsl SRC)
data_to_c_simple(shaders/material/gpu_shader_material_texture_coordinates.glsl SRC)
data_to_c_simple(shaders/material/gpu_shader_material_tex_voronoi.glsl SRC)
data_to_c_simple(shaders/material/gpu_shader_material_tex_wave.glsl SRC)
data_to_c_simple(shaders/material/gpu_shader_material_tex_white_noise.glsl SRC)
data_to_c_simple(shaders/material/gpu_shader_material_toon.glsl SRC)
data_to_c_simple(shaders/material/gpu_shader_material_translucent.glsl SRC)
data_to_c_simple(shaders/material/gpu_shader_material_transparent.glsl SRC)
data_to_c_simple(shaders/material/gpu_shader_material_uv_map.glsl SRC)
data_to_c_simple(shaders/material/gpu_shader_material_vector_curves.glsl SRC)
data_to_c_simple(shaders/material/gpu_shader_material_vector_displacement.glsl SRC)
data_to_c_simple(shaders/material/gpu_shader_material_vector_math.glsl SRC)
data_to_c_simple(shaders/material/gpu_shader_material_vector_rotate.glsl SRC)
data_to_c_simple(shaders/material/gpu_shader_material_velvet.glsl SRC)
data_to_c_simple(shaders/material/gpu_shader_material_vertex_color.glsl SRC)
data_to_c_simple(shaders/material/gpu_shader_material_volume_absorption.glsl SRC)
data_to_c_simple(shaders/material/gpu_shader_material_volume_info.glsl SRC)
data_to_c_simple(shaders/material/gpu_shader_material_volume_principled.glsl SRC)
data_to_c_simple(shaders/material/gpu_shader_material_volume_scatter.glsl SRC)
data_to_c_simple(shaders/material/gpu_shader_material_wireframe.glsl SRC)
data_to_c_simple(shaders/material/gpu_shader_material_world_normals.glsl SRC)

data_to_c_simple(shaders/gpu_shader_gpencil_stroke_vert.glsl SRC)
data_to_c_simple(shaders/gpu_shader_gpencil_stroke_frag.glsl SRC)
data_to_c_simple(shaders/gpu_shader_gpencil_stroke_geom.glsl SRC)

data_to_c_simple(shaders/gpu_shader_cfg_world_clip_lib.glsl SRC)
data_to_c_simple(shaders/gpu_shader_colorspace_lib.glsl SRC)

if(WITH_MOD_FLUID)
  add_definitions(-DWITH_FLUID)
endif()

add_definitions(${GL_DEFINITIONS})

if(WITH_IMAGE_DDS)
  add_definitions(-DWITH_DDS)
endif()

blender_add_lib(bf_gpu "${SRC}" "${INC}" "${INC_SYS}" "${LIB}")

if(CXX_WARN_NO_SUGGEST_OVERRIDE)
  target_compile_options(bf_gpu PRIVATE $<$<COMPILE_LANGUAGE:CXX>:-Wsuggest-override>)
endif()

if(WITH_GTESTS)
  if(WITH_OPENGL_DRAW_TESTS)
    set(TEST_SRC
      tests/gpu_testing.cc

      tests/gpu_index_buffer_test.cc
      tests/gpu_shader_builtin_test.cc
      tests/gpu_shader_test.cc

      tests/gpu_testing.hh
    )
    set(TEST_INC
      "../../../intern/ghost/"
    )
    set(TEST_LIB

    )
    include(GTestTesting)
    blender_add_test_lib(bf_gpu_tests "${TEST_SRC}" "${INC};${TEST_INC}" "${INC_SYS}" "${LIB};${TEST_LIB}")
  endif()
endif()<|MERGE_RESOLUTION|>--- conflicted
+++ resolved
@@ -61,12 +61,8 @@
   intern/gpu_batch_utils.c
   intern/gpu_buffers.c
   intern/gpu_capabilities.cc
-<<<<<<< HEAD
   intern/gpu_codegen.cc
-=======
-  intern/gpu_codegen.c
   intern/gpu_compute.cc
->>>>>>> 0053d2fc
   intern/gpu_context.cc
   intern/gpu_debug.cc
   intern/gpu_drawlist.cc
