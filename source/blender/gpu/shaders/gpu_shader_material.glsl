--- conflicted
+++ resolved
@@ -2634,17 +2634,10 @@
 void node_fresnel(float ior, vec3 N, vec3 I, out float result)
 {
 	/* handle perspective/orthographic */
-<<<<<<< HEAD
-	vec3 I_view = (gl_ProjectionMatrix[3][3] == 0.0)? normalize(I): vec3(0.0, 0.0, -1.0);
-
-	float eta = max(ior, 0.00001);
-	result = fresnel_dielectric(I_view, N, (gl_FrontFacing)? eta: 1.0/eta);
-=======
 	vec3 I_view = (gl_ProjectionMatrix[3][3] == 0.0) ? normalize(I) : vec3(0.0, 0.0, -1.0);
 
 	float eta = max(ior, 0.00001);
 	result = fresnel_dielectric(I_view, N, (gl_FrontFacing) ? eta : 1.0 / eta);
->>>>>>> 4bb1e224
 }
 
 /* layer_weight */
@@ -2653,15 +2646,6 @@
 {
 	/* fresnel */
 	float eta = max(1.0 - blend, 0.00001);
-<<<<<<< HEAD
-	vec3 I_view = (gl_ProjectionMatrix[3][3] == 0.0)? normalize(I): vec3(0.0, 0.0, -1.0);
-
-	fresnel = fresnel_dielectric(I_view, N, (gl_FrontFacing)? 1.0/eta : eta );
-
-	/* facing */
-	facing = abs(dot(I_view, N));
-	if(blend != 0.5) {
-=======
 	vec3 I_view = (gl_ProjectionMatrix[3][3] == 0.0) ? normalize(I) : vec3(0.0, 0.0, -1.0);
 
 	fresnel = fresnel_dielectric(I_view, N, (gl_FrontFacing) ? 1.0 / eta : eta);
@@ -2669,7 +2653,6 @@
 	/* facing */
 	facing = abs(dot(I_view, N));
 	if (blend != 0.5) {
->>>>>>> 4bb1e224
 		blend = clamp(blend, 0.0, 0.99999);
 		blend = (blend < 0.5) ? 2.0 * blend : 0.5 / (1.0 - blend);
 		facing = pow(facing, blend);
