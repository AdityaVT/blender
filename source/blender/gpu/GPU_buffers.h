--- conflicted
+++ resolved
@@ -98,14 +98,8 @@
 	GPUBuffer *colors;
 	GPUBuffer *edges;
 	GPUBuffer *uvedges;
-<<<<<<< HEAD
+	GPUBuffer *triangles; /* triangle index buffer */
 	GPUBuffer *facemapindices;
-
-	/* for each triangle, the original MFace index */
-	int *triangle_to_mface;
-=======
-	GPUBuffer *triangles; /* triangle index buffer */
->>>>>>> b8481f46
 
 	/* for each original vertex, the list of related points */
 	struct GPUVertPointLink *vert_points;
@@ -131,23 +125,17 @@
 	unsigned int totvert;
 	unsigned int totedge;
 
-<<<<<<< HEAD
-	int loose_edge_offset;
-	int tot_loose_edge_drawn;
-	int tot_edge_drawn;
+	unsigned int loose_edge_offset;
+	unsigned int tot_loose_edge_drawn;
+	unsigned int tot_edge_drawn;
+
+	/* for subsurf, offset where drawing of interior edges starts */
+	unsigned int interior_offset;
+	unsigned int totinterior;
 
 	int totfacemaps;    /* total facemaps */
 	int *facemap_start; /* beginning of facemap */
 	int *facemap_count; /* elements per facemap */
-=======
-	unsigned int loose_edge_offset;
-	unsigned int tot_loose_edge_drawn;
-	unsigned int tot_edge_drawn;
-
-	/* for subsurf, offset where drawing of interior edges starts */
-	unsigned int interior_offset;
-	unsigned int totinterior;
->>>>>>> b8481f46
 } GPUDrawObject;
 
 /* currently unused */
@@ -178,12 +166,9 @@
 
 void GPU_drawobject_free(struct DerivedMesh *dm);
 
-<<<<<<< HEAD
-=======
 /* free special global multires grid buffer */
 void GPU_buffer_multires_free(bool force);
 
->>>>>>> b8481f46
 /* flag that controls data type to fill buffer with, a modifier will prepare. */
 typedef enum {
 	GPU_BUFFER_VERTEX = 0,
@@ -193,19 +178,14 @@
 	GPU_BUFFER_UV_TEXPAINT,
 	GPU_BUFFER_EDGE,
 	GPU_BUFFER_UVEDGE,
-<<<<<<< HEAD
+	GPU_BUFFER_TRIANGLES,
 	GPU_BUFFER_FACEMAP
-} GPUBufferType;
-
-=======
-	GPU_BUFFER_TRIANGLES
 } GPUBufferType;
 
 typedef enum {
 	GPU_BINDING_ARRAY = 0,
 	GPU_BINDING_INDEX = 1,
 } GPUBindingType;
->>>>>>> b8481f46
 
 /* called before drawing */
 void GPU_vertex_setup(struct DerivedMesh *dm);
@@ -217,13 +197,10 @@
 void GPU_buffer_bind_as_color(GPUBuffer *buffer);
 void GPU_edge_setup(struct DerivedMesh *dm); /* does not mix with other data */
 void GPU_uvedge_setup(struct DerivedMesh *dm);
-<<<<<<< HEAD
 void GPU_facemap_setup(struct DerivedMesh *dm);
-=======
 
 void GPU_triangle_setup(struct DerivedMesh *dm);
 
->>>>>>> b8481f46
 int GPU_attrib_element_size(GPUAttrib data[], int numdata);
 void GPU_interleaved_attrib_setup(GPUBuffer *buffer, GPUAttrib data[], int numdata, int element_size);
 
