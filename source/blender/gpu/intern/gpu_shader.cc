/*
 * This program is free software; you can redistribute it and/or
 * modify it under the terms of the GNU General Public License
 * as published by the Free Software Foundation; either version 2
 * of the License, or (at your option) any later version.
 *
 * This program is distributed in the hope that it will be useful,
 * but WITHOUT ANY WARRANTY; without even the implied warranty of
 * MERCHANTABILITY or FITNESS FOR A PARTICULAR PURPOSE.  See the
 * GNU General Public License for more details.
 *
 * You should have received a copy of the GNU General Public License
 * along with this program; if not, write to the Free Software Foundation,
 * Inc., 51 Franklin Street, Fifth Floor, Boston, MA 02110-1301, USA.
 *
 * The Original Code is Copyright (C) 2005 Blender Foundation.
 * All rights reserved.
 */

/** \file
 * \ingroup gpu
 */

#include "MEM_guardedalloc.h"

#include "BLI_dynstr.h"
#include "BLI_math_base.h"
#include "BLI_math_vector.h"
#include "BLI_path_util.h"
#include "BLI_string.h"
#include "BLI_string_utils.h"
#include "BLI_utildefines.h"
#include "BLI_vector.hh"

#include "BKE_appdir.h"
#include "BKE_global.h"

#include "DNA_space_types.h"

#include "GPU_capabilities.h"
#include "GPU_matrix.h"
#include "GPU_platform.h"
#include "GPU_shader.h"
#include "GPU_texture.h"
#include "GPU_uniform_buffer.h"

#include "gpu_backend.hh"
#include "gpu_context_private.hh"
#include "gpu_shader_private.hh"

#include "CLG_log.h"

extern "C" char datatoc_gpu_shader_colorspace_lib_glsl[];

static CLG_LogRef LOG = {"gpu.shader"};

using namespace blender;
using namespace blender::gpu;

/* -------------------------------------------------------------------- */
/** \name Debug functions
 * \{ */

void Shader::print_log(Span<const char *> sources, char *log, const char *stage, const bool error)
{
  const char line_prefix[] = "      | ";
  char err_col[] = "\033[31;1m";
  char warn_col[] = "\033[33;1m";
  char info_col[] = "\033[0;2m";
  char reset_col[] = "\033[0;0m";
  char *sources_combined = BLI_string_join_arrayN((const char **)sources.data(), sources.size());
  DynStr *dynstr = BLI_dynstr_new();

  if (!CLG_color_support_get(&LOG)) {
    err_col[0] = warn_col[0] = info_col[0] = reset_col[0] = '\0';
  }

  BLI_dynstr_appendf(dynstr, "\n");

  char *log_line = log, *line_end;
  char *error_line_number_end;
  int error_line, error_char, last_error_line = -2, last_error_char = -1;
  bool found_line_id = false;
  while ((line_end = strchr(log_line, '\n'))) {
    /* Skip empty lines. */
    if (line_end == log_line) {
      log_line++;
      continue;
    }
    /* 0 = error, 1 = warning. */
    int type = -1;
    /* Skip ERROR: or WARNING:. */
    const char *prefix[] = {"ERROR", "WARNING"};
    for (int i = 0; i < ARRAY_SIZE(prefix); i++) {
      if (STREQLEN(log_line, prefix[i], strlen(prefix[i]))) {
        log_line += strlen(prefix[i]);
        type = i;
        break;
      }
    }
    /* Skip whitespaces and separators. */
    while (ELEM(log_line[0], ':', '(', ' ')) {
      log_line++;
    }
    /* Parse error line & char numbers. */
    error_line = error_char = -1;
    if (log_line[0] >= '0' && log_line[0] <= '9') {
      error_line = (int)strtol(log_line, &error_line_number_end, 10);
      /* Try to fetch the error caracter (not always available). */
      if (ELEM(error_line_number_end[0], '(', ':') && error_line_number_end[1] != ' ') {
        error_char = (int)strtol(error_line_number_end + 1, &log_line, 10);
      }
      else {
        log_line = error_line_number_end;
      }
      /* There can be a 3rd number (case of mesa driver). */
      if (ELEM(log_line[0], '(', ':') && log_line[1] >= '0' && log_line[1] <= '9') {
        error_line = error_char;
        error_char = (int)strtol(log_line + 1, &error_line_number_end, 10);
        log_line = error_line_number_end;
      }
    }
    /* Skip whitespaces and separators. */
    while (ELEM(log_line[0], ':', ')', ' ')) {
      log_line++;
    }
    if (error_line == -1) {
      found_line_id = false;
    }
    const char *src_line = sources_combined;
    if ((error_line != -1) && (error_char != -1)) {
      if (GPU_type_matches(GPU_DEVICE_ATI, GPU_OS_UNIX, GPU_DRIVER_OFFICIAL)) {
        /* source:line */
        int error_source = error_line;
        if (error_source < sources.size()) {
          src_line = sources[error_source];
          error_line = error_char;
          error_char = -1;
        }
      }
      else if (GPU_type_matches(GPU_DEVICE_NVIDIA, GPU_OS_ANY, GPU_DRIVER_OFFICIAL) ||
               GPU_type_matches(GPU_DEVICE_INTEL, GPU_OS_MAC, GPU_DRIVER_OFFICIAL)) {
        /* 0:line */
        error_line = error_char;
        error_char = -1;
      }
      else {
        /* line:char */
      }
    }
    /* Separate from previous block. */
    if (last_error_line != error_line) {
      BLI_dynstr_appendf(dynstr, "%s%s%s\n", info_col, line_prefix, reset_col);
    }
    else if (error_char != last_error_char) {
      BLI_dynstr_appendf(dynstr, "%s\n", line_prefix);
    }
    /* Print line from the source file that is producing the error. */
    if ((error_line != -1) && (error_line != last_error_line || error_char != last_error_char)) {
      const char *src_line_end = src_line;
      found_line_id = false;
      /* error_line is 1 based in this case. */
      int src_line_index = 1;
      while ((src_line_end = strchr(src_line, '\n'))) {
        if (src_line_index == error_line) {
          found_line_id = true;
          break;
        }
        /* Continue to next line. */
        src_line = src_line_end + 1;
        src_line_index++;
      }
      /* Print error source. */
      if (found_line_id) {
        if (error_line != last_error_line) {
          BLI_dynstr_appendf(dynstr, "%5d | ", src_line_index);
        }
        else {
          BLI_dynstr_appendf(dynstr, line_prefix);
        }
        BLI_dynstr_nappend(dynstr, src_line, (src_line_end + 1) - src_line);
        /* Print char offset. */
        BLI_dynstr_appendf(dynstr, line_prefix);
        if (error_char != -1) {
          for (int i = 0; i < error_char; i++) {
            BLI_dynstr_appendf(dynstr, " ");
          }
          BLI_dynstr_appendf(dynstr, "^");
        }
        BLI_dynstr_appendf(dynstr, "\n");
      }
    }
    BLI_dynstr_appendf(dynstr, line_prefix);
    /* Skip to message. Avoid redundant info. */
    const char *keywords[] = {"error", "warning"};
    for (int i = 0; i < ARRAY_SIZE(prefix); i++) {
      if (STREQLEN(log_line, keywords[i], strlen(keywords[i]))) {
        log_line += strlen(keywords[i]);
        type = i;
        break;
      }
    }
    /* Skip and separators. */
    while (ELEM(log_line[0], ':', ')')) {
      log_line++;
    }
    if (type == 0) {
      BLI_dynstr_appendf(dynstr, "%s%s%s: ", err_col, "Error", info_col);
    }
    else if (type == 1) {
      BLI_dynstr_appendf(dynstr, "%s%s%s: ", warn_col, "Warning", info_col);
    }
    /* Print the error itself. */
    BLI_dynstr_append(dynstr, info_col);
    BLI_dynstr_nappend(dynstr, log_line, (line_end + 1) - log_line);
    BLI_dynstr_append(dynstr, reset_col);
    /* Continue to next line. */
    log_line = line_end + 1;
    last_error_line = error_line;
    last_error_char = error_char;
  }
  MEM_freeN(sources_combined);

  CLG_Severity severity = error ? CLG_SEVERITY_ERROR : CLG_SEVERITY_WARN;

  if (((LOG.type->flag & CLG_FLAG_USE) && (LOG.type->level >= 0)) ||
      (severity >= CLG_SEVERITY_WARN)) {
    const char *_str = BLI_dynstr_get_cstring(dynstr);
    CLG_log_str(LOG.type, severity, this->name, stage, _str);
    MEM_freeN((void *)_str);
  }

  BLI_dynstr_free(dynstr);
}

/** \} */

/* -------------------------------------------------------------------- */
/** \name Creation / Destruction
 * \{ */

Shader::Shader(const char *sh_name)
{
  BLI_strncpy(this->name, sh_name, sizeof(this->name));
}

Shader::~Shader()
{
  delete interface;
}

static void standard_defines(Vector<const char *> &sources)
{
  BLI_assert(sources.size() == 0);
  /* Version needs to be first. Exact values will be added by implementation. */
  sources.append("version");
  /* some useful defines to detect GPU type */
  if (GPU_type_matches(GPU_DEVICE_ATI, GPU_OS_ANY, GPU_DRIVER_ANY)) {
    sources.append("#define GPU_ATI\n");
  }
  else if (GPU_type_matches(GPU_DEVICE_NVIDIA, GPU_OS_ANY, GPU_DRIVER_ANY)) {
    sources.append("#define GPU_NVIDIA\n");
  }
  else if (GPU_type_matches(GPU_DEVICE_INTEL, GPU_OS_ANY, GPU_DRIVER_ANY)) {
    sources.append("#define GPU_INTEL\n");
  }
  /* some useful defines to detect OS type */
  if (GPU_type_matches(GPU_DEVICE_ANY, GPU_OS_WIN, GPU_DRIVER_ANY)) {
    sources.append("#define OS_WIN\n");
  }
  else if (GPU_type_matches(GPU_DEVICE_ANY, GPU_OS_MAC, GPU_DRIVER_ANY)) {
    sources.append("#define OS_MAC\n");
  }
  else if (GPU_type_matches(GPU_DEVICE_ANY, GPU_OS_UNIX, GPU_DRIVER_ANY)) {
    sources.append("#define OS_UNIX\n");
  }

  if (GPU_crappy_amd_driver()) {
    sources.append("#define GPU_DEPRECATED_AMD_DRIVER\n");
  }
}

GPUShader *GPU_shader_create_ex(const char *vertcode,
                                const char *fragcode,
                                const char *geomcode,
                                const char *libcode,
                                const char *defines,
                                const eGPUShaderTFBType tf_type,
                                const char **tf_names,
                                const int tf_count,
                                const char *shname)
{
  /* At least a vertex shader and a fragment shader are required. */
  BLI_assert((fragcode != nullptr) && (vertcode != nullptr));

  Shader *shader = GPUBackend::get()->shader_alloc(shname);

  if (vertcode) {
    Vector<const char *> sources;
    standard_defines(sources);
    sources.append("#define GPU_VERTEX_SHADER\n");
    sources.append("#define IN_OUT out\n");
    if (geomcode) {
      sources.append("#define USE_GEOMETRY_SHADER\n");
    }
    if (defines) {
      sources.append(defines);
    }
    sources.append(vertcode);

    shader->vertex_shader_from_glsl(sources);
  }

  if (fragcode) {
    Vector<const char *> sources;
    standard_defines(sources);
    sources.append("#define GPU_FRAGMENT_SHADER\n");
    sources.append("#define IN_OUT in\n");
    if (geomcode) {
      sources.append("#define USE_GEOMETRY_SHADER\n");
    }
    if (defines) {
      sources.append(defines);
    }
    if (libcode) {
      sources.append(libcode);
    }
    sources.append(fragcode);

    shader->fragment_shader_from_glsl(sources);
  }

  if (geomcode) {
    Vector<const char *> sources;
    standard_defines(sources);
    sources.append("#define GPU_GEOMETRY_SHADER\n");
    if (defines) {
      sources.append(defines);
    }
    sources.append(geomcode);

    shader->geometry_shader_from_glsl(sources);
  }

  if (tf_names != nullptr && tf_count > 0) {
    BLI_assert(tf_type != GPU_SHADER_TFB_NONE);
    shader->transform_feedback_names_set(Span<const char *>(tf_names, tf_count), tf_type);
  }

  if (!shader->finalize()) {
    delete shader;
    return nullptr;
  };

  return wrap(shader);
}

void GPU_shader_free(GPUShader *shader)
{
  delete unwrap(shader);
}

/** \} */

/* -------------------------------------------------------------------- */
/** \name Creation utils
 * \{ */

GPUShader *GPU_shader_create(const char *vertcode,
                             const char *fragcode,
                             const char *geomcode,
                             const char *libcode,
                             const char *defines,
                             const char *shname)
{
  return GPU_shader_create_ex(
      vertcode, fragcode, geomcode, libcode, defines, GPU_SHADER_TFB_NONE, nullptr, 0, shname);
}

GPUShader *GPU_shader_create_from_python(const char *vertcode,
                                         const char *fragcode,
                                         const char *geomcode,
                                         const char *libcode,
                                         const char *defines)
{
  char *libcodecat = nullptr;

  if (libcode == nullptr) {
    libcode = datatoc_gpu_shader_colorspace_lib_glsl;
  }
  else {
    libcode = libcodecat = BLI_strdupcat(libcode, datatoc_gpu_shader_colorspace_lib_glsl);
  }

<<<<<<< HEAD
  GPUShader *sh = GPU_shader_create_ex(
      vertcode, fragcode, geomcode, libcode, defines, GPU_SHADER_TFB_NONE, nullptr, 0, "pyGPUShader");
=======
  GPUShader *sh = GPU_shader_create_ex(vertcode,
                                       fragcode,
                                       geomcode,
                                       libcode,
                                       defines,
                                       GPU_SHADER_TFB_NONE,
                                       nullptr,
                                       0,
                                       "pyGPUShader");
>>>>>>> 29fb12da

  MEM_SAFE_FREE(libcodecat);
  return sh;
}

static const char *string_join_array_maybe_alloc(const char **str_arr, bool *r_is_alloc)
{
  bool is_alloc = false;
  if (str_arr == nullptr) {
    *r_is_alloc = false;
    return nullptr;
  }
  /* Skip empty strings (avoid alloc if we can). */
  while (str_arr[0] && str_arr[0][0] == '\0') {
    str_arr++;
  }
  int i;
  for (i = 0; str_arr[i]; i++) {
    if (i != 0 && str_arr[i][0] != '\0') {
      is_alloc = true;
    }
  }
  *r_is_alloc = is_alloc;
  if (is_alloc) {
    return BLI_string_join_arrayN(str_arr, i);
  }

  return str_arr[0];
}

/**
 * Use via #GPU_shader_create_from_arrays macro (avoids passing in param).
 *
 * Similar to #DRW_shader_create_with_lib with the ability to include libs for each type of shader.
 *
 * It has the advantage that each item can be conditionally included
 * without having to build the string inline, then free it.
 *
 * \param params: NULL terminated arrays of strings.
 *
 * Example:
 * \code{.c}
 * sh = GPU_shader_create_from_arrays({
 *     .vert = (const char *[]){shader_lib_glsl, shader_vert_glsl, NULL},
 *     .geom = (const char *[]){shader_geom_glsl, NULL},
 *     .frag = (const char *[]){shader_frag_glsl, NULL},
 *     .defs = (const char *[]){"#define DEFINE\n", test ? "#define OTHER_DEFINE\n" : "", NULL},
 * });
 * \endcode
 */
struct GPUShader *GPU_shader_create_from_arrays_impl(
    const struct GPU_ShaderCreateFromArray_Params *params, const char *func, int line)
{
  struct {
    const char *str;
    bool is_alloc;
  } str_dst[4] = {{nullptr}};
  const char **str_src[4] = {params->vert, params->frag, params->geom, params->defs};

  for (int i = 0; i < ARRAY_SIZE(str_src); i++) {
    str_dst[i].str = string_join_array_maybe_alloc(str_src[i], &str_dst[i].is_alloc);
  }

  char name[64];
  BLI_snprintf(name, sizeof(name), "%s_%d", func, line);

  GPUShader *sh = GPU_shader_create(
      str_dst[0].str, str_dst[1].str, str_dst[2].str, nullptr, str_dst[3].str, name);

  for (auto &i : str_dst) {
    if (i.is_alloc) {
      MEM_freeN((void *)i.str);
    }
  }
  return sh;
}

/** \} */

/* -------------------------------------------------------------------- */
/** \name Binding
 * \{ */

void GPU_shader_bind(GPUShader *gpu_shader)
{
  Shader *shader = unwrap(gpu_shader);

  Context *ctx = Context::get();

  if (ctx->shader != shader) {
    ctx->shader = shader;
    shader->bind();
    GPU_matrix_bind(gpu_shader);
    GPU_shader_set_srgb_uniform(gpu_shader);
  }

  if (GPU_matrix_dirty_get()) {
    GPU_matrix_bind(gpu_shader);
  }
}

void GPU_shader_unbind(void)
{
#ifndef NDEBUG
  Context *ctx = Context::get();
  if (ctx->shader) {
    ctx->shader->unbind();
  }
  ctx->shader = nullptr;
#endif
}

/** \} */

/* -------------------------------------------------------------------- */
/** \name Transform feedback
 *
 * TODO(fclem): Should be replaced by compute shaders.
 * \{ */

bool GPU_shader_transform_feedback_enable(GPUShader *shader, GPUVertBuf *vertbuf)
{
  return unwrap(shader)->transform_feedback_enable(vertbuf);
}

void GPU_shader_transform_feedback_disable(GPUShader *shader)
{
  unwrap(shader)->transform_feedback_disable();
}

/** \} */

/* -------------------------------------------------------------------- */
/** \name Uniforms / Resource location
 * \{ */

int GPU_shader_get_uniform(GPUShader *shader, const char *name)
{
  ShaderInterface *interface = unwrap(shader)->interface;
  const ShaderInput *uniform = interface->uniform_get(name);
  return uniform ? uniform->location : -1;
}

int GPU_shader_get_builtin_uniform(GPUShader *shader, int builtin)
{
  ShaderInterface *interface = unwrap(shader)->interface;
  return interface->uniform_builtin((GPUUniformBuiltin)builtin);
}

int GPU_shader_get_builtin_block(GPUShader *shader, int builtin)
{
  ShaderInterface *interface = unwrap(shader)->interface;
  return interface->ubo_builtin((GPUUniformBlockBuiltin)builtin);
}

/* DEPRECATED. */
int GPU_shader_get_uniform_block(GPUShader *shader, const char *name)
{
  ShaderInterface *interface = unwrap(shader)->interface;
  const ShaderInput *ubo = interface->ubo_get(name);
  return ubo ? ubo->location : -1;
}

int GPU_shader_get_uniform_block_binding(GPUShader *shader, const char *name)
{
  ShaderInterface *interface = unwrap(shader)->interface;
  const ShaderInput *ubo = interface->ubo_get(name);
  return ubo ? ubo->binding : -1;
}

int GPU_shader_get_texture_binding(GPUShader *shader, const char *name)
{
  ShaderInterface *interface = unwrap(shader)->interface;
  const ShaderInput *tex = interface->uniform_get(name);
  return tex ? tex->binding : -1;
}

int GPU_shader_get_attribute(GPUShader *shader, const char *name)
{
  ShaderInterface *interface = unwrap(shader)->interface;
  const ShaderInput *attr = interface->attr_get(name);
  return attr ? attr->location : -1;
}

/** \} */

/* -------------------------------------------------------------------- */
/** \name Getters
 * \{ */

/* DEPRECATED: Kept only because of BGL API */
int GPU_shader_get_program(GPUShader *shader)
{
  return unwrap(shader)->program_handle_get();
}

/** \} */

/* -------------------------------------------------------------------- */
/** \name Uniforms setters
 * \{ */

void GPU_shader_uniform_vector(
    GPUShader *shader, int loc, int len, int arraysize, const float *value)
{
  unwrap(shader)->uniform_float(loc, len, arraysize, value);
}

void GPU_shader_uniform_vector_int(
    GPUShader *shader, int loc, int len, int arraysize, const int *value)
{
  unwrap(shader)->uniform_int(loc, len, arraysize, value);
}

void GPU_shader_uniform_int(GPUShader *shader, int location, int value)
{
  GPU_shader_uniform_vector_int(shader, location, 1, 1, &value);
}

void GPU_shader_uniform_float(GPUShader *shader, int location, float value)
{
  GPU_shader_uniform_vector(shader, location, 1, 1, &value);
}

void GPU_shader_uniform_1i(GPUShader *sh, const char *name, int value)
{
  const int loc = GPU_shader_get_uniform(sh, name);
  GPU_shader_uniform_int(sh, loc, value);
}

void GPU_shader_uniform_1b(GPUShader *sh, const char *name, bool value)
{
  GPU_shader_uniform_1i(sh, name, value ? 1 : 0);
}

void GPU_shader_uniform_2f(GPUShader *sh, const char *name, float x, float y)
{
  const float data[2] = {x, y};
  GPU_shader_uniform_2fv(sh, name, data);
}

void GPU_shader_uniform_3f(GPUShader *sh, const char *name, float x, float y, float z)
{
  const float data[3] = {x, y, z};
  GPU_shader_uniform_3fv(sh, name, data);
}

void GPU_shader_uniform_4f(GPUShader *sh, const char *name, float x, float y, float z, float w)
{
  const float data[4] = {x, y, z, w};
  GPU_shader_uniform_4fv(sh, name, data);
}

void GPU_shader_uniform_1f(GPUShader *sh, const char *name, float value)
{
  const int loc = GPU_shader_get_uniform(sh, name);
  GPU_shader_uniform_float(sh, loc, value);
}

void GPU_shader_uniform_2fv(GPUShader *sh, const char *name, const float data[2])
{
  const int loc = GPU_shader_get_uniform(sh, name);
  GPU_shader_uniform_vector(sh, loc, 2, 1, data);
}

void GPU_shader_uniform_3fv(GPUShader *sh, const char *name, const float data[3])
{
  const int loc = GPU_shader_get_uniform(sh, name);
  GPU_shader_uniform_vector(sh, loc, 3, 1, data);
}

void GPU_shader_uniform_4fv(GPUShader *sh, const char *name, const float data[4])
{
  const int loc = GPU_shader_get_uniform(sh, name);
  GPU_shader_uniform_vector(sh, loc, 4, 1, data);
}

void GPU_shader_uniform_mat4(GPUShader *sh, const char *name, const float data[4][4])
{
  const int loc = GPU_shader_get_uniform(sh, name);
  GPU_shader_uniform_vector(sh, loc, 16, 1, (const float *)data);
}

void GPU_shader_uniform_2fv_array(GPUShader *sh, const char *name, int len, const float (*val)[2])
{
  const int loc = GPU_shader_get_uniform(sh, name);
  GPU_shader_uniform_vector(sh, loc, 2, len, (const float *)val);
}

void GPU_shader_uniform_4fv_array(GPUShader *sh, const char *name, int len, const float (*val)[4])
{
  const int loc = GPU_shader_get_uniform(sh, name);
  GPU_shader_uniform_vector(sh, loc, 4, len, (const float *)val);
}

/** \} */

/* -------------------------------------------------------------------- */
/** \name sRGB Rendering Workaround
 *
 * The viewport overlay frame-buffer is sRGB and will expect shaders to output display referred
 * Linear colors. But other frame-buffers (i.e: the area frame-buffers) are not sRGB and require
 * the shader output color to be in sRGB space
 * (assumed display encoded color-space as the time of writing).
 * For this reason we have a uniform to switch the transform on and off depending on the current
 * frame-buffer color-space.
 * \{ */

static int g_shader_builtin_srgb_transform = 0;

void GPU_shader_set_srgb_uniform(GPUShader *shader)
{
  int32_t loc = GPU_shader_get_builtin_uniform(shader, GPU_UNIFORM_SRGB_TRANSFORM);
  if (loc != -1) {
    GPU_shader_uniform_vector_int(shader, loc, 1, 1, &g_shader_builtin_srgb_transform);
  }
}

void GPU_shader_set_framebuffer_srgb_target(int use_srgb_to_linear)
{
  g_shader_builtin_srgb_transform = use_srgb_to_linear;
}

/** \} */<|MERGE_RESOLUTION|>--- conflicted
+++ resolved
@@ -392,10 +392,6 @@
     libcode = libcodecat = BLI_strdupcat(libcode, datatoc_gpu_shader_colorspace_lib_glsl);
   }
 
-<<<<<<< HEAD
-  GPUShader *sh = GPU_shader_create_ex(
-      vertcode, fragcode, geomcode, libcode, defines, GPU_SHADER_TFB_NONE, nullptr, 0, "pyGPUShader");
-=======
   GPUShader *sh = GPU_shader_create_ex(vertcode,
                                        fragcode,
                                        geomcode,
@@ -405,7 +401,6 @@
                                        nullptr,
                                        0,
                                        "pyGPUShader");
->>>>>>> 29fb12da
 
   MEM_SAFE_FREE(libcodecat);
   return sh;
