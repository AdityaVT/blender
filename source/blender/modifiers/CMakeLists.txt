# ***** BEGIN GPL LICENSE BLOCK *****
#
# This program is free software; you can redistribute it and/or
# modify it under the terms of the GNU General Public License
# as published by the Free Software Foundation; either version 2
# of the License, or (at your option) any later version.
#
# This program is distributed in the hope that it will be useful,
# but WITHOUT ANY WARRANTY; without even the implied warranty of
# MERCHANTABILITY or FITNESS FOR A PARTICULAR PURPOSE.  See the
# GNU General Public License for more details.
#
# You should have received a copy of the GNU General Public License
# along with this program; if not, write to the Free Software Foundation,
# Inc., 51 Franklin Street, Fifth Floor, Boston, MA 02110-1301, USA.
#
# The Original Code is Copyright (C) 2006, Blender Foundation
# All rights reserved.
#
# The Original Code is: all of this file.
#
# Contributor(s): Jacques Beaurain
#                 Ben Batt
#
# ***** END GPL LICENSE BLOCK *****

set(INC 
	.
	intern
	../blenkernel
	../blenlib
	../blenfont
	../depsgraph
	../makesdna
	../makesrna
	../bmesh
	../render/extern/include
	../../../intern/elbeem/extern
	../../../intern/guardedalloc
	../../../intern/eigen
)

set(INC_SYS
	${ZLIB_INCLUDE_DIRS}
)

set(SRC
	intern/MOD_armature.c
	intern/MOD_array.c
	intern/MOD_bevel.c
	intern/MOD_boolean.c
	intern/MOD_build.c
	intern/MOD_cast.c
	intern/MOD_cloth.c
	intern/MOD_collision.c
	intern/MOD_correctivesmooth.c
	intern/MOD_curve.c
	intern/MOD_datatransfer.c
	intern/MOD_decimate.c
	intern/MOD_displace.c
	intern/MOD_dynamicpaint.c
	intern/MOD_edgesplit.c
	intern/MOD_explode.c
	intern/MOD_fluidsim.c
	intern/MOD_fluidsim_util.c
	intern/MOD_fracture.c
	intern/MOD_hook.c
	intern/MOD_laplaciandeform.c
	intern/MOD_laplaciansmooth.c
	intern/MOD_lattice.c
	intern/MOD_mask.c
	intern/MOD_meshcache.c
	intern/MOD_meshcache_mdd.c
	intern/MOD_meshcache_pc2.c
	intern/MOD_meshcache_util.c
	intern/MOD_meshdeform.c
	intern/MOD_meshsequencecache.c
	intern/MOD_mirror.c
	intern/MOD_multires.c
	intern/MOD_none.c
	intern/MOD_normal_edit.c
	intern/MOD_ocean.c
	intern/MOD_particleinstance.c
	intern/MOD_particlesystem.c
	intern/MOD_remesh.c
	intern/MOD_screw.c
	intern/MOD_shapekey.c
	intern/MOD_shrinkwrap.c
	intern/MOD_simpledeform.c
	intern/MOD_skin.c
	intern/MOD_smoke.c
	intern/MOD_smooth.c
	intern/MOD_softbody.c
	intern/MOD_solidify.c
	intern/MOD_subsurf.c
	intern/MOD_surface.c
	intern/MOD_surfacedeform.c
	intern/MOD_triangulate.c
	intern/MOD_util.c
	intern/MOD_uvwarp.c
	intern/MOD_uvproject.c
	intern/MOD_warp.c
	intern/MOD_wave.c
	intern/MOD_weightvg_util.c
	intern/MOD_weightvgedit.c
	intern/MOD_weightvgmix.c
	intern/MOD_weightvgproximity.c
	intern/MOD_wireframe.c

	MOD_modifiertypes.h
	intern/MOD_fluidsim_util.h
	intern/MOD_meshcache_util.h
	intern/MOD_util.h
	intern/MOD_weightvg_util.h
)

if(WITH_LEGACY_DEPSGRAPH)
	add_definitions(-DWITH_LEGACY_DEPSGRAPH)
endif()

if(WITH_ALEMBIC)
	add_definitions(-DWITH_ALEMBIC)
	list(APPEND INC
		../alembic
	)
endif()

<<<<<<< HEAD
=======
if(WITH_MOD_BOOLEAN)
	add_definitions(-DWITH_MOD_BOOLEAN)
	list(APPEND SRC
		intern/MOD_boolean_util_carve.c
		intern/MOD_boolean_util_bmesh.c
	)
	list(APPEND INC
		../../../extern/carve
	)
endif()

>>>>>>> 9a21afd1
if(WITH_MOD_REMESH)
	add_definitions(-DWITH_MOD_REMESH)
	list(APPEND INC
		../../../intern/dualcon
	)
endif()

if(WITH_MOD_FLUID)
	add_definitions(-DWITH_MOD_FLUID)
endif()

if(WITH_MOD_OCEANSIM)
	add_definitions(-DWITH_OCEANSIM)
endif()

if(WITH_BULLET)
	add_definitions(-DWITH_BULLET)
endif()

if(WITH_INTERNATIONAL)
	add_definitions(-DWITH_INTERNATIONAL)
endif()

if(WITH_OPENSUBDIV)
	add_definitions(-DWITH_OPENSUBDIV)
endif()

blender_add_lib(bf_modifiers "${SRC}" "${INC}" "${INC_SYS}")<|MERGE_RESOLUTION|>--- conflicted
+++ resolved
@@ -125,20 +125,13 @@
 	)
 endif()
 
-<<<<<<< HEAD
-=======
 if(WITH_MOD_BOOLEAN)
 	add_definitions(-DWITH_MOD_BOOLEAN)
 	list(APPEND SRC
-		intern/MOD_boolean_util_carve.c
 		intern/MOD_boolean_util_bmesh.c
-	)
-	list(APPEND INC
-		../../../extern/carve
 	)
 endif()
 
->>>>>>> 9a21afd1
 if(WITH_MOD_REMESH)
 	add_definitions(-DWITH_MOD_REMESH)
 	list(APPEND INC
