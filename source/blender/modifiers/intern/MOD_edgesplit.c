--- conflicted
+++ resolved
@@ -53,14 +53,10 @@
 #include "MOD_modifiertypes.h"
 #include "MOD_ui_common.h"
 
-<<<<<<< HEAD
-static Mesh *doEdgeSplit(Object *ob, Mesh *mesh, EdgeSplitModifierData *emd)
-=======
 /* For edge split modifier node. */
 Mesh *doEdgeSplit(const Mesh *mesh, EdgeSplitModifierData *emd);
 
 Mesh *doEdgeSplit(const Mesh *mesh, EdgeSplitModifierData *emd)
->>>>>>> 29fb12da
 {
   Mesh *result;
   BMesh *bm;
