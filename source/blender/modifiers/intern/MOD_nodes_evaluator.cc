/*
 * This program is free software; you can redistribute it and/or
 * modify it under the terms of the GNU General Public License
 * as published by the Free Software Foundation; either version 2
 * of the License, or (at your option) any later version.
 *
 * This program is distributed in the hope that it will be useful,
 * but WITHOUT ANY WARRANTY; without even the implied warranty of
 * MERCHANTABILITY or FITNESS FOR A PARTICULAR PURPOSE.  See the
 * GNU General Public License for more details.
 *
 * You should have received a copy of the GNU General Public License
 * along with this program; if not, write to the Free Software  Foundation,
 * Inc., 51 Franklin Street, Fifth Floor, Boston, MA 02110-1301, USA.
 */

#include "MOD_nodes_evaluator.hh"

#include "NOD_geometry_exec.hh"
#include "NOD_type_conversions.hh"

#include "DEG_depsgraph_query.h"

#include "FN_cpp_type_make.hh"
#include "FN_generic_value_map.hh"
#include "FN_multi_function.hh"

#include "BLI_enumerable_thread_specific.hh"
#include "BLI_stack.hh"
#include "BLI_task.h"
#include "BLI_task.hh"
#include "BLI_vector_set.hh"

MAKE_FIELD_REF_CPP_TYPE(FloatFieldRef, float)
MAKE_FIELD_REF_CPP_TYPE(IntFieldRef, int)
MAKE_FIELD_REF_CPP_TYPE(BoolFieldRef, bool)
MAKE_FIELD_REF_CPP_TYPE(Float3FieldRef, blender::float3)
MAKE_FIELD_REF_CPP_TYPE(ColorFieldRef, blender::ColorGeometry4f)

namespace blender::modifiers::geometry_nodes {

using bke::FieldPtr;
using fn::CPPType;
using fn::GValueMap;
using nodes::GeoNodeExecParams;
using namespace fn::multi_function_types;

enum class ValueUsage : uint8_t {
  /* The value is definitely used. */
  Required,
  /* The value may be used. */
  Maybe,
  /* The value will definitely not be used. */
  Unused,
};

struct SingleInputValue {
  /**
   * Points either to null or to a value of the type of input.
   */
  void *value = nullptr;
};

struct MultiInputValueItem {
  /**
   * The socket where this value is coming from. This is required to sort the inputs correctly
   * based on the link order later on.
   */
  DSocket origin;
  /**
   * Should only be null directly after construction. After that it should always point to a value
   * of the correct type.
   */
  void *value = nullptr;
};

struct MultiInputValue {
  /**
   * Collection of all the inputs that have been provided already. Note, the same origin can occur
   * multiple times. However, it is guaranteed that if two items have the same origin, they will
   * also have the same value (the pointer is different, but they point to values that would
   * compare equal).
   */
  Vector<MultiInputValueItem> items;
  /**
   * Number of items that need to be added until all inputs have been provided.
   */
  int expected_size = 0;
};

struct InputState {

  /**
   * Type of the socket. If this is null, the socket should just be ignored.
   */
  const CPPType *type = nullptr;

  /**
   * Value of this input socket. By default, the value is empty. When other nodes are done
   * computing their outputs, the computed values will be forwarded to linked input sockets.
   * The value will then live here until it is consumed by the node or it was found that the value
   * is not needed anymore.
   * Whether the `single` or `multi` value is used depends on the socket.
   */
  union {
    SingleInputValue *single;
    MultiInputValue *multi;
  } value;

  /**
   * How the node intends to use this input. By default all inputs may be used. Based on which
   * outputs are used, a node can tell the evaluator that an input will definitely be used or is
   * never used. This allows the evaluator to free values early, avoid copies and other unnecessary
   * computations.
   */
  ValueUsage usage = ValueUsage::Maybe;

  /**
   * True when this input is/was used for an execution. While a node is running, only the inputs
   * that have this set to true are allowed to be used. This makes sure that inputs created while
   * the node is running correctly trigger the node to run again. Furthermore, it gives the node a
   * consistent view of which inputs are available that does not change unexpectedly.
   *
   * While the node is running, this can be checked without a lock, because no one is writing to
   * it. If this is true, the value can be read without a lock as well, because the value is not
   * changed by others anymore.
   */
  bool was_ready_for_execution = false;
};

struct OutputState {
  /**
   * If this output has been computed and forwarded already. If this is true, the value is not
   * computed/forwarded again.
   */
  bool has_been_computed = false;

  /**
   * Keeps track of how the output value is used. If a connected input becomes required, this
   * output has to become required as well. The output becomes ignored when it has zero potential
   * users that are counted below.
   */
  ValueUsage output_usage = ValueUsage::Maybe;

  /**
   * This is a copy of `output_usage` that is done right before node execution starts. This is
   * done so that the node gets a consistent view of what outputs are used, even when this changes
   * while the node is running (the node might be reevaluated in that case).
   *
   * While the node is running, this can be checked without a lock, because no one is writing to
   * it.
   */
  ValueUsage output_usage_for_execution = ValueUsage::Maybe;

  /**
   * Counts how many times the value from this output might be used. If this number reaches zero,
   * the output is not needed anymore.
   */
  int potential_users = 0;
};

enum class NodeScheduleState {
  /**
   * Default state of every node.
   */
  NotScheduled,
  /**
   * The node has been added to the task group and will be executed by it in the future.
   */
  Scheduled,
  /**
   * The node is currently running.
   */
  Running,
  /**
   * The node is running and has been rescheduled while running. In this case the node will run
   * again. However, we don't add it to the task group immediately, because then the node might run
   * twice at the same time, which is not allowed. Instead, once the node is done running, it will
   * reschedule itself.
   */
  RunningAndRescheduled,
};

struct NodeState {
  /**
   * Needs to be locked when any data in this state is accessed that is not explicitly marked as
   * otherwise.
   */
  std::mutex mutex;

  /**
   * States of the individual input and output sockets. One can index into these arrays without
   * locking. However, to access the data inside a lock is generally necessary.
   *
   * These spans have to be indexed with the socket index. Unavailable sockets have a state as
   * well. Maybe we can handle unavailable sockets differently in Blender in general, so I did not
   * want to add complexity around it here.
   */
  MutableSpan<InputState> inputs;
  MutableSpan<OutputState> outputs;

  /**
   * Nodes that don't support laziness have some special handling the first time they are executed.
   */
  bool non_lazy_node_is_initialized = false;

  /**
   * Used to check that nodes that don't support laziness do not run more than once.
   */
  bool has_been_executed = false;

  /**
   * Becomes true when the node will never be executed again and its inputs are destructed.
   * Generally, a node has finished once all of its outputs with (potential) users have been
   * computed.
   */
  bool node_has_finished = false;

  /**
   * Counts the number of values that still have to be forwarded to this node until it should run
   * again. It counts values from a multi input socket separately.
   * This is used as an optimization so that nodes are not scheduled unnecessarily in many cases.
   */
  int missing_required_inputs = 0;

  /**
   * A node is always in one specific schedule state. This helps to ensure that the same node does
   * not run twice at the same time accidentally.
   */
  NodeScheduleState schedule_state = NodeScheduleState::NotScheduled;
};

/**
 * Container for a node and its state. Packing them into a single struct allows the use of
 * `VectorSet` instead of a `Map` for `node_states_` which simplifies parallel loops over all
 * states.
 *
 * Equality operators and a hash function for `DNode` are provided so that one can lookup this type
 * in `node_states_` just with a `DNode`.
 */
struct NodeWithState {
  DNode node;
  /* Store a pointer instead of `NodeState` directly to keep it small and movable. */
  NodeState *state = nullptr;

  friend bool operator==(const NodeWithState &a, const NodeWithState &b)
  {
    return a.node == b.node;
  }

  friend bool operator==(const NodeWithState &a, const DNode &b)
  {
    return a.node == b;
  }

  friend bool operator==(const DNode &a, const NodeWithState &b)
  {
    return a == b.node;
  }

  uint64_t hash() const
  {
    return node.hash();
  }

  static uint64_t hash_as(const DNode &node)
  {
    return node.hash();
  }
};

class GeometryNodesEvaluator;

/**
 * Utility class that wraps a node whose state is locked. Having this is a separate class is useful
 * because it allows methods to communicate that they expect the node to be locked.
 */
class LockedNode : NonCopyable, NonMovable {
 public:
  /**
   * This is the node that is currently locked.
   */
  const DNode node;
  NodeState &node_state;

  /**
   * Used to delay notifying (and therefore locking) other nodes until the current node is not
   * locked anymore. This might not be strictly necessary to avoid deadlocks in the current code,
   * but it is a good measure to avoid accidentally adding a deadlock later on. By not locking
   * more than one node per thread at a time, deadlocks are avoided.
   *
   * The notifications will be send right after the node is not locked anymore.
   */
  Vector<DOutputSocket> delayed_required_outputs;
  Vector<DOutputSocket> delayed_unused_outputs;
  Vector<DNode> delayed_scheduled_nodes;

  LockedNode(const DNode node, NodeState &node_state) : node(node), node_state(node_state)
  {
  }
};

static const CPPType *get_socket_cpp_type(const SocketRef &socket)
{
  const bNodeSocketType *typeinfo = socket.typeinfo();
  if (typeinfo->get_geometry_nodes_cpp_type == nullptr) {
    return nullptr;
  }
  const CPPType *type = typeinfo->get_geometry_nodes_cpp_type();
  if (type == nullptr) {
    return nullptr;
  }
  /* The evaluator only supports types that have special member functions. */
  if (!type->has_special_member_functions()) {
    return nullptr;
  }
  return type;
}

static const CPPType *get_socket_cpp_type(const DSocket socket)
{
  return get_socket_cpp_type(*socket.socket_ref());
}

static void get_socket_value(const SocketRef &socket, void *r_value)
{
  const bNodeSocketType *typeinfo = socket.typeinfo();
  typeinfo->get_geometry_nodes_cpp_value(*socket.bsocket(), r_value);
}

static bool node_supports_laziness(const DNode node)
{
  return node->typeinfo()->geometry_node_execute_supports_laziness;
}

/** Implements the callbacks that might be called when a node is executed. */
class NodeParamsProvider : public nodes::GeoNodeExecParamsProvider {
 private:
  GeometryNodesEvaluator &evaluator_;
  NodeState &node_state_;

 public:
  NodeParamsProvider(GeometryNodesEvaluator &evaluator, DNode dnode, NodeState &node_state);

  bool can_get_input(StringRef identifier) const override;
  bool can_set_output(StringRef identifier) const override;
  GMutablePointer extract_input(StringRef identifier) override;
  Vector<GMutablePointer> extract_multi_input(StringRef identifier) override;
  GPointer get_input(StringRef identifier) const override;
  GMutablePointer alloc_output_value(const CPPType &type) override;
  void set_output(StringRef identifier, GMutablePointer value) override;
  void set_input_unused(StringRef identifier) override;
  bool output_is_required(StringRef identifier) const override;

  bool lazy_require_input(StringRef identifier) override;
  bool lazy_output_is_required(StringRef identifier) const override;
};

class GeometryNodesEvaluator {
 private:
  /**
   * This allocator lives on after the evaluator has been destructed. Therefore outputs of the
   * entire evaluator should be allocated here.
   */
  LinearAllocator<> &outer_allocator_;
  /**
   * A local linear allocator for each thread. Only use this for values that do not need to live
   * longer than the lifetime of the evaluator itself. Considerations for the future:
   * - We could use an allocator that can free here, some temporary values don't live long.
   * - If we ever run into false sharing bottlenecks, we could use local allocators that allocate
   *   on cache line boundaries. Note, just because a value is allocated in one specific thread,
   *   does not mean that it will only be used by that thread.
   */
  threading::EnumerableThreadSpecific<LinearAllocator<>> local_allocators_;

  /**
   * Every node that is reachable from the output gets its own state. Once all states have been
   * constructed, this map can be used for lookups from multiple threads.
   */
  VectorSet<NodeWithState> node_states_;

  /**
   * Contains all the tasks for the nodes that are currently scheduled.
   */
  TaskPool *task_pool_ = nullptr;

  GeometryNodesEvaluationParams &params_;
  const blender::nodes::DataTypeConversions &conversions_;

  friend NodeParamsProvider;

 public:
  GeometryNodesEvaluator(GeometryNodesEvaluationParams &params)
      : outer_allocator_(params.allocator),
        params_(params),
        conversions_(blender::nodes::get_implicit_type_conversions())
  {
  }

  void execute()
  {
    task_pool_ = BLI_task_pool_create(this, TASK_PRIORITY_HIGH);

    this->create_states_for_reachable_nodes();
    this->forward_group_inputs();
    this->schedule_initial_nodes();

    /* This runs until all initially requested inputs have been computed. */
    BLI_task_pool_work_and_wait(task_pool_);
    BLI_task_pool_free(task_pool_);

    this->extract_group_outputs();
    this->destruct_node_states();
  }

  void create_states_for_reachable_nodes()
  {
    /* This does a depth first search for all the nodes that are reachable from the group
     * outputs. This finds all nodes that are relevant. */
    Stack<DNode> nodes_to_check;
    /* Start at the output sockets. */
    for (const DInputSocket &socket : params_.output_sockets) {
      nodes_to_check.push(socket.node());
    }
    for (const DSocket &socket : params_.force_compute_sockets) {
      nodes_to_check.push(socket.node());
    }
    /* Use the local allocator because the states do not need to outlive the evaluator. */
    LinearAllocator<> &allocator = local_allocators_.local();
    while (!nodes_to_check.is_empty()) {
      const DNode node = nodes_to_check.pop();
      if (node_states_.contains_as(node)) {
        /* This node has been handled already. */
        continue;
      }
      /* Create a new state for the node. */
      NodeState &node_state = *allocator.construct<NodeState>().release();
      node_states_.add_new({node, &node_state});

      /* Push all linked origins on the stack. */
      for (const InputSocketRef *input_ref : node->inputs()) {
        const DInputSocket input{node.context(), input_ref};
        input.foreach_origin_socket(
            [&](const DSocket origin) { nodes_to_check.push(origin.node()); });
      }
    }

    /* Initialize the more complex parts of the node states in parallel. At this point no new
     * node states are added anymore, so it is safe to lookup states from `node_states_` from
     * multiple threads. */
    threading::parallel_for(
        IndexRange(node_states_.size()), 50, [&, this](const IndexRange range) {
          LinearAllocator<> &allocator = this->local_allocators_.local();
          for (const NodeWithState &item : node_states_.as_span().slice(range)) {
            this->initialize_node_state(item.node, *item.state, allocator);
          }
        });
  }

  void initialize_node_state(const DNode node, NodeState &node_state, LinearAllocator<> &allocator)
  {
    /* Construct arrays of the correct size. */
    node_state.inputs = allocator.construct_array<InputState>(node->inputs().size());
    node_state.outputs = allocator.construct_array<OutputState>(node->outputs().size());

    /* Initialize input states. */
    for (const int i : node->inputs().index_range()) {
      InputState &input_state = node_state.inputs[i];
      const DInputSocket socket = node.input(i);
      if (!socket->is_available()) {
        /* Unavailable sockets should never be used. */
        input_state.type = nullptr;
        input_state.usage = ValueUsage::Unused;
        continue;
      }
      const CPPType *type = get_socket_cpp_type(socket);
      input_state.type = type;
      if (type == nullptr) {
        /* This is not a known data socket, it shouldn't be used. */
        input_state.usage = ValueUsage::Unused;
        continue;
      }
      /* Construct the correct struct that can hold the input(s). */
      if (socket->is_multi_input_socket()) {
        input_state.value.multi = allocator.construct<MultiInputValue>().release();
        /* Count how many values should be added until the socket is complete. */
        socket.foreach_origin_socket(
            [&](DSocket UNUSED(origin)) { input_state.value.multi->expected_size++; });
        /* If no links are connected, we do read the value from socket itself. */
        if (input_state.value.multi->expected_size == 0) {
          input_state.value.multi->expected_size = 1;
        }
      }
      else {
        input_state.value.single = allocator.construct<SingleInputValue>().release();
      }
    }
    /* Initialize output states. */
    for (const int i : node->outputs().index_range()) {
      OutputState &output_state = node_state.outputs[i];
      const DOutputSocket socket = node.output(i);
      if (!socket->is_available()) {
        /* Unavailable outputs should never be used. */
        output_state.output_usage = ValueUsage::Unused;
        continue;
      }
      const CPPType *type = get_socket_cpp_type(socket);
      if (type == nullptr) {
        /* Non data sockets should never be used. */
        output_state.output_usage = ValueUsage::Unused;
        continue;
      }
      /* Count the number of potential users for this socket. */
      socket.foreach_target_socket(
          [&, this](const DInputSocket target_socket) {
            const DNode target_node = target_socket.node();
            if (!this->node_states_.contains_as(target_node)) {
              /* The target node is not computed because it is not computed to the output. */
              return;
            }
            output_state.potential_users += 1;
          },
          {});
      if (output_state.potential_users == 0) {
        /* If it does not have any potential users, it is unused. It might become required again in
         * `schedule_initial_nodes`. */
        output_state.output_usage = ValueUsage::Unused;
      }
    }
  }

  void destruct_node_states()
  {
    threading::parallel_for(
        IndexRange(node_states_.size()), 50, [&, this](const IndexRange range) {
          for (const NodeWithState &item : node_states_.as_span().slice(range)) {
            this->destruct_node_state(item.node, *item.state);
          }
        });
  }

  void destruct_node_state(const DNode node, NodeState &node_state)
  {
    /* Need to destruct stuff manually, because it's allocated by a custom allocator. */
    for (const int i : node->inputs().index_range()) {
      InputState &input_state = node_state.inputs[i];
      if (input_state.type == nullptr) {
        continue;
      }
      const InputSocketRef &socket_ref = node->input(i);
      if (socket_ref.is_multi_input_socket()) {
        MultiInputValue &multi_value = *input_state.value.multi;
        for (MultiInputValueItem &item : multi_value.items) {
          input_state.type->destruct(item.value);
        }
        multi_value.~MultiInputValue();
      }
      else {
        SingleInputValue &single_value = *input_state.value.single;
        void *value = single_value.value;
        if (value != nullptr) {
          input_state.type->destruct(value);
        }
        single_value.~SingleInputValue();
      }
    }

    destruct_n(node_state.inputs.data(), node_state.inputs.size());
    destruct_n(node_state.outputs.data(), node_state.outputs.size());

    node_state.~NodeState();
  }

  void forward_group_inputs()
  {
    for (auto &&item : params_.input_values.items()) {
      const DOutputSocket socket = item.key;
      GMutablePointer value = item.value;

      const DNode node = socket.node();
      if (!node_states_.contains_as(node)) {
        /* The socket is not connected to any output. */
        this->log_socket_value({socket}, value);
        value.destruct();
        continue;
      }
      this->forward_output(socket, value);
    }
  }

  void schedule_initial_nodes()
  {
    for (const DInputSocket &socket : params_.output_sockets) {
      const DNode node = socket.node();
      NodeState &node_state = this->get_node_state(node);
      this->with_locked_node(node, node_state, [&](LockedNode &locked_node) {
        /* Setting an input as required will schedule any linked node. */
        this->set_input_required(locked_node, socket);
      });
    }
    for (const DSocket socket : params_.force_compute_sockets) {
      const DNode node = socket.node();
      NodeState &node_state = this->get_node_state(node);
      this->with_locked_node(node, node_state, [&](LockedNode &locked_node) {
        if (socket->is_input()) {
          this->set_input_required(locked_node, DInputSocket(socket));
        }
        else {
          OutputState &output_state = node_state.outputs[socket->index()];
          output_state.output_usage = ValueUsage::Required;
          this->schedule_node(locked_node);
        }
      });
    }
  }

  void schedule_node(LockedNode &locked_node)
  {
    switch (locked_node.node_state.schedule_state) {
      case NodeScheduleState::NotScheduled: {
        /* The node will be scheduled once it is not locked anymore. We could schedule the node
         * right here, but that would result in a deadlock if the task pool decides to run the task
         * immediately (this only happens when Blender is started with a single thread). */
        locked_node.node_state.schedule_state = NodeScheduleState::Scheduled;
        locked_node.delayed_scheduled_nodes.append(locked_node.node);
        break;
      }
      case NodeScheduleState::Scheduled: {
        /* Scheduled already, nothing to do. */
        break;
      }
      case NodeScheduleState::Running: {
        /* Reschedule node while it is running.
         * The node will reschedule itself when it is done. */
        locked_node.node_state.schedule_state = NodeScheduleState::RunningAndRescheduled;
        break;
      }
      case NodeScheduleState::RunningAndRescheduled: {
        /* Scheduled already, nothing to do. */
        break;
      }
    }
  }

  static void run_node_from_task_pool(TaskPool *task_pool, void *task_data)
  {
    void *user_data = BLI_task_pool_user_data(task_pool);
    GeometryNodesEvaluator &evaluator = *(GeometryNodesEvaluator *)user_data;
    const NodeWithState *node_with_state = (const NodeWithState *)task_data;

    evaluator.node_task_run(node_with_state->node, *node_with_state->state);
  }

  void node_task_run(const DNode node, NodeState &node_state)
  {
    /* These nodes are sometimes scheduled. We could also check for them in other places, but
     * it's the easiest to do it here. */
    if (node->is_group_input_node() || node->is_group_output_node()) {
      return;
    }

    const bool do_execute_node = this->node_task_preprocessing(node, node_state);

    /* Only execute the node if all prerequisites are met. There has to be an output that is
     * required and all required inputs have to be provided already. */
    if (do_execute_node) {
      this->execute_node(node, node_state);
    }

    this->node_task_postprocessing(node, node_state);
  }

  bool node_task_preprocessing(const DNode node, NodeState &node_state)
  {
    bool do_execute_node = false;
    this->with_locked_node(node, node_state, [&](LockedNode &locked_node) {
      BLI_assert(node_state.schedule_state == NodeScheduleState::Scheduled);
      node_state.schedule_state = NodeScheduleState::Running;

      /* Early return if the node has finished already. */
      if (locked_node.node_state.node_has_finished) {
        return;
      }
      /* Prepare outputs and check if actually any new outputs have to be computed. */
      if (!this->prepare_node_outputs_for_execution(locked_node)) {
        return;
      }
      /* Initialize nodes that don't support laziness. This is done after at least one output is
       * required and before we check that all required inputs are provided. This reduces the
       * number of "round-trips" through the task pool by one for most nodes. */
      if (!node_state.non_lazy_node_is_initialized && !node_supports_laziness(node)) {
        this->initialize_non_lazy_node(locked_node);
        node_state.non_lazy_node_is_initialized = true;
      }
      /* Prepare inputs and check if all required inputs are provided. */
      if (!this->prepare_node_inputs_for_execution(locked_node)) {
        return;
      }
      do_execute_node = true;
    });
    return do_execute_node;
  }

  /* A node is finished when it has computed all outputs that may be used. */
  bool finish_node_if_possible(LockedNode &locked_node)
  {
    if (locked_node.node_state.node_has_finished) {
      /* Early return in case this node is known to have finished already. */
      return true;
    }

    /* Check if there is any output that might be used but has not been computed yet. */
    bool has_remaining_output = false;
    for (OutputState &output_state : locked_node.node_state.outputs) {
      if (output_state.has_been_computed) {
        continue;
      }
      if (output_state.output_usage != ValueUsage::Unused) {
        has_remaining_output = true;
        break;
      }
    }
    if (!has_remaining_output) {
      /* If there are no remaining outputs, all the inputs can be destructed and/or can become
       * unused. This can also trigger a chain reaction where nodes to the left become finished
       * too. */
      for (const int i : locked_node.node->inputs().index_range()) {
        const DInputSocket socket = locked_node.node.input(i);
        InputState &input_state = locked_node.node_state.inputs[i];
        if (input_state.usage == ValueUsage::Maybe) {
          this->set_input_unused(locked_node, socket);
        }
        else if (input_state.usage == ValueUsage::Required) {
          /* The value was required, so it cannot become unused. However, we can destruct the
           * value. */
          this->destruct_input_value_if_exists(locked_node, socket);
        }
      }
      locked_node.node_state.node_has_finished = true;
    }
    return locked_node.node_state.node_has_finished;
  }

  bool prepare_node_outputs_for_execution(LockedNode &locked_node)
  {
    bool execution_is_necessary = false;
    for (OutputState &output_state : locked_node.node_state.outputs) {
      /* Update the output usage for execution to the latest value. */
      output_state.output_usage_for_execution = output_state.output_usage;
      if (!output_state.has_been_computed) {
        if (output_state.output_usage == ValueUsage::Required) {
          /* Only evaluate when there is an output that is required but has not been computed. */
          execution_is_necessary = true;
        }
      }
    }
    return execution_is_necessary;
  }

  void initialize_non_lazy_node(LockedNode &locked_node)
  {
    for (const int i : locked_node.node->inputs().index_range()) {
      InputState &input_state = locked_node.node_state.inputs[i];
      if (input_state.type == nullptr) {
        /* Ignore unavailable/non-data sockets. */
        continue;
      }
      /* Nodes that don't support laziness require all inputs. */
      const DInputSocket input_socket = locked_node.node.input(i);
      this->set_input_required(locked_node, input_socket);
    }
  }

  /**
   * Checks if requested inputs are available and "marks" all the inputs that are available
   * during the node execution. Inputs that are provided after this function ends but before the
   * node is executed, cannot be read by the node in the execution (note that this only affects
   * nodes that support lazy inputs).
   */
  bool prepare_node_inputs_for_execution(LockedNode &locked_node)
  {
    for (const int i : locked_node.node_state.inputs.index_range()) {
      InputState &input_state = locked_node.node_state.inputs[i];
      if (input_state.type == nullptr) {
        /* Ignore unavailable and non-data sockets. */
        continue;
      }
      const DInputSocket socket = locked_node.node.input(i);
      const bool is_required = input_state.usage == ValueUsage::Required;

      /* No need to check this socket again. */
      if (input_state.was_ready_for_execution) {
        continue;
      }

      if (socket->is_multi_input_socket()) {
        MultiInputValue &multi_value = *input_state.value.multi;
        /* Checks if all the linked sockets have been provided already. */
        if (multi_value.items.size() == multi_value.expected_size) {
          input_state.was_ready_for_execution = true;
        }
        else if (is_required) {
          /* The input is required but is not fully provided yet. Therefore the node cannot be
           * executed yet. */
          return false;
        }
      }
      else {
        SingleInputValue &single_value = *input_state.value.single;
        if (single_value.value != nullptr) {
          input_state.was_ready_for_execution = true;
        }
        else if (is_required) {
          /* The input is required but has not been provided yet. Therefore the node cannot be
           * executed yet. */
          return false;
        }
      }
    }
    /* All required inputs have been provided. */
    return true;
  }

  /**
   * Actually execute the node. All the required inputs are available and at least one output is
   * required.
   */
  void execute_node(const DNode node, NodeState &node_state)
  {
    const bNode &bnode = *node->bnode();

    if (node_state.has_been_executed) {
      if (!node_supports_laziness(node)) {
        /* Nodes that don't support laziness must not be executed more than once. */
        BLI_assert_unreachable();
      }
    }
    node_state.has_been_executed = true;

    /* Use the geometry node execute callback if it exists. */
    if (bnode.typeinfo->geometry_node_execute != nullptr) {
      this->execute_geometry_node(node, node_state);
      return;
    }

    /* Use the multi-function implementation if it exists. */
    const MultiFunction *multi_function = params_.mf_by_node->lookup_default(node, nullptr);
    if (multi_function != nullptr) {
      this->execute_multi_function_node(node, *multi_function, node_state);
      return;
    }

    this->execute_unknown_node(node, node_state);
  }

  void execute_geometry_node(const DNode node, NodeState &node_state)
  {
    const bNode &bnode = *node->bnode();

    NodeParamsProvider params_provider{*this, node, node_state};
    GeoNodeExecParams params{params_provider};
    bnode.typeinfo->geometry_node_execute(params);
  }

  void execute_multi_function_node(const DNode node,
                                   const MultiFunction &fn,
                                   NodeState &node_state)
  {
    LinearAllocator<> &allocator = local_allocators_.local();

    Vector<FieldPtr> input_fields;
    for (const int i : node->inputs().index_range()) {
      const InputSocketRef &socket_ref = node->input(i);
      if (!socket_ref.is_available()) {
        continue;
      }
      BLI_assert(!socket_ref.is_multi_input_socket());
      InputState &input_state = node_state.inputs[i];
      BLI_assert(input_state.was_ready_for_execution);
      SingleInputValue &single_value = *input_state.value.single;
      BLI_assert(single_value.value != nullptr);
      if (input_state.type->is<bke::FieldRef<float>>()) {
        bke::FieldRef<float> field = *(bke::FieldRef<float> *)single_value.value;
        input_fields.append(field.field());
      }
      else if (input_state.type->is<bke::FieldRef<int>>()) {
        bke::FieldRef<int> field = *(bke::FieldRef<int> *)single_value.value;
        input_fields.append(field.field());
      }
      else if (input_state.type->is<bke::FieldRef<float3>>()) {
        bke::FieldRef<float3> field = *(bke::FieldRef<float3> *)single_value.value;
        input_fields.append(field.field());
      }
      else if (input_state.type->is<bke::FieldRef<bool>>()) {
        bke::FieldRef<bool> field = *(bke::FieldRef<bool> *)single_value.value;
        input_fields.append(field.field());
      }
      else if (input_state.type->is<bke::FieldRef<blender::ColorGeometry4f>>()) {
        bke::FieldRef<blender::ColorGeometry4f> field =
            *(bke::FieldRef<blender::ColorGeometry4f> *)single_value.value;
        input_fields.append(field.field());
      }
      else {
        /* Not yet supported. */
        BLI_assert_unreachable();
      }
    }

    /* Forward the computed outputs. */
    int output_index = 0;
    for (const int i : node->outputs().index_range()) {
      const OutputSocketRef &socket_ref = node->output(i);
      if (!socket_ref.is_available()) {
        continue;
      }
      const int output_param_index = input_fields.size() + output_index;
      OutputState &output_state = node_state.outputs[i];
      const DOutputSocket socket{node.context(), &socket_ref};
      bke::FieldPtr out_field = new bke::MultiFunctionField(input_fields, fn, output_param_index);
      if (socket->typeinfo()->type == SOCK_FLOAT) {
        bke::FieldRef<float> *field_ref =
            allocator.construct<bke::FieldRef<float>>(out_field).release();
        this->forward_output(socket, field_ref);
      }
      else if (socket->typeinfo()->type == SOCK_VECTOR) {
        bke::FieldRef<float3> *field_ref =
            allocator.construct<bke::FieldRef<float3>>(out_field).release();
        this->forward_output(socket, field_ref);
      }
      else if (socket->typeinfo()->type == SOCK_BOOLEAN) {
        bke::FieldRef<bool> *field_ref =
            allocator.construct<bke::FieldRef<bool>>(out_field).release();
        this->forward_output(socket, field_ref);
      }
      else if (socket->typeinfo()->type == SOCK_RGBA) {
        bke::FieldRef<blender::ColorGeometry4f> *field_ref =
            allocator.construct<bke::FieldRef<blender::ColorGeometry4f>>(out_field).release();
        this->forward_output(socket, field_ref);
      }
      else if (socket->typeinfo()->type == SOCK_INT) {
        bke::FieldRef<int> *field_ref =
            allocator.construct<bke::FieldRef<int>>(out_field).release();
        this->forward_output(socket, field_ref);
      }
      else {
        /* Not yet supported. */
        BLI_assert_unreachable();
      }
      output_state.has_been_computed = true;
      output_index++;
    }
  }

  void execute_unknown_node(const DNode node, NodeState &node_state)
  {
    LinearAllocator<> &allocator = local_allocators_.local();
    for (const OutputSocketRef *socket : node->outputs()) {
      if (!socket->is_available()) {
        continue;
      }
      const CPPType *type = get_socket_cpp_type(*socket);
      if (type == nullptr) {
        continue;
      }
      /* Just forward the default value of the type as a fallback. That's typically better than
       * crashing or doing nothing. */
      OutputState &output_state = node_state.outputs[socket->index()];
      output_state.has_been_computed = true;
      void *buffer = allocator.allocate(type->size(), type->alignment());
      type->copy_construct(type->default_value(), buffer);
      this->forward_output({node.context(), socket}, {*type, buffer});
    }
  }

  void node_task_postprocessing(const DNode node, NodeState &node_state)
  {
    this->with_locked_node(node, node_state, [&](LockedNode &locked_node) {
      const bool node_has_finished = this->finish_node_if_possible(locked_node);
      const bool reschedule_requested = node_state.schedule_state ==
                                        NodeScheduleState::RunningAndRescheduled;
      node_state.schedule_state = NodeScheduleState::NotScheduled;
      if (reschedule_requested && !node_has_finished) {
        /* Either the node rescheduled itself or another node tried to schedule it while it ran. */
        this->schedule_node(locked_node);
      }

      this->assert_expected_outputs_have_been_computed(locked_node);
    });
  }

  void assert_expected_outputs_have_been_computed(LockedNode &locked_node)
  {
#ifdef DEBUG
    /* Outputs can only be computed when all required inputs have been provided. */
    if (locked_node.node_state.missing_required_inputs > 0) {
      return;
    }
    /* If the node is still scheduled, it is not necessary that all its expected outputs are
     * computed yet. */
    if (locked_node.node_state.schedule_state == NodeScheduleState::Scheduled) {
      return;
    }

    const bool supports_laziness = node_supports_laziness(locked_node.node);
    /* Iterating over sockets instead of the states directly, because that makes it easier to
     * figure out which socket is missing when one of the asserts is hit. */
    for (const OutputSocketRef *socket_ref : locked_node.node->outputs()) {
      OutputState &output_state = locked_node.node_state.outputs[socket_ref->index()];
      if (supports_laziness) {
        /* Expected that at least all required sockets have been computed. If more outputs become
         * required later, the node will be executed again. */
        if (output_state.output_usage_for_execution == ValueUsage::Required) {
          BLI_assert(output_state.has_been_computed);
        }
      }
      else {
        /* Expect that all outputs that may be used have been computed, because the node cannot
         * be executed again. */
        if (output_state.output_usage_for_execution != ValueUsage::Unused) {
          BLI_assert(output_state.has_been_computed);
        }
      }
    }
#else
    UNUSED_VARS(locked_node);
#endif
  }

  void extract_group_outputs()
  {
    for (const DInputSocket &socket : params_.output_sockets) {
      BLI_assert(socket->is_available());
      BLI_assert(!socket->is_multi_input_socket());

      const DNode node = socket.node();
      NodeState &node_state = this->get_node_state(node);
      InputState &input_state = node_state.inputs[socket->index()];

      SingleInputValue &single_value = *input_state.value.single;
      void *value = single_value.value;

      /* The value should have been computed by now. If this assert is hit, it means that there
       * was some scheduling issue before. */
      BLI_assert(value != nullptr);

      /* Move value into memory owned by the outer allocator. */
      const CPPType &type = *input_state.type;
      void *buffer = outer_allocator_.allocate(type.size(), type.alignment());
      type.move_construct(value, buffer);

      params_.r_output_values.append({type, buffer});
    }
  }

  /**
   * Load the required input from the socket or trigger nodes to the left to compute the value.
   * When this function is called, the node will always be executed again eventually (either
   * immediately, or when all required inputs have been computed by other nodes).
   */
  void set_input_required(LockedNode &locked_node, const DInputSocket input_socket)
  {
    BLI_assert(locked_node.node == input_socket.node());
    InputState &input_state = locked_node.node_state.inputs[input_socket->index()];

    /* Value set as unused cannot become used again. */
    BLI_assert(input_state.usage != ValueUsage::Unused);

    if (input_state.usage == ValueUsage::Required) {
      /* The value is already required, but the node might expect to be evaluated again. */
      this->schedule_node(locked_node);
      /* Returning here also ensure that the code below is executed at most once per input. */
      return;
    }
    input_state.usage = ValueUsage::Required;

    if (input_state.was_ready_for_execution) {
      /* The value was already ready, but the node might expect to be evaluated again. */
      this->schedule_node(locked_node);
      return;
    }

    /* Count how many values still have to be added to this input until it is "complete". */
    int missing_values = 0;
    if (input_socket->is_multi_input_socket()) {
      MultiInputValue &multi_value = *input_state.value.multi;
      missing_values = multi_value.expected_size - multi_value.items.size();
    }
    else {
      SingleInputValue &single_value = *input_state.value.single;
      if (single_value.value == nullptr) {
        missing_values = 1;
      }
    }
    if (missing_values == 0) {
      /* The input is fully available already, but the node might expect to be evaluated again. */
      this->schedule_node(locked_node);
      return;
    }
    /* Increase the total number of missing required inputs. This ensures that the node will be
     * scheduled correctly when all inputs have been provided. */
    locked_node.node_state.missing_required_inputs += missing_values;

    /* Get all origin sockets, because we have to tag those as required as well. */
    Vector<DSocket> origin_sockets;
    input_socket.foreach_origin_socket(
        [&](const DSocket origin_socket) { origin_sockets.append(origin_socket); });

    if (origin_sockets.is_empty()) {
      /* If there are no origin sockets, just load the value from the socket directly. */
      this->load_unlinked_input_value(locked_node, input_socket, input_state, input_socket);
      locked_node.node_state.missing_required_inputs -= 1;
      this->schedule_node(locked_node);
      return;
    }
    bool will_be_triggered_by_other_node = false;
    for (const DSocket origin_socket : origin_sockets) {
      if (origin_socket->is_input()) {
        /* Load the value directly from the origin socket. In most cases this is an unlinked
         * group input. */
        this->load_unlinked_input_value(locked_node, input_socket, input_state, origin_socket);
        locked_node.node_state.missing_required_inputs -= 1;
        this->schedule_node(locked_node);
      }
      else {
        /* The value has not been computed yet, so when it will be forwarded by another node, this
         * node will be triggered. */
        will_be_triggered_by_other_node = true;

        locked_node.delayed_required_outputs.append(DOutputSocket(origin_socket));
      }
    }
    /* If this node will be triggered by another node, we don't have to schedule it now. */
    if (!will_be_triggered_by_other_node) {
      this->schedule_node(locked_node);
    }
  }

  void set_input_unused(LockedNode &locked_node, const DInputSocket socket)
  {
    InputState &input_state = locked_node.node_state.inputs[socket->index()];

    /* A required socket cannot become unused. */
    BLI_assert(input_state.usage != ValueUsage::Required);

    if (input_state.usage == ValueUsage::Unused) {
      /* Nothing to do in this case. */
      return;
    }
    input_state.usage = ValueUsage::Unused;

    /* If the input is unused, it's value can be destructed now. */
    this->destruct_input_value_if_exists(locked_node, socket);

    if (input_state.was_ready_for_execution) {
      /* If the value was already computed, we don't need to notify origin nodes. */
      return;
    }

    /* Notify origin nodes that might want to set its inputs as unused as well. */
    socket.foreach_origin_socket([&](const DSocket origin_socket) {
      if (origin_socket->is_input()) {
        /* Values from these sockets are loaded directly from the sockets, so there is no node to
         * notify. */
        return;
      }
      /* Delay notification of the other node until this node is not locked anymore. */
      locked_node.delayed_unused_outputs.append(DOutputSocket(origin_socket));
    });
  }

  void send_output_required_notification(const DOutputSocket socket)
  {
    const DNode node = socket.node();
    NodeState &node_state = this->get_node_state(node);
    OutputState &output_state = node_state.outputs[socket->index()];

    this->with_locked_node(node, node_state, [&](LockedNode &locked_node) {
      if (output_state.output_usage == ValueUsage::Required) {
        /* Output is marked as required already. So the node is scheduled already. */
        return;
      }
      /* The origin node needs to be scheduled so that it provides the requested input
       * eventually. */
      output_state.output_usage = ValueUsage::Required;
      this->schedule_node(locked_node);
    });
  }

  void send_output_unused_notification(const DOutputSocket socket)
  {
    const DNode node = socket.node();
    NodeState &node_state = this->get_node_state(node);
    OutputState &output_state = node_state.outputs[socket->index()];

    this->with_locked_node(node, node_state, [&](LockedNode &locked_node) {
      output_state.potential_users -= 1;
      if (output_state.potential_users == 0) {
        /* The socket might be required even though the output is not used by other sockets. That
         * can happen when the socket is forced to be computed. */
        if (output_state.output_usage != ValueUsage::Required) {
          /* The output socket has no users anymore. */
          output_state.output_usage = ValueUsage::Unused;
          /* Schedule the origin node in case it wants to set its inputs as unused as well. */
          this->schedule_node(locked_node);
        }
      }
    });
  }

  void add_node_to_task_pool(const DNode node)
  {
    /* Push the task to the pool while it is not locked to avoid a deadlock in case when the task
     * is executed immediately. */
    const NodeWithState *node_with_state = node_states_.lookup_key_ptr_as(node);
    BLI_task_pool_push(
        task_pool_, run_node_from_task_pool, (void *)node_with_state, false, nullptr);
  }

  /**
   * Moves a newly computed value from an output socket to all the inputs that might need it.
   */
  void forward_output(const DOutputSocket from_socket, GMutablePointer value_to_forward)
  {
    BLI_assert(value_to_forward.get() != nullptr);

    Vector<DSocket> sockets_to_log_to;
    sockets_to_log_to.append(from_socket);

    Vector<DInputSocket> to_sockets;
    auto handle_target_socket_fn = [&, this](const DInputSocket to_socket) {
      if (this->should_forward_to_socket(to_socket)) {
        to_sockets.append(to_socket);
      }
    };
    auto handle_skipped_socket_fn = [&](const DSocket socket) {
      sockets_to_log_to.append(socket);
    };
    from_socket.foreach_target_socket(handle_target_socket_fn, handle_skipped_socket_fn);

    LinearAllocator<> &allocator = local_allocators_.local();

    const CPPType &from_type = *value_to_forward.type();
    Vector<DInputSocket> to_sockets_same_type;
    for (const DInputSocket &to_socket : to_sockets) {
      const CPPType &to_type = *get_socket_cpp_type(to_socket);
      if (from_type == to_type) {
        /* All target sockets that do not need a conversion will be handled afterwards. */
        to_sockets_same_type.append(to_socket);
        /* Multi input socket values are logged once all values are available. */
        if (!to_socket->is_multi_input_socket()) {
          sockets_to_log_to.append(to_socket);
        }
        continue;
      }
      this->forward_to_socket_with_different_type(
          allocator, value_to_forward, from_socket, to_socket, to_type);
    }

    this->log_socket_value(sockets_to_log_to, value_to_forward);

    this->forward_to_sockets_with_same_type(
        allocator, to_sockets_same_type, value_to_forward, from_socket);
  }

  bool should_forward_to_socket(const DInputSocket socket)
  {
    const DNode to_node = socket.node();
    const NodeWithState *target_node_with_state = node_states_.lookup_key_ptr_as(to_node);
    if (target_node_with_state == nullptr) {
      /* If the socket belongs to a node that has no state, the entire node is not used. */
      return false;
    }
    NodeState &target_node_state = *target_node_with_state->state;
    InputState &target_input_state = target_node_state.inputs[socket->index()];

    std::lock_guard lock{target_node_state.mutex};
    /* Do not forward to an input socket whose value won't be used. */
    return target_input_state.usage != ValueUsage::Unused;
  }

  void forward_to_socket_with_different_type(LinearAllocator<> &allocator,
                                             const GPointer value_to_forward,
                                             const DOutputSocket from_socket,
                                             const DInputSocket to_socket,
                                             const CPPType &to_type)
  {
    const CPPType &from_type = *value_to_forward.type();

    /* Allocate a buffer for the converted value. */
    void *buffer = allocator.allocate(to_type.size(), to_type.alignment());
    GMutablePointer value{to_type, buffer};

<<<<<<< HEAD
    const bke::FieldRefCPPType *from_field_type = dynamic_cast<const bke::FieldRefCPPType *>(
        &from_type);
    const bke::FieldRefCPPType *to_field_type = dynamic_cast<const bke::FieldRefCPPType *>(
        &to_type);

    if (from_field_type != nullptr && to_field_type != nullptr &&
        conversions_.is_convertible(from_field_type->field_type(), to_field_type->field_type())) {
      const MultiFunction &fn = *conversions_.get_conversion_multi_function(
          MFDataType::ForSingle(from_field_type->field_type()),
          MFDataType::ForSingle(to_field_type->field_type()));
      FieldPtr old_field = from_field_type->get_field(value_to_forward.get());
      FieldPtr new_field = new bke::MultiFunctionField({old_field}, fn, 1);
      to_field_type->construct(buffer, std::move(new_field));
    }
    else if (conversions_.is_convertible(from_type, to_type)) {
      /* Do the conversion if possible. */
      conversions_.convert_to_uninitialized(from_type, to_type, value_to_forward.get(), buffer);
    }
    else {
      /* Cannot convert, use default value instead. */
      to_type.copy_construct(to_type.default_value(), buffer);
    }
=======
    this->convert_value(from_type, to_type, value_to_forward.get(), buffer);

>>>>>>> b1a607ce
    /* Multi input socket values are logged once all values are available. */
    if (!to_socket->is_multi_input_socket()) {
      this->log_socket_value({to_socket}, value);
    }
    this->add_value_to_input_socket(to_socket, from_socket, value);
  }

  void forward_to_sockets_with_same_type(LinearAllocator<> &allocator,
                                         Span<DInputSocket> to_sockets,
                                         GMutablePointer value_to_forward,
                                         const DOutputSocket from_socket)
  {
    if (to_sockets.is_empty()) {
      /* Value is not used anymore, so it can be destructed. */
      value_to_forward.destruct();
    }
    else if (to_sockets.size() == 1) {
      /* Value is only used by one input socket, no need to copy it. */
      const DInputSocket to_socket = to_sockets[0];
      this->add_value_to_input_socket(to_socket, from_socket, value_to_forward);
    }
    else {
      /* Multiple inputs use the value, make a copy for every input except for one. */
      /* First make the copies, so that the next node does not start modifying the value while we
       * are still making copies. */
      const CPPType &type = *value_to_forward.type();
      for (const DInputSocket &to_socket : to_sockets.drop_front(1)) {
        void *buffer = allocator.allocate(type.size(), type.alignment());
        type.copy_construct(value_to_forward.get(), buffer);
        this->add_value_to_input_socket(to_socket, from_socket, {type, buffer});
      }
      /* Forward the original value to one of the targets. */
      const DInputSocket to_socket = to_sockets[0];
      this->add_value_to_input_socket(to_socket, from_socket, value_to_forward);
    }
  }

  void add_value_to_input_socket(const DInputSocket socket,
                                 const DOutputSocket origin,
                                 GMutablePointer value)
  {
    BLI_assert(socket->is_available());

    const DNode node = socket.node();
    NodeState &node_state = this->get_node_state(node);
    InputState &input_state = node_state.inputs[socket->index()];

    this->with_locked_node(node, node_state, [&](LockedNode &locked_node) {
      if (socket->is_multi_input_socket()) {
        /* Add a new value to the multi-input. */
        MultiInputValue &multi_value = *input_state.value.multi;
        multi_value.items.append({origin, value.get()});

        if (multi_value.expected_size == multi_value.items.size()) {
          this->log_socket_value({socket}, input_state, multi_value.items);
        }
      }
      else {
        /* Assign the value to the input. */
        SingleInputValue &single_value = *input_state.value.single;
        BLI_assert(single_value.value == nullptr);
        single_value.value = value.get();
      }

      if (input_state.usage == ValueUsage::Required) {
        node_state.missing_required_inputs--;
        if (node_state.missing_required_inputs == 0) {
          /* Schedule node if all the required inputs have been provided. */
          this->schedule_node(locked_node);
        }
      }
    });
  }

  void load_unlinked_input_value(LockedNode &locked_node,
                                 const DInputSocket input_socket,
                                 InputState &input_state,
                                 const DSocket origin_socket)
  {
    /* Only takes locked node as parameter, because the node needs to be locked. */
    UNUSED_VARS(locked_node);

    GMutablePointer value = this->get_value_from_socket(origin_socket, *input_state.type);
    if (input_socket->is_multi_input_socket()) {
      MultiInputValue &multi_value = *input_state.value.multi;
      multi_value.items.append({origin_socket, value.get()});
      if (multi_value.expected_size == multi_value.items.size()) {
        this->log_socket_value({input_socket}, input_state, multi_value.items);
      }
    }
    else {
      SingleInputValue &single_value = *input_state.value.single;
      single_value.value = value.get();
      this->log_socket_value({input_socket}, value);
    }
  }

  void destruct_input_value_if_exists(LockedNode &locked_node, const DInputSocket socket)
  {
    InputState &input_state = locked_node.node_state.inputs[socket->index()];
    if (socket->is_multi_input_socket()) {
      MultiInputValue &multi_value = *input_state.value.multi;
      for (MultiInputValueItem &item : multi_value.items) {
        input_state.type->destruct(item.value);
      }
      multi_value.items.clear();
    }
    else {
      SingleInputValue &single_value = *input_state.value.single;
      if (single_value.value != nullptr) {
        input_state.type->destruct(single_value.value);
        single_value.value = nullptr;
      }
    }
  }

  GMutablePointer get_value_from_socket(const DSocket socket, const CPPType &required_type)
  {
    LinearAllocator<> &allocator = local_allocators_.local();

    const CPPType &type = *get_socket_cpp_type(socket);
    void *buffer = allocator.allocate(type.size(), type.alignment());
    get_socket_value(*socket.socket_ref(), buffer);

    if (type == required_type) {
      return {type, buffer};
    }
    void *converted_buffer = allocator.allocate(required_type.size(), required_type.alignment());
    this->convert_value(type, required_type, buffer, converted_buffer);
    return {required_type, converted_buffer};
  }

  void convert_value(const CPPType &from_type,
                     const CPPType &to_type,
                     const void *from_value,
                     void *to_value)
  {
    if (from_type == to_type) {
      from_type.copy_construct(from_value, to_value);
      return;
    }

    if (conversions_.is_convertible(from_type, to_type)) {
      /* Do the conversion if possible. */
      conversions_.convert_to_uninitialized(from_type, to_type, from_value, to_value);
    }
    else {
      /* Cannot convert, use default value instead. */
      to_type.copy_construct(to_type.default_value(), to_value);
    }
  }

  NodeState &get_node_state(const DNode node)
  {
    return *node_states_.lookup_key_as(node).state;
  }

  void log_socket_value(DSocket socket, InputState &input_state, Span<MultiInputValueItem> values)
  {
    if (params_.geo_logger == nullptr) {
      return;
    }

    Vector<GPointer, 16> value_pointers;
    value_pointers.reserve(values.size());
    const CPPType &type = *input_state.type;
    for (const MultiInputValueItem &item : values) {
      value_pointers.append({type, item.value});
    }
    params_.geo_logger->local().log_multi_value_socket(socket, value_pointers);
  }

  void log_socket_value(Span<DSocket> sockets, GPointer value)
  {
    if (params_.geo_logger == nullptr) {
      return;
    }
    params_.geo_logger->local().log_value_for_sockets(sockets, value);
  }

  /* In most cases when `NodeState` is accessed, the node has to be locked first to avoid race
   * conditions. */
  template<typename Function>
  void with_locked_node(const DNode node, NodeState &node_state, const Function &function)
  {
    LockedNode locked_node{node, node_state};

    node_state.mutex.lock();
    /* Isolate this thread because we don't want it to start executing another node. This other
     * node might want to lock the same mutex leading to a deadlock. */
    threading::isolate_task([&] { function(locked_node); });
    node_state.mutex.unlock();

    /* Then send notifications to the other nodes after the node state is unlocked. This avoids
     * locking two nodes at the same time on this thread and helps to prevent deadlocks. */
    for (const DOutputSocket &socket : locked_node.delayed_required_outputs) {
      this->send_output_required_notification(socket);
    }
    for (const DOutputSocket &socket : locked_node.delayed_unused_outputs) {
      this->send_output_unused_notification(socket);
    }
    for (const DNode &node : locked_node.delayed_scheduled_nodes) {
      this->add_node_to_task_pool(node);
    }
  }
};

NodeParamsProvider::NodeParamsProvider(GeometryNodesEvaluator &evaluator,
                                       DNode dnode,
                                       NodeState &node_state)
    : evaluator_(evaluator), node_state_(node_state)
{
  this->dnode = dnode;
  this->self_object = evaluator.params_.self_object;
  this->modifier = &evaluator.params_.modifier_->modifier;
  this->depsgraph = evaluator.params_.depsgraph;
  this->logger = evaluator.params_.geo_logger;
}

bool NodeParamsProvider::can_get_input(StringRef identifier) const
{
  const DInputSocket socket = this->dnode.input_by_identifier(identifier);
  BLI_assert(socket);

  InputState &input_state = node_state_.inputs[socket->index()];
  if (!input_state.was_ready_for_execution) {
    return false;
  }

  if (socket->is_multi_input_socket()) {
    MultiInputValue &multi_value = *input_state.value.multi;
    return multi_value.items.size() == multi_value.expected_size;
  }
  SingleInputValue &single_value = *input_state.value.single;
  return single_value.value != nullptr;
}

bool NodeParamsProvider::can_set_output(StringRef identifier) const
{
  const DOutputSocket socket = this->dnode.output_by_identifier(identifier);
  BLI_assert(socket);

  OutputState &output_state = node_state_.outputs[socket->index()];
  return !output_state.has_been_computed;
}

GMutablePointer NodeParamsProvider::extract_input(StringRef identifier)
{
  const DInputSocket socket = this->dnode.input_by_identifier(identifier);
  BLI_assert(socket);
  BLI_assert(!socket->is_multi_input_socket());
  BLI_assert(this->can_get_input(identifier));

  InputState &input_state = node_state_.inputs[socket->index()];
  SingleInputValue &single_value = *input_state.value.single;
  void *value = single_value.value;
  single_value.value = nullptr;
  return {*input_state.type, value};
}

Vector<GMutablePointer> NodeParamsProvider::extract_multi_input(StringRef identifier)
{
  const DInputSocket socket = this->dnode.input_by_identifier(identifier);
  BLI_assert(socket);
  BLI_assert(socket->is_multi_input_socket());
  BLI_assert(this->can_get_input(identifier));

  InputState &input_state = node_state_.inputs[socket->index()];
  MultiInputValue &multi_value = *input_state.value.multi;

  Vector<GMutablePointer> ret_values;
  socket.foreach_origin_socket([&](DSocket origin) {
    for (MultiInputValueItem &item : multi_value.items) {
      if (item.origin == origin && item.value != nullptr) {
        ret_values.append({*input_state.type, item.value});
        /* Make sure we do not use the same value again if two values have the same origin. */
        item.value = nullptr;
        return;
      }
    }
    BLI_assert_unreachable();
  });
  if (ret_values.is_empty()) {
    /* If the socket is not linked, we just use the value from the socket itself. */
    BLI_assert(multi_value.items.size() == 1);
    MultiInputValueItem &item = multi_value.items[0];
    BLI_assert(item.origin == socket);
    ret_values.append({*input_state.type, item.value});
  }
  multi_value.items.clear();
  return ret_values;
}

GPointer NodeParamsProvider::get_input(StringRef identifier) const
{
  const DInputSocket socket = this->dnode.input_by_identifier(identifier);
  BLI_assert(socket);
  BLI_assert(!socket->is_multi_input_socket());
  BLI_assert(this->can_get_input(identifier));

  InputState &input_state = node_state_.inputs[socket->index()];
  SingleInputValue &single_value = *input_state.value.single;
  return {*input_state.type, single_value.value};
}

GMutablePointer NodeParamsProvider::alloc_output_value(const CPPType &type)
{
  LinearAllocator<> &allocator = evaluator_.local_allocators_.local();
  return {type, allocator.allocate(type.size(), type.alignment())};
}

void NodeParamsProvider::set_output(StringRef identifier, GMutablePointer value)
{
  const DOutputSocket socket = this->dnode.output_by_identifier(identifier);
  BLI_assert(socket);

  OutputState &output_state = node_state_.outputs[socket->index()];
  BLI_assert(!output_state.has_been_computed);
  evaluator_.forward_output(socket, value);
  output_state.has_been_computed = true;
}

bool NodeParamsProvider::lazy_require_input(StringRef identifier)
{
  BLI_assert(node_supports_laziness(this->dnode));
  const DInputSocket socket = this->dnode.input_by_identifier(identifier);
  BLI_assert(socket);

  InputState &input_state = node_state_.inputs[socket->index()];
  if (input_state.was_ready_for_execution) {
    return false;
  }
  evaluator_.with_locked_node(this->dnode, node_state_, [&](LockedNode &locked_node) {
    evaluator_.set_input_required(locked_node, socket);
  });
  return true;
}

void NodeParamsProvider::set_input_unused(StringRef identifier)
{
  const DInputSocket socket = this->dnode.input_by_identifier(identifier);
  BLI_assert(socket);

  evaluator_.with_locked_node(this->dnode, node_state_, [&](LockedNode &locked_node) {
    evaluator_.set_input_unused(locked_node, socket);
  });
}

bool NodeParamsProvider::output_is_required(StringRef identifier) const
{
  const DOutputSocket socket = this->dnode.output_by_identifier(identifier);
  BLI_assert(socket);

  OutputState &output_state = node_state_.outputs[socket->index()];
  if (output_state.has_been_computed) {
    return false;
  }
  return output_state.output_usage_for_execution != ValueUsage::Unused;
}

bool NodeParamsProvider::lazy_output_is_required(StringRef identifier) const
{
  BLI_assert(node_supports_laziness(this->dnode));
  const DOutputSocket socket = this->dnode.output_by_identifier(identifier);
  BLI_assert(socket);

  OutputState &output_state = node_state_.outputs[socket->index()];
  if (output_state.has_been_computed) {
    return false;
  }
  return output_state.output_usage_for_execution == ValueUsage::Required;
}

void evaluate_geometry_nodes(GeometryNodesEvaluationParams &params)
{
  GeometryNodesEvaluator evaluator{params};
  evaluator.execute();
}

}  // namespace blender::modifiers::geometry_nodes<|MERGE_RESOLUTION|>--- conflicted
+++ resolved
@@ -1290,33 +1290,8 @@
     void *buffer = allocator.allocate(to_type.size(), to_type.alignment());
     GMutablePointer value{to_type, buffer};
 
-<<<<<<< HEAD
-    const bke::FieldRefCPPType *from_field_type = dynamic_cast<const bke::FieldRefCPPType *>(
-        &from_type);
-    const bke::FieldRefCPPType *to_field_type = dynamic_cast<const bke::FieldRefCPPType *>(
-        &to_type);
-
-    if (from_field_type != nullptr && to_field_type != nullptr &&
-        conversions_.is_convertible(from_field_type->field_type(), to_field_type->field_type())) {
-      const MultiFunction &fn = *conversions_.get_conversion_multi_function(
-          MFDataType::ForSingle(from_field_type->field_type()),
-          MFDataType::ForSingle(to_field_type->field_type()));
-      FieldPtr old_field = from_field_type->get_field(value_to_forward.get());
-      FieldPtr new_field = new bke::MultiFunctionField({old_field}, fn, 1);
-      to_field_type->construct(buffer, std::move(new_field));
-    }
-    else if (conversions_.is_convertible(from_type, to_type)) {
-      /* Do the conversion if possible. */
-      conversions_.convert_to_uninitialized(from_type, to_type, value_to_forward.get(), buffer);
-    }
-    else {
-      /* Cannot convert, use default value instead. */
-      to_type.copy_construct(to_type.default_value(), buffer);
-    }
-=======
     this->convert_value(from_type, to_type, value_to_forward.get(), buffer);
 
->>>>>>> b1a607ce
     /* Multi input socket values are logged once all values are available. */
     if (!to_socket->is_multi_input_socket()) {
       this->log_socket_value({to_socket}, value);
@@ -1459,7 +1434,21 @@
       return;
     }
 
-    if (conversions_.is_convertible(from_type, to_type)) {
+    const bke::FieldRefCPPType *from_field_type = dynamic_cast<const bke::FieldRefCPPType *>(
+        &from_type);
+    const bke::FieldRefCPPType *to_field_type = dynamic_cast<const bke::FieldRefCPPType *>(
+        &to_type);
+
+    if (from_field_type != nullptr && to_field_type != nullptr &&
+        conversions_.is_convertible(from_field_type->field_type(), to_field_type->field_type())) {
+      const MultiFunction &fn = *conversions_.get_conversion_multi_function(
+          MFDataType::ForSingle(from_field_type->field_type()),
+          MFDataType::ForSingle(to_field_type->field_type()));
+      FieldPtr old_field = from_field_type->get_field(from_value);
+      FieldPtr new_field = new bke::MultiFunctionField({old_field}, fn, 1);
+      to_field_type->construct(to_value, std::move(new_field));
+    }
+    else if (conversions_.is_convertible(from_type, to_type)) {
       /* Do the conversion if possible. */
       conversions_.convert_to_uninitialized(from_type, to_type, from_value, to_value);
     }
