/*
 * This program is free software; you can redistribute it and/or
 * modify it under the terms of the GNU General Public License
 * as published by the Free Software Foundation; either version 2
 * of the License, or (at your option) any later version.
 *
 * This program is distributed in the hope that it will be useful,
 * but WITHOUT ANY WARRANTY; without even the implied warranty of
 * MERCHANTABILITY or FITNESS FOR A PARTICULAR PURPOSE.  See the
 * GNU General Public License for more details.
 *
 * You should have received a copy of the GNU General Public License
 * along with this program; if not, write to the Free Software Foundation,
 * Inc., 51 Franklin Street, Fifth Floor, Boston, MA 02110-1301, USA.
 *
 * The Original Code is Copyright (C) 2005 by the Blender Foundation.
 * All rights reserved.
 */

/** \file
 * \ingroup modifiers
 */

#include "MEM_guardedalloc.h"

#include "BLI_utildefines.h"

#include "BLI_listbase.h"
#include "BLI_math.h"
#include "BLI_rand.h"
#include "BLI_string.h"

#include "BLT_translation.h"

#include "DNA_mesh_types.h"
#include "DNA_meshdata_types.h"
#include "DNA_screen_types.h"

#include "BKE_context.h"
#include "BKE_effect.h"
#include "BKE_lattice.h"
#include "BKE_lib_query.h"
#include "BKE_mesh.h"
#include "BKE_modifier.h"
#include "BKE_particle.h"
#include "BKE_pointcache.h"
#include "BKE_screen.h"

#include "UI_interface.h"
#include "UI_resources.h"

#include "RNA_access.h"

#include "DEG_depsgraph_build.h"
#include "DEG_depsgraph_query.h"

#include "MOD_modifiertypes.h"
#include "MOD_ui_common.h"

static void initData(ModifierData *md)
{
  ParticleInstanceModifierData *pimd = (ParticleInstanceModifierData *)md;

  pimd->flag = eParticleInstanceFlag_Parents | eParticleInstanceFlag_Unborn |
               eParticleInstanceFlag_Alive | eParticleInstanceFlag_Dead;
  pimd->psys = 1;
  pimd->position = 1.0f;
  pimd->axis = 2;
  pimd->space = eParticleInstanceSpace_World;
  pimd->particle_amount = 1.0f;
  pimd->particle_offset = 0.0f;

  STRNCPY(pimd->index_layer_name, "");
  STRNCPY(pimd->value_layer_name, "");
}

static void requiredDataMask(Object *UNUSED(ob),
                             ModifierData *md,
                             CustomData_MeshMasks *r_cddata_masks)
{
  ParticleInstanceModifierData *pimd = (ParticleInstanceModifierData *)md;

  if (pimd->index_layer_name[0] != '\0' || pimd->value_layer_name[0] != '\0') {
    r_cddata_masks->lmask |= CD_MASK_MLOOPCOL;
  }
}

static bool isDisabled(const struct Scene *scene, ModifierData *md, bool useRenderParams)
{
  ParticleInstanceModifierData *pimd = (ParticleInstanceModifierData *)md;
  ParticleSystem *psys;
  ModifierData *ob_md;

  /* The object type check is only needed here in case we have a placeholder
   * object assigned (because the library containing the mesh is missing).
   *
   * In other cases it should be impossible to have a type mismatch.
   */
  if (!pimd->ob || pimd->ob->type != OB_MESH) {
    return true;
  }

  psys = BLI_findlink(&pimd->ob->particlesystem, pimd->psys - 1);
  if (psys == NULL) {
    return true;
  }

  /* If the psys modifier is disabled we cannot use its data.
   * First look up the psys modifier from the object, then check if it is enabled.
   */
  for (ob_md = pimd->ob->modifiers.first; ob_md; ob_md = ob_md->next) {
    if (ob_md->type == eModifierType_ParticleSystem) {
      ParticleSystemModifierData *psmd = (ParticleSystemModifierData *)ob_md;
      if (psmd->psys == psys) {
        int required_mode;

        if (useRenderParams) {
          required_mode = eModifierMode_Render;
        }
        else {
          required_mode = eModifierMode_Realtime;
        }

        if (!BKE_modifier_is_enabled(scene, ob_md, required_mode)) {
          return true;
        }

        break;
      }
    }
  }

  return false;
}

static void updateDepsgraph(ModifierData *md, const ModifierUpdateDepsgraphContext *ctx)
{
  ParticleInstanceModifierData *pimd = (ParticleInstanceModifierData *)md;
  if (pimd->ob != NULL) {
    DEG_add_object_relation(
        ctx->node, pimd->ob, DEG_OB_COMP_TRANSFORM, "Particle Instance Modifier");
    DEG_add_object_relation(
        ctx->node, pimd->ob, DEG_OB_COMP_GEOMETRY, "Particle Instance Modifier");
  }
}

static void foreachObjectLink(ModifierData *md, Object *ob, ObjectWalkFunc walk, void *userData)
{
  ParticleInstanceModifierData *pimd = (ParticleInstanceModifierData *)md;

  walk(userData, ob, &pimd->ob, IDWALK_CB_NOP);
}

static bool particle_skip(ParticleInstanceModifierData *pimd, ParticleSystem *psys, int p)
{
  const bool between = (psys->part->childtype == PART_CHILD_FACES);
  ParticleData *pa;
  int totpart, randp, minp, maxp;

  if (p >= psys->totpart) {
    ChildParticle *cpa = psys->child + (p - psys->totpart);
    pa = psys->particles + (between ? cpa->pa[0] : cpa->parent);
  }
  else {
    pa = psys->particles + p;
  }

  if (pa) {
    if (pa->alive == PARS_UNBORN && (pimd->flag & eParticleInstanceFlag_Unborn) == 0) {
      return true;
    }
    if (pa->alive == PARS_ALIVE && (pimd->flag & eParticleInstanceFlag_Alive) == 0) {
      return true;
    }
    if (pa->alive == PARS_DEAD && (pimd->flag & eParticleInstanceFlag_Dead) == 0) {
      return true;
    }
    if (pa->flag & (PARS_UNEXIST | PARS_NO_DISP)) {
      return true;
    }
  }

  if (pimd->particle_amount == 1.0f) {
    /* Early output, all particles are to be instanced. */
    return false;
  }

  /* Randomly skip particles based on desired amount of visible particles. */

  totpart = psys->totpart + psys->totchild;

  /* TODO make randomization optional? */
  randp = (int)(psys_frand(psys, 3578 + p) * totpart) % totpart;

  minp = (int)(totpart * pimd->particle_offset) % (totpart + 1);
  maxp = (int)(totpart * (pimd->particle_offset + pimd->particle_amount)) % (totpart + 1);

  if (maxp > minp) {
    return randp < minp || randp >= maxp;
  }
  else if (maxp < minp) {
    return randp < minp && randp >= maxp;
  }
  else {
    return true;
  }

  return false;
}

static void store_float_in_vcol(MLoopCol *vcol, float float_value)
{
  const uchar value = unit_float_to_uchar_clamp(float_value);
  vcol->r = vcol->g = vcol->b = value;
  vcol->a = 1.0f;
}

static Mesh *modifyMesh(ModifierData *md, const ModifierEvalContext *ctx, Mesh *mesh)
{
  Mesh *result;
  ParticleInstanceModifierData *pimd = (ParticleInstanceModifierData *)md;
  struct Scene *scene = DEG_get_evaluated_scene(ctx->depsgraph);
  ParticleSimulationData sim;
  ParticleSystem *psys = NULL;
  ParticleData *pa = NULL;
  MPoly *mpoly, *orig_mpoly;
  MLoop *mloop, *orig_mloop;
  MVert *mvert, *orig_mvert;
  int totvert, totpoly, totloop, totedge;
  int maxvert, maxpoly, maxloop, maxedge, part_end = 0, part_start;
  int k, p, p_skip;
  short track = ctx->object->trackflag % 3, trackneg, axis = pimd->axis;
  float max_co = 0.0, min_co = 0.0, temp_co[3];
  float *size = NULL;
  float spacemat[4][4];
  const bool use_parents = pimd->flag & eParticleInstanceFlag_Parents;
  const bool use_children = pimd->flag & eParticleInstanceFlag_Children;
  bool between;

  trackneg = ((ctx->object->trackflag > 2) ? 1 : 0);

  if (pimd->ob == ctx->object) {
    pimd->ob = NULL;
    return mesh;
  }

  if (pimd->ob) {
    psys = BLI_findlink(&pimd->ob->particlesystem, pimd->psys - 1);
    if (psys == NULL || psys->totpart == 0) {
      return mesh;
    }
  }
  else {
    return mesh;
  }

  part_start = use_parents ? 0 : psys->totpart;

  part_end = 0;
  if (use_parents) {
    part_end += psys->totpart;
  }
  if (use_children) {
    part_end += psys->totchild;
  }

  if (part_end == 0) {
    return mesh;
  }

  sim.depsgraph = ctx->depsgraph;
  sim.scene = scene;
  sim.ob = pimd->ob;
  sim.psys = psys;
  sim.psmd = psys_get_modifier(pimd->ob, psys);
  between = (psys->part->childtype == PART_CHILD_FACES);

  if (pimd->flag & eParticleInstanceFlag_UseSize) {
    float *si;
    si = size = MEM_calloc_arrayN(part_end, sizeof(float), "particle size array");

    if (pimd->flag & eParticleInstanceFlag_Parents) {
      for (p = 0, pa = psys->particles; p < psys->totpart; p++, pa++, si++) {
        *si = pa->size;
      }
    }

    if (pimd->flag & eParticleInstanceFlag_Children) {
      ChildParticle *cpa = psys->child;

      for (p = 0; p < psys->totchild; p++, cpa++, si++) {
        *si = psys_get_child_size(psys, cpa, 0.0f, NULL);
      }
    }
  }

  switch (pimd->space) {
    case eParticleInstanceSpace_World:
      /* particle states are in world space already */
      unit_m4(spacemat);
      break;
    case eParticleInstanceSpace_Local:
      /* get particle states in the particle object's local space */
      invert_m4_m4(spacemat, pimd->ob->obmat);
      break;
    default:
      /* should not happen */
      BLI_assert(false);
      break;
  }

  totvert = mesh->totvert;
  totpoly = mesh->totpoly;
  totloop = mesh->totloop;
  totedge = mesh->totedge;

  /* count particles */
  maxvert = 0;
  maxpoly = 0;
  maxloop = 0;
  maxedge = 0;

  for (p = part_start; p < part_end; p++) {
    if (particle_skip(pimd, psys, p)) {
      continue;
    }

    maxvert += totvert;
    maxpoly += totpoly;
    maxloop += totloop;
    maxedge += totedge;
  }

  psys->lattice_deform_data = psys_create_lattice_deform_data(&sim);

  if (psys->flag & (PSYS_HAIR_DONE | PSYS_KEYED) || psys->pointcache->flag & PTCACHE_BAKED) {
    float min[3], max[3];
    INIT_MINMAX(min, max);
    BKE_mesh_minmax(mesh, min, max);
    min_co = min[track];
    max_co = max[track];
  }

  result = BKE_mesh_new_nomain_from_template(mesh, maxvert, maxedge, 0, maxloop, maxpoly);

  mvert = result->mvert;
  orig_mvert = mesh->mvert;
  mpoly = result->mpoly;
  orig_mpoly = mesh->mpoly;
  mloop = result->mloop;
  orig_mloop = mesh->mloop;

  MLoopCol *mloopcols_index = CustomData_get_layer_named(
      &result->ldata, CD_MLOOPCOL, pimd->index_layer_name);
  MLoopCol *mloopcols_value = CustomData_get_layer_named(
      &result->ldata, CD_MLOOPCOL, pimd->value_layer_name);
  int *vert_part_index = NULL;
  float *vert_part_value = NULL;
  if (mloopcols_index != NULL) {
    vert_part_index = MEM_calloc_arrayN(maxvert, sizeof(int), "vertex part index array");
  }
  if (mloopcols_value) {
    vert_part_value = MEM_calloc_arrayN(maxvert, sizeof(float), "vertex part value array");
  }

  for (p = part_start, p_skip = 0; p < part_end; p++) {
    float prev_dir[3];
    float frame[4]; /* frame orientation quaternion */
    float p_random = psys_frand(psys, 77091 + 283 * p);

    /* skip particle? */
    if (particle_skip(pimd, psys, p)) {
      continue;
    }

    /* set vertices coordinates */
    for (k = 0; k < totvert; k++) {
      ParticleKey state;
      MVert *inMV;
      int vindex = p_skip * totvert + k;
      MVert *mv = mvert + vindex;

      inMV = orig_mvert + k;
      CustomData_copy_data(&mesh->vdata, &result->vdata, k, p_skip * totvert + k, 1);
      *mv = *inMV;

      if (vert_part_index != NULL) {
        vert_part_index[vindex] = p;
      }
      if (vert_part_value != NULL) {
        vert_part_value[vindex] = p_random;
      }

      /*change orientation based on object trackflag*/
      copy_v3_v3(temp_co, mv->co);
      mv->co[axis] = temp_co[track];
      mv->co[(axis + 1) % 3] = temp_co[(track + 1) % 3];
      mv->co[(axis + 2) % 3] = temp_co[(track + 2) % 3];

      /* get particle state */
      if ((psys->flag & (PSYS_HAIR_DONE | PSYS_KEYED) || psys->pointcache->flag & PTCACHE_BAKED) &&
          (pimd->flag & eParticleInstanceFlag_Path)) {
        float ran = 0.0f;
        if (pimd->random_position != 0.0f) {
          ran = pimd->random_position * BLI_hash_frand(psys->seed + p);
        }

        if (pimd->flag & eParticleInstanceFlag_KeepShape) {
          state.time = pimd->position * (1.0f - ran);
        }
        else {
          state.time = (mv->co[axis] - min_co) / (max_co - min_co) * pimd->position * (1.0f - ran);

          if (trackneg) {
            state.time = 1.0f - state.time;
          }

          mv->co[axis] = 0.0;
        }

        psys_get_particle_on_path(&sim, p, &state, 1);

        normalize_v3(state.vel);

        /* Incrementally Rotating Frame (Bishop Frame) */
        if (k == 0) {
          float hairmat[4][4];
          float mat[3][3];

          if (p < psys->totpart) {
            pa = psys->particles + p;
          }
          else {
            ChildParticle *cpa = psys->child + (p - psys->totpart);
            pa = psys->particles + (between ? cpa->pa[0] : cpa->parent);
          }
          psys_mat_hair_to_global(sim.ob, sim.psmd->mesh_final, sim.psys->part->from, pa, hairmat);
          copy_m3_m4(mat, hairmat);
          /* to quaternion */
          mat3_to_quat(frame, mat);

          if (pimd->rotation > 0.0f || pimd->random_rotation > 0.0f) {
            float angle = 2.0f * M_PI *
                          (pimd->rotation +
                           pimd->random_rotation * (psys_frand(psys, 19957323 + p) - 0.5f));
            float eul[3] = {0.0f, 0.0f, angle};
            float rot[4];

            eul_to_quat(rot, eul);
            mul_qt_qtqt(frame, frame, rot);
          }

          /* note: direction is same as normal vector currently,
           * but best to keep this separate so the frame can be
           * rotated later if necessary
           */
          copy_v3_v3(prev_dir, state.vel);
        }
        else {
          float rot[4];

          /* incrementally rotate along bend direction */
          rotation_between_vecs_to_quat(rot, prev_dir, state.vel);
          mul_qt_qtqt(frame, rot, frame);

          copy_v3_v3(prev_dir, state.vel);
        }

        copy_qt_qt(state.rot, frame);
#if 0
        /* Absolute Frame (Frenet Frame) */
        if (state.vel[axis] < -0.9999f || state.vel[axis] > 0.9999f) {
          unit_qt(state.rot);
        }
        else {
          float cross[3];
          float temp[3] = {0.0f, 0.0f, 0.0f};
          temp[axis] = 1.0f;

          cross_v3_v3v3(cross, temp, state.vel);

          /* state.vel[axis] is the only component surviving from a dot product with the axis */
          axis_angle_to_quat(state.rot, cross, saacos(state.vel[axis]));
        }
#endif
      }
      else {
        state.time = -1.0;
        psys_get_particle_state(&sim, p, &state, 1);
      }

      mul_qt_v3(state.rot, mv->co);
      if (pimd->flag & eParticleInstanceFlag_UseSize) {
        mul_v3_fl(mv->co, size[p]);
      }
      add_v3_v3(mv->co, state.co);

      mul_m4_v3(spacemat, mv->co);
    }

    /* create edges and adjust edge vertex indices*/
    CustomData_copy_data(&mesh->edata, &result->edata, 0, p_skip * totedge, totedge);
    MEdge *me = &result->medge[p_skip * totedge];
    for (k = 0; k < totedge; k++, me++) {
      me->v1 += p_skip * totvert;
      me->v2 += p_skip * totvert;
    }

    /* create polys and loops */
    for (k = 0; k < totpoly; k++) {

      MPoly *inMP = orig_mpoly + k;
      MPoly *mp = mpoly + p_skip * totpoly + k;

      CustomData_copy_data(&mesh->pdata, &result->pdata, k, p_skip * totpoly + k, 1);
      *mp = *inMP;
      mp->loopstart += p_skip * totloop;

      {
        MLoop *inML = orig_mloop + inMP->loopstart;
        MLoop *ml = mloop + mp->loopstart;
        int j = mp->totloop;

        CustomData_copy_data(&mesh->ldata, &result->ldata, inMP->loopstart, mp->loopstart, j);
        for (; j; j--, ml++, inML++) {
          ml->v = inML->v + (p_skip * totvert);
          ml->e = inML->e + (p_skip * totedge);
          const int ml_index = (ml - mloop);
          if (mloopcols_index != NULL) {
            const int part_index = vert_part_index[ml->v];
            store_float_in_vcol(&mloopcols_index[ml_index],
                                (float)part_index / (float)(psys->totpart - 1));
          }
          if (mloopcols_value != NULL) {
            const float part_value = vert_part_value[ml->v];
            store_float_in_vcol(&mloopcols_value[ml_index], part_value);
          }
        }
      }
    }
    p_skip++;
  }

  if (psys->lattice_deform_data) {
    end_latt_deform(psys->lattice_deform_data);
    psys->lattice_deform_data = NULL;
  }

  if (size) {
    MEM_freeN(size);
  }

  MEM_SAFE_FREE(vert_part_index);
  MEM_SAFE_FREE(vert_part_value);

  result->runtime.cd_dirty_vert |= CD_MASK_NORMAL;

  return result;
}

static void panel_draw(const bContext *C, Panel *panel)
{
  uiLayout *row;
  uiLayout *layout = panel->layout;
  int toggles_flag = UI_ITEM_R_TOGGLE | UI_ITEM_R_FORCE_BLANK_DECORATE;

  PointerRNA ptr;
  PointerRNA ob_ptr;
  modifier_panel_get_property_pointers(C, panel, &ob_ptr, &ptr);
<<<<<<< HEAD
  modifier_panel_buttons(C, panel);
=======
>>>>>>> 9b099c86

  PointerRNA particle_obj_ptr = RNA_pointer_get(&ptr, "object");

  uiLayoutSetPropSep(layout, true);

  uiItemR(layout, &ptr, "object", 0, NULL, ICON_NONE);
  if (!RNA_pointer_is_null(&particle_obj_ptr)) {
    uiItemPointerR(layout,
                   &ptr,
                   "particle_system",
                   &particle_obj_ptr,
                   "particle_systems",
                   "Particle System",
                   ICON_NONE);
  }
  else {
    uiItemR(layout, &ptr, "particle_system_index", 0, IFACE_("Particle System"), ICON_NONE);
  }

  uiItemS(layout);

  row = uiLayoutRowWithHeading(layout, true, IFACE_("Create Instances"));
  uiItemR(row, &ptr, "use_normal", toggles_flag, NULL, ICON_NONE);
  uiItemR(row, &ptr, "use_children", toggles_flag, NULL, ICON_NONE);
  uiItemR(row, &ptr, "use_size", toggles_flag, NULL, ICON_NONE);

  row = uiLayoutRowWithHeading(layout, true, IFACE_("Show"));
  uiItemR(row, &ptr, "show_alive", toggles_flag, NULL, ICON_NONE);
  uiItemR(row, &ptr, "show_dead", toggles_flag, NULL, ICON_NONE);
  uiItemR(row, &ptr, "show_unborn", toggles_flag, NULL, ICON_NONE);

  uiItemR(layout, &ptr, "particle_amount", 0, IFACE_("Amount"), ICON_NONE);
  uiItemR(layout, &ptr, "particle_offset", 0, IFACE_("Offset"), ICON_NONE);

  uiItemS(layout);

  uiItemR(layout, &ptr, "space", 0, IFACE_("Coordinate Space"), ICON_NONE);
  row = uiLayoutRow(layout, true);
  uiItemR(row, &ptr, "axis", UI_ITEM_R_EXPAND, NULL, ICON_NONE);

  modifier_panel_end(layout, &ptr);
}

static void path_panel_draw_header(const bContext *C, Panel *panel)
{
  uiLayout *layout = panel->layout;

  PointerRNA ptr;
  modifier_panel_get_property_pointers(C, panel, NULL, &ptr);

  uiItemR(layout, &ptr, "use_path", 0, IFACE_("Create Along Paths"), ICON_NONE);
}

static void path_panel_draw(const bContext *C, Panel *panel)
{
  uiLayout *col;
  uiLayout *layout = panel->layout;

  PointerRNA ptr;
  PointerRNA ob_ptr;
  modifier_panel_get_property_pointers(C, panel, &ob_ptr, &ptr);

  uiLayoutSetPropSep(layout, true);

  uiLayoutSetActive(layout, RNA_boolean_get(&ptr, "use_path"));

  col = uiLayoutColumn(layout, true);
  uiItemR(col, &ptr, "position", UI_ITEM_R_SLIDER, NULL, ICON_NONE);
  uiItemR(col, &ptr, "random_position", UI_ITEM_R_SLIDER, IFACE_("Random"), ICON_NONE);
  col = uiLayoutColumn(layout, true);
  uiItemR(col, &ptr, "rotation", UI_ITEM_R_SLIDER, NULL, ICON_NONE);
  uiItemR(col, &ptr, "random_rotation", UI_ITEM_R_SLIDER, IFACE_("Random"), ICON_NONE);

  uiItemR(layout, &ptr, "use_preserve_shape", 0, NULL, ICON_NONE);
}

static void layers_panel_draw(const bContext *C, Panel *panel)
{
  uiLayout *layout = panel->layout;

  PointerRNA ptr;
  PointerRNA ob_ptr;
  modifier_panel_get_property_pointers(C, panel, &ob_ptr, &ptr);

  PointerRNA obj_data_ptr = RNA_pointer_get(&ob_ptr, "data");

  uiLayoutSetPropSep(layout, true);

  uiItemPointerR(layout,
                 &ptr,
                 "index_layer_name",
                 &obj_data_ptr,
                 "vertex_colors",
                 IFACE_("Index"),
                 ICON_NONE);
  uiItemPointerR(layout,
                 &ptr,
                 "value_layer_name",
                 &obj_data_ptr,
                 "vertex_colors",
                 IFACE_("Value"),
                 ICON_NONE);
}

static void panelRegister(ARegionType *region_type)
{
  PanelType *panel_type = modifier_panel_register(
      region_type, eModifierType_ParticleInstance, panel_draw);
  modifier_subpanel_register(
      region_type, "paths", "", path_panel_draw_header, path_panel_draw, panel_type);
  modifier_subpanel_register(region_type, "layers", "Layers", NULL, layers_panel_draw, panel_type);
}

ModifierTypeInfo modifierType_ParticleInstance = {
    /* name */ "ParticleInstance",
    /* structName */ "ParticleInstanceModifierData",
    /* structSize */ sizeof(ParticleInstanceModifierData),
    /* type */ eModifierTypeType_Constructive,
    /* flags */ eModifierTypeFlag_AcceptsMesh | eModifierTypeFlag_SupportsMapping |
        eModifierTypeFlag_SupportsEditmode | eModifierTypeFlag_EnableInEditmode,

    /* copyData */ BKE_modifier_copydata_generic,

    /* deformVerts */ NULL,
    /* deformMatrices */ NULL,
    /* deformVertsEM */ NULL,
    /* deformMatricesEM */ NULL,
    /* modifyMesh */ modifyMesh,
    /* modifyHair */ NULL,
    /* modifyPointCloud */ NULL,
    /* modifyVolume */ NULL,

    /* initData */ initData,
    /* requiredDataMask */ requiredDataMask,
    /* freeData */ NULL,
    /* isDisabled */ isDisabled,
    /* updateDepsgraph */ updateDepsgraph,
    /* dependsOnTime */ NULL,
    /* dependsOnNormals */ NULL,
    /* foreachObjectLink */ foreachObjectLink,
    /* foreachIDLink */ NULL,
    /* foreachTexLink */ NULL,
    /* freeRuntimeData */ NULL,
    /* panelRegister */ panelRegister,
};<|MERGE_RESOLUTION|>--- conflicted
+++ resolved
@@ -567,10 +567,6 @@
   PointerRNA ptr;
   PointerRNA ob_ptr;
   modifier_panel_get_property_pointers(C, panel, &ob_ptr, &ptr);
-<<<<<<< HEAD
-  modifier_panel_buttons(C, panel);
-=======
->>>>>>> 9b099c86
 
   PointerRNA particle_obj_ptr = RNA_pointer_get(&ptr, "object");
 
