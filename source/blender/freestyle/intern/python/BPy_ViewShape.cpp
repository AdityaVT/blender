--- conflicted
+++ resolved
@@ -330,16 +330,6 @@
      (setter)ViewShape_vertices_set,
      ViewShape_vertices_doc,
      nullptr},
-<<<<<<< HEAD
-    {"edges", (getter)ViewShape_edges_get, (setter)ViewShape_edges_set, ViewShape_edges_doc, nullptr},
-    {"name", (getter)ViewShape_name_get, (setter)nullptr, ViewShape_name_doc, nullptr},
-    {"library_path",
-     (getter)ViewShape_library_path_get,
-     (setter)nullptr,
-     ViewShape_library_path_doc,
-     nullptr},
-    {"id", (getter)ViewShape_id_get, (setter)nullptr, ViewShape_id_doc, nullptr},
-=======
     {"edges",
      (getter)ViewShape_edges_get,
      (setter)ViewShape_edges_set,
@@ -352,7 +342,6 @@
      ViewShape_library_path_doc,
      nullptr},
     {"id", (getter)ViewShape_id_get, (setter) nullptr, ViewShape_id_doc, nullptr},
->>>>>>> 29fb12da
     {nullptr, nullptr, nullptr, nullptr, nullptr} /* Sentinel */
 };
 
@@ -360,44 +349,6 @@
 
 PyTypeObject ViewShape_Type = {
     PyVarObject_HEAD_INIT(nullptr, 0) "ViewShape", /* tp_name */
-<<<<<<< HEAD
-    sizeof(BPy_ViewShape),                      /* tp_basicsize */
-    0,                                          /* tp_itemsize */
-    (destructor)ViewShape_dealloc,              /* tp_dealloc */
-    nullptr,                                          /* tp_print */
-    nullptr,                                          /* tp_getattr */
-    nullptr,                                          /* tp_setattr */
-    nullptr,                                          /* tp_reserved */
-    (reprfunc)ViewShape_repr,                   /* tp_repr */
-    nullptr,                                          /* tp_as_number */
-    nullptr,                                          /* tp_as_sequence */
-    nullptr,                                          /* tp_as_mapping */
-    nullptr,                                          /* tp_hash  */
-    nullptr,                                          /* tp_call */
-    nullptr,                                          /* tp_str */
-    nullptr,                                          /* tp_getattro */
-    nullptr,                                          /* tp_setattro */
-    nullptr,                                          /* tp_as_buffer */
-    Py_TPFLAGS_DEFAULT | Py_TPFLAGS_BASETYPE,   /* tp_flags */
-    ViewShape_doc,                              /* tp_doc */
-    nullptr,                                          /* tp_traverse */
-    nullptr,                                          /* tp_clear */
-    nullptr,                                          /* tp_richcompare */
-    0,                                          /* tp_weaklistoffset */
-    nullptr,                                          /* tp_iter */
-    nullptr,                                          /* tp_iternext */
-    BPy_ViewShape_methods,                      /* tp_methods */
-    nullptr,                                          /* tp_members */
-    BPy_ViewShape_getseters,                    /* tp_getset */
-    nullptr,                                          /* tp_base */
-    nullptr,                                          /* tp_dict */
-    nullptr,                                          /* tp_descr_get */
-    nullptr,                                          /* tp_descr_set */
-    0,                                          /* tp_dictoffset */
-    (initproc)ViewShape_init,                   /* tp_init */
-    nullptr,                                          /* tp_alloc */
-    PyType_GenericNew,                          /* tp_new */
-=======
     sizeof(BPy_ViewShape),                         /* tp_basicsize */
     0,                                             /* tp_itemsize */
     (destructor)ViewShape_dealloc,                 /* tp_dealloc */
@@ -438,7 +389,6 @@
     (initproc)ViewShape_init,                 /* tp_init */
     nullptr,                                  /* tp_alloc */
     PyType_GenericNew,                        /* tp_new */
->>>>>>> 29fb12da
 };
 
 ///////////////////////////////////////////////////////////////////////////////////////////
