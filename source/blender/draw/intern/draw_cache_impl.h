--- conflicted
+++ resolved
@@ -32,13 +32,10 @@
 struct ListBase;
 struct MetaBall;
 struct ModifierData;
-<<<<<<< HEAD
+struct ParticleSystem;
 struct HairSystem;
 struct DRWHairFiberTextureBuffer;
 struct DerivedMesh;
-=======
-struct ParticleSystem;
->>>>>>> 4de142e0
 
 struct Curve;
 struct Lattice;
