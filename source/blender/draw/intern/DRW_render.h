/*
 * This program is free software; you can redistribute it and/or
 * modify it under the terms of the GNU General Public License
 * as published by the Free Software Foundation; either version 2
 * of the License, or (at your option) any later version.
 *
 * This program is distributed in the hope that it will be useful,
 * but WITHOUT ANY WARRANTY; without even the implied warranty of
 * MERCHANTABILITY or FITNESS FOR A PARTICULAR PURPOSE.  See the
 * GNU General Public License for more details.
 *
 * You should have received a copy of the GNU General Public License
 * along with this program; if not, write to the Free Software Foundation,
 * Inc., 51 Franklin Street, Fifth Floor, Boston, MA 02110-1301, USA.
 *
 * Copyright 2016, Blender Foundation.
 */

/** \file
 * \ingroup draw
 */

/* This is the Render Functions used by Realtime engines to draw with OpenGL */

#pragma once

#include "BLI_listbase.h"
#include "BLI_math_matrix.h"
#include "BLI_math_vector.h"
#include "BLI_string.h"

#include "BKE_context.h"
#include "BKE_layer.h"
#include "BKE_material.h"
#include "BKE_scene.h"

#include "BLT_translation.h"

#include "DNA_light_types.h"
#include "DNA_material_types.h"
#include "DNA_object_types.h"
#include "DNA_scene_types.h"
#include "DNA_world_types.h"

#include "GPU_framebuffer.h"
#include "GPU_material.h"
#include "GPU_primitive.h"
#include "GPU_shader.h"
#include "GPU_texture.h"
#include "GPU_uniform_buffer.h"

#include "draw_cache.h"
#include "draw_common.h"
#include "draw_view.h"

#include "draw_debug.h"
#include "draw_manager_profiling.h"
#include "draw_view_data.h"

#include "MEM_guardedalloc.h"

#include "RE_engine.h"

#include "DEG_depsgraph.h"

#ifdef __cplusplus
extern "C" {
#endif

struct GPUBatch;
struct GPUMaterial;
struct GPUShader;
struct GPUTexture;
struct GPUUniformBuf;
struct Object;
struct ParticleSystem;
struct RenderEngineType;
struct bContext;
struct rcti;

typedef struct DRWCallBuffer DRWCallBuffer;
typedef struct DRWInterface DRWInterface;
typedef struct DRWPass DRWPass;
typedef struct DRWShaderLibrary DRWShaderLibrary;
typedef struct DRWShadingGroup DRWShadingGroup;
typedef struct DRWUniform DRWUniform;
typedef struct DRWView DRWView;

/* TODO: Put it somewhere else? */
typedef struct BoundSphere {
  float center[3], radius;
} BoundSphere;

/* declare members as empty (unused) */
typedef char DRWViewportEmptyList;

#define DRW_VIEWPORT_LIST_SIZE(list) \
  (sizeof(list) == sizeof(DRWViewportEmptyList) ? 0 : (sizeof(list) / sizeof(void *)))

/* Unused members must be either pass list or 'char *' when not used. */
#define DRW_VIEWPORT_DATA_SIZE(ty) \
  { \
    DRW_VIEWPORT_LIST_SIZE(*(((ty *)NULL)->fbl)), DRW_VIEWPORT_LIST_SIZE(*(((ty *)NULL)->txl)), \
        DRW_VIEWPORT_LIST_SIZE(*(((ty *)NULL)->psl)), \
        DRW_VIEWPORT_LIST_SIZE(*(((ty *)NULL)->stl)), \
  }

typedef struct DrawEngineDataSize {
  int fbl_len;
  int txl_len;
  int psl_len;
  int stl_len;
} DrawEngineDataSize;

typedef struct DrawEngineType {
  struct DrawEngineType *next, *prev;

  char idname[32];

  const DrawEngineDataSize *vedata_size;

  void (*engine_init)(void *vedata);
  void (*engine_free)(void);

  void (*instance_free)(void *vedata);

  void (*cache_init)(void *vedata);
  void (*cache_populate)(void *vedata, struct Object *ob);
  void (*cache_finish)(void *vedata);

  void (*draw_scene)(void *vedata);

  void (*view_update)(void *vedata);
  void (*id_update)(void *vedata, struct ID *id);

  void (*render_to_image)(void *vedata,
                          struct RenderEngine *engine,
                          struct RenderLayer *layer,
                          const struct rcti *rect);
  void (*store_metadata)(void *vedata, struct RenderResult *render_result);

  /** Index of the type in the list. Used for dupli data. Set at runtime. */
  /** TODO(fclem) Can we avoid this? */
  int index;
} DrawEngineType;

/* Textures */
typedef enum {
  DRW_TEX_FILTER = (1 << 0),
  DRW_TEX_WRAP = (1 << 1),
  DRW_TEX_COMPARE = (1 << 2),
  DRW_TEX_MIPMAP = (1 << 3),
} DRWTextureFlag;

/* Textures from DRW_texture_pool_query_* have the options
 * DRW_TEX_FILTER for color float textures, and no options
 * for depth textures and integer textures. */
struct GPUTexture *DRW_texture_pool_query_2d(int w,
                                             int h,
                                             eGPUTextureFormat format,
                                             DrawEngineType *engine_type);
struct GPUTexture *DRW_texture_pool_query_fullscreen(eGPUTextureFormat format,
                                                     DrawEngineType *engine_type);

struct GPUTexture *DRW_texture_create_1d(int w,
                                         eGPUTextureFormat format,
                                         DRWTextureFlag flags,
                                         const float *fpixels);
struct GPUTexture *DRW_texture_create_2d(
    int w, int h, eGPUTextureFormat format, DRWTextureFlag flags, const float *fpixels);
struct GPUTexture *DRW_texture_create_2d_array(
    int w, int h, int d, eGPUTextureFormat format, DRWTextureFlag flags, const float *fpixels);
struct GPUTexture *DRW_texture_create_3d(
    int w, int h, int d, eGPUTextureFormat format, DRWTextureFlag flags, const float *fpixels);
struct GPUTexture *DRW_texture_create_cube(int w,
                                           eGPUTextureFormat format,
                                           DRWTextureFlag flags,
                                           const float *fpixels);
struct GPUTexture *DRW_texture_create_cube_array(
    int w, int d, eGPUTextureFormat format, DRWTextureFlag flags, const float *fpixels);

void DRW_texture_ensure_fullscreen_2d(struct GPUTexture **tex,
                                      eGPUTextureFormat format,
                                      DRWTextureFlag flags);
void DRW_texture_ensure_2d(
    struct GPUTexture **tex, int w, int h, eGPUTextureFormat format, DRWTextureFlag flags);

void DRW_texture_generate_mipmaps(struct GPUTexture *tex);
void DRW_texture_free(struct GPUTexture *tex);
#define DRW_TEXTURE_FREE_SAFE(tex) \
  do { \
    if (tex != NULL) { \
      DRW_texture_free(tex); \
      tex = NULL; \
    } \
  } while (0)

#define DRW_UBO_FREE_SAFE(ubo) \
  do { \
    if (ubo != NULL) { \
      GPU_uniformbuf_free(ubo); \
      ubo = NULL; \
    } \
  } while (0)

/* Shaders */

<<<<<<< HEAD
=======
typedef void (*GPUMaterialEvalCallbackFn)(struct GPUMaterial *mat,
                                          int options,
                                          const char **vert_code,
                                          const char **geom_code,
                                          const char **frag_lib,
                                          const char **defines);

>>>>>>> f8cfd7e2
struct GPUShader *DRW_shader_create_ex(
    const char *vert, const char *geom, const char *frag, const char *defines, const char *name);
struct GPUShader *DRW_shader_create_with_lib_ex(const char *vert,
                                                const char *geom,
                                                const char *frag,
                                                const char *lib,
                                                const char *defines,
                                                const char *name);
struct GPUShader *DRW_shader_create_with_shaderlib_ex(const char *vert,
                                                      const char *geom,
                                                      const char *frag,
                                                      const DRWShaderLibrary *lib,
                                                      const char *defines,
                                                      const char *name);
struct GPUShader *DRW_shader_create_with_transform_feedback(const char *vert,
                                                            const char *geom,
                                                            const char *defines,
                                                            const eGPUShaderTFBType prim_type,
                                                            const char **varying_names,
                                                            const int varying_count);
struct GPUShader *DRW_shader_create_fullscreen_ex(const char *frag,
                                                  const char *defines,
                                                  const char *name);
struct GPUShader *DRW_shader_create_fullscreen_with_shaderlib_ex(const char *frag,
                                                                 const DRWShaderLibrary *lib,
                                                                 const char *defines,
                                                                 const char *name);
#define DRW_shader_create(vert, geom, frag, defines) \
  DRW_shader_create_ex(vert, geom, frag, defines, __func__)
#define DRW_shader_create_with_lib(vert, geom, frag, lib, defines) \
  DRW_shader_create_with_lib_ex(vert, geom, frag, lib, defines, __func__)
#define DRW_shader_create_with_shaderlib(vert, geom, frag, lib, defines) \
  DRW_shader_create_with_shaderlib_ex(vert, geom, frag, lib, defines, __func__)
#define DRW_shader_create_fullscreen(frag, defines) \
  DRW_shader_create_fullscreen_ex(frag, defines, __func__)
#define DRW_shader_create_fullscreen_with_shaderlib(frag, lib, defines) \
  DRW_shader_create_fullscreen_with_shaderlib_ex(frag, lib, defines, __func__)

struct GPUMaterial *DRW_shader_from_world(struct World *wo,
                                          struct bNodeTree *ntree,
                                          const uint64_t shader_id,
                                          const bool is_volume_shader,
                                          bool deferred,
                                          GPUCodegenCallbackFn callback,
                                          void *thunk);
struct GPUMaterial *DRW_shader_from_material(struct Material *ma,
                                             struct bNodeTree *ntree,
                                             const uint64_t shader_id,
                                             const bool is_volume_shader,
                                             bool deferred,
                                             GPUCodegenCallbackFn callback,
                                             void *thunk);
void DRW_shader_free(struct GPUShader *shader);
#define DRW_SHADER_FREE_SAFE(shader) \
  do { \
    if (shader != NULL) { \
      DRW_shader_free(shader); \
      shader = NULL; \
    } \
  } while (0)

DRWShaderLibrary *DRW_shader_library_create(void);

/* Warning: Each library must be added after all its dependencies. */
void DRW_shader_library_add_file(DRWShaderLibrary *lib,
                                 const char *lib_code,
                                 const char *lib_name);
#define DRW_SHADER_LIB_ADD(lib, lib_name) \
  DRW_shader_library_add_file(lib, datatoc_##lib_name##_glsl, STRINGIFY(lib_name) ".glsl")

char *DRW_shader_library_create_shader_string(const DRWShaderLibrary *lib,
                                              const char *shader_code);

void DRW_shader_library_free(DRWShaderLibrary *lib);
#define DRW_SHADER_LIB_FREE_SAFE(lib) \
  do { \
    if (lib != NULL) { \
      DRW_shader_library_free(lib); \
      lib = NULL; \
    } \
  } while (0)

/* Batches */
/* DRWState is a bitmask that stores the current render state and the desired render state. Based
 * on the differences the minimum state changes can be invoked to setup the desired render state.
 *
 * The Write Stencil, Stencil test, Depth test and Blend state options are mutual exclusive
 * therefore they aren't ordered as a bit mask. */
typedef enum {
  /** Write mask */
  DRW_STATE_WRITE_DEPTH = (1 << 0),
  DRW_STATE_WRITE_COLOR = (1 << 1),
  /* Write Stencil. These options are mutual exclusive and packed into 2 bits */
  DRW_STATE_WRITE_STENCIL = (1 << 2),
  DRW_STATE_WRITE_STENCIL_SHADOW_PASS = (2 << 2),
  DRW_STATE_WRITE_STENCIL_SHADOW_FAIL = (3 << 2),
  /** Depth test. These options are mutual exclusive and packed into 3 bits */
  DRW_STATE_DEPTH_ALWAYS = (1 << 4),
  DRW_STATE_DEPTH_LESS = (2 << 4),
  DRW_STATE_DEPTH_LESS_EQUAL = (3 << 4),
  DRW_STATE_DEPTH_EQUAL = (4 << 4),
  DRW_STATE_DEPTH_GREATER = (5 << 4),
  DRW_STATE_DEPTH_GREATER_EQUAL = (6 << 4),
  /** Culling test */
  DRW_STATE_CULL_BACK = (1 << 7),
  DRW_STATE_CULL_FRONT = (1 << 8),
  /** Stencil test. These options are mutually exclusive and packed into 2 bits. */
  DRW_STATE_STENCIL_ALWAYS = (1 << 9),
  DRW_STATE_STENCIL_EQUAL = (2 << 9),
  DRW_STATE_STENCIL_NEQUAL = (3 << 9),

  /** Blend state. These options are mutual exclusive and packed into 4 bits */
  DRW_STATE_BLEND_ADD = (1 << 11),
  /** Same as additive but let alpha accumulate without pre-multiply. */
  DRW_STATE_BLEND_ADD_FULL = (2 << 11),
  /** Standard alpha blending. */
  DRW_STATE_BLEND_ALPHA = (3 << 11),
  /** Use that if color is already premult by alpha. */
  DRW_STATE_BLEND_ALPHA_PREMUL = (4 << 11),
  DRW_STATE_BLEND_BACKGROUND = (5 << 11),
  DRW_STATE_BLEND_OIT = (6 << 11),
  DRW_STATE_BLEND_MUL = (7 << 11),
  DRW_STATE_BLEND_SUB = (8 << 11),
  /** Use dual source blending. WARNING: Only one color buffer allowed. */
  DRW_STATE_BLEND_CUSTOM = (9 << 11),
  DRW_STATE_LOGIC_INVERT = (10 << 11),
  DRW_STATE_BLEND_ALPHA_UNDER_PREMUL = (11 << 11),

  DRW_STATE_IN_FRONT_SELECT = (1 << 27),
  DRW_STATE_SHADOW_OFFSET = (1 << 28),
  DRW_STATE_CLIP_PLANES = (1 << 29),
  DRW_STATE_FIRST_VERTEX_CONVENTION = (1 << 30),
  /** DO NOT USE. Assumed always enabled. Only used internally. */
  DRW_STATE_PROGRAM_POINT_SIZE = (1u << 31),
} DRWState;

ENUM_OPERATORS(DRWState, DRW_STATE_PROGRAM_POINT_SIZE)

#define DRW_STATE_DEFAULT \
  (DRW_STATE_WRITE_DEPTH | DRW_STATE_WRITE_COLOR | DRW_STATE_DEPTH_LESS_EQUAL)
#define DRW_STATE_BLEND_ENABLED \
  (DRW_STATE_BLEND_ADD | DRW_STATE_BLEND_ADD_FULL | DRW_STATE_BLEND_ALPHA | \
   DRW_STATE_BLEND_ALPHA_PREMUL | DRW_STATE_BLEND_BACKGROUND | DRW_STATE_BLEND_OIT | \
   DRW_STATE_BLEND_MUL | DRW_STATE_BLEND_SUB | DRW_STATE_BLEND_CUSTOM | DRW_STATE_LOGIC_INVERT)
#define DRW_STATE_RASTERIZER_ENABLED \
  (DRW_STATE_WRITE_DEPTH | DRW_STATE_WRITE_COLOR | DRW_STATE_WRITE_STENCIL | \
   DRW_STATE_WRITE_STENCIL_SHADOW_PASS | DRW_STATE_WRITE_STENCIL_SHADOW_FAIL)
#define DRW_STATE_DEPTH_TEST_ENABLED \
  (DRW_STATE_DEPTH_ALWAYS | DRW_STATE_DEPTH_LESS | DRW_STATE_DEPTH_LESS_EQUAL | \
   DRW_STATE_DEPTH_EQUAL | DRW_STATE_DEPTH_GREATER | DRW_STATE_DEPTH_GREATER_EQUAL)
#define DRW_STATE_STENCIL_TEST_ENABLED \
  (DRW_STATE_STENCIL_ALWAYS | DRW_STATE_STENCIL_EQUAL | DRW_STATE_STENCIL_NEQUAL)
#define DRW_STATE_WRITE_STENCIL_ENABLED \
  (DRW_STATE_WRITE_STENCIL | DRW_STATE_WRITE_STENCIL_SHADOW_PASS | \
   DRW_STATE_WRITE_STENCIL_SHADOW_FAIL)

typedef enum {
  DRW_ATTR_INT,
  DRW_ATTR_FLOAT,
} eDRWAttrType;

typedef struct DRWInstanceAttrFormat {
  char name[32];
  eDRWAttrType type;
  int components;
} DRWInstanceAttrFormat;

struct GPUVertFormat *DRW_shgroup_instance_format_array(const DRWInstanceAttrFormat attrs[],
                                                        int arraysize);
#define DRW_shgroup_instance_format(format, ...) \
  do { \
    if (format == NULL) { \
      DRWInstanceAttrFormat drw_format[] = __VA_ARGS__; \
      format = DRW_shgroup_instance_format_array( \
          drw_format, (sizeof(drw_format) / sizeof(DRWInstanceAttrFormat))); \
    } \
  } while (0)

DRWShadingGroup *DRW_shgroup_create(struct GPUShader *shader, DRWPass *pass);
DRWShadingGroup *DRW_shgroup_create_sub(DRWShadingGroup *shgroup);
DRWShadingGroup *DRW_shgroup_material_create(struct GPUMaterial *material, DRWPass *pass);
DRWShadingGroup *DRW_shgroup_transform_feedback_create(struct GPUShader *shader,
                                                       DRWPass *pass,
                                                       struct GPUVertBuf *tf_target);

void DRW_shgroup_add_material_resources(DRWShadingGroup *grp, struct GPUMaterial *material);

/* return final visibility */
typedef bool(DRWCallVisibilityFn)(bool vis_in, void *user_data);

void DRW_shgroup_call_ex(DRWShadingGroup *shgroup,
                         Object *ob,
                         float (*obmat)[4],
                         struct GPUBatch *geom,
                         bool bypass_culling,
                         void *user_data);

/* If ob is NULL, unit modelmatrix is assumed and culling is bypassed. */
#define DRW_shgroup_call(shgroup, geom, ob) \
  DRW_shgroup_call_ex(shgroup, ob, NULL, geom, false, NULL)

/* Same as DRW_shgroup_call but override the obmat. Not culled. */
#define DRW_shgroup_call_obmat(shgroup, geom, obmat) \
  DRW_shgroup_call_ex(shgroup, NULL, obmat, geom, false, NULL)

/* TODO(fclem): remove this when we have DRWView */
/* user_data is used by DRWCallVisibilityFn defined in DRWView. */
#define DRW_shgroup_call_with_callback(shgroup, geom, ob, user_data) \
  DRW_shgroup_call_ex(shgroup, ob, NULL, geom, false, user_data)

/* Same as DRW_shgroup_call but bypass culling even if ob is not NULL. */
#define DRW_shgroup_call_no_cull(shgroup, geom, ob) \
  DRW_shgroup_call_ex(shgroup, ob, NULL, geom, true, NULL)

void DRW_shgroup_call_range(
    DRWShadingGroup *shgroup, Object *ob, struct GPUBatch *geom, uint v_sta, uint v_ct);
void DRW_shgroup_call_instance_range(
    DRWShadingGroup *shgroup, Object *ob, struct GPUBatch *geom, uint i_sta, uint i_ct);

void DRW_shgroup_call_compute(DRWShadingGroup *shgroup,
                              int groups_x_len,
                              int groups_y_len,
                              int groups_z_len);
void DRW_shgroup_call_procedural_points(DRWShadingGroup *sh, Object *ob, uint point_count);
void DRW_shgroup_call_procedural_lines(DRWShadingGroup *sh, Object *ob, uint line_count);
void DRW_shgroup_call_procedural_triangles(DRWShadingGroup *sh, Object *ob, uint tri_count);
/* Warning: Only use with Shaders that have IN_PLACE_INSTANCES defined. */
void DRW_shgroup_call_instances(DRWShadingGroup *shgroup,
                                Object *ob,
                                struct GPUBatch *geom,
                                uint count);
/* Warning: Only use with Shaders that have INSTANCED_ATTR defined. */
void DRW_shgroup_call_instances_with_attrs(DRWShadingGroup *shgroup,
                                           Object *ob,
                                           struct GPUBatch *geom,
                                           struct GPUBatch *inst_attributes);

void DRW_shgroup_call_sculpt(DRWShadingGroup *sh, Object *ob, bool wire, bool mask);
void DRW_shgroup_call_sculpt_with_materials(DRWShadingGroup **sh, int num_sh, Object *ob);

DRWCallBuffer *DRW_shgroup_call_buffer(DRWShadingGroup *shgroup,
                                       struct GPUVertFormat *format,
                                       GPUPrimType prim_type);
DRWCallBuffer *DRW_shgroup_call_buffer_instance(DRWShadingGroup *shgroup,
                                                struct GPUVertFormat *format,
                                                struct GPUBatch *geom);

void DRW_buffer_add_entry_struct(DRWCallBuffer *callbuf, const void *data);
void DRW_buffer_add_entry_array(DRWCallBuffer *callbuf, const void *attr[], uint attr_len);

#define DRW_buffer_add_entry(buffer, ...) \
  do { \
    const void *array[] = {__VA_ARGS__}; \
    DRW_buffer_add_entry_array(buffer, array, (sizeof(array) / sizeof(*array))); \
  } while (0)

/* Can only be called during iter phase. */
uint32_t DRW_object_resource_id_get(Object *ob);

void DRW_shgroup_state_enable(DRWShadingGroup *shgroup, DRWState state);
void DRW_shgroup_state_disable(DRWShadingGroup *shgroup, DRWState state);

/* Reminders:
 * - (compare_mask & reference) is what is tested against (compare_mask & stencil_value)
 *   stencil_value being the value stored in the stencil buffer.
 * - (write-mask & reference) is what gets written if the test condition is fulfilled.
 */
void DRW_shgroup_stencil_set(DRWShadingGroup *shgroup,
                             uint write_mask,
                             uint reference,
                             uint compare_mask);
/* TODO: remove this function. Obsolete version. mask is actually reference value. */
void DRW_shgroup_stencil_mask(DRWShadingGroup *shgroup, uint mask);

/* Issue a clear command. */
void DRW_shgroup_clear_framebuffer(DRWShadingGroup *shgroup,
                                   eGPUFrameBufferBits channels,
                                   uchar r,
                                   uchar g,
                                   uchar b,
                                   uchar a,
                                   float depth,
                                   uchar stencil);

void DRW_shgroup_uniform_texture_ex(DRWShadingGroup *shgroup,
                                    const char *name,
                                    const struct GPUTexture *tex,
                                    eGPUSamplerState sampler_state);
void DRW_shgroup_uniform_texture_ref_ex(DRWShadingGroup *shgroup,
                                        const char *name,
                                        GPUTexture **tex,
                                        eGPUSamplerState sampler_state);
void DRW_shgroup_uniform_texture(DRWShadingGroup *shgroup,
                                 const char *name,
                                 const struct GPUTexture *tex);
void DRW_shgroup_uniform_texture_ref(DRWShadingGroup *shgroup,
                                     const char *name,
                                     struct GPUTexture **tex);
void DRW_shgroup_uniform_block(DRWShadingGroup *shgroup,
                               const char *name,
                               const struct GPUUniformBuf *ubo);
void DRW_shgroup_uniform_block_ref(DRWShadingGroup *shgroup,
                                   const char *name,
                                   const struct GPUUniformBuf **ubo);
void DRW_shgroup_uniform_float(DRWShadingGroup *shgroup,
                               const char *name,
                               const float *value,
                               int arraysize);
void DRW_shgroup_uniform_vec2(DRWShadingGroup *shgroup,
                              const char *name,
                              const float *value,
                              int arraysize);
void DRW_shgroup_uniform_vec3(DRWShadingGroup *shgroup,
                              const char *name,
                              const float *value,
                              int arraysize);
void DRW_shgroup_uniform_vec4(DRWShadingGroup *shgroup,
                              const char *name,
                              const float *value,
                              int arraysize);
/* Boolean are expected to be 4bytes longs for opengl! */
void DRW_shgroup_uniform_bool(DRWShadingGroup *shgroup,
                              const char *name,
                              const int *value,
                              int arraysize);
void DRW_shgroup_uniform_int(DRWShadingGroup *shgroup,
                             const char *name,
                             const int *value,
                             int arraysize);
void DRW_shgroup_uniform_ivec2(DRWShadingGroup *shgroup,
                               const char *name,
                               const int *value,
                               int arraysize);
void DRW_shgroup_uniform_ivec3(DRWShadingGroup *shgroup,
                               const char *name,
                               const int *value,
                               int arraysize);
void DRW_shgroup_uniform_ivec4(DRWShadingGroup *shgroup,
                               const char *name,
                               const int *value,
                               int arraysize);
void DRW_shgroup_uniform_mat3(DRWShadingGroup *shgroup, const char *name, const float (*value)[3]);
void DRW_shgroup_uniform_mat4(DRWShadingGroup *shgroup, const char *name, const float (*value)[4]);
/* Only to be used when image load store is supported (GPU_shader_image_load_store_support()). */
void DRW_shgroup_uniform_image(DRWShadingGroup *shgroup, const char *name, const GPUTexture *tex);
void DRW_shgroup_uniform_image_ref(DRWShadingGroup *shgroup, const char *name, GPUTexture **tex);
/* Store value instead of referencing it. */
void DRW_shgroup_uniform_int_copy(DRWShadingGroup *shgroup, const char *name, const int value);
void DRW_shgroup_uniform_ivec2_copy(DRWShadingGroup *shgroup, const char *name, const int *value);
void DRW_shgroup_uniform_ivec3_copy(DRWShadingGroup *shgroup, const char *name, const int *value);
void DRW_shgroup_uniform_ivec4_copy(DRWShadingGroup *shgroup, const char *name, const int *value);
void DRW_shgroup_uniform_bool_copy(DRWShadingGroup *shgroup, const char *name, const bool value);
void DRW_shgroup_uniform_float_copy(DRWShadingGroup *shgroup, const char *name, const float value);
void DRW_shgroup_uniform_vec2_copy(DRWShadingGroup *shgroup, const char *name, const float *value);
void DRW_shgroup_uniform_vec3_copy(DRWShadingGroup *shgroup, const char *name, const float *value);
void DRW_shgroup_uniform_vec4_copy(DRWShadingGroup *shgroup, const char *name, const float *value);
void DRW_shgroup_uniform_vec4_array_copy(DRWShadingGroup *shgroup,
                                         const char *name,
                                         const float (*value)[4],
                                         int arraysize);
void DRW_shgroup_vertex_buffer(DRWShadingGroup *shgroup,
                               const char *name,
                               struct GPUVertBuf *vertex_buffer);

bool DRW_shgroup_is_empty(DRWShadingGroup *shgroup);

/* Passes */
DRWPass *DRW_pass_create(const char *name, DRWState state);
DRWPass *DRW_pass_create_instance(const char *name, DRWPass *original, DRWState state);
void DRW_pass_link(DRWPass *first, DRWPass *second);
void DRW_pass_foreach_shgroup(DRWPass *pass,
                              void (*callback)(void *userData, DRWShadingGroup *shgroup),
                              void *userData);
void DRW_pass_sort_shgroup_z(DRWPass *pass);
void DRW_pass_sort_shgroup_reverse(DRWPass *pass);

bool DRW_pass_is_empty(DRWPass *pass);

#define DRW_PASS_CREATE(pass, state) (pass = DRW_pass_create(#pass, state))
#define DRW_PASS_INSTANCE_CREATE(pass, original, state) \
  (pass = DRW_pass_create_instance(#pass, (original), state))

/* Views */
DRWView *DRW_view_create(const float viewmat[4][4],
                         const float winmat[4][4],
                         const float (*culling_viewmat)[4],
                         const float (*culling_winmat)[4],
                         DRWCallVisibilityFn *visibility_fn);
DRWView *DRW_view_create_sub(const DRWView *parent_view,
                             const float viewmat[4][4],
                             const float winmat[4][4]);

void DRW_view_update(DRWView *view,
                     const float viewmat[4][4],
                     const float winmat[4][4],
                     const float (*culling_viewmat)[4],
                     const float (*culling_winmat)[4]);
void DRW_view_update_sub(DRWView *view, const float viewmat[4][4], const float winmat[4][4]);

const DRWView *DRW_view_default_get(void);
void DRW_view_default_set(DRWView *view);
void DRW_view_reset(void);
<<<<<<< HEAD
/* TODO(fclem) Cleanup: put set/get at the end of function. */
void DRW_view_set_active(const DRWView *view);
=======
void DRW_view_set_active(DRWView *view);
>>>>>>> f8cfd7e2
const DRWView *DRW_view_get_active(void);

void DRW_view_clip_planes_set(DRWView *view, float (*planes)[4], int plane_len);
void DRW_view_camtexco_set(DRWView *view, const float texco[4]);
void DRW_view_camtexco_get(const DRWView *view, float r_texco[4]);

/* For all getters, if view is NULL, default view is assumed. */
void DRW_view_winmat_get(const DRWView *view, float mat[4][4], bool inverse);
void DRW_view_viewmat_get(const DRWView *view, float mat[4][4], bool inverse);
void DRW_view_persmat_get(const DRWView *view, float mat[4][4], bool inverse);

void DRW_view_frustum_corners_get(const DRWView *view, BoundBox *corners);
void DRW_view_frustum_planes_get(const DRWView *view, float planes[6][4]);
BoundSphere DRW_view_frustum_bsphere_get(const DRWView *view);

/* These are in view-space, so negative if in perspective.
 * Extract near and far clip distance from the projection matrix. */
float DRW_view_near_distance_get(const DRWView *view);
float DRW_view_far_distance_get(const DRWView *view);
bool DRW_view_is_persp_get(const DRWView *view);

/* Culling, return true if object is inside view frustum. */
bool DRW_culling_sphere_test(const DRWView *view, const BoundSphere *bsphere);
bool DRW_culling_box_test(const DRWView *view, const BoundBox *bbox);
bool DRW_culling_plane_test(const DRWView *view, const float plane[4]);
bool DRW_culling_min_max_test(const DRWView *view, float obmat[4][4], float min[3], float max[3]);

void DRW_culling_frustum_corners_get(const DRWView *view, BoundBox *corners);
void DRW_culling_frustum_planes_get(const DRWView *view, float planes[6][4]);

/* Viewport */

const float *DRW_viewport_size_get(void);
const float *DRW_viewport_invert_size_get(void);
const float *DRW_viewport_screenvecs_get(void);
const float *DRW_viewport_pixelsize_get(void);

struct DefaultFramebufferList *DRW_viewport_framebuffer_list_get(void);
struct DefaultTextureList *DRW_viewport_texture_list_get(void);

void DRW_viewport_request_redraw(void);

void DRW_render_to_image(struct RenderEngine *engine, struct Depsgraph *depsgraph);
void DRW_render_object_iter(void *vedata,
                            struct RenderEngine *engine,
                            struct Depsgraph *depsgraph,
                            void (*callback)(void *vedata,
                                             struct Object *ob,
                                             struct RenderEngine *engine,
                                             struct Depsgraph *depsgraph));
void DRW_render_instance_buffer_finish(void);
void DRW_render_set_time(struct RenderEngine *engine,
                         struct Depsgraph *depsgraph,
                         int frame,
                         float subframe);
void DRW_render_viewport_size_set(const int size[2]);

void DRW_custom_pipeline(DrawEngineType *draw_engine_type,
                         struct Depsgraph *depsgraph,
                         void (*callback)(void *vedata, void *user_data),
                         void *user_data);

void DRW_cache_restart(void);

/* ViewLayers */
void *DRW_view_layer_engine_data_get(DrawEngineType *engine_type);
void **DRW_view_layer_engine_data_ensure_ex(struct ViewLayer *view_layer,
                                            DrawEngineType *engine_type,
                                            void (*callback)(void *storage));
void **DRW_view_layer_engine_data_ensure(DrawEngineType *engine_type,
                                         void (*callback)(void *storage));

/* DrawData */
DrawData *DRW_drawdata_get(ID *id, DrawEngineType *engine_type);
DrawData *DRW_drawdata_ensure(ID *id,
                              DrawEngineType *engine_type,
                              size_t size,
                              DrawDataInitCb init_cb,
                              DrawDataFreeCb free_cb);
void **DRW_duplidata_get(void *vedata);

/* Settings */
bool DRW_object_is_renderable(const struct Object *ob);
bool DRW_object_is_in_edit_mode(const struct Object *ob);
int DRW_object_visibility_in_active_context(const struct Object *ob);
bool DRW_object_is_flat_normal(const struct Object *ob);
bool DRW_object_use_hide_faces(const struct Object *ob);

bool DRW_object_is_visible_psys_in_active_context(const struct Object *object,
                                                  const struct ParticleSystem *psys);

struct Object *DRW_object_get_dupli_parent(const struct Object *ob);
struct DupliObject *DRW_object_get_dupli(const struct Object *ob);

/* Draw commands */
void DRW_draw_pass(DRWPass *pass);
void DRW_draw_pass_subset(DRWPass *pass, DRWShadingGroup *start_group, DRWShadingGroup *end_group);

void DRW_draw_callbacks_pre_scene(void);
void DRW_draw_callbacks_post_scene(void);

void DRW_state_reset_ex(DRWState state);
void DRW_state_reset(void);
void DRW_state_lock(DRWState state);

/* Selection */
void DRW_select_load_id(uint id);

/* Draw State */
bool DRW_state_is_fbo(void);
bool DRW_state_is_select(void);
bool DRW_state_is_material_select(void);
bool DRW_state_is_depth(void);
bool DRW_state_is_image_render(void);
bool DRW_state_is_scene_render(void);
bool DRW_state_is_opengl_render(void);
bool DRW_state_is_playback(void);
bool DRW_state_is_navigating(void);
bool DRW_state_show_text(void);
bool DRW_state_draw_support(void);
bool DRW_state_draw_background(void);

/* Avoid too many lookups while drawing */
typedef struct DRWContextState {

  struct ARegion *region;       /* 'CTX_wm_region(C)' */
  struct RegionView3D *rv3d;    /* 'CTX_wm_region_view3d(C)' */
  struct View3D *v3d;           /* 'CTX_wm_view3d(C)' */
  struct SpaceLink *space_data; /* 'CTX_wm_space_data(C)' */

  struct Scene *scene;          /* 'CTX_data_scene(C)' */
  struct ViewLayer *view_layer; /* 'CTX_data_view_layer(C)' */

  /* Use 'object_edit' for edit-mode */
  struct Object *obact; /* 'OBACT' */

  struct RenderEngineType *engine_type;

  struct Depsgraph *depsgraph;

  struct TaskGraph *task_graph;

  eObjectMode object_mode;

  eGPUShaderConfig sh_cfg;

  /** Last resort (some functions take this as an arg so we can't easily avoid).
   * May be NULL when used for selection or depth buffer. */
  const struct bContext *evil_C;

  /* ---- */

  /* Cache: initialized by 'drw_context_state_init'. */
  struct Object *object_pose;
  struct Object *object_edit;

} DRWContextState;

const DRWContextState *DRW_context_state_get(void);

#ifdef __cplusplus
}
#endif<|MERGE_RESOLUTION|>--- conflicted
+++ resolved
@@ -205,16 +205,6 @@
 
 /* Shaders */
 
-<<<<<<< HEAD
-=======
-typedef void (*GPUMaterialEvalCallbackFn)(struct GPUMaterial *mat,
-                                          int options,
-                                          const char **vert_code,
-                                          const char **geom_code,
-                                          const char **frag_lib,
-                                          const char **defines);
-
->>>>>>> f8cfd7e2
 struct GPUShader *DRW_shader_create_ex(
     const char *vert, const char *geom, const char *frag, const char *defines, const char *name);
 struct GPUShader *DRW_shader_create_with_lib_ex(const char *vert,
@@ -617,12 +607,8 @@
 const DRWView *DRW_view_default_get(void);
 void DRW_view_default_set(DRWView *view);
 void DRW_view_reset(void);
-<<<<<<< HEAD
 /* TODO(fclem) Cleanup: put set/get at the end of function. */
 void DRW_view_set_active(const DRWView *view);
-=======
-void DRW_view_set_active(DRWView *view);
->>>>>>> f8cfd7e2
 const DRWView *DRW_view_get_active(void);
 
 void DRW_view_clip_planes_set(DRWView *view, float (*planes)[4], int plane_len);
