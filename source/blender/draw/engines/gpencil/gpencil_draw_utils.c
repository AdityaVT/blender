/*
 * This program is free software; you can redistribute it and/or
 * modify it under the terms of the GNU General Public License
 * as published by the Free Software Foundation; either version 2
 * of the License, or (at your option) any later version.
 *
 * This program is distributed in the hope that it will be useful,
 * but WITHOUT ANY WARRANTY; without even the implied warranty of
 * MERCHANTABILITY or FITNESS FOR A PARTICULAR PURPOSE.  See the
 * GNU General Public License for more details.
 *
 * You should have received a copy of the GNU General Public License
 * along with this program; if not, write to the Free Software Foundation,
 * Inc., 51 Franklin Street, Fifth Floor, Boston, MA 02110-1301, USA.
 *
 * Copyright 2017, Blender Foundation.
 */

/** \file
 * \ingroup draw
 */

#include "DRW_render.h"

#include "BKE_gpencil.h"
#include "BKE_gpencil_modifier.h"
#include "BKE_image.h"
#include "BKE_material.h"
#include "BKE_paint.h"

#include "BLI_hash.h"

#include "ED_gpencil.h"

#include "DNA_gpencil_types.h"
#include "DNA_material_types.h"
#include "DNA_view3d_types.h"

/* If builtin shaders are needed */
#include "GPU_shader.h"
#include "GPU_texture.h"

/* For EvaluationContext... */
#include "DEG_depsgraph.h"
#include "DEG_depsgraph_query.h"

#include "IMB_imbuf_types.h"

#include "gpencil_engine.h"

#include "UI_resources.h"

/* fill type to communicate to shader */
#define SOLID 0
#define GRADIENT 1
#define RADIAL 2
#define CHECKER 3
#define TEXTURE 4
#define PATTERN 5

/* Verify if must fade object or not. */
static bool gpencil_fade_object_check(GPENCIL_StorageList *stl, Object *ob)
{
  const DRWContextState *draw_ctx = DRW_context_state_get();
  View3D *v3d = draw_ctx->v3d;
  const bool is_overlay = (bool)((v3d) && ((v3d->flag2 & V3D_HIDE_OVERLAYS) == 0) &&
                                 (v3d->gp_flag & V3D_GP_SHOW_PAPER));

  if ((!is_overlay) || (ob == draw_ctx->obact) ||
      ((v3d->gp_flag & V3D_GP_FADE_NOACTIVE_GPENCIL) == 0) ||
      (v3d->overlay.gpencil_paper_opacity == 1.0f)) {
    return false;
  }

  const bool playing = stl->storage->is_playing;
  const bool is_render = (bool)stl->storage->is_render;
  const bool is_mat_preview = (bool)stl->storage->is_mat_preview;
  const bool is_select = (bool)(DRW_state_is_select() || DRW_state_is_depth());

  return (bool)((!is_render) && (!playing) && (!is_mat_preview) && (!is_select));
}

/* Define Fade layer uniforms. */
static void gpencil_set_fade_layer_uniforms(
    GPENCIL_StorageList *stl, DRWShadingGroup *grp, Object *ob, bGPDlayer *gpl, const bool skip)
{
  const DRWContextState *draw_ctx = DRW_context_state_get();
  View3D *v3d = draw_ctx->v3d;
  const bool overlay = v3d != NULL ? (bool)((v3d->flag2 & V3D_HIDE_OVERLAYS) == 0) : true;
  const bool is_fade = (v3d) && (v3d->gp_flag & V3D_GP_FADE_NOACTIVE_LAYERS) &&
                       (draw_ctx->obact) && (draw_ctx->obact == ob) &&
                       ((gpl->flag & GP_LAYER_ACTIVE) == 0);

  const bool playing = stl->storage->is_playing;
  const bool is_render = (bool)stl->storage->is_render;
  const bool is_mat_preview = (bool)stl->storage->is_mat_preview;
  const bool is_select = (bool)(DRW_state_is_select() || DRW_state_is_depth());

  /* If drawing or not fading layer, skip. */
  if ((!overlay) || (skip) || (!is_fade) || (is_render) || (playing) || (is_mat_preview) ||
      (is_select)) {
    DRW_shgroup_uniform_int_copy(grp, "fade_layer", 0);
    return;
  }

  /* If layer is above active, use alpha (2) if below use mix with background (1). */
  if (stl->storage->is_ontop) {
    DRW_shgroup_uniform_int_copy(grp, "fade_layer", 2);
  }
  else {
    DRW_shgroup_uniform_int_copy(grp, "fade_layer", 1);
  }
  if (v3d) {
    DRW_shgroup_uniform_vec3(grp, "fade_color", v3d->shading.background_color, 1);
    DRW_shgroup_uniform_float(grp, "fade_layer_factor", &v3d->overlay.gpencil_fade_layer, 1);
  }
}

/* Define Fade object uniforms. */
static void gpencil_set_fade_ob_uniforms(View3D *v3d, DRWShadingGroup *grp, bool status)
{
  DRW_shgroup_uniform_bool_copy(grp, "fade_ob", status);
  if (v3d) {
    DRW_shgroup_uniform_vec3(grp, "fade_color", v3d->shading.background_color, 1);
    DRW_shgroup_uniform_float(grp, "fade_ob_factor", &v3d->overlay.gpencil_paper_opacity, 1);
  }
}

/* Get number of vertex for using in GPU VBOs */
static void gpencil_calc_vertex(GPENCIL_StorageList *stl,
                                tGPencilObjectCache *cache_ob,
                                GpencilBatchCache *cache,
                                bGPdata *gpd)
{
  if ((!cache->is_dirty) || (gpd == NULL)) {
    return;
  }

  Object *ob = cache_ob->ob;
  const bool main_onion = stl->storage->is_main_onion;
  const bool playing = stl->storage->is_playing;
  const bool overlay = stl->storage->is_main_overlay;
  const bool do_onion = (bool)((gpd->flag & GP_DATA_STROKE_WEIGHTMODE) == 0) && overlay &&
                        main_onion && !playing && gpencil_onion_active(gpd);

  const bool is_multiedit = (bool)GPENCIL_MULTIEDIT_SESSIONS_ON(gpd);

  /* Onion skinning. */
  const int step = gpd->gstep;
  const int mode = gpd->onion_mode;
  const short onion_keytype = gpd->onion_keytype;

  cache_ob->tot_vertex = 0;
  cache_ob->tot_triangles = 0;
  int idx_eval = 0;

  for (bGPDlayer *gpl = gpd->layers.first; gpl; gpl = gpl->next) {
    bGPDframe *init_gpf = NULL;
    const bool is_onion = ((do_onion) && (gpl->onion_flag & GP_LAYER_ONIONSKIN));
    if (gpl->flag & GP_LAYER_HIDE) {
      idx_eval++;
      continue;
    }

    /* Relative onion mode needs to find the frame range before. */
    int frame_from = -9999;
    int frame_to = 9999;
    if ((is_onion) && (mode == GP_ONION_MODE_RELATIVE)) {
      /* 1) Found first Frame. */
      int idx = 0;
      if (gpl->actframe) {
        for (bGPDframe *gf = gpl->actframe->prev; gf; gf = gf->prev) {
          idx++;
          frame_from = gf->framenum;
          if (idx >= step) {
            break;
          }
        }
        /* 2) Found last Frame. */
        idx = 0;
        for (bGPDframe *gf = gpl->actframe->next; gf; gf = gf->next) {
          idx++;
          frame_to = gf->framenum;
          if (idx >= gpd->gstep_next) {
            break;
          }
        }
      }
    }

    /* If multiedit or onion skin need to count all frames of the layer. */
    if ((is_multiedit) || (is_onion)) {
      init_gpf = gpl->frames.first;
    }
    else {
      init_gpf = &ob->runtime.gpencil_evaluated_frames[idx_eval];
    }

    if (init_gpf == NULL) {
      continue;
    }

    for (bGPDframe *gpf = init_gpf; gpf; gpf = gpf->next) {
      for (bGPDstroke *gps = gpf->strokes.first; gps; gps = gps->next) {
        if (!is_onion) {
          if ((!is_multiedit) ||
              ((is_multiedit) && ((gpf == gpl->actframe) || (gpf->flag & GP_FRAME_SELECT)))) {
            cache_ob->tot_vertex += gps->totpoints + 3;
            cache_ob->tot_triangles += gps->totpoints - 1;
          }
        }
        else {
          bool select = ((is_multiedit) &&
                         ((gpf == gpl->actframe) || (gpf->flag & GP_FRAME_SELECT)));

          if (!select) {
            /* Only selected frames. */
            if ((mode == GP_ONION_MODE_SELECTED) && ((gpf->flag & GP_FRAME_SELECT) == 0)) {
              continue;
            }
            /* Verify keyframe type. */
            if ((onion_keytype > -1) && (gpf->key_type != onion_keytype)) {
              continue;
            }
            /* Absolute range. */
            if (mode == GP_ONION_MODE_ABSOLUTE) {
              if ((gpl->actframe) && (abs(gpl->actframe->framenum - gpf->framenum) > step)) {
                continue;
              }
            }
            /* Relative range. */
            if (mode == GP_ONION_MODE_RELATIVE) {
              if ((gpf->framenum < frame_from) || (gpf->framenum > frame_to)) {
                continue;
              }
            }
          }

          cache_ob->tot_vertex += gps->totpoints + 3;
          cache_ob->tot_triangles += gps->totpoints - 1;
        }
      }

      /* If not multiframe nor Onion skin, don't need follow counting. */
      if ((!is_multiedit) && (!is_onion)) {
        break;
      }
    }
    idx_eval++;
  }

  cache->b_fill.tot_vertex = cache_ob->tot_triangles * 3;
  cache->b_stroke.tot_vertex = cache_ob->tot_vertex;
  cache->b_point.tot_vertex = cache_ob->tot_vertex;
  cache->b_edit.tot_vertex = cache_ob->tot_vertex;
  cache->b_edlin.tot_vertex = cache_ob->tot_vertex;
}

/* Helper for doing all the checks on whether a stroke can be drawn */
static bool gpencil_can_draw_stroke(struct MaterialGPencilStyle *gp_style,
                                    const bGPDstroke *gps,
                                    const bool onion,
                                    const bool is_mat_preview)
{
  /* skip stroke if it doesn't have any valid data */
  if ((gps->points == NULL) || (gps->totpoints < 1) || (gp_style == NULL)) {
    return false;
  }

  /* if mat preview render always visible */
  if (is_mat_preview) {
    return true;
  }

  /* check if the color is visible */
  if ((gp_style == NULL) || (gp_style->flag & GP_STYLE_COLOR_HIDE) ||
      (onion && (gp_style->flag & GP_STYLE_COLOR_ONIONSKIN))) {
    return false;
  }

  /* stroke can be drawn */
  return true;
}

/* recalc the internal geometry caches for fill and uvs */
static void gpencil_recalc_geometry_caches(Object *ob,
                                           bGPDlayer *gpl,
                                           MaterialGPencilStyle *gp_style,
                                           bGPDstroke *gps)
{
  if (gps->flag & GP_STROKE_RECALC_GEOMETRY) {
    /* Calculate triangles cache for filling area (must be done only after changes) */
    if ((gps->tot_triangles == 0) || (gps->triangles == NULL)) {
      if ((gps->totpoints > 2) && (gp_style->flag & GP_STYLE_FILL_SHOW) &&
          ((gp_style->fill_rgba[3] > GPENCIL_ALPHA_OPACITY_THRESH) || (gp_style->fill_style > 0) ||
           (gpl->blend_mode != eGplBlendMode_Regular))) {
        BKE_gpencil_triangulate_stroke_fill((bGPdata *)ob->data, gps);
      }
    }

    /* calc uv data along the stroke */
    ED_gpencil_calc_stroke_uv(ob, gps);

    /* clear flag */
    gps->flag &= ~GP_STROKE_RECALC_GEOMETRY;
  }
}

static void set_wireframe_color(Object *ob,
                                bGPDlayer *gpl,
                                View3D *v3d,
                                GPENCIL_StorageList *stl,
                                MaterialGPencilStyle *gp_style,
                                int id,
                                const bool is_fill)
{
  const DRWContextState *draw_ctx = DRW_context_state_get();
  World *world = draw_ctx->scene->world;

  float color[4];
  if (((gp_style->stroke_rgba[3] < GPENCIL_ALPHA_OPACITY_THRESH) ||
       (((gp_style->flag & GP_STYLE_STROKE_SHOW) == 0))) &&
      (gp_style->fill_rgba[3] >= GPENCIL_ALPHA_OPACITY_THRESH)) {
    copy_v4_v4(color, gp_style->fill_rgba);
  }
  else {
    copy_v4_v4(color, gp_style->stroke_rgba);
  }

  /* wire color */
  if ((v3d) && (id > -1)) {
    const char type = ((stl->shgroups[id].shading_type[0] == OB_WIRE) ?
                           v3d->shading.wire_color_type :
                           v3d->shading.color_type);
    /* if fill and wire, use background color */
    if ((is_fill) && (stl->shgroups[id].shading_type[0] == OB_WIRE)) {
      if (v3d->shading.background_type == V3D_SHADING_BACKGROUND_THEME) {
        UI_GetThemeColor4fv(TH_BACK, stl->shgroups[id].wire_color);
        stl->shgroups[id].wire_color[3] = 1.0f;
      }
      else if (v3d->shading.background_type == V3D_SHADING_BACKGROUND_WORLD) {
        color[0] = world->horr;
        color[1] = world->horg;
        color[2] = world->horb;
        color[3] = 1.0f;
        linearrgb_to_srgb_v4(stl->shgroups[id].wire_color, color);
      }
      else {
        copy_v3_v3(color, v3d->shading.background_color);
        color[3] = 1.0f;
        linearrgb_to_srgb_v4(stl->shgroups[id].wire_color, color);
      }
      return;
    }

    /* strokes */
    switch (type) {
      case V3D_SHADING_SINGLE_COLOR: {
        if (stl->shgroups[id].shading_type[0] == OB_WIRE) {
          UI_GetThemeColor4fv(TH_WIRE, color);
        }
        else {
          copy_v3_v3(color, v3d->shading.single_color);
        }
        color[3] = 1.0f;
        linearrgb_to_srgb_v4(stl->shgroups[id].wire_color, color);
        break;
      }
      case V3D_SHADING_OBJECT_COLOR: {
        copy_v4_v4(color, ob->color);
        color[3] = 1.0f;
        linearrgb_to_srgb_v4(stl->shgroups[id].wire_color, color);
        break;
      }
      case V3D_SHADING_RANDOM_COLOR: {
        uint gpl_hash = 1;
        uint ob_hash = BLI_ghashutil_strhash_p_murmur(ob->id.name);
        if (gpl) {
          gpl_hash = BLI_ghashutil_strhash_p_murmur(gpl->info);
        }

        float hue = BLI_hash_int_01(ob_hash * gpl_hash);
        float hsv[3] = {hue, 0.40f, 0.8f};
        float wire_col[3];
        hsv_to_rgb_v(hsv, &wire_col[0]);

        copy_v3_v3(stl->shgroups[id].wire_color, wire_col);
        stl->shgroups[id].wire_color[3] = 1.0f;
        break;
      }
      default: {
        copy_v4_v4(stl->shgroups[id].wire_color, color);
        break;
      }
    }
  }
  else {
    copy_v4_v4(stl->shgroups[id].wire_color, color);
  }

  /* if solid, the alpha must be set to alpha */
  if (stl->shgroups[id].shading_type[0] == OB_SOLID) {
    stl->shgroups[id].wire_color[3] = 1.0f;
  }
}

/* create shading group for filling */
static DRWShadingGroup *gpencil_shgroup_fill_create(GPENCIL_e_data *e_data,
                                                    GPENCIL_Data *vedata,
                                                    DRWPass *pass,
                                                    GPUShader *shader,
                                                    Object *ob,
                                                    float (*obmat)[4],
                                                    bGPdata *gpd,
                                                    bGPDlayer *gpl,
                                                    MaterialGPencilStyle *gp_style,
                                                    int id,
                                                    const int shading_type[2])
{
  GPENCIL_StorageList *stl = ((GPENCIL_Data *)vedata)->stl;
  const DRWContextState *draw_ctx = DRW_context_state_get();
  View3D *v3d = draw_ctx->v3d;

  /* e_data.gpencil_fill_sh */
  DRWShadingGroup *grp = DRW_shgroup_create(shader, pass);

  DRW_shgroup_uniform_mat4(grp, "gpModelMatrix", obmat);

  DRW_shgroup_uniform_vec4(grp, "color2", gp_style->mix_rgba, 1);

  /* set style type */
  switch (gp_style->fill_style) {
    case GP_STYLE_FILL_STYLE_SOLID:
      stl->shgroups[id].fill_style = SOLID;
      break;
    case GP_STYLE_FILL_STYLE_GRADIENT:
      if (gp_style->gradient_type == GP_STYLE_GRADIENT_LINEAR) {
        stl->shgroups[id].fill_style = GRADIENT;
      }
      else {
        stl->shgroups[id].fill_style = RADIAL;
      }
      break;
    case GP_STYLE_FILL_STYLE_CHECKER:
      stl->shgroups[id].fill_style = CHECKER;
      break;
    case GP_STYLE_FILL_STYLE_TEXTURE:
      if (gp_style->flag & GP_STYLE_FILL_PATTERN) {
        stl->shgroups[id].fill_style = PATTERN;
      }
      else {
        stl->shgroups[id].fill_style = TEXTURE;
      }
      break;
    default:
      stl->shgroups[id].fill_style = GP_STYLE_FILL_STYLE_SOLID;
      break;
  }
  DRW_shgroup_uniform_int(grp, "fill_type", &stl->shgroups[id].fill_style, 1);

  DRW_shgroup_uniform_float(grp, "mix_factor", &gp_style->mix_factor, 1);

  DRW_shgroup_uniform_float(grp, "gradient_angle", &gp_style->gradient_angle, 1);
  DRW_shgroup_uniform_float(grp, "gradient_radius", &gp_style->gradient_radius, 1);
  DRW_shgroup_uniform_float(grp, "pattern_gridsize", &gp_style->pattern_gridsize, 1);
  DRW_shgroup_uniform_vec2(grp, "gradient_scale", gp_style->gradient_scale, 1);
  DRW_shgroup_uniform_vec2(grp, "gradient_shift", gp_style->gradient_shift, 1);

  DRW_shgroup_uniform_float(grp, "texture_angle", &gp_style->texture_angle, 1);
  DRW_shgroup_uniform_vec2(grp, "texture_scale", gp_style->texture_scale, 1);
  DRW_shgroup_uniform_vec2(grp, "texture_offset", gp_style->texture_offset, 1);
  DRW_shgroup_uniform_float(grp, "texture_opacity", &gp_style->texture_opacity, 1);
  DRW_shgroup_uniform_float(grp, "layer_opacity", &gpl->opacity, 1);

  stl->shgroups[id].texture_mix = gp_style->flag & GP_STYLE_FILL_TEX_MIX ? 1 : 0;
  DRW_shgroup_uniform_int(grp, "texture_mix", &stl->shgroups[id].texture_mix, 1);

  stl->shgroups[id].texture_flip = gp_style->flag & GP_STYLE_COLOR_FLIP_FILL ? 1 : 0;
  DRW_shgroup_uniform_int(grp, "texture_flip", &stl->shgroups[id].texture_flip, 1);

  stl->shgroups[id].xray_mode = (ob->dtx & OB_DRAWXRAY) ? GP_XRAY_FRONT : GP_XRAY_3DSPACE;
  DRW_shgroup_uniform_int(grp, "xraymode", &stl->shgroups[id].xray_mode, 1);
  DRW_shgroup_uniform_int(grp, "drawmode", (const int *)&gpd->draw_mode, 1);

  /* viewport x-ray */
  stl->shgroups[id].is_xray = (ob->dt == OB_WIRE) ? 1 : stl->storage->is_xray;
  DRW_shgroup_uniform_int(grp, "viewport_xray", (const int *)&stl->shgroups[id].is_xray, 1);

  /* shading type */
  stl->shgroups[id].shading_type[0] = GPENCIL_USE_SOLID(stl) ? (int)OB_RENDER : shading_type[0];
  if (v3d) {
    stl->shgroups[id].shading_type[1] = ((stl->shgroups[id].shading_type[0] == OB_WIRE) ?
                                             v3d->shading.wire_color_type :
                                             v3d->shading.color_type);
  }

  DRW_shgroup_uniform_int(grp, "shading_type", &stl->shgroups[id].shading_type[0], 2);

  /* Fade layer uniforms. */
  gpencil_set_fade_layer_uniforms(stl, grp, ob, gpl, false);

  /* Fade object uniforms. */
  gpencil_set_fade_ob_uniforms(v3d, grp, gpencil_fade_object_check(stl, ob));

  /* wire color */
  set_wireframe_color(ob, gpl, v3d, stl, gp_style, id, true);
  DRW_shgroup_uniform_vec4(grp, "wire_color", stl->shgroups[id].wire_color, 1);

  /* image texture */
  if ((gp_style->flag & GP_STYLE_FILL_TEX_MIX) ||
      (gp_style->fill_style & GP_STYLE_FILL_STYLE_TEXTURE)) {
    ImBuf *ibuf;
    Image *image = gp_style->ima;
    ImageUser iuser = {NULL};
    void *lock;

    iuser.ok = true;

    ibuf = BKE_image_acquire_ibuf(image, &iuser, &lock);

    if (ibuf == NULL || ibuf->rect == NULL) {
      BKE_image_release_ibuf(image, ibuf, NULL);
    }
    else {
      GPUTexture *texture = GPU_texture_from_blender(gp_style->ima, &iuser, ibuf, GL_TEXTURE_2D);
      DRW_shgroup_uniform_texture(grp, "myTexture", texture);
      DRW_shgroup_uniform_bool_copy(
          grp, "myTexturePremultiplied", (image->alpha_mode == IMA_ALPHA_PREMUL));

      stl->shgroups[id].texture_clamp = gp_style->flag & GP_STYLE_COLOR_TEX_CLAMP ? 1 : 0;
      DRW_shgroup_uniform_int(grp, "texture_clamp", &stl->shgroups[id].texture_clamp, 1);

      BKE_image_release_ibuf(image, ibuf, NULL);
    }
  }
  else {
    /* if no texture defined, need a blank texture to avoid errors in draw manager */
    DRW_shgroup_uniform_texture(grp, "myTexture", e_data->gpencil_blank_texture);
    stl->shgroups[id].texture_clamp = 0;
    DRW_shgroup_uniform_int(grp, "texture_clamp", &stl->shgroups[id].texture_clamp, 1);
  }

  return grp;
}

/* check if some onion is enabled */
bool gpencil_onion_active(bGPdata *gpd)
{
  for (bGPDlayer *gpl = gpd->layers.first; gpl; gpl = gpl->next) {
    if (gpl->onion_flag & GP_LAYER_ONIONSKIN) {
      return true;
    }
  }
  return false;
}

/* create shading group for strokes */
DRWShadingGroup *gpencil_shgroup_stroke_create(GPENCIL_e_data *e_data,
                                               GPENCIL_Data *vedata,
                                               DRWPass *pass,
                                               GPUShader *shader,
                                               Object *ob,
                                               float (*obmat)[4],
                                               bGPdata *gpd,
                                               bGPDlayer *gpl,
                                               bGPDstroke *gps,
                                               MaterialGPencilStyle *gp_style,
                                               int id,
                                               bool onion,
                                               const float scale,
                                               const int shading_type[2])
{
  GPENCIL_StorageList *stl = ((GPENCIL_Data *)vedata)->stl;
  const float *viewport_size = DRW_viewport_size_get();
  const DRWContextState *draw_ctx = DRW_context_state_get();
  View3D *v3d = draw_ctx->v3d;

  /* e_data.gpencil_stroke_sh */
  DRWShadingGroup *grp = DRW_shgroup_create(shader, pass);

  DRW_shgroup_uniform_vec2(grp, "Viewport", viewport_size, 1);

  DRW_shgroup_uniform_float(grp, "pixsize", stl->storage->pixsize, 1);

  DRW_shgroup_uniform_mat4(grp, "gpModelMatrix", obmat);

  /* avoid wrong values */
  if ((gpd) && (gpd->pixfactor == 0.0f)) {
    gpd->pixfactor = GP_DEFAULT_PIX_FACTOR;
  }

  /* object scale and depth */
  if ((ob) && (id > -1)) {
    stl->shgroups[id].obj_scale = scale;
    DRW_shgroup_uniform_float(grp, "objscale", &stl->shgroups[id].obj_scale, 1);
    stl->shgroups[id].keep_size = (int)((gpd) && (gpd->flag & GP_DATA_STROKE_KEEPTHICKNESS));
    DRW_shgroup_uniform_int(grp, "keep_size", &stl->shgroups[id].keep_size, 1);

    stl->shgroups[id].stroke_style = gp_style->stroke_style;
    stl->shgroups[id].color_type = GPENCIL_COLOR_SOLID;
    if ((gp_style->stroke_style == GP_STYLE_STROKE_STYLE_TEXTURE) && (!onion)) {
      stl->shgroups[id].color_type = GPENCIL_COLOR_TEXTURE;
      if (gp_style->flag & GP_STYLE_STROKE_PATTERN) {
        stl->shgroups[id].color_type = GPENCIL_COLOR_PATTERN;
      }
    }
    DRW_shgroup_uniform_int(grp, "color_type", &stl->shgroups[id].color_type, 1);
    DRW_shgroup_uniform_float(grp, "pixfactor", &gpd->pixfactor, 1);

    stl->shgroups[id].caps_mode[0] = gps->caps[0];
    stl->shgroups[id].caps_mode[1] = gps->caps[1];
    DRW_shgroup_uniform_int(grp, "caps_mode", &stl->shgroups[id].caps_mode[0], 2);

    stl->shgroups[id].gradient_f = gps->gradient_f;
    copy_v2_v2(stl->shgroups[id].gradient_s, gps->gradient_s);
    DRW_shgroup_uniform_float(grp, "gradient_f", &stl->shgroups[id].gradient_f, 1);

    /* viewport x-ray */
    stl->shgroups[id].is_xray = (ob->dt == OB_WIRE) ? 1 : stl->storage->is_xray;
    DRW_shgroup_uniform_int(grp, "viewport_xray", (const int *)&stl->shgroups[id].is_xray, 1);

    stl->shgroups[id].shading_type[0] = (GPENCIL_USE_SOLID(stl) || onion) ? (int)OB_RENDER :
                                                                            shading_type[0];
    if (v3d) {
      stl->shgroups[id].shading_type[1] = ((stl->shgroups[id].shading_type[0] == OB_WIRE) ?
                                               v3d->shading.wire_color_type :
                                               v3d->shading.color_type);
    }
    DRW_shgroup_uniform_int(grp, "shading_type", &stl->shgroups[id].shading_type[0], 2);

    /* Fade layer uniforms. */
    gpencil_set_fade_layer_uniforms(stl, grp, ob, gpl, false);

    /* Fade object uniforms. */
    gpencil_set_fade_ob_uniforms(v3d, grp, gpencil_fade_object_check(stl, ob));

    /* wire color */
    set_wireframe_color(ob, gpl, v3d, stl, gp_style, id, false);
    DRW_shgroup_uniform_vec4(grp, "wire_color", stl->shgroups[id].wire_color, 1);

    /* mix stroke factor */
    stl->shgroups[id].mix_stroke_factor = (gp_style->flag & GP_STYLE_STROKE_TEX_MIX) ?
                                              gp_style->mix_stroke_factor :
                                              0.0f;
    DRW_shgroup_uniform_float(grp, "mix_stroke_factor", &stl->shgroups[id].mix_stroke_factor, 1);
  }
  else {
    stl->storage->obj_scale = 1.0f;
    stl->storage->keep_size = 0;
    stl->storage->pixfactor = GP_DEFAULT_PIX_FACTOR;
    DRW_shgroup_uniform_float(grp, "objscale", &stl->storage->obj_scale, 1);
    DRW_shgroup_uniform_int(grp, "keep_size", &stl->storage->keep_size, 1);
    DRW_shgroup_uniform_int(grp, "color_type", &stl->storage->color_type, 1);
    if (gpd) {
      DRW_shgroup_uniform_float(grp, "pixfactor", &gpd->pixfactor, 1);
    }
    else {
      DRW_shgroup_uniform_float(grp, "pixfactor", &stl->storage->pixfactor, 1);
    }
    const int zero[2] = {0, 0};
    DRW_shgroup_uniform_int(grp, "caps_mode", &zero[0], 2);

    DRW_shgroup_uniform_float(grp, "gradient_f", &stl->storage->gradient_f, 1);

    /* viewport x-ray */
    DRW_shgroup_uniform_int(grp, "viewport_xray", &stl->storage->is_xray, 1);
    DRW_shgroup_uniform_int(grp, "shading_type", (const int *)&stl->storage->shade_render, 2);

    /* mix stroke factor */
    stl->storage->mix_stroke_factor = (gp_style->flag & GP_STYLE_STROKE_TEX_MIX) ?
                                          gp_style->mix_stroke_factor :
                                          0.0f;
    DRW_shgroup_uniform_float(grp, "mix_stroke_factor", &stl->storage->mix_stroke_factor, 1);
  }

  DRW_shgroup_uniform_vec4(grp, "colormix", gp_style->stroke_rgba, 1);

  if ((gpd) && (id > -1)) {
    stl->shgroups[id].xray_mode = (ob->dtx & OB_DRAWXRAY) ? GP_XRAY_FRONT : GP_XRAY_3DSPACE;
    DRW_shgroup_uniform_int(grp, "xraymode", &stl->shgroups[id].xray_mode, 1);
  }
  else {
    /* for drawing always on predefined z-depth */
    DRW_shgroup_uniform_int(grp, "xraymode", &stl->storage->xray, 1);
  }

  /* Fade layer uniforms. */
  gpencil_set_fade_layer_uniforms(stl, grp, ob, gpl, true);

  /* Fade object uniforms. */
  gpencil_set_fade_ob_uniforms(v3d, grp, false);

  /* image texture for pattern */
  if ((gp_style) && (gp_style->stroke_style == GP_STYLE_STROKE_STYLE_TEXTURE) && (!onion)) {
    ImBuf *ibuf;
    Image *image = gp_style->sima;
    ImageUser iuser = {NULL};
    void *lock;

    iuser.ok = true;

    ibuf = BKE_image_acquire_ibuf(image, &iuser, &lock);

    if (ibuf == NULL || ibuf->rect == NULL) {
      BKE_image_release_ibuf(image, ibuf, NULL);
    }
    else {
      GPUTexture *texture = GPU_texture_from_blender(gp_style->sima, &iuser, ibuf, GL_TEXTURE_2D);
      DRW_shgroup_uniform_texture(grp, "myTexture", texture);
      DRW_shgroup_uniform_bool_copy(
          grp, "myTexturePremultiplied", (image->alpha_mode == IMA_ALPHA_PREMUL));

      BKE_image_release_ibuf(image, ibuf, NULL);
    }
  }
  else {
    /* if no texture defined, need a blank texture to avoid errors in draw manager */
    DRW_shgroup_uniform_texture(grp, "myTexture", e_data->gpencil_blank_texture);
  }

  return grp;
}

/* create shading group for points */
static DRWShadingGroup *gpencil_shgroup_point_create(GPENCIL_e_data *e_data,
                                                     GPENCIL_Data *vedata,
                                                     DRWPass *pass,
                                                     GPUShader *shader,
                                                     Object *ob,
                                                     float (*obmat)[4],
                                                     bGPdata *gpd,
                                                     bGPDlayer *gpl,
                                                     bGPDstroke *gps,
                                                     MaterialGPencilStyle *gp_style,
                                                     int id,
                                                     bool onion,
                                                     const float scale,
                                                     const int shading_type[2])
{
  GPENCIL_StorageList *stl = ((GPENCIL_Data *)vedata)->stl;
  const float *viewport_size = DRW_viewport_size_get();
  const DRWContextState *draw_ctx = DRW_context_state_get();
  View3D *v3d = draw_ctx->v3d;

  /* e_data.gpencil_stroke_sh */
  DRWShadingGroup *grp = DRW_shgroup_create(shader, pass);

  DRW_shgroup_uniform_vec2(grp, "Viewport", viewport_size, 1);
  DRW_shgroup_uniform_float(grp, "pixsize", stl->storage->pixsize, 1);

  DRW_shgroup_uniform_mat4(grp, "gpModelMatrix", obmat);

  /* avoid wrong values */
  if ((gpd) && (gpd->pixfactor == 0.0f)) {
    gpd->pixfactor = GP_DEFAULT_PIX_FACTOR;
  }

  /* object scale and depth */
  if ((ob) && (id > -1)) {
    stl->shgroups[id].obj_scale = scale;
    DRW_shgroup_uniform_float(grp, "objscale", &stl->shgroups[id].obj_scale, 1);
    stl->shgroups[id].keep_size = (int)((gpd) && (gpd->flag & GP_DATA_STROKE_KEEPTHICKNESS));
    DRW_shgroup_uniform_int(grp, "keep_size", &stl->shgroups[id].keep_size, 1);

    stl->shgroups[id].mode = gp_style->mode;
    stl->shgroups[id].stroke_style = gp_style->stroke_style;
    stl->shgroups[id].color_type = GPENCIL_COLOR_SOLID;
    if ((gp_style->stroke_style == GP_STYLE_STROKE_STYLE_TEXTURE) && (!onion)) {
      stl->shgroups[id].color_type = GPENCIL_COLOR_TEXTURE;
      if (gp_style->flag & GP_STYLE_STROKE_PATTERN) {
        stl->shgroups[id].color_type = GPENCIL_COLOR_PATTERN;
      }
    }
    DRW_shgroup_uniform_int(grp, "color_type", &stl->shgroups[id].color_type, 1);
    DRW_shgroup_uniform_int(grp, "mode", &stl->shgroups[id].mode, 1);
    DRW_shgroup_uniform_float(grp, "pixfactor", &gpd->pixfactor, 1);

    stl->shgroups[id].gradient_f = gps->gradient_f;
    copy_v2_v2(stl->shgroups[id].gradient_s, gps->gradient_s);
    DRW_shgroup_uniform_float(grp, "gradient_f", &stl->shgroups[id].gradient_f, 1);
    DRW_shgroup_uniform_vec2(grp, "gradient_s", stl->shgroups[id].gradient_s, 1);

    /* viewport x-ray */
    stl->shgroups[id].is_xray = (ob->dt == OB_WIRE) ? 1 : stl->storage->is_xray;
    DRW_shgroup_uniform_int(grp, "viewport_xray", (const int *)&stl->shgroups[id].is_xray, 1);

    stl->shgroups[id].shading_type[0] = (GPENCIL_USE_SOLID(stl) || onion) ? (int)OB_RENDER :
                                                                            shading_type[0];
    if (v3d) {
      stl->shgroups[id].shading_type[1] = ((stl->shgroups[id].shading_type[0] == OB_WIRE) ?
                                               v3d->shading.wire_color_type :
                                               v3d->shading.color_type);
    }
    DRW_shgroup_uniform_int(grp, "shading_type", &stl->shgroups[id].shading_type[0], 2);

    /* Fade layer uniforms. */
    gpencil_set_fade_layer_uniforms(stl, grp, ob, gpl, false);

    /* Fade object uniforms. */
    gpencil_set_fade_ob_uniforms(v3d, grp, gpencil_fade_object_check(stl, ob));

    /* wire color */
    set_wireframe_color(ob, gpl, v3d, stl, gp_style, id, false);
    DRW_shgroup_uniform_vec4(grp, "wire_color", stl->shgroups[id].wire_color, 1);

    /* mix stroke factor */
    stl->shgroups[id].mix_stroke_factor = (gp_style->flag & GP_STYLE_STROKE_TEX_MIX) ?
                                              gp_style->mix_stroke_factor :
                                              0.0f;
    DRW_shgroup_uniform_float(grp, "mix_stroke_factor", &stl->shgroups[id].mix_stroke_factor, 1);

    /* lock rotation of dots and boxes */
    stl->shgroups[id].alignment_mode = gp_style->alignment_mode;
    DRW_shgroup_uniform_int(grp, "alignment_mode", &stl->shgroups[id].alignment_mode, 1);
  }
  else {
    stl->storage->obj_scale = 1.0f;
    stl->storage->keep_size = 0;
    stl->storage->pixfactor = GP_DEFAULT_PIX_FACTOR;
    stl->storage->mode = gp_style->mode;
    DRW_shgroup_uniform_float(grp, "objscale", &stl->storage->obj_scale, 1);
    DRW_shgroup_uniform_int(grp, "keep_size", &stl->storage->keep_size, 1);
    DRW_shgroup_uniform_int(grp, "color_type", &stl->storage->color_type, 1);
    DRW_shgroup_uniform_int(grp, "mode", &stl->storage->mode, 1);
    if (gpd) {
      DRW_shgroup_uniform_float(grp, "pixfactor", &gpd->pixfactor, 1);
    }
    else {
      DRW_shgroup_uniform_float(grp, "pixfactor", &stl->storage->pixfactor, 1);
    }

    DRW_shgroup_uniform_float(grp, "gradient_f", &stl->storage->gradient_f, 1);
    DRW_shgroup_uniform_vec2(grp, "gradient_s", stl->storage->gradient_s, 1);

    /* viewport x-ray */
    DRW_shgroup_uniform_int(grp, "viewport_xray", &stl->storage->is_xray, 1);
    DRW_shgroup_uniform_int(grp, "shading_type", (const int *)&stl->storage->shade_render, 2);

    /* mix stroke factor */
    stl->storage->mix_stroke_factor = (gp_style->flag & GP_STYLE_STROKE_TEX_MIX) ?
                                          gp_style->mix_stroke_factor :
                                          0.0f;
    DRW_shgroup_uniform_float(grp, "mix_stroke_factor", &stl->storage->mix_stroke_factor, 1);

    /* lock rotation of dots and boxes */
    DRW_shgroup_uniform_int(grp, "alignment_mode", &stl->storage->alignment_mode, 1);
  }

  DRW_shgroup_uniform_vec4(grp, "colormix", gp_style->stroke_rgba, 1);

  if ((gpd) && (id > -1)) {
    stl->shgroups[id].xray_mode = (ob->dtx & OB_DRAWXRAY) ? GP_XRAY_FRONT : GP_XRAY_3DSPACE;
    DRW_shgroup_uniform_int(grp, "xraymode", (const int *)&stl->shgroups[id].xray_mode, 1);
  }
  else {
    /* for drawing always on predefined z-depth */
    DRW_shgroup_uniform_int(grp, "xraymode", &stl->storage->xray, 1);
  }

  /* Fade layer uniforms. */
  gpencil_set_fade_layer_uniforms(stl, grp, ob, gpl, true);

  /* Fade object uniforms. */
  gpencil_set_fade_ob_uniforms(v3d, grp, false);

  /* image texture */
  if ((gp_style) && (gp_style->stroke_style == GP_STYLE_STROKE_STYLE_TEXTURE) && (!onion)) {
    ImBuf *ibuf;
    Image *image = gp_style->sima;
    ImageUser iuser = {NULL};
    void *lock;

    iuser.ok = true;

    ibuf = BKE_image_acquire_ibuf(image, &iuser, &lock);

    if (ibuf == NULL || ibuf->rect == NULL) {
      BKE_image_release_ibuf(image, ibuf, NULL);
    }
    else {
      GPUTexture *texture = GPU_texture_from_blender(gp_style->sima, &iuser, ibuf, GL_TEXTURE_2D);
      DRW_shgroup_uniform_texture(grp, "myTexture", texture);
      DRW_shgroup_uniform_bool_copy(
          grp, "myTexturePremultiplied", (image->alpha_mode == IMA_ALPHA_PREMUL));

      BKE_image_release_ibuf(image, ibuf, NULL);
    }
  }
  else {
    /* if no texture defined, need a blank texture to avoid errors in draw manager */
    DRW_shgroup_uniform_texture(grp, "myTexture", e_data->gpencil_blank_texture);
  }

  return grp;
}

/* Get vertex Paint factor */
float gpencil_get_vertex_paint_factor(View3D *v3d)
{
  if (v3d) {
    float vpaint_mix = ((v3d->shading.type < OB_MATERIAL) &&
                        (v3d->shading.color_type == V3D_SHADING_MATERIAL_COLOR)) ?
                           0.0f :
                           v3d->overlay.gpencil_vertex_paint_opacity;
    return vpaint_mix;
  }

  return 1.0f;
}

/* add fill vertex info  */
static void gpencil_add_fill_vertexdata(GpencilBatchCache *cache,
                                        Object *ob,
                                        bGPDlayer *gpl,
                                        bGPDframe *gpf,
                                        bGPDstroke *gps,
                                        float opacity,
                                        const float tintcolor[4],
                                        const bool onion,
                                        const bool custonion)
{
<<<<<<< HEAD
  const DRWContextState *draw_ctx = DRW_context_state_get();
  ToolSettings *ts = draw_ctx->scene->toolsettings;
  View3D *v3d = draw_ctx->v3d;
  bGPdata *gpd = ob ? (bGPdata *)ob->data : NULL;

  const float vpaint_mix = gpencil_get_vertex_paint_factor(v3d);
  const bool attenuate = (GPENCIL_VERTEX_MODE(gpd) &&
                          GPENCIL_ANY_VERTEX_MASK(ts->gpencil_selectmode_vertex));

  MaterialGPencilStyle *gp_style = BKE_material_gpencil_settings_get(ob, gps->mat_nr + 1);
=======
  MaterialGPencilStyle *gp_style = BKE_gpencil_material_settings(ob, gps->mat_nr + 1);
>>>>>>> 76ef2f55
  if (gps->totpoints >= 3) {
    float tfill[4];
    /* set color using material, tint color and opacity */
    interp_v3_v3v3(tfill, gps->runtime.tmp_fill_rgba, tintcolor, tintcolor[3]);
    tfill[3] = gps->runtime.tmp_fill_rgba[3] * opacity;
    if ((tfill[3] > GPENCIL_ALPHA_OPACITY_THRESH) || (gp_style->fill_style > 0) ||
        (gpl->blend_mode != eGplBlendMode_Regular)) {
      if (cache->is_dirty) {
        const float *color;
        if (!onion) {
          /* Apply the mix color of the fill and layer tint. */
          float mixtint[3];
          interp_v3_v3v3(mixtint, gps->mix_color_fill, tintcolor, tintcolor[3]);
          interp_v3_v3v3(tfill,
                         tfill,
                         mixtint,
                         gps->mix_color_fill[3] * vpaint_mix * gpl->vertex_paint_opacity);
          /* If using vertex paint mask, attenuate not selected. */
          if ((attenuate) && ((gps->flag & GP_STROKE_SELECT) == 0)) {
            tfill[3] *= GP_VERTEX_MASK_ATTENUATE;
          }
          color = tfill;
        }
        else {
          if (custonion) {
            color = tintcolor;
          }
          else {
            ARRAY_SET_ITEMS(tfill, UNPACK3(gps->runtime.tmp_fill_rgba), tintcolor[3]);
            color = tfill;
          }
        }
        /* create vertex data */
        const int old_len = cache->b_fill.vbo_len;
        gpencil_get_fill_geom(&cache->b_fill, ob, gps, color);

        /* add to list of groups */
        if (old_len < cache->b_fill.vbo_len) {
          cache->grp_cache = gpencil_group_cache_add(cache->grp_cache,
                                                     gpl,
                                                     gpf,
                                                     gps,
                                                     eGpencilBatchGroupType_Fill,
                                                     onion,
                                                     cache->b_fill.vbo_len,
                                                     &cache->grp_size,
                                                     &cache->grp_used);
        }
      }
    }
  }
}

/* add stroke vertex info */
static void gpencil_add_stroke_vertexdata(GpencilBatchCache *cache,
                                          Object *ob,
                                          bGPDlayer *gpl,
                                          bGPDframe *gpf,
                                          bGPDstroke *gps,
                                          const float opacity,
                                          const float tintcolor[4],
                                          const bool onion,
                                          const bool custonion)
{
  float tcolor[4];
  float ink[4];
  short sthickness;
  MaterialGPencilStyle *gp_style = BKE_gpencil_material_settings(ob, gps->mat_nr + 1);
  const int alignment_mode = (gp_style) ? gp_style->alignment_mode : GP_STYLE_FOLLOW_PATH;

  /* set color using base color, tint color and opacity */
  if (cache->is_dirty) {
    if (!onion) {
      /* if special stroke, use fill color as stroke color */
      if (gps->flag & GP_STROKE_NOFILL) {
        interp_v3_v3v3(tcolor, gps->runtime.tmp_fill_rgba, tintcolor, tintcolor[3]);
        tcolor[3] = gps->runtime.tmp_fill_rgba[3] * opacity;
      }
      else {
        interp_v3_v3v3(tcolor, gps->runtime.tmp_stroke_rgba, tintcolor, tintcolor[3]);
        tcolor[3] = gps->runtime.tmp_stroke_rgba[3] * opacity;
      }
      copy_v4_v4(ink, tcolor);
    }
    else {
      if (custonion) {
        copy_v4_v4(ink, tintcolor);
      }
      else {
        ARRAY_SET_ITEMS(tcolor, UNPACK3(gps->runtime.tmp_stroke_rgba), opacity);
        copy_v4_v4(ink, tcolor);
      }
    }

    sthickness = gps->thickness + gpl->line_change;
    CLAMP_MIN(sthickness, 1);

    if ((gps->totpoints > 1) && (gp_style->mode == GP_STYLE_MODE_LINE)) {
      /* create vertex data */
      const int old_len = cache->b_stroke.vbo_len;
      gpencil_get_stroke_geom(&cache->b_stroke, gpl, gps, sthickness, ink, tintcolor, onion);

      /* add to list of groups */
      if (old_len < cache->b_stroke.vbo_len) {
        cache->grp_cache = gpencil_group_cache_add(cache->grp_cache,
                                                   gpl,
                                                   gpf,
                                                   gps,
                                                   eGpencilBatchGroupType_Stroke,
                                                   onion,
                                                   cache->b_stroke.vbo_len,
                                                   &cache->grp_size,
                                                   &cache->grp_used);
      }
    }
    else {
      /* create vertex data */
      const int old_len = cache->b_point.vbo_len;
      gpencil_get_point_geom(
          &cache->b_point, gpl, gps, sthickness, ink, tintcolor, alignment_mode, onion);

      /* add to list of groups */
      if (old_len < cache->b_point.vbo_len) {
        cache->grp_cache = gpencil_group_cache_add(cache->grp_cache,
                                                   gpl,
                                                   gpf,
                                                   gps,
                                                   eGpencilBatchGroupType_Point,
                                                   onion,
                                                   cache->b_point.vbo_len,
                                                   &cache->grp_size,
                                                   &cache->grp_used);
      }
    }
  }
}

/* add edit points vertex info */
static void gpencil_add_editpoints_vertexdata(GpencilBatchCache *cache,
                                              Object *ob,
                                              bGPdata *gpd,
                                              bGPDlayer *gpl,
                                              bGPDframe *gpf,
                                              bGPDstroke *gps)
{
  const DRWContextState *draw_ctx = DRW_context_state_get();
  View3D *v3d = draw_ctx->v3d;
  ToolSettings *ts = draw_ctx->scene->toolsettings;
  const bool is_overlay = ((v3d->flag2 & V3D_HIDE_OVERLAYS) == 0);
  const bool use_sculpt_mask = (GPENCIL_SCULPT_MODE(gpd) &&
                                GPENCIL_ANY_SCULPT_MASK(ts->gpencil_selectmode_sculpt));

  const bool show_sculpt_points = (GPENCIL_SCULPT_MODE(gpd) &&
                                   (ts->gpencil_selectmode_sculpt &
                                    (GP_SCULPT_MASK_SELECTMODE_POINT |
                                     GP_SCULPT_MASK_SELECTMODE_SEGMENT)));

<<<<<<< HEAD
  const bool use_vertex_mask = (GPENCIL_VERTEX_MODE(gpd) &&
                                GPENCIL_ANY_VERTEX_MASK(ts->gpencil_selectmode_vertex));

  const bool show_vertex_points = (GPENCIL_VERTEX_MODE(gpd) &&
                                   (ts->gpencil_selectmode_vertex &
                                    (GP_VERTEX_MASK_SELECTMODE_POINT |
                                     GP_VERTEX_MASK_SELECTMODE_SEGMENT)));

  const bool hide_vertex_lines = (GPENCIL_VERTEX_MODE(gpd) && (use_vertex_mask) &&
                                  ((v3d->gp_flag & V3D_GP_SHOW_MULTIEDIT_LINES) == 0));

  MaterialGPencilStyle *gp_style = BKE_material_gpencil_settings_get(ob, gps->mat_nr + 1);
=======
  MaterialGPencilStyle *gp_style = BKE_gpencil_material_settings(ob, gps->mat_nr + 1);
>>>>>>> 76ef2f55

  /* alpha factor for edit points/line to make them more subtle */
  float edit_alpha = v3d->vertex_opacity;

  if (GPENCIL_ANY_EDIT_MODE(gpd) || GPENCIL_VERTEX_MODE(gpd)) {
    Object *obact = DRW_context_state_get()->obact;
    if ((!obact) || (obact->type != OB_GPENCIL)) {
      return;
    }
    const bool is_weight_paint = (gpd) && (gpd->flag & GP_DATA_STROKE_WEIGHTMODE);
    const bool is_vertex_paint = (gpd) && (gpd->flag & GP_DATA_STROKE_VERTEXMODE);

    /* If Sculpt/Vertex mode and the mask is disabled, the select must be hidden. */
    const bool hide_select = ((GPENCIL_SCULPT_MODE(gpd) && !use_sculpt_mask) ||
                              (GPENCIL_VERTEX_MODE(gpd) && !use_vertex_mask));

    /* Show Edit points if:
     *  Edit mode: Not in Stroke selection mode
     *  Sculpt mode: Not in Stroke mask mode and any other mask mode enabled
     *  Weight mode: Always
     *  Vertex mode: Always
     */
    const bool show_points = (show_sculpt_points) || (show_vertex_points) || (is_weight_paint) ||
                             (is_vertex_paint) ||
                             (GPENCIL_EDIT_MODE(gpd) &&
                              ((ts->gpencil_selectmode_edit != GP_SELECTMODE_STROKE) ||
                               (gps->totpoints == 1)));

    if (GPENCIL_VERTEX_MODE(gpd) && (!use_vertex_mask) &&
        ((v3d->gp_flag & V3D_GP_SHOW_MULTIEDIT_LINES) == 0)) {
      return;
    }

    if (cache->is_dirty) {
      if ((obact == ob) && (is_overlay) && (v3d->gp_flag & V3D_GP_SHOW_EDIT_LINES) &&
          (!hide_vertex_lines)) {
        /* line of the original stroke */
        gpencil_get_edlin_geom(&cache->b_edlin, gps, edit_alpha, hide_select);

        /* add to list of groups */
        cache->grp_cache = gpencil_group_cache_add(cache->grp_cache,
                                                   gpl,
                                                   gpf,
                                                   gps,
                                                   eGpencilBatchGroupType_Edlin,
                                                   false,
                                                   cache->b_edlin.vbo_len,
                                                   &cache->grp_size,
                                                   &cache->grp_used);
      }

      /* If the points are hidden return. */
      if ((!show_points) || (hide_select) || ((is_vertex_paint) && (!is_overlay))) {
        return;
      }

      /* edit points */
      if (((gps->flag & GP_STROKE_SELECT) && (is_overlay)) || (is_weight_paint) ||
          (is_vertex_paint)) {
        if ((gpl->flag & GP_LAYER_UNLOCK_COLOR) ||
            ((gp_style->flag & GP_STYLE_COLOR_LOCKED) == 0)) {
          if (obact == ob) {
            gpencil_get_edit_geom(&cache->b_edit, gps, edit_alpha, gpd->flag);

            /* add to list of groups */
            cache->grp_cache = gpencil_group_cache_add(cache->grp_cache,
                                                       gpl,
                                                       gpf,
                                                       gps,
                                                       eGpencilBatchGroupType_Edit,
                                                       false,
                                                       cache->b_edit.vbo_len,
                                                       &cache->grp_size,
                                                       &cache->grp_used);
          }
        }
      }
    }
  }
}

/* main function to draw strokes */
static void gpencil_draw_strokes(GpencilBatchCache *cache,
                                 GPENCIL_e_data *e_data,
                                 void *vedata,
                                 Object *ob,
                                 bGPdata *gpd,
                                 bGPDlayer *gpl,
                                 bGPDframe *gpf,
                                 const float opacity,
                                 const float tintcolor[4],
                                 const bool custonion,
                                 tGPencilObjectCache *cache_ob)
{
  GPENCIL_PassList *psl = ((GPENCIL_Data *)vedata)->psl;
  GPENCIL_StorageList *stl = ((GPENCIL_Data *)vedata)->stl;
  const DRWContextState *draw_ctx = DRW_context_state_get();
  Scene *scene = draw_ctx->scene;
  View3D *v3d = draw_ctx->v3d;
  bGPDstroke *gps;
  const bool is_multiedit = (bool)GPENCIL_MULTIEDIT_SESSIONS_ON(gpd);
  const bool playing = stl->storage->is_playing;
  const bool is_render = (bool)stl->storage->is_render;
  const bool is_mat_preview = (bool)stl->storage->is_mat_preview;
  const bool overlay_multiedit = v3d != NULL ? (!(v3d->gp_flag & V3D_GP_SHOW_MULTIEDIT_LINES)) :
                                               true;

  /* Get evaluation context */
  /* NOTE: We must check if C is valid, otherwise we get crashes when trying to save files
   * (i.e. the thumbnail offscreen rendering fails)
   */
  Depsgraph *depsgraph = DRW_context_state_get()->depsgraph;

  /* get parent matrix and save as static data */
  if ((cache_ob != NULL) && (cache_ob->is_dup_ob)) {
    copy_m4_m4(gpf->runtime.parent_obmat, cache_ob->obmat);
  }
  else {
    ED_gpencil_parent_location(depsgraph, ob, gpd, gpl, gpf->runtime.parent_obmat);
  }

  for (gps = gpf->strokes.first; gps; gps = gps->next) {
    MaterialGPencilStyle *gp_style = BKE_gpencil_material_settings(ob, gps->mat_nr + 1);

    /* check if stroke can be drawn */
    if (gpencil_can_draw_stroke(gp_style, gps, false, is_mat_preview) == false) {
      continue;
    }

    /* Copy color to temp fields. */
    if ((is_multiedit) && (gp_style)) {
      copy_v4_v4(gps->runtime.tmp_stroke_rgba, gp_style->stroke_rgba);
      copy_v4_v4(gps->runtime.tmp_fill_rgba, gp_style->fill_rgba);
    }

    /* be sure recalc all cache in source stroke to avoid recalculation when frame change
     * and improve fps */
    gpencil_recalc_geometry_caches(
        ob, gpl, gp_style, (gps->runtime.gps_orig) ? gps->runtime.gps_orig : gps);

    /* if the fill has any value, it's considered a fill and is not drawn if simplify fill is
     * enabled */
    if ((stl->storage->simplify_fill) &&
        (scene->r.simplify_gpencil & SIMPLIFY_GPENCIL_REMOVE_FILL_LINE)) {
      if ((gp_style->fill_rgba[3] > GPENCIL_ALPHA_OPACITY_THRESH) ||
          (gp_style->fill_style > GP_STYLE_FILL_STYLE_SOLID) ||
          (gpl->blend_mode != eGplBlendMode_Regular)) {

        continue;
      }
    }

    if ((gpl->actframe && (gpl->actframe->framenum == gpf->framenum)) || (!is_multiedit) ||
        (overlay_multiedit)) {
      /* hide any blend layer */
      if ((!stl->storage->simplify_blend) || (gpl->blend_mode == eGplBlendMode_Regular)) {
        /* fill */
        if ((gp_style->flag & GP_STYLE_FILL_SHOW) && (!stl->storage->simplify_fill) &&
            ((gps->flag & GP_STROKE_NOFILL) == 0)) {
          gpencil_add_fill_vertexdata(
              cache, ob, gpl, gpf, gps, opacity, tintcolor, false, custonion);
        }
        /* stroke
         * No fill strokes, must show stroke always or if the total points is lower than 3,
         * because the stroke cannot be filled and it would be invisible. */
        if (((gp_style->flag & GP_STYLE_STROKE_SHOW) || (gps->flag & GP_STROKE_NOFILL) ||
             (gps->totpoints < 3)) &&
            ((gp_style->stroke_rgba[3] > GPENCIL_ALPHA_OPACITY_THRESH) ||
             (gpl->blend_mode == eGplBlendMode_Regular))) {
          /* recalc strokes uv (geometry can be changed by modifiers) */
          if (gps->flag & GP_STROKE_RECALC_GEOMETRY) {
            ED_gpencil_calc_stroke_uv(ob, gps);
          }

          gpencil_add_stroke_vertexdata(
              cache, ob, gpl, gpf, gps, opacity, tintcolor, false, custonion);
        }
      }
    }

    /* edit points (only in edit mode or mask and not play animation not render) */
    if ((draw_ctx->obact == ob) && (!playing) && (!is_render) && (!cache_ob->is_dup_ob)) {
      if ((gpl->flag & GP_LAYER_LOCKED) == 0) {
        if (!stl->g_data->shgrps_edit_line) {
          stl->g_data->shgrps_edit_line = DRW_shgroup_create(e_data->gpencil_line_sh,
                                                             psl->edit_pass);
          DRW_shgroup_uniform_mat4(stl->g_data->shgrps_edit_line, "gpModelMatrix", ob->obmat);
        }
        if (!stl->g_data->shgrps_edit_point) {
          stl->g_data->shgrps_edit_point = DRW_shgroup_create(e_data->gpencil_edit_point_sh,
                                                              psl->edit_pass);
          const float *viewport_size = DRW_viewport_size_get();
          DRW_shgroup_uniform_vec2(stl->g_data->shgrps_edit_point, "Viewport", viewport_size, 1);
          DRW_shgroup_uniform_mat4(stl->g_data->shgrps_edit_point, "gpModelMatrix", ob->obmat);
        }

        gpencil_add_editpoints_vertexdata(cache, ob, gpd, gpl, gpf, gps);
      }
    }
  }
}

/* get alpha factor for onion strokes */
static void gpencil_get_onion_alpha(float color[4], bGPdata *gpd)
{
#define MIN_ALPHA_VALUE 0.01f

  /* if fade is disabled, opacity is equal in all frames */
  if ((gpd->onion_flag & GP_ONION_FADE) == 0) {
    color[3] = gpd->onion_factor;
  }
  else {
    /* add override opacity factor */
    color[3] += gpd->onion_factor - 0.5f;
  }

  CLAMP(color[3], MIN_ALPHA_VALUE, 1.0f);
}

/* function to draw strokes for onion only */
static void gpencil_draw_onion_strokes(GpencilBatchCache *cache,
                                       void *vedata,
                                       Object *ob,
                                       bGPdata *gpd,
                                       bGPDlayer *gpl,
                                       bGPDframe *gpf,
                                       const float opacity,
                                       const float tintcolor[4],
                                       const bool custonion)
{
  GPENCIL_StorageList *stl = ((GPENCIL_Data *)vedata)->stl;
  Depsgraph *depsgraph = DRW_context_state_get()->depsgraph;

  /* get parent matrix and save as static data */
  ED_gpencil_parent_location(depsgraph, ob, gpd, gpl, gpf->runtime.parent_obmat);

  for (bGPDstroke *gps = gpf->strokes.first; gps; gps = gps->next) {
    MaterialGPencilStyle *gp_style = BKE_gpencil_material_settings(ob, gps->mat_nr + 1);
    if (gp_style == NULL) {
      continue;
    }
    copy_v4_v4(gps->runtime.tmp_stroke_rgba, gp_style->stroke_rgba);
    copy_v4_v4(gps->runtime.tmp_fill_rgba, gp_style->fill_rgba);

    int id = stl->storage->shgroup_id;
    /* check if stroke can be drawn */
    if (gpencil_can_draw_stroke(gp_style, gps, true, false) == false) {
      continue;
    }
    /* limit the number of shading groups */
    if (id >= GPENCIL_MAX_SHGROUPS) {
      continue;
    }

    /* stroke */
    gpencil_add_stroke_vertexdata(cache, ob, gpl, gpf, gps, opacity, tintcolor, true, custonion);

    stl->storage->shgroup_id++;
  }
}

/* draw onion-skinning for a layer */
static void gpencil_draw_onionskins(GpencilBatchCache *cache,
                                    void *vedata,
                                    Object *ob,
                                    bGPdata *gpd,
                                    bGPDlayer *gpl,
                                    bGPDframe *gpf)
{

  const float default_color[3] = {UNPACK3(U.gpencil_new_layer_col)};
  const float alpha = 1.0f;
  float color[4];
  int idx;
  float fac = 1.0f;
  int step = 0;
  bool colflag = false;
  const int mode = gpd->onion_mode;
  bGPDframe *gpf_loop = ((gpd->onion_flag & GP_ONION_LOOP) && (mode != GP_ONION_MODE_SELECTED)) ?
                            gpl->frames.first :
                            NULL;
  int last = gpf->framenum;

  colflag = (gpd->onion_flag & GP_ONION_GHOST_PREVCOL) != 0;
  const short onion_keytype = gpd->onion_keytype;
  /* -------------------------------
   * 1) Draw Previous Frames First
   * ------------------------------- */
  step = gpd->gstep;

  if (gpd->onion_flag & GP_ONION_GHOST_PREVCOL) {
    copy_v3_v3(color, gpd->gcolor_prev);
  }
  else {
    copy_v3_v3(color, default_color);
  }

  idx = 0;
  for (bGPDframe *gf = gpf->prev; gf; gf = gf->prev) {
    /* only selected frames */
    if ((mode == GP_ONION_MODE_SELECTED) && ((gf->flag & GP_FRAME_SELECT) == 0)) {
      continue;
    }
    /* verify keyframe type */
    if ((onion_keytype > -1) && (gf->key_type != onion_keytype)) {
      continue;
    }
    /* absolute range */
    if (mode == GP_ONION_MODE_ABSOLUTE) {
      if ((gpf->framenum - gf->framenum) > step) {
        break;
      }
    }
    /* relative range */
    if (mode == GP_ONION_MODE_RELATIVE) {
      idx++;
      if (idx > step) {
        break;
      }
    }
    /* alpha decreases with distance from curframe index */
    if (mode != GP_ONION_MODE_SELECTED) {
      if (mode == GP_ONION_MODE_ABSOLUTE) {
        fac = 1.0f - ((float)(gpf->framenum - gf->framenum) / (float)(step + 1));
      }
      else {
        fac = 1.0f - ((float)idx / (float)(step + 1));
      }
      color[3] = alpha * fac * 0.66f;
    }
    else {
      idx++;
      fac = alpha - ((1.1f - (1.0f / (float)idx)) * 0.66f);
      color[3] = fac;
    }

    /* if loop option, save the frame to use later */
    if ((mode == GP_ONION_MODE_SELECTED) && (gpd->onion_flag & GP_ONION_LOOP)) {
      gpf_loop = gf;
    }

    gpencil_get_onion_alpha(color, gpd);
    gpencil_draw_onion_strokes(cache, vedata, ob, gpd, gpl, gf, color[3], color, colflag);
  }
  /* -------------------------------
   * 2) Now draw next frames
   * ------------------------------- */
  step = gpd->gstep_next;

  if (gpd->onion_flag & GP_ONION_GHOST_NEXTCOL) {
    copy_v3_v3(color, gpd->gcolor_next);
  }
  else {
    copy_v3_v3(color, default_color);
  }

  idx = 0;
  for (bGPDframe *gf = gpf->next; gf; gf = gf->next) {
    /* only selected frames */
    if ((mode == GP_ONION_MODE_SELECTED) && ((gf->flag & GP_FRAME_SELECT) == 0)) {
      continue;
    }
    /* verify keyframe type */
    if ((onion_keytype > -1) && (gf->key_type != onion_keytype)) {
      continue;
    }
    /* absolute range */
    if (mode == GP_ONION_MODE_ABSOLUTE) {
      if ((gf->framenum - gpf->framenum) > step) {
        break;
      }
    }
    /* relative range */
    if (mode == GP_ONION_MODE_RELATIVE) {
      idx++;
      if (idx > step) {
        break;
      }
    }
    /* alpha decreases with distance from curframe index */
    if (mode != GP_ONION_MODE_SELECTED) {
      if (mode == GP_ONION_MODE_ABSOLUTE) {
        fac = 1.0f - ((float)(gf->framenum - gpf->framenum) / (float)(step + 1));
      }
      else {
        fac = 1.0f - ((float)idx / (float)(step + 1));
      }
      color[3] = alpha * fac * 0.66f;
    }
    else {
      idx++;
      fac = alpha - ((1.1f - (1.0f / (float)idx)) * 0.66f);
      color[3] = fac;
    }

    gpencil_get_onion_alpha(color, gpd);
    gpencil_draw_onion_strokes(cache, vedata, ob, gpd, gpl, gf, color[3], color, colflag);
    if (last < gf->framenum) {
      last = gf->framenum;
    }
  }

  /* Draw first frame in blue for loop mode */
  if ((gpd->onion_flag & GP_ONION_LOOP) && (gpf_loop != NULL)) {
    if ((last == gpf->framenum) || (gpf->next == NULL)) {
      gpencil_get_onion_alpha(color, gpd);
      gpencil_draw_onion_strokes(cache, vedata, ob, gpd, gpl, gpf_loop, color[3], color, colflag);
    }
  }
}

/* Check if stencil is required */
static bool gpencil_is_stencil_required(MaterialGPencilStyle *gp_style)
{
  return (bool)((gp_style->stroke_style == GP_STYLE_STROKE_STYLE_SOLID) &&
                ((gp_style->flag & GP_STYLE_DISABLE_STENCIL) == 0));
}

/* draw stroke in drawing buffer */
void gpencil_populate_buffer_strokes(GPENCIL_e_data *e_data,
                                     void *vedata,
                                     ToolSettings *ts,
                                     Object *ob)
{
  GPENCIL_PassList *psl = ((GPENCIL_Data *)vedata)->psl;
  GPENCIL_StorageList *stl = ((GPENCIL_Data *)vedata)->stl;
  const DRWContextState *draw_ctx = DRW_context_state_get();
  View3D *v3d = draw_ctx->v3d;
  const bool overlay = v3d != NULL ? (bool)((v3d->flag2 & V3D_HIDE_OVERLAYS) == 0) : true;
  Brush *brush = BKE_paint_brush(&ts->gp_paint->paint);
  const bool is_paint_tool = (bool)((brush) && (brush->gpencil_tool == GPAINT_TOOL_DRAW));
  bGPdata *gpd_eval = ob->data;
  /* need the original to avoid cow overhead while drawing */
  bGPdata *gpd = (bGPdata *)DEG_get_original_id(&gpd_eval->id);

  MaterialGPencilStyle *gp_style = NULL;
  float obscale = mat4_to_scale(ob->obmat);

  /* use the brush material */
  Material *ma = BKE_gpencil_object_material_get_from_brush(ob, brush);
  if (ma != NULL) {
    gp_style = ma->gp_style;
  }
  /* this is not common, but avoid any special situations when brush could be without material */
  if (gp_style == NULL) {
    gp_style = BKE_gpencil_material_settings(ob, ob->actcol);
  }

  static float unit_mat[4][4] = {
      {1.0, 0.0, 0.0, 0.0}, {0.0, 1.0, 0.0, 0.0}, {0.0, 0.0, 1.0, 0.0}, {0.0, 0.0, 0.0, 1.0}};

  /* drawing strokes */
  /* Check if may need to draw the active stroke cache, only if this layer is the active layer
   * that is being edited. (Stroke buffer is currently stored in gp-data)
   */
  if (gpd->runtime.sbuffer_used > 0) {
    if ((gpd->runtime.sbuffer_sflag & GP_STROKE_ERASER) == 0) {
      /* It should also be noted that sbuffer contains temporary point types
       * i.e. tGPspoints NOT bGPDspoints
       */
      short lthick = brush->size * obscale;

      /* save gradient info */
      stl->storage->gradient_f = brush->gpencil_settings->gradient_f;
      copy_v2_v2(stl->storage->gradient_s, brush->gpencil_settings->gradient_s);
      stl->storage->alignment_mode = (gp_style) ? gp_style->alignment_mode : GP_STYLE_FOLLOW_PATH;

      /* if only one point, don't need to draw buffer because the user has no time to see it */
      if (gpd->runtime.sbuffer_used > 1) {
        if ((gp_style) && (gp_style->mode == GP_STYLE_MODE_LINE)) {
          stl->g_data->shgrps_drawing_stroke = gpencil_shgroup_stroke_create(
              e_data,
              vedata,
              psl->drawing_pass,
              e_data->gpencil_stroke_sh,
              NULL,
              unit_mat,
              gpd,
              NULL,
              NULL,
              gp_style,
              -1,
              false,
              1.0f,
              (const int *)stl->storage->shade_render);

          if (gpencil_is_stencil_required(gp_style)) {
            DRW_shgroup_stencil_mask(stl->g_data->shgrps_drawing_stroke, 0x01);
          }
          else {
            /* Disable stencil for this type */
            DRW_shgroup_state_disable(stl->g_data->shgrps_drawing_stroke,
                                      DRW_STATE_WRITE_STENCIL | DRW_STATE_STENCIL_NEQUAL);
          }
        }
        else {
          stl->g_data->shgrps_drawing_stroke = gpencil_shgroup_point_create(
              e_data,
              vedata,
              psl->drawing_pass,
              e_data->gpencil_point_sh,
              NULL,
              unit_mat,
              gpd,
              NULL,
              NULL,
              gp_style,
              -1,
              false,
              1.0f,
              (const int *)stl->storage->shade_render);
          /* Disable stencil for this type */
          DRW_shgroup_state_disable(stl->g_data->shgrps_drawing_stroke,
                                    DRW_STATE_WRITE_STENCIL | DRW_STATE_STENCIL_NEQUAL);
        }

        /* use unit matrix because the buffer is in screen space and does not need conversion */
        if (gpd->runtime.mode == GP_STYLE_MODE_LINE) {
          stl->g_data->batch_buffer_stroke = gpencil_get_buffer_stroke_geom(gpd, lthick);
        }
        else {
          stl->g_data->batch_buffer_stroke = gpencil_get_buffer_point_geom(gpd, lthick);
        }

        /* buffer strokes, must show stroke always */
        DRW_shgroup_call(
            stl->g_data->shgrps_drawing_stroke, stl->g_data->batch_buffer_stroke, NULL);

        if ((gpd->runtime.sbuffer_used >= 3) &&
            (gpd->runtime.sfill[3] > GPENCIL_ALPHA_OPACITY_THRESH) &&
            ((gpd->runtime.sbuffer_sflag & GP_STROKE_NOFILL) == 0) &&
            ((brush->gpencil_settings->flag & GP_BRUSH_DISSABLE_LASSO) == 0) &&
            (gp_style->flag & GP_STYLE_FILL_SHOW)) {
          /* if not solid, fill is simulated with solid color */
          if (gpd->runtime.bfill_style > 0) {
            gpd->runtime.sfill[3] = 0.5f;
          }
          stl->g_data->shgrps_drawing_fill = DRW_shgroup_create(e_data->gpencil_drawing_fill_sh,
                                                                psl->drawing_pass);
          /* Disable stencil for this type */
          DRW_shgroup_state_disable(stl->g_data->shgrps_drawing_fill,
                                    DRW_STATE_WRITE_STENCIL | DRW_STATE_STENCIL_NEQUAL);

          stl->g_data->batch_buffer_fill = gpencil_get_buffer_fill_geom(gpd);
          DRW_shgroup_call(stl->g_data->shgrps_drawing_fill, stl->g_data->batch_buffer_fill, NULL);
        }
      }
    }
  }

  /* control points for primitives and speed guide */
  const bool is_cppoint = (gpd->runtime.tot_cp_points > 0);
  const bool is_speed_guide = (ts->gp_sculpt.guide.use_guide &&
                               (draw_ctx->object_mode == OB_MODE_PAINT_GPENCIL));
  const bool is_show_gizmo = (((v3d->gizmo_flag & V3D_GIZMO_HIDE) == 0) &&
                              ((v3d->gizmo_flag & V3D_GIZMO_HIDE_TOOL) == 0));

  if ((overlay) && (is_paint_tool) && (is_cppoint || is_speed_guide) && (is_show_gizmo) &&
      ((gpd->runtime.sbuffer_sflag & GP_STROKE_ERASER) == 0)) {
    DRWShadingGroup *shgrp = DRW_shgroup_create(e_data->gpencil_edit_point_sh, psl->drawing_pass);
    const float *viewport_size = DRW_viewport_size_get();
    DRW_shgroup_uniform_vec2(shgrp, "Viewport", viewport_size, 1);
    DRW_shgroup_uniform_mat4(shgrp, "gpModelMatrix", unit_mat);

    /* Disable stencil for this type */
    DRW_shgroup_state_disable(shgrp, DRW_STATE_WRITE_STENCIL | DRW_STATE_STENCIL_NEQUAL);
    stl->g_data->batch_buffer_ctrlpoint = gpencil_get_buffer_ctrlpoint_geom(gpd);

    DRW_shgroup_call(shgrp, stl->g_data->batch_buffer_ctrlpoint, NULL);
  }
}

/* create all missing batches */
static void gpencil_batches_ensure(GpencilBatchCache *cache)
{
  if ((cache->b_point.vbo) && (cache->b_point.batch == NULL)) {
    cache->b_point.batch = GPU_batch_create_ex(
        GPU_PRIM_POINTS, cache->b_point.vbo, NULL, GPU_BATCH_OWNS_VBO);
  }
  if ((cache->b_stroke.vbo) && (cache->b_stroke.batch == NULL)) {
    cache->b_stroke.batch = GPU_batch_create_ex(
        GPU_PRIM_LINE_STRIP_ADJ, cache->b_stroke.vbo, NULL, GPU_BATCH_OWNS_VBO);
  }
  if ((cache->b_fill.vbo) && (cache->b_fill.batch == NULL)) {
    cache->b_fill.batch = GPU_batch_create_ex(
        GPU_PRIM_TRIS, cache->b_fill.vbo, NULL, GPU_BATCH_OWNS_VBO);
  }
  if ((cache->b_edit.vbo) && (cache->b_edit.batch == NULL)) {
    cache->b_edit.batch = GPU_batch_create_ex(
        GPU_PRIM_POINTS, cache->b_edit.vbo, NULL, GPU_BATCH_OWNS_VBO);
  }
  if ((cache->b_edlin.vbo) && (cache->b_edlin.batch == NULL)) {
    cache->b_edlin.batch = GPU_batch_create_ex(
        GPU_PRIM_LINE_STRIP, cache->b_edlin.vbo, NULL, GPU_BATCH_OWNS_VBO);
  }
}

/* create all shading groups */
static void gpencil_shgroups_create(GPENCIL_e_data *e_data,
                                    void *vedata,
                                    Object *ob,
                                    GpencilBatchCache *cache,
                                    tGPencilObjectCache *cache_ob)
{
  GPENCIL_StorageList *stl = ((GPENCIL_Data *)vedata)->stl;
  GPENCIL_PassList *psl = ((GPENCIL_Data *)vedata)->psl;
  bGPdata *gpd = (bGPdata *)ob->data;
  DRWPass *stroke_pass = GPENCIL_3D_DRAWMODE(ob, gpd) ? psl->stroke_pass_3d : psl->stroke_pass_2d;

  GpencilBatchGroup *elm = NULL;
  DRWShadingGroup *shgrp = NULL;
  tGPencilObjectCache_shgrp *array_elm = NULL;

  bGPDlayer *gpl = NULL;
  bGPDlayer *gpl_prev = NULL;
  int idx = 0;
  bool tag_first = false;
  bool strokes = false;

  const DRWContextState *draw_ctx = DRW_context_state_get();
  const View3D *v3d = draw_ctx->v3d;

  const bool overlay = draw_ctx->v3d != NULL ?
                           (bool)((draw_ctx->v3d->flag2 & V3D_HIDE_OVERLAYS) == 0) :
                           true;
  const bool screen_onion = v3d != NULL ? (v3d->gp_flag & V3D_GP_SHOW_ONION_SKIN) : true;
  const bool do_onion = (bool)((gpd->flag & GP_DATA_STROKE_WEIGHTMODE) == 0) && screen_onion &&
                        overlay && gpencil_onion_active(gpd);

  int start_stroke = 0;
  int start_point = 0;
  int start_fill = 0;
  int start_edit = 0;
  int start_edlin = 0;

  uint stencil_id = 1;
  /* Flag to determine if the layer is above active layer. */
  stl->storage->is_ontop = false;
  for (int i = 0; i < cache->grp_used; i++) {
    elm = &cache->grp_cache[i];
    array_elm = &cache_ob->shgrp_array[idx];

    /* Limit stencil id */
    if (stencil_id > 255) {
      stencil_id = 1;
    }

    /* save last group when change */
    if (gpl_prev == NULL) {
      gpl_prev = elm->gpl;
      tag_first = true;
    }
    else {
      if (elm->gpl != gpl_prev) {
        /* first layer is always blend Normal */
        array_elm->mode = idx == 0 ? eGplBlendMode_Regular : gpl->blend_mode;
        array_elm->end_shgrp = shgrp;
        gpl_prev = elm->gpl;
        tag_first = true;
        idx++;
      }
    }

    gpl = elm->gpl;
    if ((!stl->storage->is_ontop) && (gpl->flag & GP_LAYER_ACTIVE)) {
      stl->storage->is_ontop = true;
    }

    bGPDframe *gpf = elm->gpf;
    bGPDstroke *gps = elm->gps;
    MaterialGPencilStyle *gp_style = BKE_gpencil_material_settings(ob, gps->mat_nr + 1);
    /* if the user switch used material from data to object,
     * the material could not be available */
    if (gp_style == NULL) {
      break;
    }

    /* limit the number of shading groups */
    if (i >= GPENCIL_MAX_SHGROUPS) {
      break;
    }

    const float scale = (!cache_ob->is_dup_ob) ? mat4_to_scale(gpf->runtime.parent_obmat) :
                                                 cache_ob->scale;
    float(*obmat)[4] = (!cache_ob->is_dup_ob) ? gpf->runtime.parent_obmat : cache_ob->obmat;
    switch (elm->type) {
      case eGpencilBatchGroupType_Stroke: {
        const int len = elm->vertex_idx - start_stroke;
        strokes = true;

        shgrp = gpencil_shgroup_stroke_create(e_data,
                                              vedata,
                                              stroke_pass,
                                              e_data->gpencil_stroke_sh,
                                              ob,
                                              obmat,
                                              gpd,
                                              gpl,
                                              gps,
                                              gp_style,
                                              stl->storage->shgroup_id,
                                              elm->onion,
                                              scale,
                                              cache_ob->shading_type);

        /* set stencil mask id */
        if (gpencil_is_stencil_required(gp_style)) {
          if (stencil_id == 1) {
            /* Clear previous stencils. */
            DRW_shgroup_clear_framebuffer(shgrp, GPU_STENCIL_BIT, 0, 0, 0, 0, 0.0f, 0x0);
          }
          DRW_shgroup_stencil_mask(shgrp, stencil_id);
          stencil_id++;
        }
        else {
          /* Disable stencil for this type */
          DRW_shgroup_state_disable(shgrp, DRW_STATE_WRITE_STENCIL | DRW_STATE_STENCIL_NEQUAL);
        }

        if ((do_onion) || (elm->onion == false)) {
          DRW_shgroup_call_range(shgrp, cache->b_stroke.batch, start_stroke, len);
        }
        stl->storage->shgroup_id++;
        start_stroke = elm->vertex_idx;
        break;
      }
      case eGpencilBatchGroupType_Point: {
        const int len = elm->vertex_idx - start_point;
        strokes = true;

        shgrp = gpencil_shgroup_point_create(e_data,
                                             vedata,
                                             stroke_pass,
                                             e_data->gpencil_point_sh,
                                             ob,
                                             obmat,
                                             gpd,
                                             gpl,
                                             gps,
                                             gp_style,
                                             stl->storage->shgroup_id,
                                             elm->onion,
                                             scale,
                                             cache_ob->shading_type);

        /* Disable stencil for this type */
        DRW_shgroup_state_disable(shgrp, DRW_STATE_WRITE_STENCIL | DRW_STATE_STENCIL_NEQUAL);

        if ((do_onion) || (elm->onion == false)) {
          DRW_shgroup_call_range(shgrp, cache->b_point.batch, start_point, len);
        }
        stl->storage->shgroup_id++;
        start_point = elm->vertex_idx;
        break;
      }
      case eGpencilBatchGroupType_Fill: {
        const int len = elm->vertex_idx - start_fill;
        strokes = true;

        shgrp = gpencil_shgroup_fill_create(e_data,
                                            vedata,
                                            stroke_pass,
                                            e_data->gpencil_fill_sh,
                                            ob,
                                            obmat,
                                            gpd,
                                            gpl,
                                            gp_style,
                                            stl->storage->shgroup_id,
                                            cache_ob->shading_type);

        /* Disable stencil for this type */
        DRW_shgroup_state_disable(shgrp, DRW_STATE_WRITE_STENCIL | DRW_STATE_STENCIL_NEQUAL);

        if ((do_onion) || (elm->onion == false)) {
          DRW_shgroup_call_range(shgrp, cache->b_fill.batch, start_fill, len);
        }
        stl->storage->shgroup_id++;
        start_fill = elm->vertex_idx;
        break;
      }
      case eGpencilBatchGroupType_Edit: {
        if (stl->g_data->shgrps_edit_point) {
          const int len = elm->vertex_idx - start_edit;

          shgrp = DRW_shgroup_create_sub(stl->g_data->shgrps_edit_point);
          DRW_shgroup_uniform_mat4(shgrp, "gpModelMatrix", obmat);
          /* use always the same group */
          DRW_shgroup_call_range(
              stl->g_data->shgrps_edit_point, cache->b_edit.batch, start_edit, len);

          start_edit = elm->vertex_idx;
        }
        break;
      }
      case eGpencilBatchGroupType_Edlin: {
        if (stl->g_data->shgrps_edit_line) {
          const int len = elm->vertex_idx - start_edlin;

          shgrp = DRW_shgroup_create_sub(stl->g_data->shgrps_edit_line);
          DRW_shgroup_uniform_mat4(shgrp, "gpModelMatrix", obmat);
          /* use always the same group */
          DRW_shgroup_call_range(
              stl->g_data->shgrps_edit_line, cache->b_edlin.batch, start_edlin, len);

          start_edlin = elm->vertex_idx;
        }
        break;
      }
      default: {
        break;
      }
    }
    /* save first group */
    if ((shgrp != NULL) && (tag_first) && (strokes)) {
      array_elm = &cache_ob->shgrp_array[idx];
      array_elm->mode = idx == 0 ? eGplBlendMode_Regular : gpl->blend_mode;
      array_elm->mask_layer = gpl->flag & GP_LAYER_USE_MASK;
      array_elm->blend_opacity = gpl->opacity;
      array_elm->init_shgrp = shgrp;
      cache_ob->tot_layers++;
      tag_first = false;
    }
  }

  /* save last group */
  if (shgrp != NULL) {
    array_elm->mode = idx == 0 ? eGplBlendMode_Regular : gpl->blend_mode;
    array_elm->end_shgrp = shgrp;
  }
}
/* populate a datablock for multiedit (no onions, no modifiers) */
void gpencil_populate_multiedit(GPENCIL_e_data *e_data,
                                void *vedata,
                                Object *ob,
                                tGPencilObjectCache *cache_ob)
{
  bGPdata *gpd = (bGPdata *)ob->data;
  bGPDframe *gpf = NULL;

  GPENCIL_StorageList *stl = ((GPENCIL_Data *)vedata)->stl;
  const DRWContextState *draw_ctx = DRW_context_state_get();
  Scene *scene = draw_ctx->scene;
  int cfra_eval = (int)DEG_get_ctime(draw_ctx->depsgraph);
  GpencilBatchCache *cache = gpencil_batch_cache_get(ob, cfra_eval);

  /* check if playing animation */
  const bool playing = stl->storage->is_playing;

  /* calc max size of VBOs */
  gpencil_calc_vertex(stl, cache_ob, cache, gpd);

  /* draw strokes */
  for (bGPDlayer *gpl = gpd->layers.first; gpl; gpl = gpl->next) {
    /* don't draw layer if hidden */
    if (gpl->flag & GP_LAYER_HIDE) {
      continue;
    }
    const float alpha = GPENCIL_SIMPLIFY_TINT(scene, playing) ? 0.0f : gpl->tintcolor[3];
    const float tintcolor[4] = {gpl->tintcolor[0], gpl->tintcolor[1], gpl->tintcolor[2], alpha};

    /* list of frames to draw */
    if (!playing) {
      for (gpf = gpl->frames.first; gpf; gpf = gpf->next) {
        if ((gpf == gpl->actframe) || (gpf->flag & GP_FRAME_SELECT)) {
          gpencil_draw_strokes(
              cache, e_data, vedata, ob, gpd, gpl, gpf, gpl->opacity, tintcolor, false, cache_ob);
        }
      }
    }
    else {
      gpf = BKE_gpencil_layer_getframe(gpl, cfra_eval, GP_GETFRAME_USE_PREV);
      if (gpf) {
        gpencil_draw_strokes(
            cache, e_data, vedata, ob, gpd, gpl, gpf, gpl->opacity, tintcolor, false, cache_ob);
      }
    }
  }

  /* create batchs and shading groups */
  gpencil_batches_ensure(cache);
  gpencil_shgroups_create(e_data, vedata, ob, cache, cache_ob);

  cache->is_dirty = false;
}

/* helper for populate a complete grease pencil datablock */
void gpencil_populate_datablock(GPENCIL_e_data *e_data,
                                void *vedata,
                                Object *ob,
                                tGPencilObjectCache *cache_ob)
{
  GPENCIL_StorageList *stl = ((GPENCIL_Data *)vedata)->stl;
  const DRWContextState *draw_ctx = DRW_context_state_get();
  const ViewLayer *view_layer = DEG_get_evaluated_view_layer(draw_ctx->depsgraph);
  Scene *scene = draw_ctx->scene;

  /* TODO: Review why is needed this recalc when render cycles + GP object in background.
   * We need these lines to keep running the background render, but asap we get an alternative
   * solution, we must remove it and keep all logic inside gpencil_modifier module. (antoniov)
   */
  if (ob->runtime.gpencil_tot_layers == 0) {
    BKE_gpencil_modifiers_calc(draw_ctx->depsgraph, draw_ctx->scene, ob);
  }

  bGPdata *gpd = (bGPdata *)ob->data;

  /* If render mode, instead to use view switches, test if the datablock has
   * the onion activated for render. */
  const bool render_onion = (gpd && gpd->onion_flag & GP_ONION_GHOST_ALWAYS);
  const bool main_onion = (stl->storage->is_render) ? render_onion : stl->storage->is_main_onion;
  const bool overlay = (stl->storage->is_render) ? render_onion : stl->storage->is_main_overlay;
  const bool playing = stl->storage->is_playing;
  const bool do_onion = (bool)((gpd->flag & GP_DATA_STROKE_WEIGHTMODE) == 0) && overlay &&
                        main_onion && !playing && gpencil_onion_active(gpd);

  View3D *v3d = draw_ctx->v3d;
  int cfra_eval = (int)DEG_get_ctime(draw_ctx->depsgraph);

  bGPDframe *gpf_eval = NULL;
  const bool time_remap = BKE_gpencil_has_time_modifiers(ob);

  float opacity;
  bGPDframe *gpf = NULL;

  GpencilBatchCache *cache = gpencil_batch_cache_get(ob, cfra_eval);

  /* if object is duplicate, only create shading groups */
  if (cache_ob->is_dup_ob) {
    gpencil_shgroups_create(e_data, vedata, ob, cache, cache_ob);
    return;
  }

  /* calc max size of VBOs */
  gpencil_calc_vertex(stl, cache_ob, cache, gpd);

  /* draw normal strokes */
  for (bGPDlayer *gpl = gpd->layers.first; gpl; gpl = gpl->next) {
    /* don't draw layer if hidden */
    if (gpl->flag & GP_LAYER_HIDE) {
      continue;
    }

    const bool is_solomode = GPENCIL_PAINT_MODE(gpd) && (!playing) && (!stl->storage->is_render) &&
                             (gpl->flag & GP_LAYER_SOLO_MODE);

    /* filter view layer to gp layers in the same view layer (for compo) */
    if ((stl->storage->is_render) && (gpl->viewlayername[0] != '\0')) {
      if (!STREQ(view_layer->name, gpl->viewlayername)) {
        continue;
      }
    }

    /* remap time */
    int remap_cfra = cfra_eval;
    if ((time_remap) && (!stl->storage->simplify_modif)) {
      remap_cfra = BKE_gpencil_time_modifier(
          draw_ctx->depsgraph, scene, ob, gpl, cfra_eval, stl->storage->is_render);
    }

    gpf = BKE_gpencil_layer_getframe(gpl, remap_cfra, GP_GETFRAME_USE_PREV);
    if (gpf == NULL) {
      continue;
    }

    /* if solo mode, display only frames with keyframe in the current frame */
    if ((is_solomode) && (gpf->framenum != remap_cfra)) {
      continue;
    }

    opacity = gpl->opacity;
    /* if pose mode, maybe the overlay to fade geometry is enabled */
    if ((draw_ctx->obact) && (draw_ctx->object_mode == OB_MODE_POSE) &&
        (v3d->overlay.flag & V3D_OVERLAY_BONE_SELECT)) {
      opacity = opacity * v3d->overlay.xray_alpha_bone;
    }

    /* Get evaluated frames array data */
    int idx_eval = BLI_findindex(&gpd->layers, gpl);
    gpf_eval = &ob->runtime.gpencil_evaluated_frames[idx_eval];

    /* draw onion skins */
    if (!ID_IS_LINKED(&gpd->id)) {
      if ((do_onion) && (gpl->onion_flag & GP_LAYER_ONIONSKIN) &&
          ((!playing) || (gpd->onion_flag & GP_ONION_GHOST_ALWAYS)) && (!cache_ob->is_dup_ob) &&
          (gpd->id.us <= 1)) {
        if ((!stl->storage->is_render) ||
            ((stl->storage->is_render) && (gpd->onion_flag & GP_ONION_GHOST_ALWAYS))) {
          gpencil_draw_onionskins(cache, vedata, ob, gpd, gpl, gpf);
        }
      }
    }
    /* draw normal strokes */
    const float alpha = GPENCIL_SIMPLIFY_TINT(scene, playing) ? 0.0f : gpl->tintcolor[3];
    const float tintcolor[4] = {gpl->tintcolor[0], gpl->tintcolor[1], gpl->tintcolor[2], alpha};
    gpencil_draw_strokes(
        cache, e_data, vedata, ob, gpd, gpl, gpf_eval, opacity, tintcolor, false, cache_ob);
  }

  /* create batchs and shading groups */
  gpencil_batches_ensure(cache);
  gpencil_shgroups_create(e_data, vedata, ob, cache, cache_ob);

  cache->is_dirty = false;
}

void gpencil_populate_particles(GPENCIL_e_data *e_data, GHash *gh_objects, void *vedata)
{
  GPENCIL_StorageList *stl = ((GPENCIL_Data *)vedata)->stl;

  /* add particles */
  for (int i = 0; i < stl->g_data->gp_cache_used; i++) {
    tGPencilObjectCache *cache_ob = &stl->g_data->gp_object_cache[i];
    if (cache_ob->is_dup_ob) {
      /* Reassign duplicate objects because memory for particles is not available
       * and need to use the original data-block and run-time data. */
      Object *ob = (Object *)BLI_ghash_lookup(gh_objects, cache_ob->name);
      if (ob) {
        cache_ob->ob = ob;
        cache_ob->gpd = (bGPdata *)ob->data;
        GpencilBatchCache *cache = ob->runtime.gpencil_cache;
        if (cache != NULL) {
          gpencil_shgroups_create(e_data, vedata, ob, cache, cache_ob);
        }
      }
    }
  }
}<|MERGE_RESOLUTION|>--- conflicted
+++ resolved
@@ -919,7 +919,6 @@
                                         const bool onion,
                                         const bool custonion)
 {
-<<<<<<< HEAD
   const DRWContextState *draw_ctx = DRW_context_state_get();
   ToolSettings *ts = draw_ctx->scene->toolsettings;
   View3D *v3d = draw_ctx->v3d;
@@ -930,9 +929,6 @@
                           GPENCIL_ANY_VERTEX_MASK(ts->gpencil_selectmode_vertex));
 
   MaterialGPencilStyle *gp_style = BKE_material_gpencil_settings_get(ob, gps->mat_nr + 1);
-=======
-  MaterialGPencilStyle *gp_style = BKE_gpencil_material_settings(ob, gps->mat_nr + 1);
->>>>>>> 76ef2f55
   if (gps->totpoints >= 3) {
     float tfill[4];
     /* set color using material, tint color and opacity */
@@ -1090,7 +1086,6 @@
                                     (GP_SCULPT_MASK_SELECTMODE_POINT |
                                      GP_SCULPT_MASK_SELECTMODE_SEGMENT)));
 
-<<<<<<< HEAD
   const bool use_vertex_mask = (GPENCIL_VERTEX_MODE(gpd) &&
                                 GPENCIL_ANY_VERTEX_MASK(ts->gpencil_selectmode_vertex));
 
@@ -1103,9 +1098,6 @@
                                   ((v3d->gp_flag & V3D_GP_SHOW_MULTIEDIT_LINES) == 0));
 
   MaterialGPencilStyle *gp_style = BKE_material_gpencil_settings_get(ob, gps->mat_nr + 1);
-=======
-  MaterialGPencilStyle *gp_style = BKE_gpencil_material_settings(ob, gps->mat_nr + 1);
->>>>>>> 76ef2f55
 
   /* alpha factor for edit points/line to make them more subtle */
   float edit_alpha = v3d->vertex_opacity;
