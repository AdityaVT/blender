/*
 * This program is free software; you can redistribute it and/or
 * modify it under the terms of the GNU General Public License
 * as published by the Free Software Foundation; either version 2
 * of the License, or (at your option) any later version.
 *
 * This program is distributed in the hope that it will be useful,
 * but WITHOUT ANY WARRANTY; without even the implied warranty of
 * MERCHANTABILITY or FITNESS FOR A PARTICULAR PURPOSE.  See the
 * GNU General Public License for more details.
 *
 * You should have received a copy of the GNU General Public License
 * along with this program; if not, write to the Free Software Foundation,
 * Inc., 51 Franklin Street, Fifth Floor, Boston, MA 02110-1301, USA.
 *
 * Copyright 2020, Blender Foundation.
 */

/** \file
 * \ingroup draw_editors
 *
 * Draw engine to draw the Image/UV editor
 */

#include "DRW_render.h"

#include "BKE_image.h"
#include "BKE_main.h"
#include "BKE_object.h"

#include "DNA_camera_types.h"
#include "DNA_screen_types.h"

<<<<<<< HEAD
#include "BLI_compiler_attrs.h"

=======
#include "IMB_imbuf.h"
>>>>>>> 2289e26f
#include "IMB_imbuf_types.h"

#include "ED_image.h"

#include "GPU_batch.h"

#include "image_engine.h"
#include "image_private.h"

#define IMAGE_DRAW_FLAG_SHOW_ALPHA (1 << 0)
#define IMAGE_DRAW_FLAG_APPLY_ALPHA (1 << 1)
#define IMAGE_DRAW_FLAG_SHUFFLING (1 << 2)
#define IMAGE_DRAW_FLAG_DEPTH (1 << 3)
#define IMAGE_DRAW_FLAG_DO_REPEAT (1 << 4)
#define IMAGE_DRAW_FLAG_USE_WORLD_POS (1 << 5)

static void image_cache_image_add(DRWShadingGroup *grp, Image *image, ImBuf *ibuf)
{
  const DRWContextState *draw_ctx = DRW_context_state_get();
  const ARegion *region = draw_ctx->region;
  const char space_type = draw_ctx->space_data->spacetype;

  float zoom_x = 1.0f;
  float zoom_y = 1.0f;
  float translate_x = 0.0f;
  float translate_y = 0.0f;

  /* User can freely move the backdrop in the space of the node editor */
  if (space_type == SPACE_NODE) {
    SpaceNode *snode = (SpaceNode *)draw_ctx->space_data;
    const float ibuf_width = ibuf->x;
    const float ibuf_height = ibuf->y;
    const float x = (region->winx - snode->zoom * ibuf_width) / 2 + snode->xof;
    const float y = (region->winy - snode->zoom * ibuf_height) / 2 + snode->yof;

    zoom_x = ibuf_width * snode->zoom;
    zoom_y = ibuf_height * snode->zoom;
    translate_x = x;
    translate_y = y;
  }

  const bool is_tiled_texture = image && image->source == IMA_SRC_TILED;
  float obmat[4][4];
  unit_m4(obmat);

  GPUBatch *geom = DRW_cache_quad_get();

  obmat[0][0] = zoom_x;
  obmat[1][1] = zoom_y;
  obmat[3][1] = translate_y;
  obmat[3][0] = translate_x;

  if (is_tiled_texture) {
    LISTBASE_FOREACH (ImageTile *, tile, &image->tiles) {
      const int tile_x = ((tile->tile_number - 1001) % 10);
      const int tile_y = ((tile->tile_number - 1001) / 10);
      obmat[3][1] = (float)tile_y + translate_y;
      obmat[3][0] = (float)tile_x + translate_x;
      DRW_shgroup_call_obmat(grp, geom, obmat);
    }
  }
  else {
    DRW_shgroup_call_obmat(grp, geom, obmat);
  }
}

static void space_image_gpu_texture_get(Image *image,
                                        ImageUser *iuser,
                                        ImBuf *ibuf,
                                        GPUTexture **r_gpu_texture,
                                        bool *r_owns_texture,
                                        GPUTexture **r_tex_tile_data)
{
  const DRWContextState *draw_ctx = DRW_context_state_get();
  SpaceImage *sima = (SpaceImage *)draw_ctx->space_data;
  if (BKE_image_is_multilayer(image)) {
    /* Update multi-index and pass for the current eye. */
    BKE_image_multilayer_index(image->rr, &sima->iuser);
  }
  BKE_image_multiview_index(image, &sima->iuser);

  if (ibuf) {
    const int sima_flag = sima->flag & ED_space_image_get_display_channel_mask(ibuf);
    if (sima_flag & SI_SHOW_ZBUF && (ibuf->zbuf || ibuf->zbuf_float || (ibuf->channels == 1))) {
      if (ibuf->zbuf) {
        BLI_assert(!"Integer based depth buffers not supported");
      }
      else if (ibuf->zbuf_float) {
        *r_gpu_texture = GPU_texture_create_2d(
            __func__, ibuf->x, ibuf->y, 0, GPU_R16F, ibuf->zbuf_float);
        *r_owns_texture = true;
      }
      else if (ibuf->rect_float && ibuf->channels == 1) {
        *r_gpu_texture = GPU_texture_create_2d(
            __func__, ibuf->x, ibuf->y, 0, GPU_R16F, ibuf->rect_float);
        *r_owns_texture = true;
      }
    }
    else if (image->source == IMA_SRC_TILED) {
      *r_gpu_texture = BKE_image_get_gpu_tiles(image, iuser, ibuf);
      *r_tex_tile_data = BKE_image_get_gpu_tilemap(image, iuser, NULL);
      *r_owns_texture = false;
    }
    else {
      *r_gpu_texture = BKE_image_get_gpu_texture(image, iuser, ibuf);
      *r_owns_texture = false;
    }
  }
}

static void space_node_gpu_texture_get(Image *image,
                                       ImageUser *iuser,
                                       ImBuf *ibuf,
                                       GPUTexture **r_gpu_texture,
                                       bool *r_owns_texture,
                                       GPUTexture **r_tex_tile_data)
{
  *r_gpu_texture = BKE_image_get_gpu_texture(image, iuser, ibuf);
  *r_owns_texture = false;
  *r_tex_tile_data = NULL;
}

static void image_gpu_texture_get(Image *image,
                                  ImageUser *iuser,
                                  ImBuf *ibuf,
                                  GPUTexture **r_gpu_texture,
                                  bool *r_owns_texture,
                                  GPUTexture **r_tex_tile_data)
{
  if (!image) {
    return;
  }

  const DRWContextState *draw_ctx = DRW_context_state_get();
  const char space_type = draw_ctx->space_data->spacetype;

  if (space_type == SPACE_IMAGE) {
    space_image_gpu_texture_get(
        image, iuser, ibuf, r_gpu_texture, r_owns_texture, r_tex_tile_data);
  }
  else if (space_type == SPACE_NODE) {
    space_node_gpu_texture_get(image, iuser, ibuf, r_gpu_texture, r_owns_texture, r_tex_tile_data);
  }
}

static void image_cache_image(IMAGE_Data *vedata, Image *image, ImageUser *iuser, ImBuf *ibuf)
{
  IMAGE_PassList *psl = vedata->psl;
  IMAGE_StorageList *stl = vedata->stl;
  IMAGE_PrivateData *pd = stl->pd;

  const DRWContextState *draw_ctx = DRW_context_state_get();
  const char space_type = draw_ctx->space_data->spacetype;
  const Scene *scene = draw_ctx->scene;

  GPUTexture *tex_tile_data = NULL;
  image_gpu_texture_get(image, iuser, ibuf, &pd->texture, &pd->owns_texture, &tex_tile_data);

  if (pd->texture) {
    static float color[4] = {1.0f, 1.0f, 1.0f, 1.0f};
    static float shuffle[4] = {1.0f, 1.0f, 1.0f, 1.0f};
    static float far_near[2] = {100.0f, 0.0f};

    if (scene->camera && scene->camera->type == OB_CAMERA) {
      far_near[1] = ((Camera *)scene->camera->data)->clip_start;
      far_near[0] = ((Camera *)scene->camera->data)->clip_end;
    }

    const bool use_premul_alpha = BKE_image_has_gpu_texture_premultiplied_alpha(image, ibuf);
    const bool is_tiled_texture = tex_tile_data != NULL;

    int draw_flags = 0;
    if (space_type == SPACE_IMAGE) {
      SpaceImage *sima = (SpaceImage *)draw_ctx->space_data;
      const int sima_flag = sima->flag & ED_space_image_get_display_channel_mask(ibuf);
      const bool do_repeat = (!is_tiled_texture) && ((sima->flag & SI_DRAW_TILE) != 0);
      SET_FLAG_FROM_TEST(draw_flags, do_repeat, IMAGE_DRAW_FLAG_DO_REPEAT);
      SET_FLAG_FROM_TEST(draw_flags, is_tiled_texture, IMAGE_DRAW_FLAG_USE_WORLD_POS);
      if ((sima_flag & SI_USE_ALPHA) != 0) {
        /* Show RGBA */
        draw_flags |= IMAGE_DRAW_FLAG_SHOW_ALPHA | IMAGE_DRAW_FLAG_APPLY_ALPHA;
      }
      else if ((sima_flag & SI_SHOW_ALPHA) != 0) {
        draw_flags |= IMAGE_DRAW_FLAG_SHUFFLING;
        copy_v4_fl4(shuffle, 0.0f, 0.0f, 0.0f, 1.0f);
      }
      else if ((sima_flag & SI_SHOW_ZBUF) != 0) {
        draw_flags |= IMAGE_DRAW_FLAG_DEPTH | IMAGE_DRAW_FLAG_SHUFFLING;
        copy_v4_fl4(shuffle, 1.0f, 0.0f, 0.0f, 0.0f);
      }
      else if ((sima_flag & SI_SHOW_R) != 0) {
        draw_flags |= IMAGE_DRAW_FLAG_SHUFFLING;
        if (IMB_alpha_affects_rgb(ibuf)) {
          draw_flags |= IMAGE_DRAW_FLAG_APPLY_ALPHA;
        }
        copy_v4_fl4(shuffle, 1.0f, 0.0f, 0.0f, 0.0f);
      }
      else if ((sima_flag & SI_SHOW_G) != 0) {
        draw_flags |=  IMAGE_DRAW_FLAG_SHUFFLING;
        if (IMB_alpha_affects_rgb(ibuf)) {
          draw_flags |= IMAGE_DRAW_FLAG_APPLY_ALPHA;
        }
        copy_v4_fl4(shuffle, 0.0f, 1.0f, 0.0f, 0.0f);
      }
      else if ((sima_flag & SI_SHOW_B) != 0) {
        draw_flags |= IMAGE_DRAW_FLAG_SHUFFLING;
        if (IMB_alpha_affects_rgb(ibuf)) {
          draw_flags |= IMAGE_DRAW_FLAG_APPLY_ALPHA;
        }
        copy_v4_fl4(shuffle, 0.0f, 0.0f, 1.0f, 0.0f);
      }
      else /* RGB */ {
        if (IMB_alpha_affects_rgb(ibuf)) {
          draw_flags |= IMAGE_DRAW_FLAG_APPLY_ALPHA;
        }
      }
    }
    if (space_type == SPACE_NODE) {
      SpaceNode *snode = (SpaceNode *)draw_ctx->space_data;
      if ((snode->flag & SNODE_USE_ALPHA) != 0) {
        /* Show RGBA */
        draw_flags |= IMAGE_DRAW_FLAG_SHOW_ALPHA | IMAGE_DRAW_FLAG_APPLY_ALPHA;
      }
      else if ((snode->flag & SNODE_SHOW_ALPHA) != 0) {
        draw_flags |= IMAGE_DRAW_FLAG_SHUFFLING;
        copy_v4_fl4(shuffle, 0.0f, 0.0f, 0.0f, 1.0f);
      }
      else if ((snode->flag & SNODE_SHOW_R) != 0) {
        draw_flags |= IMAGE_DRAW_FLAG_SHUFFLING;
        if (IMB_alpha_affects_rgb(ibuf)) {
          draw_flags |= IMAGE_DRAW_FLAG_APPLY_ALPHA;
        }
        copy_v4_fl4(shuffle, 1.0f, 0.0f, 0.0f, 0.0f);
      }
      else if ((snode->flag & SNODE_SHOW_G) != 0) {
        draw_flags |= IMAGE_DRAW_FLAG_SHUFFLING;
        if (IMB_alpha_affects_rgb(ibuf)) {
          draw_flags |= IMAGE_DRAW_FLAG_APPLY_ALPHA;
        }
        copy_v4_fl4(shuffle, 0.0f, 1.0f, 0.0f, 0.0f);
      }
      else if ((snode->flag & SNODE_SHOW_B) != 0) {
        draw_flags |= IMAGE_DRAW_FLAG_SHUFFLING;
        if (IMB_alpha_affects_rgb(ibuf)) {
          draw_flags |= IMAGE_DRAW_FLAG_APPLY_ALPHA;
        }
        copy_v4_fl4(shuffle, 0.0f, 0.0f, 1.0f, 0.0f);
      }
      else /* RGB */ {
        if (IMB_alpha_affects_rgb(ibuf)) {
          draw_flags |= IMAGE_DRAW_FLAG_APPLY_ALPHA;
        }
      }
    }

    GPUShader *shader = IMAGE_shader_image_get(is_tiled_texture);
    DRWShadingGroup *shgrp = DRW_shgroup_create(shader, psl->image_pass);
    if (is_tiled_texture) {
      DRW_shgroup_uniform_texture_ex(shgrp, "imageTileArray", pd->texture, 0);
      DRW_shgroup_uniform_texture(shgrp, "imageTileData", tex_tile_data);
    }
    else {
      DRW_shgroup_uniform_texture_ex(shgrp, "imageTexture", pd->texture, 0);
    }
    DRW_shgroup_uniform_vec2_copy(shgrp, "farNearDistances", far_near);
    DRW_shgroup_uniform_vec4_copy(shgrp, "color", color);
    DRW_shgroup_uniform_vec4_copy(shgrp, "shuffle", shuffle);
    DRW_shgroup_uniform_int_copy(shgrp, "drawFlags", draw_flags);
    DRW_shgroup_uniform_bool_copy(shgrp, "imgPremultiplied", use_premul_alpha);
    image_cache_image_add(shgrp, image, ibuf);
  }
}

/* -------------------------------------------------------------------- */
/** \name Engine Callbacks
 * \{ */

static void IMAGE_engine_init(void *ved)
{
  IMAGE_shader_library_ensure();
  IMAGE_Data *vedata = (IMAGE_Data *)ved;
  IMAGE_StorageList *stl = vedata->stl;
  if (!stl->pd) {
    stl->pd = MEM_callocN(sizeof(IMAGE_PrivateData), __func__);
  }
  IMAGE_PrivateData *pd = stl->pd;

  pd->ibuf = NULL;
  pd->lock = NULL;
  pd->texture = NULL;
}

static void IMAGE_cache_init(void *ved)
{
  IMAGE_Data *vedata = (IMAGE_Data *)ved;
  IMAGE_StorageList *stl = vedata->stl;
  IMAGE_PrivateData *pd = stl->pd;
  IMAGE_PassList *psl = vedata->psl;
  const DRWContextState *draw_ctx = DRW_context_state_get();

  {
    /* Write depth is needed for background overlay rendering. Near depth is used for
     * transparency checker and Far depth is used for indicating the image size. */
    DRWState state = DRW_STATE_WRITE_COLOR | DRW_STATE_WRITE_DEPTH | DRW_STATE_DEPTH_ALWAYS |
                     DRW_STATE_BLEND_ALPHA_PREMUL;
    psl->image_pass = DRW_pass_create("Image", state);
  }

  const SpaceLink *space_link = draw_ctx->space_data;
  const char space_type = space_link->spacetype;
  pd->view = NULL;
  if (space_type == SPACE_IMAGE) {
    SpaceImage *sima = (SpaceImage *)draw_ctx->space_data;
    Image *image = ED_space_image(sima);
    ImBuf *ibuf = ED_space_image_acquire_buffer(sima, &pd->lock, 0);
    image_cache_image(vedata, image, &sima->iuser, ibuf);
    pd->image = image;
    pd->ibuf = ibuf;
  }
  else if (space_type == SPACE_NODE) {
    ARegion *region = draw_ctx->region;
    Main *bmain = CTX_data_main(draw_ctx->evil_C);
    Image *image = BKE_image_ensure_viewer(bmain, IMA_TYPE_COMPOSITE, "Viewer Node");
    ImBuf *ibuf = BKE_image_acquire_ibuf(image, NULL, &pd->lock);
    {
      /* Setup a screen pixel view. The backdrop of the node editor doesn't follow the region. */
      float winmat[4][4], viewmat[4][4];
      orthographic_m4(viewmat, 0.0, region->winx, 0.0, region->winy, 0.0, 1.0);
      unit_m4(winmat);
      pd->view = DRW_view_create(viewmat, winmat, NULL, NULL, NULL);
    }
    image_cache_image(vedata, image, NULL, ibuf);
    pd->image = image;
    pd->ibuf = ibuf;
  }
}

static void IMAGE_cache_populate(void *UNUSED(vedata), Object *UNUSED(ob))
{
  /* Function intentional left empty. `cache_populate` is required to be implemented. */
}

static void image_draw_finish(IMAGE_Data *ved)
{
  IMAGE_Data *vedata = (IMAGE_Data *)ved;
  IMAGE_StorageList *stl = vedata->stl;
  IMAGE_PrivateData *pd = stl->pd;
  const DRWContextState *draw_ctx = DRW_context_state_get();
  const char space_type = draw_ctx->space_data->spacetype;
  if (space_type == SPACE_IMAGE) {
    SpaceImage *sima = (SpaceImage *)draw_ctx->space_data;
    ED_space_image_release_buffer(sima, pd->ibuf, pd->lock);
  }
  else if (space_type == SPACE_NODE) {
    BKE_image_release_ibuf(pd->image, pd->ibuf, pd->lock);
  }
  pd->image = NULL;
  pd->ibuf = NULL;

  if (pd->texture && pd->owns_texture) {
    GPU_texture_free(pd->texture);
    pd->owns_texture = false;
  }
  pd->texture = NULL;
}

static void IMAGE_draw_scene(void *ved)
{
  IMAGE_Data *vedata = (IMAGE_Data *)ved;
  IMAGE_PassList *psl = vedata->psl;
  IMAGE_PrivateData *pd = vedata->stl->pd;

  DefaultFramebufferList *dfbl = DRW_viewport_framebuffer_list_get();
  GPU_framebuffer_bind(dfbl->default_fb);
  static float clear_col[4] = {0.0f, 0.0f, 0.0f, 0.0f};
  GPU_framebuffer_clear_color_depth(dfbl->default_fb, clear_col, 1.0);

  DRW_view_set_active(pd->view);
  DRW_draw_pass(psl->image_pass);
  DRW_view_set_active(NULL);
  image_draw_finish(vedata);
}

static void IMAGE_engine_free(void)
{
  IMAGE_shader_free();
}

/** \} */

static const DrawEngineDataSize IMAGE_data_size = DRW_VIEWPORT_DATA_SIZE(IMAGE_Data);

DrawEngineType draw_engine_image_type = {
    NULL,                  /* next */
    NULL,                  /* prev */
    N_("UV/Image"),        /* idname */
    &IMAGE_data_size,      /* vedata_size */
    &IMAGE_engine_init,    /* engine_init */
    &IMAGE_engine_free,    /* engine_free */
    &IMAGE_cache_init,     /* cache_init */
    &IMAGE_cache_populate, /* cache_populate */
    NULL,                  /* cache_finish */
    &IMAGE_draw_scene,     /* draw_scene */
    NULL,                  /* view_update */
    NULL,                  /* id_update */
    NULL,                  /* render_to_image */
    NULL,                  /* store_metadata */
};<|MERGE_RESOLUTION|>--- conflicted
+++ resolved
@@ -31,12 +31,7 @@
 #include "DNA_camera_types.h"
 #include "DNA_screen_types.h"
 
-<<<<<<< HEAD
-#include "BLI_compiler_attrs.h"
-
-=======
 #include "IMB_imbuf.h"
->>>>>>> 2289e26f
 #include "IMB_imbuf_types.h"
 
 #include "ED_image.h"
@@ -235,7 +230,7 @@
         copy_v4_fl4(shuffle, 1.0f, 0.0f, 0.0f, 0.0f);
       }
       else if ((sima_flag & SI_SHOW_G) != 0) {
-        draw_flags |=  IMAGE_DRAW_FLAG_SHUFFLING;
+        draw_flags |= IMAGE_DRAW_FLAG_SHUFFLING;
         if (IMB_alpha_affects_rgb(ibuf)) {
           draw_flags |= IMAGE_DRAW_FLAG_APPLY_ALPHA;
         }
