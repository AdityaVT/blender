/*
* $Id$
*
* ***** BEGIN GPL LICENSE BLOCK *****
*
* This program is free software; you can redistribute it and/or
* modify it under the terms of the GNU General Public License
* as published by the Free Software Foundation; either version 2
* of the License, or (at your option) any later version.
*
* This program is distributed in the hope that it will be useful,
* but WITHOUT ANY WARRANTY; without even the implied warranty of
* MERCHANTABILITY or FITNESS FOR A PARTICULAR PURPOSE.  See the
* GNU General Public License for more details.
*
* You should have received a copy of the GNU General Public License
* along with this program; if not, write to the Free Software  Foundation,
* Inc., 59 Temple Place - Suite 330, Boston, MA  02111-1307, USA.
*
* The Original Code is Copyright (C) 2006 Blender Foundation.
* All rights reserved.
*
* The Original Code is: all of this file.
*
* Contributor(s): Ben Batt <benbatt@gmail.com>
*
* ***** END GPL LICENSE BLOCK *****
*/ 

/* CustomData interface, see also DNA_customdata_types.h. */

#ifndef BKE_CUSTOMDATA_H
#define BKE_CUSTOMDATA_H

<<<<<<< HEAD
struct BMesh;
=======
struct ID;
>>>>>>> ffe13aeb
struct CustomData;
struct CustomDataLayer;
typedef unsigned int CustomDataMask;

/*a data type large enough to hold 1 element from any customdata layer type*/
typedef struct {unsigned char data[64];} CDBlockBytes;

extern const CustomDataMask CD_MASK_BAREMESH;
extern const CustomDataMask CD_MASK_MESH;
extern const CustomDataMask CD_MASK_EDITMESH;
extern const CustomDataMask CD_MASK_DERIVEDMESH;
extern const CustomDataMask CD_MASK_BMESH;
extern const CustomDataMask CD_MASK_FACECORNERS;

/* for ORIGINDEX layer type, indicates no original index for this element */
#define ORIGINDEX_NONE -1

/* initialises a CustomData object with the same layer setup as source and
 * memory space for totelem elements. mask must be an array of length
 * CD_NUMTYPES elements, that indicate if a layer can be copied. */

/* add/copy/merge allocation types */
#define CD_ASSIGN    0  /* use the data pointer */
#define CD_CALLOC    1  /* allocate blank memory */
#define CD_DEFAULT   2  /* allocate and set to default */
#define CD_REFERENCE 3  /* use data pointers, set layer flag NOFREE */
#define CD_DUPLICATE 4  /* do a full copy of all layers, only allowed if source
                           has same number of elements */

/* Checks if the layer at physical offset layern (in data->layers) support math
 * the below operations.
 */
int CustomData_layer_has_math(struct CustomData *data, int layern);

/*copies the "value" (e.g. mloopuv uv or mloopcol colors) from one block to
  another, while not overwriting anything else (e.g. flags).  probably only
  implemented for mloopuv/mloopcol, for now.*/
void CustomData_data_copy_value(int type, void *source, void *dest);

/* compares if data1 is equal to data2.  type is a valid CustomData type
 * enum (e.g. CD_MLOOPUV). the layer type's equal function is used to compare
 * the data, if it exists, otherwise memcmp is used.*/
int CustomData_data_equals(int type, void *data1, void *data2);
void CustomData_data_initminmax(int type, void *min, void *max);
void CustomData_data_dominmax(int type, void *data, void *min, void *max);
void CustomData_data_multiply(int type, void *data, float fac);
void CustomData_data_add(int type, void *data1, void *data2);

/* initialises a CustomData object with the same layer setup as source.
 * mask is a bitfield where (mask & (1 << (layer type))) indicates
 * if a layer should be copied or not. alloctype must be one of the above. */
void CustomData_copy(const struct CustomData *source, struct CustomData *dest,
                     CustomDataMask mask, int alloctype, int totelem);

/* same as the above, except that this will preserve existing layers, and only
 * add the layers that were not there yet */
void CustomData_merge(const struct CustomData *source, struct CustomData *dest,
                      CustomDataMask mask, int alloctype, int totelem);

/*bmesh version of CustomData_merge; merges the layouts of source and dest,
  then goes through the mesh and makes sure all the customdata blocks are
  consistent with the new layout.*/
void CustomData_bmesh_merge(struct CustomData *source, struct CustomData *dest, 
                            int mask, int alloctype, struct BMesh *bm, int type);

/* frees data associated with a CustomData object (doesn't free the object
 * itself, though)
 */
void CustomData_free(struct CustomData *data, int totelem);

/* frees all layers with CD_FLAG_TEMPORARY */
void CustomData_free_temporary(struct CustomData *data, int totelem);

/* adds a data layer of the given type to the CustomData object, optionally
 * backed by an external data array. the different allocation types are
 * defined above. returns the data of the layer.
 *
 * in editmode, use EM_add_data_layer instead of this function
 */
void *CustomData_add_layer(struct CustomData *data, int type, int alloctype,
                           void *layer, int totelem);
/*same as above but accepts a name */
void *CustomData_add_layer_named(struct CustomData *data, int type, int alloctype,
                           void *layer, int totelem, char *name);

/* frees the active or first data layer with the give type.
 * returns 1 on succes, 0 if no layer with the given type is found
 *
 * in editmode, use EM_free_data_layer instead of this function
 */
int CustomData_free_layer(struct CustomData *data, int type, int totelem, int index);

/* frees the layer index with the give type.
 * returns 1 on succes, 0 if no layer with the given type is found
 *
 * in editmode, use EM_free_data_layer instead of this function
 */
int CustomData_free_layer_active(struct CustomData *data, int type, int totelem);

/* same as above, but free all layers with type */
void CustomData_free_layers(struct CustomData *data, int type, int totelem);

/* returns 1 if a layer with the specified type exists */
int CustomData_has_layer(const struct CustomData *data, int type);

/* returns the number of layers with this type */
int CustomData_number_of_layers(const struct CustomData *data, int type);

/* duplicate data of a layer with flag NOFREE, and remove that flag.
 * returns the layer data */
void *CustomData_duplicate_referenced_layer(struct CustomData *data, int type);
void *CustomData_duplicate_referenced_layer_named(struct CustomData *data,
                                                  int type, char *name);

/* set the CD_FLAG_NOCOPY flag in custom data layers where the mask is
 * zero for the layer type, so only layer types specified by the mask
 * will be copied
 */
void CustomData_set_only_copy(const struct CustomData *data,
                              CustomDataMask mask);

/* copies data from one CustomData object to another
 * objects need not be compatible, each source layer is copied to the
 * first dest layer of correct type (if there is none, the layer is skipped)
 * return 1 on success, 0 on failure
 */
void CustomData_copy_data(const struct CustomData *source,
                          struct CustomData *dest, int source_index,
                          int dest_index, int count);
void CustomData_copy_elements(int type, void *source, void *dest, int count);
void CustomData_em_copy_data(const struct CustomData *source,
                            struct CustomData *dest, void *src_block,
                            void **dest_block);
void CustomData_bmesh_copy_data(const struct CustomData *source, 
				struct CustomData *dest, void *src_block, 
				void **dest_block);

/* frees data in a CustomData object
 * return 1 on success, 0 on failure
 */
void CustomData_free_elem(struct CustomData *data, int index, int count);

/* interpolates data from one CustomData object to another
 * objects need not be compatible, each source layer is interpolated to the
 * first dest layer of correct type (if there is none, the layer is skipped)
 * if weights == NULL or sub_weights == NULL, they default to all 1's
 *
 * src_indices gives the source elements to interpolate from
 * weights gives the weight for each source element
 * sub_weights is an array of matrices of weights for sub-elements (matrices
 *     should be source->subElems * source->subElems in size)
 * count gives the number of source elements to interpolate from
 * dest_index gives the dest element to write the interpolated value to
 *
 * returns 1 on success, 0 on failure
 */
void CustomData_interp(const struct CustomData *source, struct CustomData *dest,
                       int *src_indices, float *weights, float *sub_weights,
                       int count, int dest_index);
void CustomData_em_interp(struct CustomData *data,  void **src_blocks,
                          float *weights, float *sub_weights, int count,
                          void *dest_block);
void CustomData_bmesh_interp(struct CustomData *data, void **src_blocks, 
							 float *weights, float *sub_weights, int count, 
							 void *dest_block);


/* swaps the data in the element corners, to new corners with indices as
   specified in corner_indices. for edges this is an array of length 2, for
   faces an array of length 4 */
void CustomData_swap(struct CustomData *data, int index, int *corner_indices);

/* gets a pointer to the data element at index from the first layer of type
 * returns NULL if there is no layer of type
 */
void *CustomData_get(const struct CustomData *data, int index, int type);
void *CustomData_get_n(const struct CustomData *data, int type, int index, int n);
void *CustomData_em_get(const struct CustomData *data, void *block, int type);
void *CustomData_em_get_n(const struct CustomData *data, void *block, int type, int n);
void *CustomData_bmesh_get(const struct CustomData *data, void *block, int type);
void *CustomData_bmesh_get_n(const struct CustomData *data, void *block, int type, int n);

/* gets the layer at physical index n, with no type checking.
 */
void *CustomData_bmesh_get_layer_n(const struct CustomData *data, void *block, int n);

/* gets a pointer to the active or first layer of type
 * returns NULL if there is no layer of type
 */
void *CustomData_get_layer(const struct CustomData *data, int type);
void *CustomData_get_layer_n(const struct CustomData *data, int type, int n);
void *CustomData_get_layer_named(const struct CustomData *data, int type,
                                 char *name);
int CustomData_get_layer_index(const struct CustomData *data, int type);
int CustomData_get_layer_index_n(const struct CustomData *data, int type, int n);
int CustomData_get_named_layer_index(const struct CustomData *data, int type, char *name);
int CustomData_get_active_layer_index(const struct CustomData *data, int type);
int CustomData_get_render_layer_index(const struct CustomData *data, int type);
int CustomData_get_clone_layer_index(const struct CustomData *data, int type);
int CustomData_get_stencil_layer_index(const struct CustomData *data, int type);
int CustomData_get_active_layer(const struct CustomData *data, int type);
int CustomData_get_render_layer(const struct CustomData *data, int type);
int CustomData_get_clone_layer(const struct CustomData *data, int type);
int CustomData_get_stencil_layer(const struct CustomData *data, int type);

/* copies the data from source to the data element at index in the first
 * layer of type
 * no effect if there is no layer of type
 */
void CustomData_set(const struct CustomData *data, int index, int type,
                    void *source);
void CustomData_em_set(struct CustomData *data, void *block, int type,
                       void *source);
void CustomData_em_set_n(struct CustomData *data, void *block, int type, int n,
                         void *source);

void CustomData_bmesh_set(const struct CustomData *data, void *block, int type, 
						  void *source);

void CustomData_bmesh_set_n(struct CustomData *data, void *block, int type, int n, 
							void *source);
/*sets the data of the block at physical layer n.  no real type checking 
 *is performed.
 */
void CustomData_bmesh_set_layer_n(struct CustomData *data, void *block, int n,
							void *source);

/* set the pointer of to the first layer of type. the old data is not freed.
 * returns the value of ptr if the layer is found, NULL otherwise
 */
void *CustomData_set_layer(const struct CustomData *data, int type, void *ptr);
void *CustomData_set_layer_n(const struct CustomData *data, int type, int n, void *ptr);

/* sets the nth layer of type as active */
void CustomData_set_layer_active(struct CustomData *data, int type, int n);
void CustomData_set_layer_render(struct CustomData *data, int type, int n);
void CustomData_set_layer_clone(struct CustomData *data, int type, int n);
void CustomData_set_layer_stencil(struct CustomData *data, int type, int n);

/* same as above but works with an index from CustomData_get_layer_index */
void CustomData_set_layer_active_index(struct CustomData *data, int type, int n);
void CustomData_set_layer_render_index(struct CustomData *data, int type, int n);
void CustomData_set_layer_clone_index(struct CustomData *data, int type, int n);
void CustomData_set_layer_stencil_index(struct CustomData *data, int type, int n);

/* adds flag to the layer flags */
void CustomData_set_layer_flag(struct CustomData *data, int type, int flag);

/* alloc/free a block of custom data attached to one element in editmode */
void CustomData_em_set_default(struct CustomData *data, void **block);
void CustomData_em_free_block(struct CustomData *data, void **block);

void CustomData_bmesh_set_default(struct CustomData *data, void **block);
void CustomData_bmesh_free_block(struct CustomData *data, void **block);

/* copy custom data to/from layers as in mesh/derivedmesh, to editmesh
   blocks of data. the CustomData's must not be compatible  */
void CustomData_to_em_block(const struct CustomData *source,
                            struct CustomData *dest, int index, void **block);
void CustomData_from_em_block(const struct CustomData *source,
                              struct CustomData *dest, void *block, int index);
void CustomData_to_bmesh_block(const struct CustomData *source, 
							struct CustomData *dest, int src_index, void **dest_block);
void CustomData_from_bmesh_block(const struct CustomData *source, 
							struct CustomData *dest, void *src_block, int dest_index);


/* query info over types */
void CustomData_file_write_info(int type, char **structname, int *structnum);
int CustomData_sizeof(int type);

/* get the name of a layer type */
const char *CustomData_layertype_name(int type);

/* make sure the name of layer at index is unique */
void CustomData_set_layer_unique_name(struct CustomData *data, int index);

/* for file reading compatibility, returns false if the layer was freed,
   only after this test passes, layer->data should be assigned */
int CustomData_verify_versions(struct CustomData *data, int index);

/*BMesh specific customdata stuff*/
void CustomData_to_bmeshpoly(struct CustomData *fdata, struct CustomData *pdata,
                             struct CustomData *ldata, int totloop, int totpoly);
void CustomData_from_bmeshpoly(struct CustomData *fdata, struct CustomData *pdata, struct CustomData *ldata, int total);
void CustomData_bmesh_init_pool(struct CustomData *data, int allocsize);

/* External file storage */

void CustomData_external_add(struct CustomData *data,
	struct ID *id, int type, int totelem, const char *filename);
void CustomData_external_remove(struct CustomData *data,
	struct ID *id, int type, int totelem);
int CustomData_external_test(struct CustomData *data, int type);

void CustomData_external_write(struct CustomData *data,
	struct ID *id, CustomDataMask mask, int totelem, int free);
void CustomData_external_read(struct CustomData *data,
	struct ID *id, CustomDataMask mask, int totelem);

#endif
<|MERGE_RESOLUTION|>--- conflicted
+++ resolved
@@ -32,11 +32,8 @@
 #ifndef BKE_CUSTOMDATA_H
 #define BKE_CUSTOMDATA_H
 
-<<<<<<< HEAD
 struct BMesh;
-=======
 struct ID;
->>>>>>> ffe13aeb
 struct CustomData;
 struct CustomDataLayer;
 typedef unsigned int CustomDataMask;
