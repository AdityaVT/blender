--- conflicted
+++ resolved
@@ -92,11 +92,7 @@
 	intern/depsgraph.c
 	intern/displist.c
 	intern/effect.c
-<<<<<<< HEAD
 	intern/editderivedbmesh.c
-	intern/exotic.c
-=======
->>>>>>> 770119d1
 	intern/fcurve.c
 	intern/fluidsim.c
 	intern/fmodifier.c
