# ***** BEGIN GPL LICENSE BLOCK *****
#
# This program is free software; you can redistribute it and/or
# modify it under the terms of the GNU General Public License
# as published by the Free Software Foundation; either version 2
# of the License, or (at your option) any later version.
#
# This program is distributed in the hope that it will be useful,
# but WITHOUT ANY WARRANTY; without even the implied warranty of
# MERCHANTABILITY or FITNESS FOR A PARTICULAR PURPOSE.  See the
# GNU General Public License for more details.
#
# You should have received a copy of the GNU General Public License
# along with this program; if not, write to the Free Software Foundation,
# Inc., 51 Franklin Street, Fifth Floor, Boston, MA 02110-1301, USA.
#
# The Original Code is Copyright (C) 2006, Blender Foundation
# All rights reserved.
# ***** END GPL LICENSE BLOCK *****

set(INC
  .
  ../blenfont
  ../blenlib
  ../blenloader
  ../blentranslation
  ../bmesh
  ../depsgraph
  ../draw
  ../gpencil_modifiers
  ../gpu
  ../ikplugin
  ../imbuf
  ../makesdna
  ../makesrna
  ../modifiers
  ../nodes
  ../physics
  ../shader_fx
  ../render/extern/include
  ../../../intern/ghost
  ../../../intern/glew-mx
  ../../../intern/guardedalloc
  ../../../intern/iksolver/extern
  ../../../intern/atomic
  ../../../intern/clog
  ../../../intern/libmv
  ../../../intern/mantaflow/extern
  ../../../intern/memutil
  ../../../intern/mikktspace
  ../../../intern/opensubdiv
  ../../../extern/curve_fit_nd

  # dna_type_offsets.h
  ${CMAKE_CURRENT_BINARY_DIR}/../makesdna/intern
)

set(INC_SYS
  ${GLEW_INCLUDE_PATH}
  ${ZLIB_INCLUDE_DIRS}
)

set(SRC
  ${CMAKE_SOURCE_DIR}/release/datafiles/userdef/userdef_default.c
  intern/CCGSubSurf.c
  intern/CCGSubSurf_legacy.c
  intern/CCGSubSurf_util.c
  intern/DerivedMesh.c
  intern/action.c
  intern/addon.c
  intern/anim_data.c
  intern/anim_path.c
  intern/anim_sys.c
  intern/anim_visualization.c
  intern/appdir.c
  intern/armature.c
  intern/armature_update.c
  intern/asset_engine.c
  intern/autoexec.c
  intern/blender.c
  intern/blender_copybuffer.c
  intern/blender_undo.c
  intern/blender_user_menu.c
  intern/blendfile.c
  intern/boids.c
  intern/bpath.c
  intern/brush.c
  intern/bvhutils.c
  intern/cachefile.c
  intern/callbacks.c
  intern/camera.c
  intern/cdderivedmesh.c
  intern/cloth.c
  intern/collection.c
  intern/collision.c
  intern/colorband.c
  intern/colortools.c
  intern/constraint.c
  intern/context.c
  intern/crazyspace.c
  intern/curve.c
  intern/curve_decimate.c
  intern/curveprofile.c
  intern/customdata.c
  intern/customdata_file.c
  intern/data_transfer.c
  intern/deform.c
  intern/derived_node_tree.cc
  intern/displist.c
  intern/displist_tangent.c
  intern/dynamicpaint.c
  intern/editlattice.c
  intern/editmesh.c
  intern/editmesh_bvh.c
  intern/editmesh_cache.c
  intern/editmesh_tangent.c
  intern/effect.c
  intern/fcurve.c
  intern/fcurve_driver.c
  intern/fluid.c
  intern/fmodifier.c
  intern/font.c
  intern/freestyle.c
  intern/gpencil.c
  intern/gpencil_curve.c
  intern/gpencil_geom.c
  intern/gpencil_modifier.c
  intern/hair.c
  intern/icons.c
  intern/icons_rasterize.c
  intern/idprop.c
  intern/idprop_utils.c
  intern/idtype.c
  intern/image.c
  intern/image_gen.c
  intern/image_save.c
  intern/ipo.c
  intern/kelvinlet.c
  intern/key.c
  intern/keyconfig.c
  intern/lattice.c
  intern/layer.c
  intern/layer_utils.c
  intern/lib_id.c
  intern/lib_id_delete.c
  intern/lib_override.c
  intern/lib_query.c
  intern/lib_remap.c
  intern/library.c
<<<<<<< HEAD
  intern/library_asset.c
  intern/library_idmap.c
  intern/library_override.c
  intern/library_query.c
  intern/library_remap.c
=======
>>>>>>> 15e6f901
  intern/light.c
  intern/lightprobe.c
  intern/linestyle.c
  intern/main.c
  intern/main_idmap.c
  intern/mask.c
  intern/mask_evaluate.c
  intern/mask_rasterize.c
  intern/material.c
  intern/mball.c
  intern/mball_tessellate.c
  intern/mesh.c
  intern/mesh_convert.c
  intern/mesh_evaluate.c
  intern/mesh_iterators.c
  intern/mesh_mapping.c
  intern/mesh_merge.c
  intern/mesh_mirror.c
  intern/mesh_remap.c
  intern/mesh_remesh_voxel.c
  intern/mesh_runtime.c
  intern/mesh_tangent.c
  intern/mesh_validate.c
  intern/mesh_wrapper.c
  intern/modifier.c
  intern/movieclip.c
  intern/multires.c
  intern/multires_reshape.c
  intern/multires_reshape_apply_base.c
  intern/multires_reshape_ccg.c
  intern/multires_reshape_smooth.c
  intern/multires_reshape_subdivide.c
  intern/multires_reshape_util.c
  intern/multires_reshape_vertcos.c
  intern/multires_subdiv.c
  intern/multires_unsubdivide.c
  intern/nla.c
  intern/node.c
  intern/node_tree_ref.cc
  intern/object.c
  intern/object_deform.c
  intern/object_dupli.c
  intern/object_facemap.c
  intern/object_update.c
  intern/ocean.c
  intern/ocean_spectrum.c
  intern/outliner_treehash.c
  intern/packedFile.c
  intern/paint.c
  intern/paint_toolslots.c
  intern/particle.c
  intern/particle_child.c
  intern/particle_distribute.c
  intern/particle_system.c
  intern/pbvh.c
  intern/pbvh_bmesh.c
  intern/pointcache.c
  intern/pointcloud.c
  intern/report.c
  intern/rigidbody.c
  intern/scene.c
  intern/screen.c
  intern/seqcache.c
  intern/seqeffects.c
  intern/seqmodifier.c
  intern/seqprefetch.c
  intern/sequencer.c
  intern/shader_fx.c
  intern/shrinkwrap.c
  intern/simulation.cc
  intern/softbody.c
  intern/sound.c
  intern/speaker.c
  intern/studiolight.c
  intern/subdiv.c
  intern/subdiv_ccg.c
  intern/subdiv_ccg_mask.c
  intern/subdiv_ccg_material.c
  intern/subdiv_converter.c
  intern/subdiv_converter_mesh.c
  intern/subdiv_deform.c
  intern/subdiv_displacement.c
  intern/subdiv_displacement_multires.c
  intern/subdiv_eval.c
  intern/subdiv_foreach.c
  intern/subdiv_mesh.c
  intern/subdiv_stats.c
  intern/subdiv_topology.c
  intern/subsurf_ccg.c
  intern/text.c
  intern/text_suggestions.c
  intern/texture.c
  intern/tracking.c
  intern/tracking_auto.c
  intern/tracking_detect.c
  intern/tracking_plane_tracker.c
  intern/tracking_region_tracker.c
  intern/tracking_solver.c
  intern/tracking_stabilize.c
  intern/tracking_util.c
  intern/undo_system.c
  intern/unit.c
  intern/volume.cc
  intern/volume_render.cc
  intern/workspace.c
  intern/world.c
  intern/writeavi.c

  BKE_DerivedMesh.h
  BKE_action.h
  BKE_addon.h
  BKE_anim_data.h
  BKE_anim_path.h
  BKE_anim_visualization.h
  BKE_animsys.h
  BKE_appdir.h
  BKE_armature.h
  BKE_asset_engine.h
  BKE_autoexec.h
  BKE_blender.h
  BKE_blender_copybuffer.h
  BKE_blender_undo.h
  BKE_blender_user_menu.h
  BKE_blender_version.h
  BKE_blendfile.h
  BKE_boids.h
  BKE_bpath.h
  BKE_brush.h
  BKE_bvhutils.h
  BKE_cachefile.h
  BKE_callbacks.h
  BKE_camera.h
  BKE_ccg.h
  BKE_cdderivedmesh.h
  BKE_cloth.h
  BKE_collection.h
  BKE_collision.h
  BKE_colorband.h
  BKE_colortools.h
  BKE_constraint.h
  BKE_context.h
  BKE_crazyspace.h
  BKE_curve.h
  BKE_curveprofile.h
  BKE_customdata.h
  BKE_customdata_file.h
  BKE_data_transfer.h
  BKE_deform.h
  BKE_derived_node_tree.hh
  BKE_displist.h
  BKE_displist_tangent.h
  BKE_duplilist.h
  BKE_dynamicpaint.h
  BKE_editlattice.h
  BKE_editmesh.h
  BKE_editmesh_bvh.h
  BKE_editmesh_cache.h
  BKE_editmesh_tangent.h
  BKE_effect.h
  BKE_fcurve.h
  BKE_fcurve_driver.h
  BKE_fluid.h
  BKE_font.h
  BKE_freestyle.h
  BKE_global.h
  BKE_gpencil.h
  BKE_gpencil_curve.h
  BKE_gpencil_geom.h
  BKE_gpencil_modifier.h
  BKE_hair.h
  BKE_icons.h
  BKE_idprop.h
  BKE_idtype.h
  BKE_image.h
  BKE_ipo.h
  BKE_kelvinlet.h
  BKE_key.h
  BKE_keyconfig.h
  BKE_lattice.h
  BKE_layer.h
  BKE_lib_id.h
  BKE_lib_override.h
  BKE_lib_query.h
  BKE_lib_remap.h
  BKE_library.h
  BKE_light.h
  BKE_lightprobe.h
  BKE_linestyle.h
  BKE_main.h
  BKE_main_idmap.h
  BKE_mask.h
  BKE_material.h
  BKE_mball.h
  BKE_mball_tessellate.h
  BKE_mesh.h
  BKE_mesh_iterators.h
  BKE_mesh_mapping.h
  BKE_mesh_mirror.h
  BKE_mesh_remap.h
  BKE_mesh_remesh_voxel.h
  BKE_mesh_runtime.h
  BKE_mesh_tangent.h
  BKE_mesh_wrapper.h
  BKE_modifier.h
  BKE_movieclip.h
  BKE_multires.h
  BKE_nla.h
  BKE_node.h
  BKE_node_tree_ref.hh
  BKE_object.h
  BKE_object_deform.h
  BKE_object_facemap.h
  BKE_ocean.h
  BKE_outliner_treehash.h
  BKE_packedFile.h
  BKE_paint.h
  BKE_particle.h
  BKE_pbvh.h
  BKE_pointcache.h
  BKE_pointcloud.h
  BKE_report.h
  BKE_rigidbody.h
  BKE_scene.h
  BKE_screen.h
  BKE_sequencer.h
  BKE_shader_fx.h
  BKE_shrinkwrap.h
  BKE_simulation.h
  BKE_softbody.h
  BKE_sound.h
  BKE_speaker.h
  BKE_studiolight.h
  BKE_subdiv.h
  BKE_subdiv_ccg.h
  BKE_subdiv_deform.h
  BKE_subdiv_eval.h
  BKE_subdiv_foreach.h
  BKE_subdiv_mesh.h
  BKE_subdiv_topology.h
  BKE_subsurf.h
  BKE_text.h
  BKE_text_suggestions.h
  BKE_texture.h
  BKE_tracking.h
  BKE_undo_system.h
  BKE_unit.h
  BKE_volume.h
  BKE_volume_render.h
  BKE_workspace.h
  BKE_world.h
  BKE_writeavi.h

  nla_private.h
  particle_private.h
  tracking_private.h
  intern/CCGSubSurf.h
  intern/CCGSubSurf_inline.h
  intern/CCGSubSurf_intern.h
  intern/data_transfer_intern.h
  intern/lib_intern.h
  intern/multires_inline.h
  intern/multires_reshape.h
  intern/multires_unsubdivide.h
  intern/pbvh_intern.h
  intern/subdiv_converter.h
  intern/subdiv_inline.h
)

set(LIB
  bf_blenfont
  bf_blenlib
  bf_blenloader
  bf_blentranslation
  bf_bmesh
  bf_depsgraph
  bf_draw
  bf_gpencil_modifiers
  bf_gpu
  bf_ikplugin
  bf_imbuf
  bf_intern_clog
  bf_intern_ghost
  bf_intern_guardedalloc
  bf_intern_libmv  # Uses stub when disabled.
  bf_intern_mikktspace
  bf_intern_opensubdiv  # Uses stub when disabled.
  bf_modifiers
  bf_nodes
  bf_physics
  bf_rna
  bf_shader_fx
)

if(WITH_BINRELOC)
  list(APPEND INC_SYS
    ${BINRELOC_INCLUDE_DIRS}
  )
  list(APPEND LIB
    extern_binreloc
  )
  add_definitions(-DWITH_BINRELOC)
endif()

add_definitions(${GL_DEFINITIONS})

if(WIN32)
  list(APPEND INC
    ../../../intern/utfconv
  )
endif()

if(WITH_AUDASPACE)
  add_definitions(-DWITH_AUDASPACE)

  list(APPEND INC_SYS
    ${AUDASPACE_C_INCLUDE_DIRS}
  )
  list(APPEND LIB
    ${AUDASPACE_C_LIBRARIES}
    ${AUDASPACE_PY_LIBRARIES}
  )
endif()

if(WITH_BULLET)
  list(APPEND INC_SYS
    ${BULLET_INCLUDE_DIRS}
  )
  list(APPEND INC
    ../../../intern/rigidbody
  )
  list(APPEND LIB
    bf_intern_rigidbody
    extern_bullet

    ${BULLET_LIBRARIES}
  )
  add_definitions(-DWITH_BULLET)
endif()

if(WITH_IMAGE_OPENEXR)
  add_definitions(-DWITH_OPENEXR)
endif()

if(WITH_IMAGE_TIFF)
  add_definitions(-DWITH_TIFF)
endif()

if(WITH_OPENIMAGEIO)
  add_definitions(-DWITH_OPENIMAGEIO)
endif()

if(WITH_IMAGE_OPENJPEG)
  add_definitions(-DWITH_OPENJPEG)
endif()

if(WITH_IMAGE_DDS)
  add_definitions(-DWITH_DDS)
endif()

if(WITH_IMAGE_CINEON)
  add_definitions(-DWITH_CINEON)
endif()

if(WITH_IMAGE_FRAMESERVER)
  add_definitions(-DWITH_FRAMESERVER)
endif()

if(WITH_IMAGE_HDR)
  add_definitions(-DWITH_HDR)
endif()

if(WITH_CODEC_AVI)
  list(APPEND INC
    ../io/avi
  )
  add_definitions(-DWITH_AVI)
endif()

if(WITH_CODEC_FFMPEG)
  list(APPEND SRC
    intern/writeffmpeg.c
    BKE_writeffmpeg.h
  )
  list(APPEND INC
    ../../../intern/ffmpeg
  )
  list(APPEND INC_SYS
    ${FFMPEG_INCLUDE_DIRS}
  )
  list(APPEND LIB
    ${FFMPEG_LIBRARIES}
  )
  add_definitions(-DWITH_FFMPEG)

  remove_strict_c_flags_file(
    intern/writeffmpeg.c
  )
endif()

if(WITH_PYTHON)
  list(APPEND INC
    ../python
  )
  list(APPEND LIB
    bf_python
    bf_python_bmesh
  )
  add_definitions(-DWITH_PYTHON)

  if(WITH_PYTHON_SAFETY)
    add_definitions(-DWITH_PYTHON_SAFETY)
  endif()

  if(WITH_PYTHON_SECURITY)
    add_definitions(-DWITH_PYTHON_SECURITY)
  endif()


  if(PYTHON_EXECUTABLE)
    get_filename_component(_python_exe_name ${PYTHON_EXECUTABLE} NAME)
    add_definitions(-DPYTHON_EXECUTABLE_NAME=${_python_exe_name})
    unset(_python_exe_name)
  endif()
endif()

if(WITH_MOD_FLUID)
  list(APPEND LIB
    bf_intern_mantaflow
  )
  add_definitions(-DWITH_FLUID)
endif()

if(WITH_MOD_OCEANSIM)
  add_definitions(-DWITH_OCEANSIM)
endif()

if(WITH_JACK)
  add_definitions(-DWITH_JACK)
endif()

if(WITH_LZO)
  if(WITH_SYSTEM_LZO)
    list(APPEND INC_SYS
      ${LZO_INCLUDE_DIR}
    )
    list(APPEND LIB
      ${LZO_LIBRARIES}
    )
    add_definitions(-DWITH_SYSTEM_LZO)
  else()
    list(APPEND INC_SYS
      ../../../extern/lzo/minilzo
    )
    list(APPEND LIB
      extern_minilzo
    )
  endif()
  add_definitions(-DWITH_LZO)
endif()

if(WITH_LZMA)
  list(APPEND INC_SYS
    ../../../extern/lzma
  )
  list(APPEND LIB
    extern_lzma
  )
  add_definitions(-DWITH_LZMA)
endif()

if(WITH_LIBMV)
  add_definitions(-DWITH_LIBMV)
endif()

if(WITH_FFTW3)
  list(APPEND INC_SYS
    ${FFTW3_INCLUDE_DIRS}
  )
  list(APPEND LIB
    ${FFTW3_LIBRARIES}
  )
  add_definitions(-DFFTW3=1)
endif()

if(WITH_INTERNATIONAL)
  add_definitions(-DWITH_INTERNATIONAL)
endif()

if(WITH_FREESTYLE)
  add_definitions(-DWITH_FREESTYLE)
endif()

if(WITH_ALEMBIC)
  list(APPEND INC
    ../io/alembic
  )
  add_definitions(-DWITH_ALEMBIC)
endif()

if(WITH_OPENSUBDIV)
  list(APPEND INC_SYS
    ${OPENSUBDIV_INCLUDE_DIRS}
  )
  list(APPEND LIB
    ${OPENSUBDIV_LIBRARIES}
  )
  add_definitions(-DWITH_OPENSUBDIV)
endif()

if(WITH_OPENVDB)
  list(APPEND INC
     ../../../intern/openvdb
  )
  list(APPEND INC_SYS
    ${OPENVDB_INCLUDE_DIRS}
  )
  list(APPEND LIB
    bf_intern_openvdb
    ${OPENVDB_LIBRARIES}
  )
  add_definitions(-DWITH_OPENVDB ${OPENVDB_DEFINITIONS})
endif()

if(WITH_QUADRIFLOW)
  list(APPEND INC
     ../../../intern/quadriflow
  )
  list(APPEND LIB
     bf_intern_quadriflow
  )
  add_definitions(-DWITH_QUADRIFLOW)
endif()

if(WITH_XR_OPENXR)
  add_definitions(-DWITH_XR_OPENXR)
endif()

# # Warnings as errors, this is too strict!
# if(MSVC)
#    set(CMAKE_C_FLAGS "${CMAKE_C_FLAGS} /WX")
# endif()

blender_add_lib(bf_blenkernel "${SRC}" "${INC}" "${INC_SYS}" "${LIB}")

# Needed so we can use dna_type_offsets.h for defaults initialization.
add_dependencies(bf_blenkernel bf_dna)<|MERGE_RESOLUTION|>--- conflicted
+++ resolved
@@ -147,14 +147,7 @@
   intern/lib_query.c
   intern/lib_remap.c
   intern/library.c
-<<<<<<< HEAD
   intern/library_asset.c
-  intern/library_idmap.c
-  intern/library_override.c
-  intern/library_query.c
-  intern/library_remap.c
-=======
->>>>>>> 15e6f901
   intern/light.c
   intern/lightprobe.c
   intern/linestyle.c
