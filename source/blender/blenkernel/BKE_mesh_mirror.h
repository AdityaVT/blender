/*
 * This program is free software; you can redistribute it and/or
 * modify it under the terms of the GNU General Public License
 * as published by the Free Software Foundation; either version 2
 * of the License, or (at your option) any later version.
 *
 * This program is distributed in the hope that it will be useful,
 * but WITHOUT ANY WARRANTY; without even the implied warranty of
 * MERCHANTABILITY or FITNESS FOR A PARTICULAR PURPOSE.  See the
 * GNU General Public License for more details.
 *
 * You should have received a copy of the GNU General Public License
 * along with this program; if not, write to the Free Software Foundation,
 * Inc., 51 Franklin Street, Fifth Floor, Boston, MA 02110-1301, USA.
 *
 * The Original Code is Copyright (C) 2019 Blender Foundation.
 * All rights reserved.
 */

#pragma once

/** \file
 * \ingroup bke
 */

#ifdef __cplusplus
extern "C" {
#endif

struct Main;
struct Mesh;
struct MirrorModifierData;
struct Object;

<<<<<<< HEAD
struct Mesh *BKE_mesh_mirror_bisect_on_mirror_plane(struct Object *ob,
                                                    struct MirrorModifierData *mmd,
                                                    const struct Mesh *mesh,
                                                    int axis,
                                                    const float plane_co[3],
                                                    float plane_no[3]);

struct Mesh *BKE_mesh_mirror_apply_mirror_on_axis(struct MirrorModifierData *mmd,
                                                  const struct ModifierEvalContext *UNUSED(ctx),
                                                  struct Object *ob,
                                                  const struct Mesh *mesh,
                                                  int axis);
=======
struct Mesh *BKE_mesh_mirror_bisect_on_mirror_plane_for_modifier(struct MirrorModifierData *mmd,
                                                                 const struct Mesh *mesh,
                                                                 int axis,
                                                                 const float plane_co[3],
                                                                 float plane_no[3]);

void BKE_mesh_mirror_apply_mirror_on_axis(struct Main *bmain,
                                          struct Mesh *mesh,
                                          const int axis,
                                          const float dist);

struct Mesh *BKE_mesh_mirror_apply_mirror_on_axis_for_modifier(struct MirrorModifierData *mmd,
                                                               struct Object *ob,
                                                               const struct Mesh *mesh,
                                                               int axis);
>>>>>>> eb7d9e2a

#ifdef __cplusplus
}
#endif<|MERGE_RESOLUTION|>--- conflicted
+++ resolved
@@ -32,20 +32,6 @@
 struct MirrorModifierData;
 struct Object;
 
-<<<<<<< HEAD
-struct Mesh *BKE_mesh_mirror_bisect_on_mirror_plane(struct Object *ob,
-                                                    struct MirrorModifierData *mmd,
-                                                    const struct Mesh *mesh,
-                                                    int axis,
-                                                    const float plane_co[3],
-                                                    float plane_no[3]);
-
-struct Mesh *BKE_mesh_mirror_apply_mirror_on_axis(struct MirrorModifierData *mmd,
-                                                  const struct ModifierEvalContext *UNUSED(ctx),
-                                                  struct Object *ob,
-                                                  const struct Mesh *mesh,
-                                                  int axis);
-=======
 struct Mesh *BKE_mesh_mirror_bisect_on_mirror_plane_for_modifier(struct MirrorModifierData *mmd,
                                                                  const struct Mesh *mesh,
                                                                  int axis,
@@ -61,7 +47,6 @@
                                                                struct Object *ob,
                                                                const struct Mesh *mesh,
                                                                int axis);
->>>>>>> eb7d9e2a
 
 #ifdef __cplusplus
 }
