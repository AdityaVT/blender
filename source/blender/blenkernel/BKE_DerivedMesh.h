--- conflicted
+++ resolved
@@ -94,12 +94,8 @@
 struct Object;
 struct Scene;
 struct Mesh;
-<<<<<<< HEAD
 struct BMEditMesh;
-=======
-struct EditMesh;
 struct KeyBlock;
->>>>>>> d459c9c9
 struct ModifierData;
 struct MCol;
 struct ColorBand;
