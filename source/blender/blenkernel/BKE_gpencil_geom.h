--- conflicted
+++ resolved
@@ -27,12 +27,6 @@
 extern "C" {
 #endif
 
-<<<<<<< HEAD
-struct ARegion;
-struct bContext;
-struct BoundBox;
-=======
->>>>>>> a478d502
 struct Depsgraph;
 struct Main;
 struct Object;
@@ -181,36 +175,18 @@
 
 void BKE_gpencil_stroke_to_view_space(struct RegionView3D *rv3d,
                                       struct bGPDstroke *gps,
-<<<<<<< HEAD
-                                      float diff_mat[4][4]);
-void BKE_gpencil_stroke_from_view_space(struct RegionView3D *rv3d,
-                                        struct bGPDstroke *gps,
-                                        float diff_mat[4][4]);
-=======
                                       const float diff_mat[4][4]);
 void BKE_gpencil_stroke_from_view_space(struct RegionView3D *rv3d,
                                         struct bGPDstroke *gps,
                                         const float diff_mat[4][4]);
->>>>>>> a478d502
 struct bGPDstroke *BKE_gpencil_stroke_perimeter_from_view(struct RegionView3D *rv3d,
                                                           struct bGPdata *gpd,
                                                           const struct bGPDlayer *gpl,
                                                           struct bGPDstroke *gps,
-<<<<<<< HEAD
-                                                          int subdivisions,
-                                                          float diff_mat[4][4]);
-struct bGPDstroke *BKE_gpencil_stroke_perimeter_from_view_2d(struct ARegion *region,
-                                                             const struct bGPdata *gpd,
-                                                             const struct bGPDlayer *gpl,
-                                                             struct bGPDstroke *gps,
-                                                             int subdivisions,
-                                                             float diff_mat[4][4]);
-=======
                                                           const int subdivisions,
                                                           const float diff_mat[4][4]);
 float BKE_gpencil_stroke_average_pressure_get(struct bGPDstroke *gps);
 bool BKE_gpencil_stroke_is_pressure_constant(struct bGPDstroke *gps);
->>>>>>> a478d502
 #ifdef __cplusplus
 }
 #endif