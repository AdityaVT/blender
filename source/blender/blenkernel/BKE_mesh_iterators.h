--- conflicted
+++ resolved
@@ -31,27 +31,17 @@
   MESH_FOREACH_USE_NORMAL = (1 << 0),
 } MeshForeachFlag;
 
-<<<<<<< HEAD
 void BKE_mesh_foreach_mapped_vert(
     struct Mesh *mesh,
     void (*func)(void *userData, int index, const float co[3], const float no[3]),
     void *userData,
     MeshForeachFlag flag);
-=======
-void BKE_mesh_foreach_mapped_vert(struct Mesh *mesh,
-                                  void (*func)(void *userData,
-                                               int index,
-                                               const float co[3],
-                                               const float no_f[3],
-                                               const short no_s[3]),
-                                  void *userData,
-                                  MeshForeachFlag flag);
+
 /**
  * Copied from #cdDM_foreachMappedEdge.
  * \param tot_edges: Number of original edges. Used to avoid calling the callback with invalid
  * edge indices.
  */
->>>>>>> 74fa4ee9
 void BKE_mesh_foreach_mapped_edge(
     struct Mesh *mesh,
     int tot_edges,
