/*
 * ***** BEGIN GPL LICENSE BLOCK *****
 *
 * This program is free software; you can redistribute it and/or
 * modify it under the terms of the GNU General Public License
 * as published by the Free Software Foundation; either version 2
 * of the License, or (at your option) any later version.
 *
 * This program is distributed in the hope that it will be useful,
 * but WITHOUT ANY WARRANTY; without even the implied warranty of
 * MERCHANTABILITY or FITNESS FOR A PARTICULAR PURPOSE.  See the
 * GNU General Public License for more details.
 *
 * You should have received a copy of the GNU General Public License
 * along with this program; if not, write to the Free Software Foundation,
 * Inc., 51 Franklin Street, Fifth Floor, Boston, MA 02110-1301, USA.
 *
 * The Original Code is Copyright (C) 2001-2002 by NaN Holding BV.
 * All rights reserved.
 *
 * The Original Code is: all of this file.
 *
 * Contributor(s): none yet.
 *
 * ***** END GPL LICENSE BLOCK *****
 */
#ifndef __BKE_SCA_H__
#define __BKE_SCA_H__

/** \file BKE_sca.h
 *  \ingroup bke
 */

struct Main;
struct Object;
struct bSensor;
struct bController;
struct bActuator;

void link_logicbricks(void **poin, void ***ppoin, short *tot, short size);
void unlink_logicbricks(void **poin, void ***ppoin, short *tot);

void unlink_controller(struct bController *cont);
void unlink_controllers(struct ListBase *lb);
void free_controller(struct bController *cont);
void free_controllers(struct ListBase *lb);

void unlink_actuator(struct bActuator *act);
void unlink_actuators(struct ListBase *lb);
void free_actuator(struct bActuator *act);
void free_actuators(struct ListBase *lb);

void free_sensor(struct bSensor *sens);
void free_sensors(struct ListBase *lb);
struct bSensor *copy_sensor(struct bSensor *sens);
void copy_sensors(struct ListBase *lbn, const struct ListBase *lbo);
void init_sensor(struct bSensor *sens);
struct bSensor *new_sensor(int type);
struct bController *copy_controller(struct bController *cont);
void copy_controllers(struct ListBase *lbn, const struct ListBase *lbo);
void init_controller(struct bController *cont);
struct bController *new_controller(int type);
struct bActuator *copy_actuator(struct bActuator *act);
void copy_actuators(struct ListBase *lbn, const struct ListBase *lbo);
void init_actuator(struct bActuator *act);
struct bActuator *new_actuator(int type);
void clear_sca_new_poins_ob(struct Object *ob);
void clear_sca_new_poins(void);
void set_sca_new_poins_ob(struct Object *ob);
void set_sca_new_poins(void);

void BKE_sca_logic_links_remap(struct Main *bmain, struct Object *ob_old, struct Object *ob_new);
<<<<<<< HEAD
void BKE_sca_logic_copy(struct Object *ob_new, struct Object *ob);
=======
void BKE_sca_logic_copy(struct Object *ob_new, const struct Object *ob);
>>>>>>> 5e9132b3

void sca_move_sensor(struct bSensor *sens_to_move, struct Object *ob, int move_up);
void sca_move_controller(struct bController *cont_to_move, struct Object *ob, int move_up);
void sca_move_actuator(struct bActuator *act_to_move, struct Object *ob, int move_up);

/* Callback format for performing operations on ID-pointers for sensors/controllers/actuators. */
typedef void (*SCASensorIDFunc)(struct bSensor *sensor, struct ID **idpoin, void *userdata, int cb_flag);
typedef void (*SCAControllerIDFunc)(struct bController *controller, struct ID **idpoin, void *userdata, int cb_flag);
typedef void (*SCAActuatorIDFunc)(struct bActuator *actuator, struct ID **idpoin, void *userdata, int cb_flag);

void BKE_sca_sensors_id_loop(struct ListBase *senslist, SCASensorIDFunc func, void *userdata);
void BKE_sca_controllers_id_loop(struct ListBase *contlist, SCAControllerIDFunc func, void *userdata);
void BKE_sca_actuators_id_loop(struct ListBase *atclist, SCAActuatorIDFunc func, void *userdata);


const char *sca_state_name_get(Object *ob, short bit);

#endif
<|MERGE_RESOLUTION|>--- conflicted
+++ resolved
@@ -70,11 +70,7 @@
 void set_sca_new_poins(void);
 
 void BKE_sca_logic_links_remap(struct Main *bmain, struct Object *ob_old, struct Object *ob_new);
-<<<<<<< HEAD
-void BKE_sca_logic_copy(struct Object *ob_new, struct Object *ob);
-=======
 void BKE_sca_logic_copy(struct Object *ob_new, const struct Object *ob);
->>>>>>> 5e9132b3
 
 void sca_move_sensor(struct bSensor *sens_to_move, struct Object *ob, int move_up);
 void sca_move_controller(struct bController *cont_to_move, struct Object *ob, int move_up);
