--- conflicted
+++ resolved
@@ -2941,18 +2941,8 @@
   }
 }
 
-<<<<<<< HEAD
-/**
- * Proxy rule:
- * - lib_object->proxy_from == the one we borrow from, set temporally while object_update.
- * - local_object->proxy == pointer to library object, saved in files and read.
- * - local_object->proxy_group == pointer to collection dupli-object, saved in files and read.
- */
 void BKE_object_make_proxy(
     Main *bmain, Depsgraph *depsgraph, Object *ob, Object *target, Object *cob)
-=======
-void BKE_object_make_proxy(Main *bmain, Object *ob, Object *target, Object *cob)
->>>>>>> 6a9775ec
 {
   /* paranoia checks */
   if (ID_IS_LINKED(ob) || !ID_IS_LINKED(target)) {
@@ -3750,7 +3740,6 @@
   BKE_object_where_is_calc(depsgraph, scene, workob);
 }
 
-<<<<<<< HEAD
 /**
  * Applies the global transformation \a mat to the \a ob using a relative parent space if
  * supplied.
@@ -3763,9 +3752,6 @@
  */
 void BKE_object_apply_mat4_ex(Depsgraph *depsgraph,
                               Object *ob,
-=======
-void BKE_object_apply_mat4_ex(Object *ob,
->>>>>>> 6a9775ec
                               const float mat[4][4],
                               Object *parent,
                               const float parentinv[4][4],
@@ -4535,12 +4521,8 @@
   return true;
 }
 
-<<<<<<< HEAD
 /** Get evaluated mesh without subdivision for given object. */
 Mesh *BKE_object_get_evaluated_mesh_no_subsurf(const Object *object)
-=======
-Mesh *BKE_object_get_evaluated_mesh(const Object *object)
->>>>>>> 6a9775ec
 {
   /* First attempt to retrieve the evaluated mesh from the evaluated geometry set. Most
    * object types either store it there or add a reference to it if it's owned elsewhere. */
@@ -4567,7 +4549,6 @@
   return nullptr;
 }
 
-<<<<<<< HEAD
 /** Get evaluated mesh for given object.
  * This will lazily compute subdivision on the CPU if the depsgraph is not null.
  * If subdivision data is not required use #BKE_object_get_evaluated_mesh_no_subsurf instead.
@@ -4586,15 +4567,6 @@
   return mesh;
 }
 
-/**
- * Get mesh which is not affected by modifiers:
- * - For original objects it will be same as `object->data`, and it is a mesh
- *   which is in the corresponding #Main.
- * - For copied-on-write objects it will give pointer to a copied-on-write
- *   mesh which corresponds to original object's mesh.
- */
-=======
->>>>>>> 6a9775ec
 Mesh *BKE_object_get_pre_modified_mesh(const Object *object)
 {
   if (object->type == OB_MESH && object->runtime.data_orig != nullptr) {
@@ -5353,20 +5325,7 @@
   }
 }
 
-<<<<<<< HEAD
-/**
- * Return a KDTree_3d from the deformed object (in world-space).
- *
- * \note Only mesh objects currently support deforming, others are TODO.
- *
- * \param ob:
- * \param r_tot:
- * \return The kdtree or nullptr if it can't be created.
- */
 KDTree_3d *BKE_object_as_kdtree(Depsgraph *depsgraph, Object *ob, int *r_tot)
-=======
-KDTree_3d *BKE_object_as_kdtree(Object *ob, int *r_tot)
->>>>>>> 6a9775ec
 {
   KDTree_3d *tree = nullptr;
   unsigned int tot = 0;
