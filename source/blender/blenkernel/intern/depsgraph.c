/*
 * ***** BEGIN GPL LICENSE BLOCK *****
 *
 * This program is free software; you can redistribute it and/or
 * modify it under the terms of the GNU General Public License
 * as published by the Free Software Foundation; either version 2
 * of the License, or (at your option) any later version.
 *
 * This program is distributed in the hope that it will be useful,
 * but WITHOUT ANY WARRANTY; without even the implied warranty of
 * MERCHANTABILITY or FITNESS FOR A PARTICULAR PURPOSE.  See the
 * GNU General Public License for more details.
 *
 * You should have received a copy of the GNU General Public License
 * along with this program; if not, write to the Free Software Foundation,
 * Inc., 51 Franklin Street, Fifth Floor, Boston, MA 02110-1301, USA.
 *
 * The Original Code is Copyright (C) 2004 Blender Foundation.
 * All rights reserved.
 *
 * Contributor(s): none yet.
 *
 * ***** END GPL LICENSE BLOCK *****
 */

/** \file blender/blenkernel/intern/depsgraph.c
 *  \ingroup bke
 */

 
#include <stdio.h>
#include <stdlib.h>
#include <string.h>
#include <math.h>

#include "MEM_guardedalloc.h"

#ifdef WIN32
#  include "BLI_winstuff.h"
#endif

#include "BLI_utildefines.h"
#include "BLI_listbase.h"
#include "BLI_ghash.h"
#include "BLI_threads.h"

#include "DNA_anim_types.h"
#include "DNA_cache_library_types.h"
#include "DNA_camera_types.h"
#include "DNA_group_types.h"
#include "DNA_lamp_types.h"
#include "DNA_lattice_types.h"
#include "DNA_key_types.h"
#include "DNA_material_types.h"
#include "DNA_mesh_types.h"
#include "DNA_node_types.h"
#include "DNA_scene_types.h"
#include "DNA_screen_types.h"
#include "DNA_windowmanager_types.h"
#include "DNA_movieclip_types.h"
#include "DNA_mask_types.h"

#include "BKE_anim.h"
#include "BKE_animsys.h"
#include "BKE_action.h"
#include "BKE_DerivedMesh.h"
#include "BKE_effect.h"
#include "BKE_fcurve.h"
#include "BKE_global.h"
#include "BKE_image.h"
#include "BKE_key.h"
#include "BKE_library.h"
#include "BKE_main.h"
#include "BKE_node.h"
#include "BKE_material.h"
#include "BKE_mball.h"
#include "BKE_modifier.h"
#include "BKE_object.h"
#include "BKE_paint.h"
#include "BKE_particle.h"
#include "BKE_pointcache.h"
#include "BKE_scene.h"
#include "BKE_screen.h"
#include "BKE_tracking.h"

#include "GPU_buffers.h"

#include "atomic_ops.h"

#include "depsgraph_private.h"

static SpinLock threaded_update_lock;

void DAG_init(void)
{
	BLI_spin_init(&threaded_update_lock);
}

void DAG_exit(void)
{
	BLI_spin_end(&threaded_update_lock);
}

/* Queue and stack operations for dag traversal 
 *
 * the queue store a list of freenodes to avoid successive alloc/dealloc
 */

DagNodeQueue *queue_create(int slots)
{
	DagNodeQueue *queue;
	DagNodeQueueElem *elem;
	int i;
	
	queue = MEM_mallocN(sizeof(DagNodeQueue), "DAG queue");
	queue->freenodes = MEM_mallocN(sizeof(DagNodeQueue), "DAG queue");
	queue->count = 0;
	queue->maxlevel = 0;
	queue->first = queue->last = NULL;
	elem = MEM_mallocN(sizeof(DagNodeQueueElem), "DAG queue elem3");
	elem->node = NULL;
	elem->next = NULL;
	queue->freenodes->first = queue->freenodes->last = elem;
	
	for (i = 1; i < slots; i++) {
		elem = MEM_mallocN(sizeof(DagNodeQueueElem), "DAG queue elem4");
		elem->node = NULL;
		elem->next = NULL;
		queue->freenodes->last->next = elem;
		queue->freenodes->last = elem;
	}
	queue->freenodes->count = slots;
	return queue;
}

void queue_raz(DagNodeQueue *queue)
{
	DagNodeQueueElem *elem;
	
	elem = queue->first;
	if (queue->freenodes->last)
		queue->freenodes->last->next = elem;
	else
		queue->freenodes->first = queue->freenodes->last = elem;
	
	elem->node = NULL;
	queue->freenodes->count++;
	while (elem->next) {
		elem = elem->next;
		elem->node = NULL;
		queue->freenodes->count++;
	}
	queue->freenodes->last = elem;
	queue->count = 0;
}

void queue_delete(DagNodeQueue *queue)
{
	DagNodeQueueElem *elem;
	DagNodeQueueElem *temp;
	
	elem = queue->first;
	while (elem) {
		temp = elem;
		elem = elem->next;
		MEM_freeN(temp);
	}
	
	elem = queue->freenodes->first;
	while (elem) {
		temp = elem;
		elem = elem->next;
		MEM_freeN(temp);
	}
	
	MEM_freeN(queue->freenodes);
	MEM_freeN(queue);
}

/* insert in queue, remove in front */
void push_queue(DagNodeQueue *queue, DagNode *node)
{
	DagNodeQueueElem *elem;
	int i;

	if (node == NULL) {
		fprintf(stderr, "pushing null node\n");
		return;
	}
	/*fprintf(stderr, "BFS push : %s %d\n", ((ID *) node->ob)->name, queue->count);*/

	elem = queue->freenodes->first;
	if (elem != NULL) {
		queue->freenodes->first = elem->next;
		if (queue->freenodes->last == elem) {
			queue->freenodes->last = NULL;
			queue->freenodes->first = NULL;
		}
		queue->freenodes->count--;
	}
	else { /* alllocating more */
		elem = MEM_mallocN(sizeof(DagNodeQueueElem), "DAG queue elem1");
		elem->node = NULL;
		elem->next = NULL;
		queue->freenodes->first = queue->freenodes->last = elem;

		for (i = 1; i < DAGQUEUEALLOC; i++) {
			elem = MEM_mallocN(sizeof(DagNodeQueueElem), "DAG queue elem2");
			elem->node = NULL;
			elem->next = NULL;
			queue->freenodes->last->next = elem;
			queue->freenodes->last = elem;
		}
		queue->freenodes->count = DAGQUEUEALLOC;
			
		elem = queue->freenodes->first;
		queue->freenodes->first = elem->next;
	}
	elem->next = NULL;
	elem->node = node;
	if (queue->last != NULL)
		queue->last->next = elem;
	queue->last = elem;
	if (queue->first == NULL) {
		queue->first = elem;
	}
	queue->count++;
}


/* insert in front, remove in front */
void push_stack(DagNodeQueue *queue, DagNode *node)
{
	DagNodeQueueElem *elem;
	int i;

	elem = queue->freenodes->first;
	if (elem != NULL) {
		queue->freenodes->first = elem->next;
		if (queue->freenodes->last == elem) {
			queue->freenodes->last = NULL;
			queue->freenodes->first = NULL;
		}
		queue->freenodes->count--;
	}
	else { /* alllocating more */
		elem = MEM_mallocN(sizeof(DagNodeQueueElem), "DAG queue elem1");
		elem->node = NULL;
		elem->next = NULL;
		queue->freenodes->first = queue->freenodes->last = elem;

		for (i = 1; i < DAGQUEUEALLOC; i++) {
			elem = MEM_mallocN(sizeof(DagNodeQueueElem), "DAG queue elem2");
			elem->node = NULL;
			elem->next = NULL;
			queue->freenodes->last->next = elem;
			queue->freenodes->last = elem;
		}
		queue->freenodes->count = DAGQUEUEALLOC;
			
		elem = queue->freenodes->first;
		queue->freenodes->first = elem->next;
	}
	elem->next = queue->first;
	elem->node = node;
	queue->first = elem;
	if (queue->last == NULL)
		queue->last = elem;
	queue->count++;
}


DagNode *pop_queue(DagNodeQueue *queue)
{
	DagNodeQueueElem *elem;
	DagNode *node;

	elem = queue->first;
	if (elem) {
		queue->first = elem->next;
		if (queue->last == elem) {
			queue->last = NULL;
			queue->first = NULL;
		}
		queue->count--;
		if (queue->freenodes->last)
			queue->freenodes->last->next = elem;
		queue->freenodes->last = elem;
		if (queue->freenodes->first == NULL)
			queue->freenodes->first = elem;
		node = elem->node;
		elem->node = NULL;
		elem->next = NULL;
		queue->freenodes->count++;
		return node;
	}
	else {
		fprintf(stderr, "return null\n");
		return NULL;
	}
}

DagNode *get_top_node_queue(DagNodeQueue *queue)
{
	return queue->first->node;
}

DagForest *dag_init(void)
{
	DagForest *forest;
	/* use callocN to init all zero */
	forest = MEM_callocN(sizeof(DagForest), "DAG root");
	forest->ugly_hack_sorry = true;
	return forest;
}

/* isdata = object data... */
/* XXX this needs to be extended to be more flexible (so that not only objects are evaluated via depsgraph)... */
static void dag_add_driver_relation(AnimData *adt, DagForest *dag, DagNode *node, int isdata)
{
	FCurve *fcu;
	DagNode *node1;
	
	for (fcu = adt->drivers.first; fcu; fcu = fcu->next) {
		ChannelDriver *driver = fcu->driver;
		DriverVar *dvar;
		int isdata_fcu = (isdata) || (fcu->rna_path && strstr(fcu->rna_path, "modifiers["));
		
		/* loop over variables to get the target relationships */
		for (dvar = driver->variables.first; dvar; dvar = dvar->next) {
			/* only used targets */
			DRIVER_TARGETS_USED_LOOPER(dvar) 
			{
				if (dtar->id) {
					/* FIXME: other data types need to be added here so that they can work! */
					if (GS(dtar->id->name) == ID_OB) {
						Object *ob = (Object *)dtar->id;
						
						/* normal channel-drives-channel */
						node1 = dag_get_node(dag, dtar->id);
						
						/* check if bone... */
						if ((ob->type == OB_ARMATURE) &&
						    ( ((dtar->rna_path) && strstr(dtar->rna_path, "pose.bones[")) ||
						      ((dtar->flag & DTAR_FLAG_STRUCT_REF) && (dtar->pchan_name[0])) ))
						{
							dag_add_relation(dag, node1, node, isdata_fcu ? DAG_RL_DATA_DATA : DAG_RL_DATA_OB, "Driver");
						}
						/* check if ob data */
						else if (dtar->rna_path && strstr(dtar->rna_path, "data."))
							dag_add_relation(dag, node1, node, isdata_fcu ? DAG_RL_DATA_DATA : DAG_RL_DATA_OB, "Driver");
						/* normal */
						else
							dag_add_relation(dag, node1, node, isdata_fcu ? DAG_RL_OB_DATA : DAG_RL_OB_OB, "Driver");
					}
				}
			}
			DRIVER_TARGETS_LOOPER_END
		}
	}
}

/* XXX: forward def for material driver handling... */
static void dag_add_material_driver_relations(DagForest *dag, DagNode *node, Material *ma);

/* recursive handling for shader nodetree drivers */
static void dag_add_shader_nodetree_driver_relations(DagForest *dag, DagNode *node, bNodeTree *ntree)
{
	bNode *n;

	/* nodetree itself */
	if (ntree->adt) {
		dag_add_driver_relation(ntree->adt, dag, node, 1);
	}
	
	/* nodetree's nodes... */
	for (n = ntree->nodes.first; n; n = n->next) {
		if (n->id) {
			if (GS(n->id->name) == ID_MA) {
				dag_add_material_driver_relations(dag, node, (Material *)n->id);
			}
			else if (n->type == NODE_GROUP) {
				dag_add_shader_nodetree_driver_relations(dag, node, (bNodeTree *)n->id);
			}
		}
	}
}

/* recursive handling for material drivers */
static void dag_add_material_driver_relations(DagForest *dag, DagNode *node, Material *ma)
{
	/* Prevent infinite recursion by checking (and tagging the material) as having been visited 
	 * already (see build_dag()). This assumes ma->id.flag & LIB_DOIT isn't set by anything else
	 * in the meantime... [#32017]
	 */
	if (ma->id.flag & LIB_DOIT)
		return;

	ma->id.flag |= LIB_DOIT;
	
	/* material itself */
	if (ma->adt)
		dag_add_driver_relation(ma->adt, dag, node, 1);

	/* textures */
	// TODO...
	//dag_add_texture_driver_relations(DagForest *dag, DagNode *node, ID *id);

	/* material's nodetree */
	if (ma->nodetree)
		dag_add_shader_nodetree_driver_relations(dag, node, ma->nodetree);

	ma->id.flag &= ~LIB_DOIT;
}

/* recursive handling for lamp drivers */
static void dag_add_lamp_driver_relations(DagForest *dag, DagNode *node, Lamp *la)
{
	/* Prevent infinite recursion by checking (and tagging the lamp) as having been visited 
	 * already (see build_dag()). This assumes la->id.flag & LIB_DOIT isn't set by anything else
	 * in the meantime... [#32017]
	 */
	if (la->id.flag & LIB_DOIT)
		return;

	la->id.flag |= LIB_DOIT;
	
	/* lamp itself */
	if (la->adt)
		dag_add_driver_relation(la->adt, dag, node, 1);

	/* textures */
	// TODO...
	//dag_add_texture_driver_relations(DagForest *dag, DagNode *node, ID *id);

	/* lamp's nodetree */
	if (la->nodetree)
		dag_add_shader_nodetree_driver_relations(dag, node, la->nodetree);

	la->id.flag &= ~LIB_DOIT;
}

static void check_and_create_collision_relation(DagForest *dag, Object *ob, DagNode *node, Object *ob1, int skip_forcefield, bool no_collision)
{
	DagNode *node2;
	if (ob1->pd && (ob1->pd->deflect || ob1->pd->forcefield) && (ob1 != ob)) {
		if ((skip_forcefield && ob1->pd->forcefield == skip_forcefield) || (no_collision && ob1->pd->forcefield == 0))
			return;
		node2 = dag_get_node(dag, ob1);
		dag_add_relation(dag, node2, node, DAG_RL_DATA_DATA | DAG_RL_OB_DATA, "Field Collision");
	}
}

static void dag_add_collision_field_relation(DagForest *dag, Scene *scene, Object *ob, DagNode *node, int skip_forcefield, bool no_collision)
{
	Base *base;
	ParticleSystem *particle_system;

	for (particle_system = ob->particlesystem.first;
	     particle_system;
	     particle_system = particle_system->next)
	{
		EffectorWeights *effector_weights = particle_system->part->effector_weights;
		if (effector_weights->group) {
			GroupObject *group_object;

			for (group_object = effector_weights->group->gobject.first;
			     group_object;
			     group_object = group_object->next)
			{
				if ((group_object->ob->lay & ob->lay)) {
					check_and_create_collision_relation(dag, ob, node, group_object->ob, skip_forcefield, no_collision);
				}
			}
		}
	}

	/* would be nice to have a list of colliders here
	 * so for now walk all objects in scene check 'same layer rule' */
	for (base = scene->base.first; base; base = base->next) {
		if ((base->lay & ob->lay)) {
			Object *ob1 = base->object;
			check_and_create_collision_relation(dag, ob, node, ob1, skip_forcefield, no_collision);
		}
	}
}

static void build_dag_object(DagForest *dag, DagNode *scenenode, Main *bmain, Scene *scene, Object *ob, int mask)
{
	bConstraint *con;
	DagNode *node;
	DagNode *node2;
	DagNode *node3;
	Key *key;
	ParticleSystem *psys;
	int addtoroot = 1;
	
	node = dag_get_node(dag, ob);
	
	if ((ob->data) && (mask & DAG_RL_DATA)) {
		node2 = dag_get_node(dag, ob->data);
		dag_add_relation(dag, node, node2, DAG_RL_DATA, "Object-Data Relation");
		node2->first_ancestor = ob;
		node2->ancestor_count += 1;
	}

	/* also build a custom data mask for dependencies that need certain layers */
	node->customdata_mask = 0;
	
	if (ob->type == OB_ARMATURE) {
		if (ob->pose) {
			bPoseChannel *pchan;
			
			for (pchan = ob->pose->chanbase.first; pchan; pchan = pchan->next) {
				for (con = pchan->constraints.first; con; con = con->next) {
					const bConstraintTypeInfo *cti = BKE_constraint_typeinfo_get(con);
					ListBase targets = {NULL, NULL};
					bConstraintTarget *ct;
					
					if (cti && cti->get_constraint_targets) {
						cti->get_constraint_targets(con, &targets);
						
						for (ct = targets.first; ct; ct = ct->next) {
							if (ct->tar && ct->tar != ob) {
								// fprintf(stderr, "armature %s target :%s\n", ob->id.name, target->id.name);
								node3 = dag_get_node(dag, ct->tar);
								
								if (ct->subtarget[0]) {
									dag_add_relation(dag, node3, node, DAG_RL_OB_DATA | DAG_RL_DATA_DATA, cti->name);
									if (ct->tar->type == OB_MESH)
										node3->customdata_mask |= CD_MASK_MDEFORMVERT;
								}
								else if (ELEM(con->type, CONSTRAINT_TYPE_FOLLOWPATH, CONSTRAINT_TYPE_CLAMPTO, CONSTRAINT_TYPE_SPLINEIK))
									dag_add_relation(dag, node3, node, DAG_RL_DATA_DATA | DAG_RL_OB_DATA, cti->name);
								else
									dag_add_relation(dag, node3, node, DAG_RL_OB_DATA, cti->name);
							}
						}
						
						if (cti->flush_constraint_targets)
							cti->flush_constraint_targets(con, &targets, 1);
					}
					
				}
			}
		}
	}
	
	/* driver dependencies, nla modifiers */
#if 0 // XXX old animation system
	if (ob->nlastrips.first) {
		bActionStrip *strip;
		bActionChannel *chan;
		for (strip = ob->nlastrips.first; strip; strip = strip->next) {
			if (strip->modifiers.first) {
				bActionModifier *amod;
				for (amod = strip->modifiers.first; amod; amod = amod->next) {
					if (amod->ob) {
						node2 = dag_get_node(dag, amod->ob);
						dag_add_relation(dag, node2, node, DAG_RL_DATA_DATA | DAG_RL_OB_DATA, "NLA Strip Modifier");
					}
				}
			}
		}
	}
#endif // XXX old animation system
	if (ob->adt)
		dag_add_driver_relation(ob->adt, dag, node, (ob->type == OB_ARMATURE));  // XXX isdata arg here doesn't give an accurate picture of situation
		
	key = BKE_key_from_object(ob);
	if (key && key->adt)
		dag_add_driver_relation(key->adt, dag, node, 1);

	if (ob->modifiers.first) {
		ModifierData *md;
		
		for (md = ob->modifiers.first; md; md = md->next) {
			const ModifierTypeInfo *mti = modifierType_getInfo(md->type);
			
			if (mti->updateDepgraph) mti->updateDepgraph(md, dag, bmain, scene, ob, node);
		}
	}
	if (ob->parent) {
		node2 = dag_get_node(dag, ob->parent);
		
		switch (ob->partype) {
			case PARSKEL:
				dag_add_relation(dag, node2, node, DAG_RL_DATA_DATA | DAG_RL_OB_OB, "Parent");
				break;
			case PARVERT1: case PARVERT3:
				dag_add_relation(dag, node2, node, DAG_RL_DATA_OB | DAG_RL_OB_OB, "Vertex Parent");
				node2->customdata_mask |= CD_MASK_ORIGINDEX;
				break;
			case PARBONE:
				dag_add_relation(dag, node2, node, DAG_RL_DATA_OB | DAG_RL_OB_OB, "Bone Parent");
				break;
			default:
				if (ob->parent->type == OB_LATTICE)
					dag_add_relation(dag, node2, node, DAG_RL_DATA_DATA | DAG_RL_OB_OB, "Lattice Parent");
				else if (ob->parent->type == OB_CURVE) {
					Curve *cu = ob->parent->data;
					if (cu->flag & CU_PATH) 
						dag_add_relation(dag, node2, node, DAG_RL_DATA_OB | DAG_RL_OB_OB, "Curve Parent");
					else
						dag_add_relation(dag, node2, node, DAG_RL_OB_OB, "Curve Parent");
				}
				else
					dag_add_relation(dag, node2, node, DAG_RL_OB_OB, "Parent");
				break;
		}
		/* exception case: parent is duplivert */
		if (ob->type == OB_MBALL && (ob->parent->transflag & OB_DUPLIVERTS)) {
			dag_add_relation(dag, node2, node, DAG_RL_DATA_DATA | DAG_RL_OB_OB, "Duplivert");
		}
		
		addtoroot = 0;
	}
	if (ob->proxy) {
		node2 = dag_get_node(dag, ob->proxy);
		dag_add_relation(dag, node, node2, DAG_RL_DATA_DATA | DAG_RL_OB_OB, "Proxy");
		/* inverted relation, so addtoroot shouldn't be set to zero */
	}
	
	/* XXX Fake dependency: duplicator object becomes a child of group objects.
	 * This exploits the layer visibility mechanism, making the group objects update
	 * when the duplicator is visible (even if group objects are not visible themselves).
	 * It is not a true dependency, the duplicator does not in any way depend on group objects or data!
	 */
<<<<<<< HEAD
	if (ob->transflag & OB_DUPLI && !(ob->transflag & OB_DUPLI_READ_CACHE)) {
		if ((ob->transflag & OB_DUPLIGROUP) && ob->dup_group) {
=======
	if (ob->transflag & OB_DUPLI) {
		bool is_cached = ob->cache_library && ob->cache_library->source_mode == CACHE_LIBRARY_SOURCE_CACHE;
		if (!is_cached && (ob->transflag & OB_DUPLIGROUP) && ob->dup_group) {
>>>>>>> 866537d0
			GroupObject *go;
			for (go = ob->dup_group->gobject.first; go; go = go->next) {
				if (go->ob) {
					node2 = dag_get_node(dag, go->ob);
					/* node2 changes node1, this keeps animations updated in groups?? not logical? */
					dag_add_relation(dag, node2, node, DAG_RL_OB_OB, "Dupligroup");
				}
			}
		}
	}

	/* softbody collision  */
	if ((ob->type == OB_MESH) || (ob->type == OB_CURVE) || (ob->type == OB_LATTICE)) {
		if (ob->particlesystem.first ||
		    modifiers_isModifierEnabled(ob, eModifierType_Softbody) ||
		    modifiers_isModifierEnabled(ob, eModifierType_Cloth) ||
		    modifiers_isModifierEnabled(ob, eModifierType_DynamicPaint))
		{
			dag_add_collision_field_relation(dag, scene, ob, node, 0, false);  /* TODO: use effectorweight->group */
		}
		else if (modifiers_isModifierEnabled(ob, eModifierType_Smoke)) {
			dag_add_collision_field_relation(dag, scene, ob, node, PFIELD_SMOKEFLOW, false);
		}
		else if (ob->rigidbody_object) {
			dag_add_collision_field_relation(dag, scene, ob, node, 0, true);
		}
	}
	
	/* object data drivers */
	if (ob->data) {
		AnimData *adt = BKE_animdata_from_id((ID *)ob->data);
		if (adt)
			dag_add_driver_relation(adt, dag, node, 1);
	}
	
	/* object type/data relationships */
	switch (ob->type) {
		case OB_CAMERA:
		{
			Camera *cam = (Camera *)ob->data;
			
			if (cam->dof_ob) {
				node2 = dag_get_node(dag, cam->dof_ob);
				dag_add_relation(dag, node2, node, DAG_RL_OB_OB, "Camera DoF");
			}
			break;
		}
		case OB_MBALL: 
		{
			Object *mom = BKE_mball_basis_find(scene, ob);
			
			if (mom != ob) {
				node2 = dag_get_node(dag, mom);
				dag_add_relation(dag, node, node2, DAG_RL_DATA_DATA | DAG_RL_OB_DATA, "Metaball");  /* mom depends on children! */
			}
			break;
		}
		case OB_CURVE:
		case OB_FONT:
		{
			Curve *cu = ob->data;
			
			if (cu->bevobj) {
				node2 = dag_get_node(dag, cu->bevobj);
				dag_add_relation(dag, node2, node, DAG_RL_DATA_DATA | DAG_RL_OB_DATA, "Curve Bevel");
			}
			if (cu->taperobj) {
				node2 = dag_get_node(dag, cu->taperobj);
				dag_add_relation(dag, node2, node, DAG_RL_DATA_DATA | DAG_RL_OB_DATA, "Curve Taper");
			}
			if (ob->type == OB_FONT) {
				/* Really rather dirty hack. needs to support font family to work
				 * reliably on render export.
				 *
				 * This totally mimics behavior of regular verts duplication with
				 * parenting. The only tricky thing here is to get list of objects
				 * used for the custom "font".
				 *
				 * This shouldn't harm so much because this code only runs on DAG
				 * rebuild and this feature is not that commonly used.
				 *
				 *                                                 - sergey -
				 */
				if (cu->family[0] != '\n') {
					ListBase *duplilist;
					DupliObject *dob;
					duplilist = object_duplilist(G.main->eval_ctx, scene, ob);
					for (dob = duplilist->first; dob; dob = dob->next) {
						node2 = dag_get_node(dag, dob->ob);
						dag_add_relation(dag, node, node2, DAG_RL_DATA_DATA | DAG_RL_OB_DATA, "Object Font");
					}
					free_object_duplilist(duplilist);
				}

				if (cu->textoncurve) {
					node2 = dag_get_node(dag, cu->textoncurve);
					/* Text on curve requires path to be evaluated for the target curve. */
					node2->eval_flags |= DAG_EVAL_NEED_CURVE_PATH;
					dag_add_relation(dag, node2, node, DAG_RL_DATA_DATA | DAG_RL_OB_DATA, "Texture On Curve");
				}
			}
			break;
		}
	}
	
	/* material drivers */
	if (ob->totcol) {
		int a;
		
		for (a = 1; a <= ob->totcol; a++) {
			Material *ma = give_current_material(ob, a);
			
			if (ma) {
				/* recursively figure out if there are drivers, and hook these up to this object */
				dag_add_material_driver_relations(dag, node, ma);
			}
		}
	}
	else if (ob->type == OB_LAMP) {
		dag_add_lamp_driver_relations(dag, node, ob->data);
	}
	
	/* particles */
	psys = ob->particlesystem.first;
	if (psys) {
		GroupObject *go;

		for (; psys; psys = psys->next) {
			BoidRule *rule = NULL;
			BoidState *state = NULL;
			ParticleSettings *part = psys->part;
			ListBase *effectors = NULL;
			EffectorCache *eff;

			dag_add_relation(dag, node, node, DAG_RL_OB_DATA, "Particle-Object Relation");

			if (!psys_check_enabled(ob, psys))
				continue;

			key = psys->key;
			if (key && key->adt)
				dag_add_driver_relation(key->adt, dag, node, 1);

			if (ELEM(part->phystype, PART_PHYS_KEYED, PART_PHYS_BOIDS)) {
				ParticleTarget *pt = psys->targets.first;

				for (; pt; pt = pt->next) {
					if (pt->ob && BLI_findlink(&pt->ob->particlesystem, pt->psys - 1)) {
						node2 = dag_get_node(dag, pt->ob);
						dag_add_relation(dag, node2, node, DAG_RL_DATA_DATA | DAG_RL_OB_DATA, "Particle Targets");
					}
				}
			}

			if (part->ren_as == PART_DRAW_OB && part->dup_ob) {
				node2 = dag_get_node(dag, part->dup_ob);
				/* note that this relation actually runs in the wrong direction, the problem
				 * is that dupli system all have this (due to parenting), and the render
				 * engine instancing assumes particular ordering of objects in list */
				dag_add_relation(dag, node, node2, DAG_RL_OB_OB, "Particle Object Visualization");
				if (part->dup_ob->type == OB_MBALL)
					dag_add_relation(dag, node, node2, DAG_RL_DATA_DATA, "Particle Object Visualization");
			}

			if (part->ren_as == PART_DRAW_GR && part->dup_group) {
				for (go = part->dup_group->gobject.first; go; go = go->next) {
					node2 = dag_get_node(dag, go->ob);
					dag_add_relation(dag, node2, node, DAG_RL_OB_OB, "Particle Group Visualization");
				}
			}

			effectors = pdInitEffectors(scene, ob, psys, part->effector_weights, false);

			if (effectors) {
				for (eff = effectors->first; eff; eff = eff->next) {
					if (eff->psys) {
						node2 = dag_get_node(dag, eff->ob);
						dag_add_relation(dag, node2, node, DAG_RL_DATA_DATA | DAG_RL_OB_DATA, "Particle Field");
					}
				}
			}

			pdEndEffectors(&effectors);

			if (part->boids) {
				for (state = part->boids->states.first; state; state = state->next) {
					for (rule = state->rules.first; rule; rule = rule->next) {
						Object *ruleob = NULL;
						if (rule->type == eBoidRuleType_Avoid)
							ruleob = ((BoidRuleGoalAvoid *)rule)->ob;
						else if (rule->type == eBoidRuleType_FollowLeader)
							ruleob = ((BoidRuleFollowLeader *)rule)->ob;

						if (ruleob) {
							node2 = dag_get_node(dag, ruleob);
							dag_add_relation(dag, node2, node, DAG_RL_OB_DATA, "Boid Rule");
						}
					}
				}
			}
		}
	}
	
	/* object constraints */
	for (con = ob->constraints.first; con; con = con->next) {
		const bConstraintTypeInfo *cti = BKE_constraint_typeinfo_get(con);
		ListBase targets = {NULL, NULL};
		bConstraintTarget *ct;
		
		if (!cti)
			continue;

		/* special case for camera tracking -- it doesn't use targets to define relations */
		if (ELEM(cti->type, CONSTRAINT_TYPE_FOLLOWTRACK, CONSTRAINT_TYPE_CAMERASOLVER, CONSTRAINT_TYPE_OBJECTSOLVER)) {
			int depends_on_camera = 0;

			if (cti->type == CONSTRAINT_TYPE_FOLLOWTRACK) {
				bFollowTrackConstraint *data = (bFollowTrackConstraint *)con->data;

				if ((data->clip || data->flag & FOLLOWTRACK_ACTIVECLIP) && data->track[0])
					depends_on_camera = 1;

				if (data->depth_ob) {
					node2 = dag_get_node(dag, data->depth_ob);
					dag_add_relation(dag, node2, node, DAG_RL_DATA_OB | DAG_RL_OB_OB, cti->name);
				}
			}
			else if (cti->type == CONSTRAINT_TYPE_OBJECTSOLVER)
				depends_on_camera = 1;

			if (depends_on_camera && scene->camera) {
				node2 = dag_get_node(dag, scene->camera);
				dag_add_relation(dag, node2, node, DAG_RL_DATA_OB | DAG_RL_OB_OB, cti->name);
			}

			dag_add_relation(dag, scenenode, node, DAG_RL_SCENE, "Scene Relation");
			addtoroot = 0;
		}
		else if (cti->get_constraint_targets) {
			cti->get_constraint_targets(con, &targets);
			
			for (ct = targets.first; ct; ct = ct->next) {
				Object *obt;
				
				if (ct->tar)
					obt = ct->tar;
				else
					continue;
				
				node2 = dag_get_node(dag, obt);
				if (ELEM(con->type, CONSTRAINT_TYPE_FOLLOWPATH, CONSTRAINT_TYPE_CLAMPTO))
					dag_add_relation(dag, node2, node, DAG_RL_DATA_OB | DAG_RL_OB_OB, cti->name);
				else {
					if (ELEM(obt->type, OB_ARMATURE, OB_MESH, OB_LATTICE) && (ct->subtarget[0])) {
						dag_add_relation(dag, node2, node, DAG_RL_DATA_OB | DAG_RL_OB_OB, cti->name);
						if (obt->type == OB_MESH)
							node2->customdata_mask |= CD_MASK_MDEFORMVERT;
					}
					else
						dag_add_relation(dag, node2, node, DAG_RL_OB_OB, cti->name);
				}
				addtoroot = 0;
			}
			
			if (cti->flush_constraint_targets)
				cti->flush_constraint_targets(con, &targets, 1);
		}
	}

	if (addtoroot == 1)
		dag_add_relation(dag, scenenode, node, DAG_RL_SCENE, "Scene Relation");
}

static void build_dag_group(DagForest *dag, DagNode *scenenode, Main *bmain, Scene *scene, Group *group, short mask)
{
	GroupObject *go;

	if (group->id.flag & LIB_DOIT)
		return;
	
	group->id.flag |= LIB_DOIT;

	for (go = group->gobject.first; go; go = go->next) {
		build_dag_object(dag, scenenode, bmain, scene, go->ob, mask);
		if (go->ob->dup_group)
			build_dag_group(dag, scenenode, bmain, scene, go->ob->dup_group, mask);
	}
}

DagForest *build_dag(Main *bmain, Scene *sce, short mask)
{
	Base *base;
	Object *ob;
	DagNode *node;
	DagNode *scenenode;
	DagForest *dag;
	DagAdjList *itA;

	dag = sce->theDag;
	if (dag)
		free_forest(dag);
	else {
		dag = dag_init();
		sce->theDag = dag;
	}
	
	/* clear "LIB_DOIT" flag from all materials, to prevent infinite recursion problems later [#32017] */
	BKE_main_id_tag_idcode(bmain, ID_MA, false);
	BKE_main_id_tag_idcode(bmain, ID_LA, false);
	BKE_main_id_tag_idcode(bmain, ID_GR, false);
	
	/* add base node for scene. scene is always the first node in DAG */
	scenenode = dag_add_node(dag, sce);
	
	/* add current scene objects */
	for (base = sce->base.first; base; base = base->next) {
		ob = base->object;
		
		build_dag_object(dag, scenenode, bmain, sce, ob, mask);
		if (ob->proxy)
			build_dag_object(dag, scenenode, bmain, sce, ob->proxy, mask);
		if (ob->dup_group) 
			build_dag_group(dag, scenenode, bmain, sce, ob->dup_group, mask);
	}
	
	BKE_main_id_tag_idcode(bmain, ID_GR, false);
	
	/* Now all relations were built, but we need to solve 1 exceptional case;
	 * When objects have multiple "parents" (for example parent + constraint working on same object)
	 * the relation type has to be synced. One of the parents can change, and should give same event to child */
	
	/* nodes were callocced, so we can use node->color for temporal storage */
	for (node = sce->theDag->DagNode.first; node; node = node->next) {
		if (node->type == ID_OB) {
			for (itA = node->child; itA; itA = itA->next) {
				if (itA->node->type == ID_OB) {
					itA->node->color |= itA->type;
				}
			}

			/* also flush custom data mask */
			((Object *)node->ob)->customdata_mask = node->customdata_mask;
		}
	}
	/* now set relations equal, so that when only one parent changes, the correct recalcs are found */
	for (node = sce->theDag->DagNode.first; node; node = node->next) {
		if (node->type == ID_OB) {
			for (itA = node->child; itA; itA = itA->next) {
				if (itA->node->type == ID_OB) {
					itA->type |= itA->node->color;
				}
			}
		}
	}
	
	/* cycle detection and solving */
	// solve_cycles(dag);
	
	return dag;
}


void free_forest(DagForest *Dag) 
{  /* remove all nodes and deps */
	DagNode *tempN;
	DagAdjList *tempA;
	DagAdjList *itA;
	DagNode *itN = Dag->DagNode.first;
	
	while (itN) {
		itA = itN->child;
		while (itA) {
			tempA = itA;
			itA = itA->next;
			MEM_freeN(tempA);
		}
		
		itA = itN->parent;
		while (itA) {
			tempA = itA;
			itA = itA->next;
			MEM_freeN(tempA);
		}
		
		tempN = itN;
		itN = itN->next;
		MEM_freeN(tempN);
	}

	BLI_ghash_free(Dag->nodeHash, NULL, NULL);
	Dag->nodeHash = NULL;
	Dag->DagNode.first = NULL;
	Dag->DagNode.last = NULL;
	Dag->numNodes = 0;

}

DagNode *dag_find_node(DagForest *forest, void *fob)
{
	if (forest->nodeHash)
		return BLI_ghash_lookup(forest->nodeHash, fob);

	return NULL;
}

static int dag_print_dependencies = 0;  /* debugging */

/* no checking of existence, use dag_find_node first or dag_get_node */
DagNode *dag_add_node(DagForest *forest, void *fob)
{
	DagNode *node;
		
	node = MEM_callocN(sizeof(DagNode), "DAG node");
	if (node) {
		node->ob = fob;
		node->color = DAG_WHITE;

		if (forest->ugly_hack_sorry) node->type = GS(((ID *) fob)->name);  /* sorry, done for pose sorting */
		if (forest->numNodes) {
			((DagNode *) forest->DagNode.last)->next = node;
			forest->DagNode.last = node;
			forest->numNodes++;
		}
		else {
			forest->DagNode.last = node;
			forest->DagNode.first = node;
			forest->numNodes = 1;
		}

		if (!forest->nodeHash)
			forest->nodeHash = BLI_ghash_ptr_new("dag_add_node gh");
		BLI_ghash_insert(forest->nodeHash, fob, node);
	}

	return node;
}

DagNode *dag_get_node(DagForest *forest, void *fob)
{
	DagNode *node;
	
	node = dag_find_node(forest, fob);
	if (!node) 
		node = dag_add_node(forest, fob);
	return node;
}



DagNode *dag_get_sub_node(DagForest *forest, void *fob)
{
	DagNode *node;
	DagAdjList *mainchild, *prev = NULL;
	
	mainchild = ((DagNode *) forest->DagNode.first)->child;
	/* remove from first node (scene) adj list if present */
	while (mainchild) {
		if (mainchild->node == fob) {
			if (prev) {
				prev->next = mainchild->next;
				MEM_freeN(mainchild);
				break;
			}
			else {
				((DagNode *) forest->DagNode.first)->child = mainchild->next;
				MEM_freeN(mainchild);
				break;
			}
		}
		prev = mainchild;
		mainchild = mainchild->next;
	}
	node = dag_find_node(forest, fob);
	if (!node) 
		node = dag_add_node(forest, fob);
	return node;
}

static void dag_add_parent_relation(DagForest *UNUSED(forest), DagNode *fob1, DagNode *fob2, short rel, const char *name) 
{
	DagAdjList *itA = fob2->parent;
	
	while (itA) { /* search if relation exist already */
		if (itA->node == fob1) {
			itA->type |= rel;
			itA->count += 1;
			return;
		}
		itA = itA->next;
	}
	/* create new relation and insert at head. MALLOC alert! */
	itA = MEM_mallocN(sizeof(DagAdjList), "DAG adj list");
	itA->node = fob1;
	itA->type = rel;
	itA->count = 1;
	itA->next = fob2->parent;
	itA->name = name;
	fob2->parent = itA;
}

void dag_add_relation(DagForest *forest, DagNode *fob1, DagNode *fob2, short rel, const char *name) 
{
	DagAdjList *itA = fob1->child;
	
	/* parent relation is for cycle checking */
	dag_add_parent_relation(forest, fob1, fob2, rel, name);

	while (itA) { /* search if relation exist already */
		if (itA->node == fob2) {
			itA->type |= rel;
			itA->count += 1;
			return;
		}
		itA = itA->next;
	}
	/* create new relation and insert at head. MALLOC alert! */
	itA = MEM_mallocN(sizeof(DagAdjList), "DAG adj list");
	itA->node = fob2;
	itA->type = rel;
	itA->count = 1;
	itA->next = fob1->child;
	itA->name = name;
	fob1->child = itA;
}

static const char *dag_node_name(DagForest *dag, DagNode *node)
{
	if (node->ob == NULL)
		return "null";
	else if (dag->ugly_hack_sorry)
		return ((ID *)(node->ob))->name + 2;
	else
		return ((bPoseChannel *)(node->ob))->name;
}

static void dag_node_print_dependencies(DagForest *dag, DagNode *node)
{
	DagAdjList *itA;

	printf("%s depends on:\n", dag_node_name(dag, node));

	for (itA = node->parent; itA; itA = itA->next)
		printf("  %s through %s\n", dag_node_name(dag, itA->node), itA->name);
	printf("\n");
}

static int dag_node_print_dependency_recurs(DagForest *dag, DagNode *node, DagNode *endnode)
{
	DagAdjList *itA;

	if (node->color == DAG_BLACK)
		return 0;

	node->color = DAG_BLACK;

	if (node == endnode)
		return 1;

	for (itA = node->parent; itA; itA = itA->next) {
		if (dag_node_print_dependency_recurs(dag, itA->node, endnode)) {
			printf("  %s depends on %s through %s.\n", dag_node_name(dag, node), dag_node_name(dag, itA->node), itA->name);
			return 1;
		}
	}

	return 0;
}

static void dag_node_print_dependency_cycle(DagForest *dag, DagNode *startnode, DagNode *endnode, const char *name)
{
	DagNode *node;

	for (node = dag->DagNode.first; node; node = node->next)
		node->color = DAG_WHITE;

	printf("  %s depends on %s through %s.\n", dag_node_name(dag, endnode), dag_node_name(dag, startnode), name);
	dag_node_print_dependency_recurs(dag, startnode, endnode);
	printf("\n");
}

static int dag_node_recurs_level(DagNode *node, int level)
{
	DagAdjList *itA;
	int newlevel;

	node->color = DAG_BLACK; /* done */
	newlevel = ++level;
	
	for (itA = node->parent; itA; itA = itA->next) {
		if (itA->node->color == DAG_WHITE) {
			itA->node->ancestor_count = dag_node_recurs_level(itA->node, level);
			newlevel = MAX2(newlevel, level + itA->node->ancestor_count);
		}
		else
			newlevel = MAX2(newlevel, level + itA->node->ancestor_count);
	}
	
	return newlevel;
}

static void dag_check_cycle(DagForest *dag)
{
	DagNode *node;
	DagAdjList *itA;

	dag->is_acyclic = true;

	/* debugging print */
	if (dag_print_dependencies)
		for (node = dag->DagNode.first; node; node = node->next)
			dag_node_print_dependencies(dag, node);

	/* tag nodes unchecked */
	for (node = dag->DagNode.first; node; node = node->next)
		node->color = DAG_WHITE;
	
	for (node = dag->DagNode.first; node; node = node->next) {
		if (node->color == DAG_WHITE) {
			node->ancestor_count = dag_node_recurs_level(node, 0);
		}
	}
	
	/* check relations, and print errors */
	for (node = dag->DagNode.first; node; node = node->next) {
		for (itA = node->parent; itA; itA = itA->next) {
			if (itA->node->ancestor_count > node->ancestor_count) {
				if (node->ob && itA->node->ob) {
					dag->is_acyclic = false;
					printf("Dependency cycle detected:\n");
					dag_node_print_dependency_cycle(dag, itA->node, node, itA->name);
				}
			}
		}
	}

	/* parent relations are only needed for cycle checking, so free now */
	for (node = dag->DagNode.first; node; node = node->next) {
		while (node->parent) {
			itA = node->parent->next;
			MEM_freeN(node->parent);
			node->parent = itA;
		}
	}
}

/* debug test functions */

void graph_print_queue(DagNodeQueue *nqueue)
{	
	DagNodeQueueElem *queueElem;
	
	queueElem = nqueue->first;
	while (queueElem) {
		fprintf(stderr, "** %s %i %i-%i ", ((ID *) queueElem->node->ob)->name, queueElem->node->color, queueElem->node->DFS_dvtm, queueElem->node->DFS_fntm);
		queueElem = queueElem->next;
	}
	fprintf(stderr, "\n");
}

void graph_print_queue_dist(DagNodeQueue *nqueue)
{	
	DagNodeQueueElem *queueElem;
	int count;
	
	queueElem = nqueue->first;
	count = 0;
	while (queueElem) {
		fprintf(stderr, "** %25s %2.2i-%2.2i ", ((ID *) queueElem->node->ob)->name, queueElem->node->DFS_dvtm, queueElem->node->DFS_fntm);
		while (count < queueElem->node->DFS_dvtm - 1) { fputc(' ', stderr); count++; }
		fputc('|', stderr);
		while (count < queueElem->node->DFS_fntm - 2) { fputc('-', stderr); count++; }
		fputc('|', stderr);
		fputc('\n', stderr);
		count = 0;
		queueElem = queueElem->next;
	}
	fprintf(stderr, "\n");
}

void graph_print_adj_list(DagForest *dag)
{
	DagNode *node;
	DagAdjList *itA;
	
	node = dag->DagNode.first;
	while (node) {
		fprintf(stderr, "node : %s col: %i", ((ID *) node->ob)->name, node->color);
		itA = node->child;
		while (itA) {
			fprintf(stderr, "-- %s ", ((ID *) itA->node->ob)->name);
			
			itA = itA->next;
		}
		fprintf(stderr, "\n");
		node = node->next;
	}
}

/* ************************ API *********************** */

/* mechanism to allow editors to be informed of depsgraph updates,
 * to do their own updates based on changes... */
static void (*EditorsUpdateIDCb)(Main *bmain, ID *id) = NULL;
static void (*EditorsUpdateSceneCb)(Main *bmain, Scene *scene, int updated) = NULL;

void DAG_editors_update_cb(void (*id_func)(Main *bmain, ID *id), void (*scene_func)(Main *bmain, Scene *scene, int updated))
{
	EditorsUpdateIDCb = id_func;
	EditorsUpdateSceneCb = scene_func;
}

static void dag_editors_id_update(Main *bmain, ID *id)
{
	if (EditorsUpdateIDCb)
		EditorsUpdateIDCb(bmain, id);
}

static void dag_editors_scene_update(Main *bmain, Scene *scene, int updated)
{
	if (EditorsUpdateSceneCb)
		EditorsUpdateSceneCb(bmain, scene, updated);
}

/* groups with objects in this scene need to be put in the right order as well */
static void scene_sort_groups(Main *bmain, Scene *sce)
{
	Base *base;
	Group *group;
	GroupObject *go;
	Object *ob;
	
	/* test; are group objects all in this scene? */
	for (ob = bmain->object.first; ob; ob = ob->id.next) {
		ob->id.flag &= ~LIB_DOIT;
		ob->id.newid = NULL; /* newid abuse for GroupObject */
	}
	for (base = sce->base.first; base; base = base->next)
		base->object->id.flag |= LIB_DOIT;
	
	for (group = bmain->group.first; group; group = group->id.next) {
		for (go = group->gobject.first; go; go = go->next) {
			if ((go->ob->id.flag & LIB_DOIT) == 0)
				break;
		}
		/* this group is entirely in this scene */
		if (go == NULL) {
			ListBase listb = {NULL, NULL};
			
			for (go = group->gobject.first; go; go = go->next)
				go->ob->id.newid = (ID *)go;
			
			/* in order of sorted bases we reinsert group objects */
			for (base = sce->base.first; base; base = base->next) {
				
				if (base->object->id.newid) {
					go = (GroupObject *)base->object->id.newid;
					base->object->id.newid = NULL;
					BLI_remlink(&group->gobject, go);
					BLI_addtail(&listb, go);
				}
			}
			/* copy the newly sorted listbase */
			group->gobject = listb;
		}
	}
}

/* free the depency graph */
static void dag_scene_free(Scene *sce)
{
	if (sce->theDag) {
		free_forest(sce->theDag);
		MEM_freeN(sce->theDag);
		sce->theDag = NULL;
	}
}

/* Chech whether object data needs to be evaluated before it
 * might be used by others.
 *
 * Means that mesh object needs to have proper derivedFinal,
 * curves-typed objects are to have proper curve cache.
 *
 * Other objects or objects which are tagged for data update are
 * not considered to be in need of evaluation.
 */
static bool check_object_needs_evaluation(Object *object)
{
	if (object->recalc & OB_RECALC_ALL) {
		/* Object is tagged for update anyway, no need to re-tag it. */
		return false;
	}

	if (object->type == OB_MESH) {
		return object->derivedFinal == NULL;
	}
	else if (ELEM(object->type, OB_CURVE, OB_SURF, OB_FONT, OB_MBALL, OB_LATTICE)) {
		return object->curve_cache == NULL;
	}

	return false;
}

/* Check whether object data is tagged for update. */
static bool check_object_tagged_for_update(Object *object)
{
	if (object->recalc & OB_RECALC_ALL) {
		return true;
	}

	if (ELEM(object->type, OB_MESH, OB_CURVE, OB_SURF, OB_FONT, OB_MBALL, OB_LATTICE)) {
		ID *data_id = object->data;
		return (data_id->flag & (LIB_ID_RECALC_DATA | LIB_ID_RECALC)) != 0;
	}

	return false;
}

/* Flush changes from tagged objects in the scene to their
 * dependencies which are not evaluated yet.
 *
 * This is needed to ensure all the dependencies are met
 * before objects gets handled by object_handle_update(),
 *
 * This is needed when visible layers are changed or changing
 * scene graph layout which involved usage of objects which
 * aren't in the scene or weren't visible yet.
 */
static void dag_invisible_dependencies_flush(Scene *scene)
{
	DagNode *root_node = scene->theDag->DagNode.first, *node;
	DagNodeQueue *queue;

	for (node = root_node; node != NULL; node = node->next) {
		node->color = DAG_WHITE;
	}

	queue = queue_create(DAGQUEUEALLOC);

	for (node = root_node; node != NULL; node = node->next) {
		if (node->color == DAG_WHITE) {
			push_stack(queue, node);
			node->color = DAG_GRAY;

			while (queue->count) {
				DagNode *current_node = get_top_node_queue(queue);
				DagAdjList *itA;
				bool skip = false;

				for (itA = current_node->child; itA; itA = itA->next) {
					if (itA->node->color == DAG_WHITE) {
						itA->node->color = DAG_GRAY;
						push_stack(queue, itA->node);
						skip = true;
						break;
					}
				}

				if (!skip) {
					current_node = pop_queue(queue);

					if (current_node->type == ID_OB) {
						Object *current_object = current_node->ob;
						if (check_object_needs_evaluation(current_object)) {
							for (itA = current_node->child; itA; itA = itA->next) {
								if (itA->node->type == ID_OB) {
									Object *object = itA->node->ob;
									if (check_object_tagged_for_update(object)) {
										current_object->recalc |= OB_RECALC_OB | OB_RECALC_DATA;
									}
								}
							}
						}
					}
					node->color = DAG_BLACK;
				}
			}
		}
	}

	queue_delete(queue);
}

static void dag_invisible_dependencies_check_flush(Main *bmain, Scene *scene)
{
	if (DAG_id_type_tagged(bmain, ID_OB) ||
	    DAG_id_type_tagged(bmain, ID_ME) ||  /* Mesh */
	    DAG_id_type_tagged(bmain, ID_CU) ||  /* Curve */
	    DAG_id_type_tagged(bmain, ID_MB) ||  /* MetaBall */
	    DAG_id_type_tagged(bmain, ID_LT))    /* Lattice */
	{
		dag_invisible_dependencies_flush(scene);
	}
}

/* sort the base list on dependency order */
static void dag_scene_build(Main *bmain, Scene *sce)
{
	DagNode *node, *rootnode;
	DagNodeQueue *nqueue;
	DagAdjList *itA;
	int time;
	int skip = 0;
	ListBase tempbase;
	Base *base;

	BLI_listbase_clear(&tempbase);
	
	build_dag(bmain, sce, DAG_RL_ALL_BUT_DATA);
	
	dag_check_cycle(sce->theDag);

	nqueue = queue_create(DAGQUEUEALLOC);
	
	for (node = sce->theDag->DagNode.first; node; node = node->next) {
		node->color = DAG_WHITE;
	}
	
	time = 1;
	
	rootnode = sce->theDag->DagNode.first;
	rootnode->color = DAG_GRAY;
	time++;
	push_stack(nqueue, rootnode);
	
	while (nqueue->count) {
		
		skip = 0;
		node = get_top_node_queue(nqueue);
		
		itA = node->child;
		while (itA != NULL) {
			if (itA->node->color == DAG_WHITE) {
				itA->node->DFS_dvtm = time;
				itA->node->color = DAG_GRAY;
				
				time++;
				push_stack(nqueue, itA->node);
				skip = 1;
				break;
			}
			itA = itA->next;
		}
		
		if (!skip) {
			if (node) {
				node = pop_queue(nqueue);
				if (node->ob == sce)  /* we are done */
					break;
				node->color = DAG_BLACK;
				
				time++;
				base = sce->base.first;
				while (base && base->object != node->ob)
					base = base->next;
				if (base) {
					BLI_remlink(&sce->base, base);
					BLI_addhead(&tempbase, base);
				}
			}
		}
	}
	
	/* temporal correction for circular dependencies */
	base = sce->base.first;
	while (base) {
		BLI_remlink(&sce->base, base);
		BLI_addhead(&tempbase, base);
		//if (G.debug & G_DEBUG)
		printf("cyclic %s\n", base->object->id.name);
		base = sce->base.first;
	}
	
	sce->base = tempbase;
	queue_delete(nqueue);
	
	/* all groups with objects in this scene gets resorted too */
	scene_sort_groups(bmain, sce);
	
	if (G.debug & G_DEBUG) {
		printf("\nordered\n");
		for (base = sce->base.first; base; base = base->next) {
			printf(" %s\n", base->object->id.name);
		}
	}

	/* temporal...? */
	sce->recalc |= SCE_PRV_CHANGED; /* test for 3d preview */

	/* Make sure that new dependencies which came from invisble layers
	 * are tagged for update (if they're needed for objects which were
	 * tagged for update).
	 */
	dag_invisible_dependencies_check_flush(bmain, sce);
}

/* clear all dependency graphs */
void DAG_relations_tag_update(Main *bmain)
{
	Scene *sce;

	for (sce = bmain->scene.first; sce; sce = sce->id.next)
		dag_scene_free(sce);
}

/* rebuild dependency graph only for a given scene */
void DAG_scene_relations_rebuild(Main *bmain, Scene *sce)
{
	dag_scene_free(sce);
	DAG_scene_relations_update(bmain, sce);
}

/* create dependency graph if it was cleared or didn't exist yet */
void DAG_scene_relations_update(Main *bmain, Scene *sce)
{
	if (!sce->theDag)
		dag_scene_build(bmain, sce);
}

void DAG_scene_free(Scene *sce)
{
	if (sce->theDag) {
		free_forest(sce->theDag);
		MEM_freeN(sce->theDag);
		sce->theDag = NULL;
	}
}

static void lib_id_recalc_tag(Main *bmain, ID *id)
{
	id->flag |= LIB_ID_RECALC;
	DAG_id_type_tag(bmain, GS(id->name));
}

static void lib_id_recalc_data_tag(Main *bmain, ID *id)
{
	id->flag |= LIB_ID_RECALC_DATA;
	DAG_id_type_tag(bmain, GS(id->name));
}

/* node was checked to have lasttime != curtime and is if type ID_OB */
static void flush_update_node(Main *bmain, DagNode *node, unsigned int layer, int curtime)
{
	DagAdjList *itA;
	Object *ob, *obc;
	int oldflag;
	bool changed = false;
	unsigned int all_layer;
	
	node->lasttime = curtime;
	
	ob = node->ob;
	if (ob && (ob->recalc & OB_RECALC_ALL)) {
		all_layer = node->scelay;

		/* got an object node that changes, now check relations */
		for (itA = node->child; itA; itA = itA->next) {
			all_layer |= itA->lay;
			/* the relationship is visible */
			if ((itA->lay & layer)) { // XXX || (itA->node->ob == obedit)
				if (itA->node->type == ID_OB) {
					obc = itA->node->ob;
					oldflag = obc->recalc;
					
					/* got a ob->obc relation, now check if flag needs flush */
					if (ob->recalc & OB_RECALC_OB) {
						if (itA->type & DAG_RL_OB_OB) {
							//printf("ob %s changes ob %s\n", ob->id.name, obc->id.name);
							obc->recalc |= OB_RECALC_OB;
							lib_id_recalc_tag(bmain, &obc->id);
						}
						if (itA->type & DAG_RL_OB_DATA) {
							//printf("ob %s changes obdata %s\n", ob->id.name, obc->id.name);
							obc->recalc |= OB_RECALC_DATA;
							lib_id_recalc_data_tag(bmain, &obc->id);
						}
					}
					if (ob->recalc & OB_RECALC_DATA) {
						if (itA->type & DAG_RL_DATA_OB) {
							//printf("obdata %s changes ob %s\n", ob->id.name, obc->id.name);
							obc->recalc |= OB_RECALC_OB;
							lib_id_recalc_tag(bmain, &obc->id);
						}
						if (itA->type & DAG_RL_DATA_DATA) {
							//printf("obdata %s changes obdata %s\n", ob->id.name, obc->id.name);
							obc->recalc |= OB_RECALC_DATA;
							lib_id_recalc_data_tag(bmain, &obc->id);
						}
					}
					if (oldflag != obc->recalc) changed = 1;
				}
			}
		}
		/* even nicer, we can clear recalc flags...  */
		if ((all_layer & layer) == 0) { // XXX && (ob != obedit)) {
			/* but existing displaylists or derivedmesh should be freed */
			if (ob->recalc & OB_RECALC_DATA)
				BKE_object_free_derived_caches(ob);
			
			ob->recalc &= ~OB_RECALC_ALL;
		}
	}
	
	/* check case where child changes and parent forcing obdata to change */
	/* should be done regardless if this ob has recalc set */
	/* could merge this in with loop above...? (ton) */
	for (itA = node->child; itA; itA = itA->next) {
		/* the relationship is visible */
		if ((itA->lay & layer)) {       // XXX  || (itA->node->ob == obedit)
			if (itA->node->type == ID_OB) {
				obc = itA->node->ob;
				/* child moves */
				if ((obc->recalc & OB_RECALC_ALL) == OB_RECALC_OB) {
					/* parent has deforming info */
					if (itA->type & (DAG_RL_OB_DATA | DAG_RL_DATA_DATA)) {
						// printf("parent %s changes ob %s\n", ob->id.name, obc->id.name);
						obc->recalc |= OB_RECALC_DATA;
						lib_id_recalc_data_tag(bmain, &obc->id);
					}
				}
			}
		}
	}
	
	/* we only go deeper if node not checked or something changed  */
	for (itA = node->child; itA; itA = itA->next) {
		if (changed || itA->node->lasttime != curtime)
			flush_update_node(bmain, itA->node, layer, curtime);
	}
	
}

/* node was checked to have lasttime != curtime, and is of type ID_OB */
static unsigned int flush_layer_node(Scene *sce, DagNode *node, int curtime)
{
	DagAdjList *itA;
	
	node->lasttime = curtime;
	node->lay = node->scelay;
	
	for (itA = node->child; itA; itA = itA->next) {
		if (itA->node->type == ID_OB) {
			if (itA->node->lasttime != curtime) {
				itA->lay = flush_layer_node(sce, itA->node, curtime);  /* lay is only set once for each relation */
			}
			else {
				itA->lay = itA->node->lay;
			}
			
			node->lay |= itA->lay;
		}
	}

	return node->lay;
}

/* node was checked to have lasttime != curtime, and is of type ID_OB */
static void flush_pointcache_reset(Main *bmain, Scene *scene, DagNode *node,
                                   int curtime, unsigned int lay, bool reset)
{
	DagAdjList *itA;
	Object *ob;
	
	node->lasttime = curtime;
	
	for (itA = node->child; itA; itA = itA->next) {
		if (itA->node->type == ID_OB) {
			if (itA->node->lasttime != curtime) {
				ob = (Object *)(itA->node->ob);

				if (reset || (ob->recalc & OB_RECALC_ALL)) {
					if (BKE_ptcache_object_reset(scene, ob, PTCACHE_RESET_DEPSGRAPH)) {
						/* Don't tag nodes which are on invisible layer. */
						if (itA->node->lay & lay) {
							ob->recalc |= OB_RECALC_DATA;
							lib_id_recalc_data_tag(bmain, &ob->id);
						}
					}

					flush_pointcache_reset(bmain, scene, itA->node, curtime, lay, true);
				}
				else
					flush_pointcache_reset(bmain, scene, itA->node, curtime, lay, false);
			}
		}
	}
}

/* flush layer flags to dependencies */
static void dag_scene_flush_layers(Scene *sce, int lay)
{
	DagNode *node, *firstnode;
	DagAdjList *itA;
	Base *base;
	int lasttime;

	firstnode = sce->theDag->DagNode.first;  /* always scene node */

	for (itA = firstnode->child; itA; itA = itA->next)
		itA->lay = 0;

	sce->theDag->time++;  /* so we know which nodes were accessed */
	lasttime = sce->theDag->time;

	/* update layer flags in nodes */
	for (base = sce->base.first; base; base = base->next) {
		node = dag_get_node(sce->theDag, base->object);
		node->scelay = base->object->lay;
	}

	/* ensure cameras are set as if they are on a visible layer, because
	 * they ared still used for rendering or setting the camera view
	 *
	 * XXX, this wont work for local view / unlocked camera's */
	if (sce->camera) {
		node = dag_get_node(sce->theDag, sce->camera);
		node->scelay |= lay;
	}

#ifdef DURIAN_CAMERA_SWITCH
	{
		TimeMarker *m;

		for (m = sce->markers.first; m; m = m->next) {
			if (m->camera) {
				node = dag_get_node(sce->theDag, m->camera);
				node->scelay |= lay;
			}
		}
	}
#endif

	/* flush layer nodes to dependencies */
	for (itA = firstnode->child; itA; itA = itA->next)
		if (itA->node->lasttime != lasttime && itA->node->type == ID_OB)
			flush_layer_node(sce, itA->node, lasttime);
}

static void dag_tag_renderlayers(Scene *sce, unsigned int lay)
{
	if (sce->nodetree) {
		bNode *node;
		Base *base;
		unsigned int lay_changed = 0;
		
		for (base = sce->base.first; base; base = base->next)
			if (base->lay & lay)
				if (base->object->recalc)
					lay_changed |= base->lay;
			
		for (node = sce->nodetree->nodes.first; node; node = node->next) {
			if (node->id == (ID *)sce) {
				SceneRenderLayer *srl = BLI_findlink(&sce->r.layers, node->custom1);
				if (srl && (srl->lay & lay_changed))
					nodeUpdate(sce->nodetree, node);
			}
		}
	}
}

/* flushes all recalc flags in objects down the dependency tree */
void DAG_scene_flush_update(Main *bmain, Scene *sce, unsigned int lay, const short time)
{
	DagNode *firstnode;
	DagAdjList *itA;
	Object *ob;
	int lasttime;
	
	if (sce->theDag == NULL) {
		printf("DAG zero... not allowed to happen!\n");
		DAG_scene_relations_update(bmain, sce);
	}
	
	firstnode = sce->theDag->DagNode.first;  /* always scene node */

	/* first we flush the layer flags */
	dag_scene_flush_layers(sce, lay);

	/* then we use the relationships + layer info to flush update events */
	sce->theDag->time++;  /* so we know which nodes were accessed */
	lasttime = sce->theDag->time;
	for (itA = firstnode->child; itA; itA = itA->next)
		if (itA->node->lasttime != lasttime && itA->node->type == ID_OB)
			flush_update_node(bmain, itA->node, lay, lasttime);

	/* if update is not due to time change, do pointcache clears */
	if (!time) {
		sce->theDag->time++;  /* so we know which nodes were accessed */
		lasttime = sce->theDag->time;
		for (itA = firstnode->child; itA; itA = itA->next) {
			if (itA->node->lasttime != lasttime && itA->node->type == ID_OB) {
				ob = (Object *)(itA->node->ob);

				if (ob->recalc & OB_RECALC_ALL) {
					if (BKE_ptcache_object_reset(sce, ob, PTCACHE_RESET_DEPSGRAPH)) {
						ob->recalc |= OB_RECALC_DATA;
						lib_id_recalc_data_tag(bmain, &ob->id);
					}

					flush_pointcache_reset(bmain, sce, itA->node, lasttime,
					                       lay, true);
				}
				else
					flush_pointcache_reset(bmain, sce, itA->node, lasttime,
					                       lay, false);
			}
		}
	}
	
	dag_tag_renderlayers(sce, lay);
}

static int object_modifiers_use_time(Object *ob)
{
	ModifierData *md;
	
	/* check if a modifier in modifier stack needs time input */
	for (md = ob->modifiers.first; md; md = md->next)
		if (modifier_dependsOnTime(md))
			return 1;
	
	/* check whether any modifiers are animated */
	if (ob->adt) {
		AnimData *adt = ob->adt;
		FCurve *fcu;
		
		/* action - check for F-Curves with paths containing 'modifiers[' */
		if (adt->action) {
			for (fcu = adt->action->curves.first; fcu; fcu = fcu->next) {
				if (fcu->rna_path && strstr(fcu->rna_path, "modifiers["))
					return 1;
			}
		}
		
		/* This here allows modifier properties to get driven and still update properly
		 *
		 * Workaround to get [#26764] (e.g. subsurf levels not updating when animated/driven)
		 * working, without the updating problems ([#28525] [#28690] [#28774] [#28777]) caused
		 * by the RNA updates cache introduced in r.38649
		 */
		for (fcu = adt->drivers.first; fcu; fcu = fcu->next) {
			if (fcu->rna_path && strstr(fcu->rna_path, "modifiers["))
				return 1;
		}
		
		/* XXX: also, should check NLA strips, though for now assume that nobody uses
		 * that and we can omit that for performance reasons... */
	}
	
	return 0;
}

static short animdata_use_time(AnimData *adt)
{
	NlaTrack *nlt;
	
	if (adt == NULL) return 0;
	
	/* check action - only if assigned, and it has anim curves */
	if (adt->action && adt->action->curves.first)
		return 1;
	
	/* check NLA tracks + strips */
	for (nlt = adt->nla_tracks.first; nlt; nlt = nlt->next) {
		if (nlt->strips.first)
			return 1;
	}
	
	/* If we have drivers, more likely than not, on a frame change
	 * they'll need updating because their owner changed
	 * 
	 * This is kindof a hack to get around a whole host of problems
	 * involving drivers using non-object datablock data (which the 
	 * depsgraph currently has no way of representing let alone correctly
	 * dependency sort+tagging). By doing this, at least we ensure that 
	 * some commonly attempted drivers (such as scene -> current frame;
	 * see "Driver updates fail" thread on Bf-committers dated July 2)
	 * will work correctly, and that other non-object datablocks will have
	 * their drivers update at least on frame change.
	 *
	 * -- Aligorith, July 4 2011
	 */
	if (adt->drivers.first)
		return 1;
	
	return 0;
}

static void dag_object_time_update_flags(Main *bmain, Scene *scene, Object *ob)
{
	if (ob->constraints.first) {
		bConstraint *con;
		for (con = ob->constraints.first; con; con = con->next) {
			const bConstraintTypeInfo *cti = BKE_constraint_typeinfo_get(con);
			ListBase targets = {NULL, NULL};
			bConstraintTarget *ct;
			
			if (cti) {
				/* special case for camera tracking -- it doesn't use targets to define relations */
				if (ELEM(cti->type, CONSTRAINT_TYPE_FOLLOWTRACK, CONSTRAINT_TYPE_CAMERASOLVER, CONSTRAINT_TYPE_OBJECTSOLVER)) {
					ob->recalc |= OB_RECALC_OB;
				}
				else if (cti->get_constraint_targets) {
					cti->get_constraint_targets(con, &targets);
					
					for (ct = targets.first; ct; ct = ct->next) {
						if (ct->tar) {
							ob->recalc |= OB_RECALC_OB;
							break;
						}
					}
					
					if (cti->flush_constraint_targets)
						cti->flush_constraint_targets(con, &targets, 1);
				}
				
			}
		}
	}
	
	if (ob->parent) {
		/* motion path or bone child */
		if (ob->parent->type == OB_CURVE || ob->parent->type == OB_ARMATURE) ob->recalc |= OB_RECALC_OB;
	}
	
#if 0 // XXX old animation system
	if (ob->nlastrips.first) {
		if (ob->dup_group) {
			bActionStrip *strip;
			/* this case is for groups with nla, whilst nla target has no action or nla */
			for (strip = ob->nlastrips.first; strip; strip = strip->next) {
				if (strip->object)
					strip->object->recalc |= OB_RECALC_ALL;
			}
		}
	}
#endif // XXX old animation system
	
	if (animdata_use_time(ob->adt)) {
		ob->recalc |= OB_RECALC_OB;
		ob->adt->recalc |= ADT_RECALC_ANIM;
	}
	
	if ((ob->adt) && (ob->type == OB_ARMATURE)) ob->recalc |= OB_RECALC_DATA;
	
	if (object_modifiers_use_time(ob)) ob->recalc |= OB_RECALC_DATA;
	if ((ob->pose) && (ob->pose->flag & POSE_CONSTRAINTS_TIMEDEPEND)) ob->recalc |= OB_RECALC_DATA;
	
	// XXX: scene here may not be the scene that contains the rigidbody world affecting this!
	if (ob->rigidbody_object && BKE_scene_check_rigidbody_active(scene))
		ob->recalc |= OB_RECALC_OB;
	
	{
		AnimData *adt = BKE_animdata_from_id((ID *)ob->data);
		Mesh *me;
		Curve *cu;
		Lattice *lt;
		
		switch (ob->type) {
			case OB_MESH:
				me = ob->data;
				if (me->key) {
					if (!(ob->shapeflag & OB_SHAPE_LOCK)) {
						ob->recalc |= OB_RECALC_DATA;
					}
				}
				if (ob->particlesystem.first)
					ob->recalc |= OB_RECALC_DATA;
				break;
			case OB_CURVE:
			case OB_SURF:
				cu = ob->data;
				if (cu->key) {
					if (!(ob->shapeflag & OB_SHAPE_LOCK)) {
						ob->recalc |= OB_RECALC_DATA;
					}
				}
				break;
			case OB_FONT:
				cu = ob->data;
				if (BLI_listbase_is_empty(&cu->nurb) && cu->str && cu->vfont)
					ob->recalc |= OB_RECALC_DATA;
				break;
			case OB_LATTICE:
				lt = ob->data;
				if (lt->key) {
					if (!(ob->shapeflag & OB_SHAPE_LOCK)) {
						ob->recalc |= OB_RECALC_DATA;
					}
				}
				break;
			case OB_MBALL:
				if (ob->transflag & OB_DUPLI) ob->recalc |= OB_RECALC_DATA;
				break;
			case OB_EMPTY:
				/* update animated images */
				if (ob->empty_drawtype == OB_EMPTY_IMAGE && ob->data)
					if (BKE_image_is_animated(ob->data))
						ob->recalc |= OB_RECALC_DATA;
				break;
		}
		
		if (animdata_use_time(adt)) {
			ob->recalc |= OB_RECALC_DATA;
			adt->recalc |= ADT_RECALC_ANIM;
		}

		if (ob->particlesystem.first) {
			ParticleSystem *psys = ob->particlesystem.first;

			for (; psys; psys = psys->next) {
				if (psys_check_enabled(ob, psys)) {
					ob->recalc |= OB_RECALC_DATA;
					break;
				}
			}
		}
	}

	/* invalidate dupli cache */
	if (ob->dup_cache)
		ob->dup_cache->flag |= DUPCACHE_FLAG_DIRTY;

	if (ob->recalc & OB_RECALC_OB)
		lib_id_recalc_tag(bmain, &ob->id);
	if (ob->recalc & OB_RECALC_DATA)
		lib_id_recalc_data_tag(bmain, &ob->id);

}

/* recursively update objects in groups, each group is done at most once */
static void dag_group_update_flags(Main *bmain, Scene *scene, Group *group, const bool do_time)
{
	GroupObject *go;

	if (group->id.flag & LIB_DOIT)
		return;
	
	group->id.flag |= LIB_DOIT;

	for (go = group->gobject.first; go; go = go->next) {
		if (do_time)
			dag_object_time_update_flags(bmain, scene, go->ob);
		if (go->ob->dup_group)
			dag_group_update_flags(bmain, scene, go->ob->dup_group, do_time);
	}
}

/* flag all objects that need recalc, for changes in time for example */
/* do_time: make this optional because undo resets objects to their animated locations without this */
void DAG_scene_update_flags(Main *bmain, Scene *scene, unsigned int lay, const bool do_time, const bool do_invisible_flush)
{
	Base *base;
	Object *ob;
	Group *group;
	GroupObject *go;
	Scene *sce_iter;

	BKE_main_id_tag_idcode(bmain, ID_GR, false);

	/* set ob flags where animated systems are */
	for (SETLOOPER(scene, sce_iter, base)) {
		ob = base->object;

		if (do_time) {
			/* now if DagNode were part of base, the node->lay could be checked... */
			/* we do all now, since the scene_flush checks layers and clears recalc flags even */
			
			/* NOTE: "sce_iter" not "scene" so that rigidbodies in background scenes work 
			 * (i.e. muting + rbw availability can be checked and tagged properly) [#33970] 
			 */
			dag_object_time_update_flags(bmain, sce_iter, ob);
		}

		/* recursively tag groups with LIB_DOIT, and update flags for objects */
		if (ob->dup_group)
			dag_group_update_flags(bmain, scene, ob->dup_group, do_time);
	}

	for (sce_iter = scene; sce_iter; sce_iter = sce_iter->set)
		DAG_scene_flush_update(bmain, sce_iter, lay, 1);
	
	if (do_time) {
		/* test: set time flag, to disable baked systems to update */
		for (SETLOOPER(scene, sce_iter, base)) {
			ob = base->object;
			if (ob->recalc & OB_RECALC_ALL)
				ob->recalc |= OB_RECALC_TIME;
		}

		/* hrmf... an exception to look at once, for invisible camera object we do it over */
		if (scene->camera)
			dag_object_time_update_flags(bmain, scene, scene->camera);
	}

	/* and store the info in groupobject */
	for (group = bmain->group.first; group; group = group->id.next) {
		if (group->id.flag & LIB_DOIT) {
			for (go = group->gobject.first; go; go = go->next) {
				go->recalc = go->ob->recalc;
				// printf("ob %s recalc %d\n", go->ob->id.name, go->recalc);
			}
			group->id.flag &= ~LIB_DOIT;
		}
	}

	if (do_invisible_flush) {
		dag_invisible_dependencies_check_flush(bmain, scene);
	}
}

/* struct returned by DagSceneLayer */
typedef struct DagSceneLayer {
	struct DagSceneLayer *next, *prev;
	Scene *scene;
	unsigned int layer;
} DagSceneLayer;

/* returns visible scenes with valid DAG */
static void dag_current_scene_layers(Main *bmain, ListBase *lb)
{
	wmWindowManager *wm;
	wmWindow *win;
	
	BLI_listbase_clear(lb);

	/* if we have a windowmanager, look into windows */
	if ((wm = bmain->wm.first)) {
		
		BKE_main_id_flag_listbase(&bmain->scene, LIB_DOIT, 1);

		for (win = wm->windows.first; win; win = win->next) {
			if (win->screen && win->screen->scene->theDag) {
				Scene *scene = win->screen->scene;
				DagSceneLayer *dsl;

				if (scene->id.flag & LIB_DOIT) {
					dsl = MEM_mallocN(sizeof(DagSceneLayer), "dag scene layer");

					BLI_addtail(lb, dsl);

					dsl->scene = scene;
					dsl->layer = BKE_screen_visible_layers(win->screen, scene);

					scene->id.flag &= ~LIB_DOIT;
				}
				else {
					/* It is possible that multiple windows shares the same scene
					 * and have different layers visible.
					 *
					 * Here we deal with such cases by squashing layers bits from
					 * multiple windoew to the DagSceneLayer.
					 *
					 * TODO(sergey): Such a lookup could be optimized perhaps,
					 * however should be fine for now since we usually have only
					 * few open windows.
					 */
					for (dsl = lb->first; dsl; dsl = dsl->next) {
						if (dsl->scene == scene) {
							dsl->layer |= BKE_screen_visible_layers(win->screen, scene);
							break;
						}
					}
				}
			}
		}
	}
	else {
		/* if not, use the first sce */
		DagSceneLayer *dsl = MEM_mallocN(sizeof(DagSceneLayer), "dag scene layer");
		
		BLI_addtail(lb, dsl);
		
		dsl->scene = bmain->scene.first;
		dsl->layer = dsl->scene->lay;

		/* XXX for background mode, we should get the scene
		 * from somewhere, for the -S option, but it's in
		 * the context, how to get it here? */
	}
}

static void dag_group_on_visible_update(Group *group)
{
	GroupObject *go;

	if (group->id.flag & LIB_DOIT)
		return;
	
	group->id.flag |= LIB_DOIT;

	for (go = group->gobject.first; go; go = go->next) {
		if (ELEM(go->ob->type, OB_MESH, OB_CURVE, OB_SURF, OB_FONT, OB_MBALL, OB_LATTICE)) {
			go->ob->recalc |= OB_RECALC_DATA;
			go->ob->id.flag |= LIB_DOIT;
			lib_id_recalc_tag(G.main, &go->ob->id);
		}
		if (go->ob->proxy_from) {
			go->ob->recalc |= OB_RECALC_OB;
			go->ob->id.flag |= LIB_DOIT;
			lib_id_recalc_tag(G.main, &go->ob->id);
		}

		if (go->ob->dup_group)
			dag_group_on_visible_update(go->ob->dup_group);
	}
}

void DAG_on_visible_update(Main *bmain, const bool do_time)
{
	ListBase listbase;
	DagSceneLayer *dsl;
	
	/* get list of visible scenes and layers */
	dag_current_scene_layers(bmain, &listbase);
	
	for (dsl = listbase.first; dsl; dsl = dsl->next) {
		Scene *scene = dsl->scene;
		Scene *sce_iter;
		Base *base;
		Object *ob;
		DagNode *node;
		unsigned int lay = dsl->layer, oblay;

		/* derivedmeshes and displists are not saved to file so need to be
		 * remade, tag them so they get remade in the scene update loop,
		 * note armature poses or object matrices are preserved and do not
		 * require updates, so we skip those */
		for (sce_iter = scene; sce_iter; sce_iter = sce_iter->set)
			dag_scene_flush_layers(sce_iter, lay);

		BKE_main_id_tag_idcode(bmain, ID_GR, false);

		for (SETLOOPER(scene, sce_iter, base)) {
			ob = base->object;
			node = (sce_iter->theDag) ? dag_get_node(sce_iter->theDag, ob) : NULL;
			oblay = (node) ? node->lay : ob->lay;

			if ((oblay & lay) & ~scene->lay_updated) {
				if (ELEM(ob->type, OB_MESH, OB_CURVE, OB_SURF, OB_FONT, OB_MBALL, OB_LATTICE)) {
					ob->recalc |= OB_RECALC_DATA;
					lib_id_recalc_tag(bmain, &ob->id);
				}
				/* This should not be needed here, but in some cases, like after a redo, we can end up with
				 * a wrong final matrix (see T42472).
				 * Quoting Sergey, this comes from BKE_object_handle_update_ex, which is calling
				 * BKE_object_where_is_calc_ex when it shouldn't, but that issue is not easily fixable.
				 */
				else {
					ob->recalc |= OB_RECALC_OB;
					lib_id_recalc_tag(bmain, &ob->id);
				}
				if (ob->proxy && (ob->proxy_group == NULL)) {
					ob->proxy->recalc |= OB_RECALC_DATA;
					lib_id_recalc_tag(bmain, &ob->id);
				}
				if (ob->dup_group)
					dag_group_on_visible_update(ob->dup_group);
			}
		}

		BKE_main_id_tag_idcode(bmain, ID_GR, false);

		/* now tag update flags, to ensure deformers get calculated on redraw */
		DAG_scene_update_flags(bmain, scene, lay, do_time, true);
		scene->lay_updated |= lay;
	}
	
	BLI_freelistN(&listbase);

	/* hack to get objects updating on layer changes */
	DAG_id_type_tag(bmain, ID_OB);

	/* so masks update on load */
	if (bmain->mask.first) {
		Mask *mask;

		for (mask = bmain->mask.first; mask; mask = mask->id.next) {
			DAG_id_tag_update(&mask->id, 0);
		}
	}
}

static void dag_id_flush_update__isDependentTexture(void *userData, Object *UNUSED(ob), ID **idpoin)
{
	struct { ID *id; bool is_dependent; } *data = userData;
	
	if (*idpoin && GS((*idpoin)->name) == ID_TE) {
		if (data->id == (*idpoin))
			data->is_dependent = 1;
	}
}

static void dag_id_flush_update(Main *bmain, Scene *sce, ID *id)
{
	Object *obt, *ob = NULL;
	short idtype;

	/* here we flush a few things before actual scene wide flush, mostly
	 * due to only objects and not other datablocks being in the depsgraph */

	/* set flags & pointcache for object */
	if (GS(id->name) == ID_OB) {
		ob = (Object *)id;
		BKE_ptcache_object_reset(sce, ob, PTCACHE_RESET_DEPSGRAPH);

		/* So if someone tagged object recalc directly,
		 * id_tag_update bit-field stays relevant
		 */
		if (ob->recalc & OB_RECALC_ALL) {
			DAG_id_type_tag(bmain, GS(id->name));
		}

		if (ob->recalc & OB_RECALC_DATA) {
			/* all users of this ob->data should be checked */
			id = ob->data;

			/* no point in trying in this cases */
			if (id && id->us <= 1) {
				dag_editors_id_update(bmain, id);
				id = NULL;
			}
		}
	}

	/* set flags & pointcache for object data */
	if (id) {
		idtype = GS(id->name);


		if (OB_DATA_SUPPORT_ID(idtype)) {
			for (obt = bmain->object.first; obt; obt = obt->id.next) {
				if (!(ob && obt == ob) && obt->data == id) {
					obt->recalc |= OB_RECALC_DATA;
					lib_id_recalc_data_tag(bmain, &obt->id);
					BKE_ptcache_object_reset(sce, obt, PTCACHE_RESET_DEPSGRAPH);
				}
			}
		}
		
		/* set flags based on textures - can influence depgraph via modifiers */
		if (idtype == ID_TE) {
			for (obt = bmain->object.first; obt; obt = obt->id.next) {
				struct { ID *id; bool is_dependent; } data;
				data.id = id;
				data.is_dependent = 0;

				modifiers_foreachIDLink(obt, dag_id_flush_update__isDependentTexture, &data);
				if (data.is_dependent) {
					obt->recalc |= OB_RECALC_DATA;
					lib_id_recalc_data_tag(bmain, &obt->id);
				}

				/* particle settings can use the texture as well */
				if (obt->particlesystem.first) {
					ParticleSystem *psys = obt->particlesystem.first;
					MTex **mtexp, *mtex;
					int a;
					for (; psys; psys = psys->next) {
						mtexp = psys->part->mtex;
						for (a = 0; a < MAX_MTEX; a++, mtexp++) {
							mtex = *mtexp;
							if (mtex && mtex->tex == (Tex *)id) {
								obt->recalc |= OB_RECALC_DATA;
								lib_id_recalc_data_tag(bmain, &obt->id);

								if (mtex->mapto & PAMAP_INIT)
									psys->recalc |= PSYS_RECALC_RESET;
								if (mtex->mapto & PAMAP_CHILD)
									psys->recalc |= PSYS_RECALC_CHILD;

								BKE_ptcache_object_reset(sce, obt, PTCACHE_RESET_DEPSGRAPH);
							}
						}
					}
				}
			}
		}
		
		/* set flags based on ShapeKey */
		if (idtype == ID_KE) {
			for (obt = bmain->object.first; obt; obt = obt->id.next) {
				if (!(ob && obt == ob)) {
					Key *key = BKE_key_from_object(obt);
					ParticleSystem *psys;
					
					if ((ID *)key == id) {
						obt->flag |= (OB_RECALC_OB | OB_RECALC_DATA);
						lib_id_recalc_tag(bmain, &obt->id);
						lib_id_recalc_data_tag(bmain, &obt->id);
						BKE_ptcache_object_reset(sce, obt, PTCACHE_RESET_DEPSGRAPH);
					}
					
					for (psys = obt->particlesystem.first; psys; psys = psys->next) {
						key = psys->key;
						if ((ID *)key == id) {
							obt->flag |= (OB_RECALC_OB | OB_RECALC_DATA);
							lib_id_recalc_tag(bmain, &obt->id);
							lib_id_recalc_data_tag(bmain, &obt->id);
							BKE_ptcache_object_reset(sce, obt, PTCACHE_RESET_DEPSGRAPH);
						}
					}
				}
			}
		}
		
		/* set flags based on particle settings */
		if (idtype == ID_PA) {
			ParticleSystem *psys;
			for (obt = bmain->object.first; obt; obt = obt->id.next)
				for (psys = obt->particlesystem.first; psys; psys = psys->next)
					if (&psys->part->id == id)
						BKE_ptcache_object_reset(sce, obt, PTCACHE_RESET_DEPSGRAPH);
		}

		if (ELEM(idtype, ID_MA, ID_TE)) {
			obt = sce->basact ? sce->basact->object : NULL;
			if (obt && obt->mode & OB_MODE_TEXTURE_PAINT) {
				BKE_texpaint_slots_refresh_object(sce, obt);
				BKE_paint_proj_mesh_data_check(sce, obt, NULL, NULL, NULL, NULL);
				GPU_drawobject_free(obt->derivedFinal);
			}
		}

		if (idtype == ID_MC) {
			MovieClip *clip = (MovieClip *) id;

			BKE_tracking_dopesheet_tag_update(&clip->tracking);

			for (obt = bmain->object.first; obt; obt = obt->id.next) {
				bConstraint *con;
				for (con = obt->constraints.first; con; con = con->next) {
					const bConstraintTypeInfo *cti = BKE_constraint_typeinfo_get(con);
					if (ELEM(cti->type, CONSTRAINT_TYPE_FOLLOWTRACK, CONSTRAINT_TYPE_CAMERASOLVER,
					          CONSTRAINT_TYPE_OBJECTSOLVER))
					{
						obt->recalc |= OB_RECALC_OB;
						lib_id_recalc_tag(bmain, &obt->id);
						break;
					}
				}
			}

			if (sce->nodetree) {
				bNode *node;

				for (node = sce->nodetree->nodes.first; node; node = node->next) {
					if (node->id == id) {
						nodeUpdate(sce->nodetree, node);
					}
				}
			}
		}

		/* Not pretty to iterate all the nodes here, but it's as good as it
		 * could be with the current depsgraph design/
		 */
		if (idtype == ID_IM) {
			FOREACH_NODETREE(bmain, ntree, parent_id) {
				if (ntree->type == NTREE_SHADER) {
					bNode *node;
					for (node = ntree->nodes.first; node; node = node->next) {
						if (node->id == id) {
							lib_id_recalc_tag(bmain, &ntree->id);
							break;
						}
					}
				}
			} FOREACH_NODETREE_END
		}

		if (idtype == ID_MSK) {
			if (sce->nodetree) {
				bNode *node;

				for (node = sce->nodetree->nodes.first; node; node = node->next) {
					if (node->id == id) {
						nodeUpdate(sce->nodetree, node);
					}
				}
			}
		}

		/* camera's matrix is used to orient reconstructed stuff,
		 * so it should happen tracking-related constraints recalculation
		 * when camera is changing (sergey) */
		if (sce->camera && &sce->camera->id == id) {
			MovieClip *clip = BKE_object_movieclip_get(sce, sce->camera, true);

			if (clip)
				dag_id_flush_update(bmain, sce, &clip->id);
		}

		/* update editors */
		dag_editors_id_update(bmain, id);
	}
}

void DAG_ids_flush_tagged(Main *bmain)
{
	ListBase listbase;
	DagSceneLayer *dsl;
	ListBase *lbarray[MAX_LIBARRAY];
	int a;
	bool do_flush = false;
	
	/* get list of visible scenes and layers */
	dag_current_scene_layers(bmain, &listbase);

	if (BLI_listbase_is_empty(&listbase))
		return;

	/* loop over all ID types */
	a  = set_listbasepointers(bmain, lbarray);

	while (a--) {
		ListBase *lb = lbarray[a];
		ID *id = lb->first;

		/* we tag based on first ID type character to avoid 
		 * looping over all ID's in case there are no tags */
		if (id && bmain->id_tag_update[id->name[0]]) {
			for (; id; id = id->next) {
				if (id->flag & (LIB_ID_RECALC | LIB_ID_RECALC_DATA)) {
					
					for (dsl = listbase.first; dsl; dsl = dsl->next)
						dag_id_flush_update(bmain, dsl->scene, id);
					
					do_flush = true;
				}
			}
		}
	}

	/* flush changes to other objects */
	if (do_flush) {
		for (dsl = listbase.first; dsl; dsl = dsl->next)
			DAG_scene_flush_update(bmain, dsl->scene, dsl->layer, 0);
	}
	
	BLI_freelistN(&listbase);
}

void DAG_ids_check_recalc(Main *bmain, Scene *scene, bool time)
{
	ListBase *lbarray[MAX_LIBARRAY];
	int a;
	bool updated = false;

	/* loop over all ID types */
	a  = set_listbasepointers(bmain, lbarray);

	while (a--) {
		ListBase *lb = lbarray[a];
		ID *id = lb->first;

		/* we tag based on first ID type character to avoid 
		 * looping over all ID's in case there are no tags */
		if (id && bmain->id_tag_update[id->name[0]]) {
			updated = true;
			break;
		}
	}

	dag_editors_scene_update(bmain, scene, (updated || time));
}

/* It is possible that scene_update_post and frame_update_post handlers
 * will modify objects. The issue is that DAG_ids_clear_recalc is called
 * just after callbacks, which leaves objects with recalc flags but no
 * corresponding bit in ID recalc bitfield. This leads to some kind of
 * regression when using ID type tag fields to check whether there objects
 * to be updated internally comparing threaded DAG with legacy one.
 *
 * For now let's have a workaround which will preserve tag for ID_OB
 * if there're objects with OB_RECALC_ALL bits. This keeps behavior
 * unchanged comparing with 2.69 release.
 *
 * TODO(sergey): Need to get rid of such a workaround.
 *
 *                                                 - sergey -
 */

#define POST_UPDATE_HANDLER_WORKAROUND

void DAG_ids_clear_recalc(Main *bmain)
{
	ListBase *lbarray[MAX_LIBARRAY];
	bNodeTree *ntree;
	int a;

#ifdef POST_UPDATE_HANDLER_WORKAROUND
	bool have_updated_objects = false;

	if (DAG_id_type_tagged(bmain, ID_OB)) {
		ListBase listbase;
		DagSceneLayer *dsl;

		/* We need to check all visible scenes, otherwise resetting
		 * OB_ID changed flag will only work fine for first scene of
		 * multiple visible and all the rest will skip update.
		 *
		 * This could also lead to wrong behavior scene update handlers
		 * because of missing ID datablock changed flags.
		 *
		 * This is a bit of a bummer to allocate list here, but likely
		 * it wouldn't become too much bad because it only happens when
		 * objects were actually changed.
		 */
		dag_current_scene_layers(bmain, &listbase);

		for (dsl = listbase.first; dsl; dsl = dsl->next) {
			Scene *scene = dsl->scene;
			DagNode *node;
			for (node = scene->theDag->DagNode.first;
			     node != NULL && have_updated_objects == false;
			     node = node->next)
			{
				if (node->type == ID_OB) {
					Object *object = (Object *) node->ob;
					if (object->recalc & OB_RECALC_ALL) {
						have_updated_objects = true;
						break;
					}
				}
			}
		}

		BLI_freelistN(&listbase);
	}
#endif

	/* loop over all ID types */
	a  = set_listbasepointers(bmain, lbarray);

	while (a--) {
		ListBase *lb = lbarray[a];
		ID *id = lb->first;

		/* we tag based on first ID type character to avoid 
		 * looping over all ID's in case there are no tags */
		if (id && bmain->id_tag_update[id->name[0]]) {
			for (; id; id = id->next) {
				if (id->flag & (LIB_ID_RECALC | LIB_ID_RECALC_DATA))
					id->flag &= ~(LIB_ID_RECALC | LIB_ID_RECALC_DATA);

				/* some ID's contain semi-datablock nodetree */
				ntree = ntreeFromID(id);
				if (ntree && (ntree->id.flag & (LIB_ID_RECALC | LIB_ID_RECALC_DATA)))
					ntree->id.flag &= ~(LIB_ID_RECALC | LIB_ID_RECALC_DATA);
			}
		}
	}

	memset(bmain->id_tag_update, 0, sizeof(bmain->id_tag_update));

#ifdef POST_UPDATE_HANDLER_WORKAROUND
	if (have_updated_objects) {
		DAG_id_type_tag(bmain, ID_OB);
	}
#endif
}

void DAG_id_tag_update_ex(Main *bmain, ID *id, short flag)
{
	if (id == NULL) return;

	if (G.debug & G_DEBUG_DEPSGRAPH) {
		printf("%s: id=%s flag=%d\n", __func__, id->name, flag);
	}

	/* tag ID for update */
	if (flag) {
		if (flag & OB_RECALC_OB)
			lib_id_recalc_tag(bmain, id);
		if (flag & (OB_RECALC_DATA | PSYS_RECALC))
			lib_id_recalc_data_tag(bmain, id);
	}
	else
		lib_id_recalc_tag(bmain, id);

	/* flag is for objects and particle systems */
	if (flag) {
		Object *ob;
		short idtype = GS(id->name);

		if (idtype == ID_OB) {
			/* only quick tag */
			ob = (Object *)id;
			ob->recalc |= (flag & OB_RECALC_ALL);
		}
		else if (idtype == ID_PA) {
			ParticleSystem *psys;
			/* this is weak still, should be done delayed as well */
			for (ob = bmain->object.first; ob; ob = ob->id.next) {
				for (psys = ob->particlesystem.first; psys; psys = psys->next) {
					if (&psys->part->id == id) {
						ob->recalc |= (flag & OB_RECALC_ALL);
						psys->recalc |= (flag & PSYS_RECALC);
						lib_id_recalc_tag(bmain, &ob->id);
						lib_id_recalc_data_tag(bmain, &ob->id);
					}
				}
			}
		}
		else if (idtype == ID_VF) {
			/* this is weak still, should be done delayed as well */
			for (ob = bmain->object.first; ob; ob = ob->id.next) {
				if (ob->type == OB_FONT) {
					Curve *cu = ob->data;

					if (ELEM((struct VFont *)id, cu->vfont, cu->vfontb, cu->vfonti, cu->vfontbi)) {
						ob->recalc |= (flag & OB_RECALC_ALL);
					}
				}
			}
		}
		else {
			/* disable because this is called on various ID types automatically.
			 * where printing warning is not useful. for now just ignore */
			/* BLI_assert(!"invalid flag for this 'idtype'"); */
		}
	}
}

void DAG_id_tag_update(ID *id, short flag)
{
	DAG_id_tag_update_ex(G.main, id, flag);
}

void DAG_id_type_tag(Main *bmain, short idtype)
{
	if (idtype == ID_NT) {
		/* stupid workaround so parent datablocks of nested nodetree get looped
		 * over when we loop over tagged datablock types */
		DAG_id_type_tag(bmain, ID_MA);
		DAG_id_type_tag(bmain, ID_TE);
		DAG_id_type_tag(bmain, ID_LA);
		DAG_id_type_tag(bmain, ID_WO);
		DAG_id_type_tag(bmain, ID_SCE);
	}

	bmain->id_tag_update[((char *)&idtype)[0]] = 1;
}

int DAG_id_type_tagged(Main *bmain, short idtype)
{
	return bmain->id_tag_update[((char *)&idtype)[0]];
}

#if 0 // UNUSED
/* recursively descends tree, each node only checked once */
/* node is checked to be of type object */
static int parent_check_node(DagNode *node, int curtime)
{
	DagAdjList *itA;
	
	node->lasttime = curtime;
	
	if (node->color == DAG_GRAY)
		return DAG_GRAY;
	
	for (itA = node->child; itA; itA = itA->next) {
		if (itA->node->type == ID_OB) {
			
			if (itA->node->color == DAG_GRAY)
				return DAG_GRAY;

			/* descend if not done */
			if (itA->node->lasttime != curtime) {
				itA->node->color = parent_check_node(itA->node, curtime);
			
				if (itA->node->color == DAG_GRAY)
					return DAG_GRAY;
			}
		}
	}
	
	return DAG_WHITE;
}
#endif

/* ******************* DAG FOR ARMATURE POSE ***************** */

/* we assume its an armature with pose */
void DAG_pose_sort(Object *ob)
{
	bPose *pose = ob->pose;
	bPoseChannel *pchan;
	bConstraint *con;
	DagNode *node;
	DagNode *node2, *node3;
	DagNode *rootnode;
	DagForest *dag;
	DagNodeQueue *nqueue;
	DagAdjList *itA;
	ListBase tempbase;
	int skip = 0;
	
	dag = dag_init();
	dag->ugly_hack_sorry = false;  /* no ID structs */

	rootnode = dag_add_node(dag, NULL);  /* node->ob becomes NULL */
	
	/* we add the hierarchy and the constraints */
	for (pchan = pose->chanbase.first; pchan; pchan = pchan->next) {
		int addtoroot = 1;
		
		node = dag_get_node(dag, pchan);
		
		if (pchan->parent) {
			node2 = dag_get_node(dag, pchan->parent);
			dag_add_relation(dag, node2, node, 0, "Parent Relation");
			addtoroot = 0;
		}
		for (con = pchan->constraints.first; con; con = con->next) {
			const bConstraintTypeInfo *cti = BKE_constraint_typeinfo_get(con);
			ListBase targets = {NULL, NULL};
			bConstraintTarget *ct;
			
			if (cti && cti->get_constraint_targets) {
				cti->get_constraint_targets(con, &targets);
				
				for (ct = targets.first; ct; ct = ct->next) {
					if (ct->tar == ob && ct->subtarget[0]) {
						bPoseChannel *target = BKE_pose_channel_find_name(ob->pose, ct->subtarget);
						if (target) {
							node2 = dag_get_node(dag, target);
							dag_add_relation(dag, node2, node, 0, "Pose Constraint");
							
							if (con->type == CONSTRAINT_TYPE_KINEMATIC) {
								bKinematicConstraint *data = (bKinematicConstraint *)con->data;
								bPoseChannel *parchan;
								int segcount = 0;
								
								/* exclude tip from chain? */
								if (!(data->flag & CONSTRAINT_IK_TIP))
									parchan = pchan->parent;
								else
									parchan = pchan;
								
								/* Walk to the chain's root */
								while (parchan) {
									node3 = dag_get_node(dag, parchan);
									dag_add_relation(dag, node2, node3, 0, "IK Constraint");
									
									segcount++;
									if (segcount == data->rootbone || segcount > 255) break;  /* 255 is weak */
									parchan = parchan->parent;
								}
							}
						}
					}
				}
				
				if (cti->flush_constraint_targets)
					cti->flush_constraint_targets(con, &targets, 1);
			}
		}
		if (addtoroot == 1) {
			dag_add_relation(dag, rootnode, node, 0, "Root Bone Relation");
		}
	}

	dag_check_cycle(dag);
	
	/* now we try to sort... */
	BLI_listbase_clear(&tempbase);

	nqueue = queue_create(DAGQUEUEALLOC);
	
	/* tag nodes unchecked */
	for (node = dag->DagNode.first; node; node = node->next)
		node->color = DAG_WHITE;
	
	rootnode->color = DAG_GRAY;
	push_stack(nqueue, rootnode);  
	
	while (nqueue->count) {
		
		skip = 0;
		node = get_top_node_queue(nqueue);
		
		itA = node->child;
		while (itA != NULL) {
			if (itA->node->color == DAG_WHITE) {
				itA->node->color = DAG_GRAY;
				push_stack(nqueue, itA->node);
				skip = 1;
				break;
			}
			itA = itA->next;
		}
		
		if (!skip) {
			if (node) {
				node = pop_queue(nqueue);
				if (node->ob == NULL)  /* we are done */
					break;
				node->color = DAG_BLACK;
				
				/* put node in new list */
				BLI_remlink(&pose->chanbase, node->ob);
				BLI_addhead(&tempbase, node->ob);
			}
		}
	}
	
	/* temporal correction for circular dependencies */
	while (pose->chanbase.first) {
		pchan = pose->chanbase.first;
		BLI_remlink(&pose->chanbase, pchan);
		BLI_addhead(&tempbase, pchan);

		printf("cyclic %s\n", pchan->name);
	}
	
	pose->chanbase = tempbase;
	queue_delete(nqueue);
	
//	printf("\nordered\n");
//	for (pchan = pose->chanbase.first; pchan; pchan = pchan->next) {
//		printf(" %s\n", pchan->name);
//	}
	
	free_forest(dag);
	MEM_freeN(dag);
}

/* ************************  DAG FOR THREADED UPDATE  ********************* */

/* Initialize run-time data in the graph needed for traversing it
 * from multiple threads and start threaded tree traversal by adding
 * the root node to the queue.
 *
 * This will mark DAG nodes as object/non-object and will calculate
 * num_pending_parents of nodes (which is how many non-updated parents node
 * have, which helps a lot checking whether node could be scheduled
 * already or not).
 */
void DAG_threaded_update_begin(Scene *scene,
                               void (*func)(void *node, void *user_data),
                               void *user_data)
{
	DagNode *node;

	/* We reset num_pending_parents to zero first and tag node as not scheduled yet... */
	for (node = scene->theDag->DagNode.first; node; node = node->next) {
		node->num_pending_parents = 0;
		node->scheduled = false;
	}

	/* ... and then iterate over all the nodes and
	 * increase num_pending_parents for node childs.
	 */
	for (node = scene->theDag->DagNode.first; node; node = node->next) {
		DagAdjList *itA;

		for (itA = node->child; itA; itA = itA->next) {
			if (itA->node != node) {
				itA->node->num_pending_parents++;
			}
		}
	}

	/* Add root nodes to the queue. */
	BLI_spin_lock(&threaded_update_lock);
	for (node = scene->theDag->DagNode.first; node; node = node->next) {
		if (node->num_pending_parents == 0) {
			node->scheduled = true;
			func(node, user_data);
		}
	}
	BLI_spin_unlock(&threaded_update_lock);
}

/* This function is called when handling node is done.
 *
 * This function updates num_pending_parents for all childs and
 * schedules them if they're ready.
 */
void DAG_threaded_update_handle_node_updated(void *node_v,
                                             void (*func)(void *node, void *user_data),
                                             void *user_data)
{
	DagNode *node = node_v;
	DagAdjList *itA;

	for (itA = node->child; itA; itA = itA->next) {
		DagNode *child_node = itA->node;
		if (child_node != node) {
			atomic_sub_uint32(&child_node->num_pending_parents, 1);

			if (child_node->num_pending_parents == 0) {
				bool need_schedule;

				BLI_spin_lock(&threaded_update_lock);
				need_schedule = child_node->scheduled == false;
				child_node->scheduled = true;
				BLI_spin_unlock(&threaded_update_lock);

				if (need_schedule) {
					func(child_node, user_data);
				}
			}
		}
	}
}

/* ************************ DAG DEBUGGING ********************* */

void DAG_print_dependencies(Main *bmain, Scene *scene, Object *ob)
{
	/* utility for debugging dependencies */
	dag_print_dependencies = 1;

	if (ob && (ob->mode & OB_MODE_POSE)) {
		printf("\nDEPENDENCY RELATIONS for %s\n\n", ob->id.name + 2);
		DAG_pose_sort(ob);
	}
	else {
		printf("\nDEPENDENCY RELATIONS for %s\n\n", scene->id.name + 2);
		DAG_scene_relations_rebuild(bmain, scene);
	}
	
	dag_print_dependencies = 0;
}

/* ************************ DAG querying ********************* */

/* Will return Object ID if node represents Object,
 * and will return NULL otherwise.
 */
Object *DAG_get_node_object(void *node_v)
{
	DagNode *node = node_v;

	if (node->type == ID_OB) {
		return node->ob;
	}

	return NULL;
}

/* Returns node name, used for debug output only, atm. */
const char *DAG_get_node_name(Scene *scene, void *node_v)
{
	DagNode *node = node_v;

	return dag_node_name(scene->theDag, node);
}

short DAG_get_eval_flags_for_object(Scene *scene, void *object)
{
	DagNode *node;

	if (scene->theDag == NULL) {
		/* Happens when converting objects to mesh from a python script
		 * after modifying scene graph.
		 *
		 * Currently harmless because it's only called for temporary
		 * objects which are out of the DAG anyway.
		 */
		return 0;
	}

	node = dag_find_node(scene->theDag, object);

	if (node) {
		return node->eval_flags;
	}
	else {
		/* Happens when external render engine exports temporary objects
		 * which are not in the DAG.
		 */

		/* TODO(sergey): Doublecheck objects with Curve Deform exports all fine. */

		/* TODO(sergey): Weak but currently we can't really access proper DAG from
		 * the modifiers stack. This is because in most cases modifier is to use
		 * the foreground scene, but to access evaluation flags we need to know
		 * active background scene, which we don't know.
		 */
		if (scene->set) {
			return DAG_get_eval_flags_for_object(scene->set, object);
		}
		return 0;
	}
}

bool DAG_is_acyclic(Scene *scene)
{
	return scene->theDag->is_acyclic;
}<|MERGE_RESOLUTION|>--- conflicted
+++ resolved
@@ -626,14 +626,9 @@
 	 * when the duplicator is visible (even if group objects are not visible themselves).
 	 * It is not a true dependency, the duplicator does not in any way depend on group objects or data!
 	 */
-<<<<<<< HEAD
-	if (ob->transflag & OB_DUPLI && !(ob->transflag & OB_DUPLI_READ_CACHE)) {
-		if ((ob->transflag & OB_DUPLIGROUP) && ob->dup_group) {
-=======
 	if (ob->transflag & OB_DUPLI) {
 		bool is_cached = ob->cache_library && ob->cache_library->source_mode == CACHE_LIBRARY_SOURCE_CACHE;
 		if (!is_cached && (ob->transflag & OB_DUPLIGROUP) && ob->dup_group) {
->>>>>>> 866537d0
 			GroupObject *go;
 			for (go = ob->dup_group->gobject.first; go; go = go->next) {
 				if (go->ob) {
