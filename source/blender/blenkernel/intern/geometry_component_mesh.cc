--- conflicted
+++ resolved
@@ -152,13 +152,8 @@
       Span<MEdge> edges{mesh.medge, mesh.totedge};
       for (const int i : mask) {
         const MEdge &edge = edges[i];
-<<<<<<< HEAD
-        edge_normals[i] =
-            float3::interpolate(vert_normals[edge.v1], vert_normals[edge.v2], 0.5f).normalized();
-=======
         edge_normals[i] = math::normalize(
-            math::interpolate(vert_normals_span[edge.v1], vert_normals_span[edge.v2], 0.5f));
->>>>>>> 97c2c399
+            math::interpolate(vert_normals[edge.v1], vert_normals[edge.v2], 0.5f));
       }
 
       return VArray<float3>::ForContainer(std::move(edge_normals));
