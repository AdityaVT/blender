--- conflicted
+++ resolved
@@ -1202,11 +1202,7 @@
     return VArray<float3>::ForContainer(std::move(normals));
   }
 
-<<<<<<< HEAD
-  GVMutableArray try_get_for_write(GeometryComponent &UNUSED(component)) const final
-=======
   WriteAttributeLookup try_get_for_write(GeometryComponent &UNUSED(component)) const final
->>>>>>> 03a962d8
   {
     return {};
   }
