--- conflicted
+++ resolved
@@ -113,11 +113,7 @@
 }
 #endif
 
-<<<<<<< HEAD
-int BKE_frameserver_start(void *context_v, struct Scene *scene, RenderData *UNUSED(rd), int rectx, int recty, const char *UNUSED(suffix), ReportList *reports)
-=======
-int BKE_frameserver_start(struct Scene *scene, RenderData *UNUSED(rd), int rectx, int recty, ReportList *reports, bool UNUSED(preview))
->>>>>>> 660173ed
+int BKE_frameserver_start(void *context_v, struct Scene *scene, RenderData *UNUSED(rd), int rectx, int recty, ReportList *reports, bool UNUSED(preview), const char *UNUSED(suffix))
 {
 	struct sockaddr_in addr;
 	int arg = 1;
