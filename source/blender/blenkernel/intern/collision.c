/*
 * ***** BEGIN GPL LICENSE BLOCK *****
 *
 * This program is free software; you can redistribute it and/or
 * modify it under the terms of the GNU General Public License
 * as published by the Free Software Foundation; either version 2
 * of the License, or (at your option) any later version.
 *
 * This program is distributed in the hope that it will be useful,
 * but WITHOUT ANY WARRANTY; without even the implied warranty of
 * MERCHANTABILITY or FITNESS FOR A PARTICULAR PURPOSE.  See the
 * GNU General Public License for more details.
 *
 * You should have received a copy of the GNU General Public License
 * along with this program; if not, write to the Free Software Foundation,
 * Inc., 51 Franklin Street, Fifth Floor, Boston, MA 02110-1301, USA.
 *
 * The Original Code is Copyright (C) Blender Foundation
 * All rights reserved.
 *
 * The Original Code is: all of this file.
 *
 * Contributor(s): none yet.
 *
 * ***** END GPL LICENSE BLOCK *****
 */

/** \file blender/blenkernel/intern/collision.c
 *  \ingroup bke
 */


#include "MEM_guardedalloc.h"

#include "DNA_cloth_types.h"
#include "DNA_effect_types.h"
#include "DNA_group_types.h"
#include "DNA_object_types.h"
#include "DNA_object_force_types.h"
#include "DNA_scene_types.h"
#include "DNA_meshdata_types.h"

#include "BLI_utildefines.h"
#include "BLI_blenlib.h"
#include "BLI_math.h"
#include "BLI_task.h"
#include "BLI_threads.h"

#include "BKE_cloth.h"
#include "BKE_effect.h"
#include "BKE_modifier.h"
#include "BKE_scene.h"

#include "BLI_kdopbvh.h"
#include "BKE_collision.h"

#include "atomic_ops.h"

#ifdef WITH_ELTOPO
#include "eltopo-capi.h"
#endif

typedef struct ImpulseCluster {
	struct ImpulseCluster *next;
	float dir[3];
	float totmag;
	float dominant_mag;
} ImpulseCluster;

typedef struct ColDetectData {
	ClothModifierData *clmd;
	CollisionModifierData *collmd;
	BVHTreeOverlap *overlap;
	CollPair *collisions;
	unsigned int *colind;
	bool culling;
	bool use_normal;
} ColDetectData;

typedef struct SelfColDetectData {
	ClothModifierData *clmd;
	BVHTreeOverlap *overlap;
	CollPair *collisions;
	unsigned int *colind;
} SelfColDetectData;

/***********************************
Collision modifier code start
***********************************/

/* step is limited from 0 (frame start position) to 1 (frame end position) */
void collision_move_object(CollisionModifierData *collmd, float step, float prevstep)
{
	float oldx[3];
	unsigned int i = 0;

	/* the collider doesn't move this frame */
	if (collmd->is_static) {
		for (i = 0; i < collmd->mvert_num; i++) {
			zero_v3(collmd->current_v[i].co);
		}

		return;
	}

	for (i = 0; i < collmd->mvert_num; i++) {
		interp_v3_v3v3(oldx, collmd->x[i].co, collmd->xnew[i].co, prevstep);
		interp_v3_v3v3(collmd->current_x[i].co, collmd->x[i].co, collmd->xnew[i].co, step);
		sub_v3_v3v3(collmd->current_v[i].co, collmd->current_x[i].co, oldx);
	}

	bvhtree_update_from_mvert(
	        collmd->bvhtree, collmd->current_x, NULL,
	        collmd->tri, collmd->tri_num, false);
}

BVHTree *bvhtree_build_from_mvert(
        const MVert *mvert,
        const struct MVertTri *tri, int tri_num,
        float epsilon)
{
	BVHTree *tree;
	const MVertTri *vt;
	int i;

	tree = BLI_bvhtree_new(tri_num, epsilon, 4, 26);

	/* fill tree */
	for (i = 0, vt = tri; i < tri_num; i++, vt++) {
		float co[3][3];

		copy_v3_v3(co[0], mvert[vt->tri[0]].co);
		copy_v3_v3(co[1], mvert[vt->tri[1]].co);
		copy_v3_v3(co[2], mvert[vt->tri[2]].co);

		BLI_bvhtree_insert(tree, i, co[0], 3);
	}

	/* balance tree */
	BLI_bvhtree_balance(tree);

	return tree;
}

void bvhtree_update_from_mvert(
        BVHTree *bvhtree,
        const MVert *mvert, const MVert *mvert_moving,
        const MVertTri *tri, int tri_num,
        bool moving)
{
	const MVertTri *vt;
	int i;

	if ((bvhtree == NULL) || (mvert == NULL)) {
		return;
	}

	if (mvert_moving == NULL) {
		moving = false;
	}

	for (i = 0, vt = tri; i < tri_num; i++, vt++) {
		float co[3][3];
		bool ret;

		copy_v3_v3(co[0], mvert[vt->tri[0]].co);
		copy_v3_v3(co[1], mvert[vt->tri[1]].co);
		copy_v3_v3(co[2], mvert[vt->tri[2]].co);

		/* copy new locations into array */
		if (moving) {
			float co_moving[3][3];
			/* update moving positions */
			copy_v3_v3(co_moving[0], mvert_moving[vt->tri[0]].co);
			copy_v3_v3(co_moving[1], mvert_moving[vt->tri[1]].co);
			copy_v3_v3(co_moving[2], mvert_moving[vt->tri[2]].co);

			ret = BLI_bvhtree_update_node(bvhtree, i, &co[0][0], &co_moving[0][0], 3);
		}
		else {
			ret = BLI_bvhtree_update_node(bvhtree, i, &co[0][0], NULL, 3);
		}

		/* check if tree is already full */
		if (ret == false) {
			break;
		}
	}

	BLI_bvhtree_update_tree(bvhtree);
}

/***********************************
Collision modifier code end
***********************************/

static void clamp_point_seg(float a[3], float b[3], float p[3])
{
	float ap[3], bp[3], ab[3];

	sub_v3_v3v3(ap, p, a);
	sub_v3_v3v3(bp, p, b);
	sub_v3_v3v3(ab, b, a);

	if (dot_v3v3(ap, bp) > 0.0f) {
		if (dot_v3v3(ap, ab) > 0.0f) {
			copy_v3_v3(p, b);
		}
		else {
			copy_v3_v3(p, a);
		}
	}
}

static bool isect_seg_seg(float a1[3], float a2[3], float b1[3], float b2[3], float r_a[3], float r_b[3])
{
	if (isect_line_line_v3(a1, a2, b1, b2, r_a, r_b)) {
		clamp_point_seg(a1, a2, r_a);
		clamp_point_seg(b1, b2, r_b);

		return true;
	}

	return false;
}

BLI_INLINE int next_ind(int i)
{
	return (++i < 3) ? i : 0;
}

static float compute_collision_point(float a1[3], float a2[3], float a3[3], float b1[3], float b2[3], float b3[3],
                                     bool culling, bool use_normal, float r_a[3], float r_b[3], float r_vec[3])
{
	float a[3][3];
	float b[3][3];
	float dist;
	float mindist = FLT_MAX;
	float tmp_co1[3], tmp_co2[3];
	float isect_a[3], isect_b[3];
	int isect_count = 0;
	float tmp, tmp_vec[3];
	float normal[3], cent[3];
	bool backside = false;

	copy_v3_v3(a[0], a1);
	copy_v3_v3(a[1], a2);
	copy_v3_v3(a[2], a3);

	copy_v3_v3(b[0], b1);
	copy_v3_v3(b[1], b2);
	copy_v3_v3(b[2], b3);

	/* Find intersections */
	for (int i = 0; i < 3; i++) {
		if (isect_line_segment_tri_v3(a[i], a[next_ind(i)], b[0], b[1], b[2], &tmp, NULL)) {
			interp_v3_v3v3(isect_a, a[i], a[next_ind(i)], tmp);
			isect_count++;
		}
	}

	if (isect_count == 0) {
		for (int i = 0; i < 3; i++) {
			if (isect_line_segment_tri_v3(b[i], b[next_ind(i)], a[0], a[1], a[2], &tmp, NULL)) {
				isect_count++;
			}
		}
	}
	else if (isect_count == 1) {
		for (int i = 0; i < 3; i++) {
			if (isect_line_segment_tri_v3(b[i], b[next_ind(i)], a[0], a[1], a[2], &tmp, NULL)) {
				interp_v3_v3v3(isect_b, b[i], b[next_ind(i)], tmp);
				break;
			}
		}
	}

	/* Determine collision side */
	if (culling) {
		normal_tri_v3(normal, b[0], b[1], b[2]);
		mid_v3_v3v3v3(cent, b[0], b[1], b[2]);

		if (isect_count == 2) {
			backside = true;
		}
		else if (isect_count == 0) {
			for (int i = 0; i < 3; i++) {
				sub_v3_v3v3(tmp_vec, a[i], cent);
				if (dot_v3v3(tmp_vec, normal) < 0.0f) {
					backside = true;
					break;
				}
			}
		}
	}
	else if (use_normal) {
		normal_tri_v3(normal, b[0], b[1], b[2]);
	}

	if (isect_count == 1) {
		/* Edge intersection */
		copy_v3_v3(r_a, isect_a);
		copy_v3_v3(r_b, isect_b);

		sub_v3_v3v3(r_vec, r_b, r_a);

		if (use_normal) {
			copy_v3_v3(r_vec, normal);
		}

		return 0.0f;
	}
	else if (backside) {
		float maxdist = 0.0f;
		bool found = false;

		/* Point projections */
		for (int i = 0; i < 3; i++) {
			if (isect_ray_tri_v3(a[i], normal, b[0], b[1], b[2], &tmp, NULL)) {
				if (tmp > maxdist) {
					maxdist = tmp;
					copy_v3_v3(r_a, a[i]);
					madd_v3_v3v3fl(r_b, a[i], normal, tmp);
					found = true;
				}
			}
		}

		negate_v3(normal);

		for (int i = 0; i < 3; i++) {
			if (isect_ray_tri_v3(b[i], normal, a[0], a[1], a[2], &tmp, NULL)) {
				if (tmp > maxdist) {
					maxdist = tmp;
					madd_v3_v3v3fl(r_a, b[i], normal, tmp);
					copy_v3_v3(r_b, b[i]);
					found = true;
				}
			}
		}

		negate_v3(normal);

		/* Edge projections */
		for (int i = 0; i < 3; i++) {
			float dir[3];

			sub_v3_v3v3(tmp_vec, b[next_ind(i)], b[i]);
			cross_v3_v3v3(dir, tmp_vec, normal);

			for (int j = 0; j < 3; j++) {
				if (isect_line_plane_v3(tmp_co1, a[j], a[next_ind(j)], b[i], dir) &&
				    point_in_slice_seg(tmp_co1, a[j], a[next_ind(j)]) &&
				    point_in_slice_seg(tmp_co1, b[i], b[next_ind(i)]))
				{
					closest_to_line_v3(tmp_co2, tmp_co1, b[i], b[next_ind(i)]);
					sub_v3_v3v3(tmp_vec, tmp_co1, tmp_co2);
					tmp = len_v3(tmp_vec);

					if ((tmp > maxdist) && (dot_v3v3(tmp_vec, normal) < 0.0f)) {
						maxdist = tmp;
						copy_v3_v3(r_a, tmp_co1);
						copy_v3_v3(r_b, tmp_co2);
						found = true;
					}
				}
			}
		}

		/* If no point is found, will fallback onto regular proximity test below */
		if (found) {
			sub_v3_v3v3(r_vec, r_b, r_a);

			if (use_normal) {
				if (dot_v3v3(normal, r_vec) >= 0.0f) {
					copy_v3_v3(r_vec, normal);
				}
				else {
					negate_v3_v3(r_vec, normal);
				}
			}

			return 0.0f;
		}
	}

	/* Closest point */
	for (int i = 0; i < 3; i++) {
		closest_on_tri_to_point_v3(tmp_co1, a[i], b[0], b[1], b[2]);
		tmp = len_squared_v3v3(tmp_co1, a[i]);

		if (tmp < mindist) {
			mindist = tmp;
			copy_v3_v3(r_a, a[i]);
			copy_v3_v3(r_b, tmp_co1);
		}
	}

	for (int i = 0; i < 3; i++) {
		closest_on_tri_to_point_v3(tmp_co1, b[i], a[0], a[1], a[2]);
		tmp = len_squared_v3v3(tmp_co1, b[i]);

		if (tmp < mindist) {
			mindist = tmp;
			copy_v3_v3(r_a, tmp_co1);
			copy_v3_v3(r_b, b[i]);
		}
	}

	/* Closest edge */
	if (isect_count == 0) {
		for (int i = 0; i < 3; i++) {
			for (int j = 0; j < 3; j++) {
				if (isect_seg_seg(a[i], a[next_ind(i)], b[j], b[next_ind(j)], tmp_co1, tmp_co2)) {
					tmp = len_squared_v3v3(tmp_co1, tmp_co2);

					if (tmp < mindist) {
						mindist = tmp;
						copy_v3_v3(r_a, tmp_co1);
						copy_v3_v3(r_b, tmp_co2);
					}
				}
			}
		}
	}

	if (isect_count == 0) {
		sub_v3_v3v3(r_vec, r_a, r_b);
		dist = sqrtf(mindist);
	}
	else {
		sub_v3_v3v3(r_vec, r_b, r_a);
		dist = 0.0f;
	}

	if (culling && use_normal) {
		copy_v3_v3(r_vec, normal);
	}
	else if (use_normal) {
		if (dot_v3v3(normal, r_vec) >= 0.0f) {
			copy_v3_v3(r_vec, normal);
		}
		else {
			negate_v3_v3(r_vec, normal);
		}
	}
	else if (culling && (dot_v3v3(r_vec, normal) < 0.0f)) {
		return FLT_MAX;
	}

	return dist;
}

static void free_impulse_clusters(ImpulseCluster *clusters)
{
	while (clusters) {
		ImpulseCluster *next = clusters->next;

		MEM_freeN(clusters);

		clusters = next;
	}
}

/* This allows inserting impulses one by one into the cluster array, and immediately computing the clustering,
 * but the clustering isn't exact, because of not knowing all impulses beforehand.
 * Seems to be good enough however, and is much faster than the true hclust below... */
static void insert_impulse_in_cluster_array(ImpulseCluster **clusters, const float impulse[3], const float clustang, const float clamp)
{
	ImpulseCluster *imp;
	ImpulseCluster *close = NULL;
	float dir[3];
	float mag;
	float minang = FLT_MAX;
	float ang;

	mag = normalize_v3_v3(dir, impulse);

	if ((mag < FLT_EPSILON) || (mag > clamp)) {
		return;
	}

	for (imp = *clusters; imp; imp = imp->next) {
		ang = angle_normalized_v3v3(imp->dir, dir);

		if (ang < minang) {
			minang = ang;
			close = imp;
		}
	}

	if (minang < clustang) {
		/* Set total magnitude */
		close->totmag += mag;

		/* Set dominant magnitude */
		close->dominant_mag = max_ff(close->dominant_mag, mag);

		/* Interpolate direction */
		if(!interp_v3_v3v3_slerp(close->dir, close->dir, dir, mag / close->totmag)) {
			BLI_assert(false);
		}
	}
	else {
		ImpulseCluster *tmp = MEM_mallocN(sizeof(*tmp), "cloth_collision_impulse_cluster");

		tmp->next = *clusters;
		copy_v3_v3(tmp->dir, dir);
		tmp->totmag = mag;
		tmp->dominant_mag = mag;

		*clusters = tmp;
	}
}

#if 0
static void insert_impulse_in_cluster_array(ImpulseCluster **clusters, const float impulse[3])
{
	ImpulseCluster *tmp;
	float dir[3];
	float mag;

	mag = normalize_v3_v3(dir, impulse);

	if (mag < FLT_EPSILON) {
		return;
	}

	tmp = MEM_mallocN(sizeof(*tmp), "cloth_collision_impulse_cluster");

	copy_v3_v3(tmp->dir, dir);
	tmp->totmag = mag;
	tmp->dominant_mag = mag;

	tmp->next = *clusters;
	*clusters = tmp;
}

BLI_INLINE bool join_closest_impulse_clusters(ImpulseCluster **clusters, const float clustang)
{
	ImpulseCluster **imp1, **imp2;
	ImpulseCluster **close1, **close2;
	float minang = FLT_MAX;
	float ang;

	for (imp1 = clusters; *imp1; imp1 = &(*imp1)->next) {
		for (imp2 = &(*imp1)->next; *imp2; imp2 = &(*imp2)->next) {
			ang = angle_normalized_v3v3((*imp1)->dir, (*imp2)->dir);

			if (ang < minang) {
				minang = ang;
				close1 = imp1;
				close2 = imp2;
			}
		}
	}

	if (minang < clustang) {
		ImpulseCluster *tmp;

		/* Set total magnitude */
		(*close1)->totmag += (*close2)->totmag;

		/* Set dominant magnitude */
		(*close1)->dominant_mag = max_ff((*close1)->dominant_mag, (*close2)->dominant_mag);

		/* Interpolate direction */
		interp_v3_v3v3_slerp((*close1)->dir, (*close1)->dir, (*close2)->dir, (*close2)->totmag / (*close1)->totmag);

		/* Remove merged cluster */
		tmp = (*close2)->next;
		MEM_freeN(*close2);
		*close2 = tmp;

		return true;
	}
	else {
		return false;
	}
}

static void compute_dominant_impulses(ImpulseCluster **clusters, float impulse[3], const float clustang)
{
	ImpulseCluster *tmp;
	bool merge = true;

	while (merge) {
		merge = join_closest_impulse_clusters(clusters, clustang);
	}

	zero_v3(impulse);

	for (tmp = *clusters; tmp; tmp = tmp->next) {
		madd_v3_v3fl(impulse, tmp->dir, tmp->dominant_mag);
	}
}
#endif

static void compute_dominant_impulses(ImpulseCluster **clusters, float impulse[3])
{
	ImpulseCluster *tmp;

	zero_v3(impulse);

	for (tmp = *clusters; tmp; tmp = tmp->next) {
		madd_v3_v3fl(impulse, tmp->dir, tmp->dominant_mag);
	}
}

// w3 is not perfect
static void collision_compute_barycentric ( float pv[3], float p1[3], float p2[3], float p3[3], float *w1, float *w2, float *w3 )
{
	/* dot_v3v3 */
#define INPR(v1, v2) ( (v1)[0] * (v2)[0] + (v1)[1] * (v2)[1] + (v1)[2] * (v2)[2])

	double tempV1[3], tempV2[3], tempV4[3];
	double a, b, c, d, e, f;

	VECSUB ( tempV1, p1, p3 );
	VECSUB ( tempV2, p2, p3 );
	VECSUB ( tempV4, pv, p3 );

	a = INPR ( tempV1, tempV1 );
	b = INPR ( tempV1, tempV2 );
	c = INPR ( tempV2, tempV2 );
	e = INPR ( tempV1, tempV4 );
	f = INPR ( tempV2, tempV4 );

	d = ( a * c - b * b );

	if ( ABS ( d ) < (double)ALMOST_ZERO ) {
		*w1 = *w2 = *w3 = 1.0 / 3.0;
		return;
	}

	w1[0] = ( float ) ( ( e * c - b * f ) / d );

	if ( w1[0] < 0 )
		w1[0] = 0;

	w2[0] = ( float ) ( ( f - b * ( double ) w1[0] ) / c );

	if ( w2[0] < 0 )
		w2[0] = 0;

	w3[0] = 1.0f - w1[0] - w2[0];

#undef INPR
}

#ifdef __GNUC__
#  pragma GCC diagnostic push
#  pragma GCC diagnostic ignored "-Wdouble-promotion"
#endif

DO_INLINE void collision_interpolateOnTriangle (float to[3], float v1[3], float v2[3], float v3[3], double w1, double w2, double w3)
{
	zero_v3(to);
	VECADDMUL(to, v1, w1);
	VECADDMUL(to, v2, w2);
	VECADDMUL(to, v3, w3);
}

static int cloth_collision_response_static(ClothModifierData *clmd, CollisionModifierData *collmd, Object *collob, CollPair *collpair,
                                           int collision_end, ImpulseCluster **vert_imp_clusters, const float dt)
{
	int result = 0;
	Cloth *cloth1;
	float w1, w2, w3, u1, u2, u3;
	float v1[3], v2[3], relativeVelocity[3];
	float magrelVel;
	float epsilon2 = BLI_bvhtree_get_epsilon(collmd->bvhtree);

	cloth1 = clmd->clothObject;

	for (int i = 0; i <= collision_end; i++, collpair++) {
		float i1[3], i2[3], i3[3];

		zero_v3(i1);
		zero_v3(i2);
		zero_v3(i3);

		/* only handle static collisions here */
		if (collpair->flag & COLLISION_IN_FUTURE) {
			continue;
		}

		/* compute barycentric coordinates for both collision points */
		collision_compute_barycentric(collpair->pa,
                                      cloth1->verts[collpair->ap1].tx,
                                      cloth1->verts[collpair->ap2].tx,
                                      cloth1->verts[collpair->ap3].tx,
                                      &w1, &w2, &w3);

		/* was: txold */
		collision_compute_barycentric(collpair->pb,
                                      collmd->current_x[collpair->bp1].co,
                                      collmd->current_x[collpair->bp2].co,
                                      collmd->current_x[collpair->bp3].co,
                                      &u1, &u2, &u3);

		/* Calculate relative "velocity". */
		collision_interpolateOnTriangle(v1, cloth1->verts[collpair->ap1].tv, cloth1->verts[collpair->ap2].tv, cloth1->verts[collpair->ap3].tv, w1, w2, w3);

		collision_interpolateOnTriangle(v2, collmd->current_v[collpair->bp1].co, collmd->current_v[collpair->bp2].co, collmd->current_v[collpair->bp3].co, u1, u2, u3);

		sub_v3_v3v3(relativeVelocity, v2, v1);

		/* Calculate the normal component of the relative velocity (actually only the magnitude - the direction is stored in 'normal'). */
		magrelVel = dot_v3v3(relativeVelocity, collpair->normal);

		/* printf("magrelVel: %f\n", magrelVel); */

		/* Calculate masses of points.
		 * TODO */

		/* If v_n_mag < 0 the edges are approaching each other. */
		if ( magrelVel > 0.0f ) {
			/* Calculate Impulse magnitude to stop all motion in normal direction. */
			float magtangent = 0, repulse = 0, d = 0;
			double impulse = 0.0;
			float vrel_t_pre[3];
			float temp[3], time_multiplier;

			/* calculate tangential velocity */
			copy_v3_v3(temp, collpair->normal);
			mul_v3_fl(temp, magrelVel);
			sub_v3_v3v3(vrel_t_pre, relativeVelocity, temp);

			/* Decrease in magnitude of relative tangential velocity due to coulomb friction
			 * in original formula "magrelVel" should be the "change of relative velocity in normal direction" */
			magtangent = min_ff(collob->pd->pdef_cfrict * 0.01f * magrelVel, len_v3(vrel_t_pre));

			/* Apply friction impulse. */
			if ( magtangent > ALMOST_ZERO ) {
				normalize_v3(vrel_t_pre);

				impulse = magtangent / 1.5;

				VECADDMUL(i1, vrel_t_pre, w1 * impulse);
				VECADDMUL(i2, vrel_t_pre, w2 * impulse);
				VECADDMUL(i3, vrel_t_pre, w3 * impulse);
			}

			/* Apply velocity stopping impulse */
			impulse =  magrelVel / 1.5f;

			VECADDMUL(i1, collpair->normal, w1 * impulse);
			cloth1->verts[collpair->ap1].impulse_count++;

			VECADDMUL(i2, collpair->normal, w2 * impulse);
			cloth1->verts[collpair->ap2].impulse_count++;

			VECADDMUL(i3, collpair->normal, w3 * impulse);
			cloth1->verts[collpair->ap3].impulse_count++;

			/* Apply repulse impulse if distance too short
			 * I_r = -min(dt*kd, m(0, 1d/dt - v_n))
			 * DG: this formula ineeds to be changed for this code since we apply impulses/repulses like this:
			 * v += impulse; x_new = x + v;
			 * We don't use dt!!
			 * DG TODO: Fix usage of dt here! */
			time_multiplier = 1.0f / (clmd->sim_parms->dt * clmd->sim_parms->timescale);

			d = clmd->coll_parms->epsilon*8.0f/9.0f + epsilon2*8.0f/9.0f - collpair->distance;

			if ((magrelVel < 0.1f*d*time_multiplier) && (d > ALMOST_ZERO)) {
				repulse = MIN2(d*1.0f/time_multiplier, 0.1f*d*time_multiplier - magrelVel);

				/* stay on the safe side and clamp repulse */
				if (impulse > ALMOST_ZERO) {
					repulse = min_ff(repulse, 5.0*impulse);
				}

				repulse = max_ff(impulse, repulse);

				impulse = repulse / 1.5f;

				VECADDMUL(i1, collpair->normal, impulse);
				VECADDMUL(i2, collpair->normal, impulse);
				VECADDMUL(i3, collpair->normal, impulse);
			}

			result = 1;
		}
		else {
			/* Apply repulse impulse if distance too short
			 * I_r = -min(dt*kd, max(0, 1d/dt - v_n))
			 * DG: this formula ineeds to be changed for this code since we apply impulses/repulses like this:
			 * v += impulse; x_new = x + v;
			 * We don't use dt!! */
			float time_multiplier = 1.0f / (clmd->sim_parms->dt * clmd->sim_parms->timescale);
			float d;

			d = clmd->coll_parms->epsilon*8.0f/9.0f + epsilon2*8.0f/9.0f - collpair->distance;

			if ( d > ALMOST_ZERO) {
				/* stay on the safe side and clamp repulse */
				float repulse = d*1.0f/time_multiplier;
				float impulse = repulse / 4.5f;

				VECADDMUL(i1, collpair->normal, w1 * impulse);
				VECADDMUL(i2, collpair->normal, w2 * impulse);
				VECADDMUL(i3, collpair->normal, w3 * impulse);

				cloth1->verts[collpair->ap1].impulse_count++;
				cloth1->verts[collpair->ap2].impulse_count++;
				cloth1->verts[collpair->ap3].impulse_count++;

				result = 1;
			}
		}

		if (result) {
			float clamp;

			if (clmd->coll_parms->self_clamp > 0.0f) {
				clamp = clmd->coll_parms->clamp * dt;
			}
			else {
				clamp = FLT_MAX;
			}

			if (cloth1->verts[collpair->ap1].impulse_count > 0) {
				insert_impulse_in_cluster_array(&vert_imp_clusters[collpair->ap1], i1, (M_PI / 20), clamp);
			}

			if (cloth1->verts[collpair->ap2].impulse_count > 0) {
				insert_impulse_in_cluster_array(&vert_imp_clusters[collpair->ap2], i2, (M_PI / 20), clamp);
			}

			if (cloth1->verts[collpair->ap3].impulse_count > 0) {
				insert_impulse_in_cluster_array(&vert_imp_clusters[collpair->ap3], i3, (M_PI / 20), clamp);
			}
		}
	}

	return result;
}

static int cloth_selfcollision_response_static(ClothModifierData *clmd, CollPair *collpair, int collision_end,
                                               ImpulseCluster **vert_imp_clusters, const float dt)
{
	int result = 0;
	Cloth *cloth1;
	float w1, w2, w3, u1, u2, u3;
	float v1[3], v2[3], relativeVelocity[3];
	float magrelVel;

	cloth1 = clmd->clothObject;

	for (int i = 0; i <= collision_end; i++, collpair++) {
		float i1[3], i2[3], i3[3];

		zero_v3(i1);
		zero_v3(i2);
		zero_v3(i3);

		/* only handle static collisions here */
		if (collpair->flag & COLLISION_IN_FUTURE) {
			continue;
		}

		/* compute barycentric coordinates for both collision points */
		collision_compute_barycentric(collpair->pa,
		                              cloth1->verts[collpair->ap1].tx,
		                              cloth1->verts[collpair->ap2].tx,
		                              cloth1->verts[collpair->ap3].tx,
		                              &w1, &w2, &w3);

		/* was: txold */
		collision_compute_barycentric(collpair->pb,
		                              cloth1->verts[collpair->bp1].tx,
		                              cloth1->verts[collpair->bp2].tx,
		                              cloth1->verts[collpair->bp3].tx,
		                              &u1, &u2, &u3);

		/* Calculate relative "velocity". */
		collision_interpolateOnTriangle(v1, cloth1->verts[collpair->ap1].tv, cloth1->verts[collpair->ap2].tv, cloth1->verts[collpair->ap3].tv, w1, w2, w3);

<<<<<<< HEAD
		collision_interpolateOnTriangle(v2, cloth1->verts[collpair->bp1].tv, cloth1->verts[collpair->bp2].tv, cloth1->verts[collpair->bp3].tv, u1, u2, u3);
=======
			// calc relative velocity

			// compute barycentric coordinates for both collision points
			collision_compute_barycentric ( collpair->pa,
			verts1[collpair->ap1].txold,
			verts1[collpair->ap2].txold,
			verts1[collpair->ap3].txold,
			&w1, &w2, &w3 );

			// was: txold
			collision_compute_barycentric ( collpair->pb,
			collmd->current_x[collpair->bp1].co,
			collmd->current_x[collpair->bp2].co,
			collmd->current_x[collpair->bp3].co,
			&u1, &u2, &u3 );

			// Calculate relative "velocity".
			collision_interpolateOnTriangle ( v1, verts1[collpair->ap1].tv, verts1[collpair->ap2].tv, verts1[collpair->ap3].tv, w1, w2, w3 );

			collision_interpolateOnTriangle ( v2, collmd->current_v[collpair->bp1].co, collmd->current_v[collpair->bp2].co, collmd->current_v[collpair->bp3].co, u1, u2, u3 );

			sub_v3_v3v3(relativeVelocity, v2, v1);

			if (sqrt(dot_v3v3(relativeVelocity, relativeVelocity)) >= distance)
			{
				// check for collision in the future
				collpair->flag |= COLLISION_IN_FUTURE;
				collpair++;
			}
		}*/
	}
	return collpair;
}
>>>>>>> 51f14cfa

		sub_v3_v3v3(relativeVelocity, v2, v1);

		/* Calculate the normal component of the relative velocity (actually only the magnitude - the direction is stored in 'normal'). */
		magrelVel = dot_v3v3(relativeVelocity, collpair->normal);

<<<<<<< HEAD
		/* TODO: Impulses should be weighed by mass as this is self col,
		 * this has to be done after voronoi mass distribution is implemented */
=======
	/* only get objects with collision modifier */
	if (((modifier_type == eModifierType_Collision) && ob->pd && ob->pd->deflect) || (modifier_type != eModifierType_Collision))
		cmd= (CollisionModifierData *)modifiers_findByType(ob, modifier_type);

	if (cmd) {
		/* extend array */
		if (*numobj >= *maxobj) {
			*maxobj *= 2;
			*objs= MEM_reallocN(*objs, sizeof(Object *)*(*maxobj));
		}

		(*objs)[*numobj] = ob;
		(*numobj)++;
	}
>>>>>>> 51f14cfa

		/* If v_n_mag < 0 the edges are approaching each other. */
		if (magrelVel > 0.0f) {
			/* Calculate Impulse magnitude to stop all motion in normal direction. */
			float magtangent = 0, repulse = 0, d = 0;
			double impulse = 0.0;
			float vrel_t_pre[3];
			float temp[3], time_multiplier;

			/* calculate tangential velocity */
			copy_v3_v3(temp, collpair->normal);
			mul_v3_fl(temp, magrelVel);
			sub_v3_v3v3(vrel_t_pre, relativeVelocity, temp);

<<<<<<< HEAD
			/* Decrease in magnitude of relative tangential velocity due to coulomb friction
			 * in original formula "magrelVel" should be the "change of relative velocity in normal direction" */
			magtangent = min_ff(clmd->coll_parms->self_friction * 0.01f * magrelVel, len_v3(vrel_t_pre));

			/* Apply friction impulse. */
			if (magtangent > ALMOST_ZERO) {
				normalize_v3(vrel_t_pre);

				impulse = magtangent / 1.5;

				VECADDMUL(i1, vrel_t_pre, w1 * impulse);
				VECADDMUL(i2, vrel_t_pre, w2 * impulse);
				VECADDMUL(i3, vrel_t_pre, w3 * impulse);
			}

			/* Apply velocity stopping impulse */
			impulse =  magrelVel / 1.5f / 2.0f;

			VECADDMUL(i1, collpair->normal, w1 * impulse);
			cloth1->verts[collpair->ap1].impulse_count++;

			VECADDMUL(i2, collpair->normal, w2 * impulse);
			cloth1->verts[collpair->ap2].impulse_count++;

			VECADDMUL(i3, collpair->normal, w3 * impulse);
			cloth1->verts[collpair->ap3].impulse_count++;

			/* Apply repulse impulse if distance too short
			 * I_r = -min(dt*kd, m(0, 1d/dt - v_n))
			 * DG: this formula ineeds to be changed for this code since we apply impulses/repulses like this:
			 * v += impulse; x_new = x + v;
			 * We don't use dt!!
			 * DG TODO: Fix usage of dt here! */
			time_multiplier = 1.0f / (clmd->sim_parms->dt * clmd->sim_parms->timescale);

			d = clmd->coll_parms->selfepsilon * 8.0f / 9.0f * 2.0f - collpair->distance;

			if ((magrelVel < 0.1f*d*time_multiplier) && (d > ALMOST_ZERO)) {
				repulse = MIN2(d*1.0f/time_multiplier, 0.1f*d*time_multiplier - magrelVel);

				if (impulse > ALMOST_ZERO) {
					repulse = min_ff(repulse, 5.0*impulse);
				}

				repulse = max_ff(impulse, repulse);

				impulse = repulse  / 1.5f; /* TODO: This might have to be divided by two for self col (to be evaluated) */

				VECADDMUL(i1, collpair->normal, w1 * impulse);
				VECADDMUL(i2, collpair->normal, w2 * impulse);
				VECADDMUL(i3, collpair->normal, w3 * impulse);
			}

			result = 1;
		}
		else {
			/* Apply repulse impulse if distance too short
			 * I_r = -min(dt*kd, max(0, 1d/dt - v_n))
			 * DG: this formula ineeds to be changed for this code since we apply impulses/repulses like this:
			 * v += impulse; x_new = x + v;
			 * We don't use dt!! */
			float time_multiplier = 1.0f / (clmd->sim_parms->dt * clmd->sim_parms->timescale);
			float d;

			d = clmd->coll_parms->selfepsilon * 8.0f / 9.0f * 2.0f - collpair->distance;

			if ( d > ALMOST_ZERO) {
				/* stay on the safe side and clamp repulse */
				float repulse = d*1.0f/time_multiplier;

				/*float impulse = repulse / ( 3.0f * ( 1.0f + w1*w1 + w2*w2 + w3*w3 )); original 2.0 / 0.25 */

				/* Impulse should be uniform throughout polygon, the scaling used above was wrong */
				float impulse = repulse / 4.5f / 2.0f; /* TODO: This might have to be divided by two for self col (to be evaluated) */

				VECADDMUL(i1, collpair->normal, w1 * impulse);
				VECADDMUL(i2, collpair->normal, w2 * impulse);
				VECADDMUL(i3, collpair->normal, w3 * impulse);

				cloth1->verts[collpair->ap1].impulse_count++;
				cloth1->verts[collpair->ap2].impulse_count++;
				cloth1->verts[collpair->ap3].impulse_count++;

				result = 1;
			}
		}

		if (result) {
			float clamp;

			if (clmd->coll_parms->self_clamp > 0.0f) {
				clamp = clmd->coll_parms->self_clamp * dt;
			}
			else {
				clamp = FLT_MAX;
			}

			if (cloth1->verts[collpair->ap1].impulse_count > 0) {
				insert_impulse_in_cluster_array(&vert_imp_clusters[collpair->ap1], i1, (M_PI / 20), clamp);
			}

			if (cloth1->verts[collpair->ap2].impulse_count > 0) {
				insert_impulse_in_cluster_array(&vert_imp_clusters[collpair->ap2], i2, (M_PI / 20), clamp);
			}

			if (cloth1->verts[collpair->ap3].impulse_count > 0) {
				insert_impulse_in_cluster_array(&vert_imp_clusters[collpair->ap3], i3, (M_PI / 20), clamp);
			}
		}
	}

	return result;
}

#ifdef __GNUC__
#  pragma GCC diagnostic pop
#endif

//Determines collisions on overlap, collisions are written to collpair[i] and collision+number_collision_found is returned
static void cloth_collision(void *userdata, void *UNUSED(userdata_chunk), const int index, const int UNUSED(threadid))
{
	ColDetectData *data = (ColDetectData *)userdata;

	ClothModifierData *clmd = data->clmd;
	CollisionModifierData *collmd = data->collmd;
	CollPair *collpair = data->collisions;
	unsigned int *colind = data->colind;
	const MVertTri *tri_a, *tri_b;
	ClothVertex *verts1 = clmd->clothObject->verts;
	float distance = 0.0f;
	float epsilon1 = clmd->coll_parms->epsilon;
	float epsilon2 = BLI_bvhtree_get_epsilon ( collmd->bvhtree );
	float pa[3], pb[3], vect[3];

	tri_a = &clmd->clothObject->tri[data->overlap[index].indexA];
	tri_b = &collmd->tri[data->overlap[index].indexB];

	// calc distance + normal
	distance = compute_collision_point(verts1[tri_a->tri[0]].tx, verts1[tri_a->tri[1]].tx, verts1[tri_a->tri[2]].tx,
									   collmd->current_x[tri_b->tri[0]].co, collmd->current_x[tri_b->tri[1]].co, collmd->current_x[tri_b->tri[2]].co,
									   data->culling, data->use_normal, pa, pb, vect);

	if ((distance <= (epsilon1 + epsilon2 + ALMOST_ZERO)) && (len_squared_v3(vect) > FLT_EPSILON)) {
		int ind;

		ind = atomic_add_and_fetch_u(colind, 1);

		/* fill face_a */
		collpair[ind].ap1 = tri_a->tri[0];
		collpair[ind].ap2 = tri_a->tri[1];
		collpair[ind].ap3 = tri_a->tri[2];

		/* fill face_b */
		collpair[ind].bp1 = tri_b->tri[0];
		collpair[ind].bp2 = tri_b->tri[1];
		collpair[ind].bp3 = tri_b->tri[2];

		copy_v3_v3(collpair[ind].pa, pa);
		copy_v3_v3(collpair[ind].pb, pb);
		copy_v3_v3(collpair[ind].vector, vect);

		normalize_v3_v3(collpair[ind].normal, collpair[ind].vector);

		collpair[ind].distance = distance;
		collpair[ind].flag = 0;
	}
}

static void cloth_selfcollision(void *userdata, void *UNUSED(userdata_chunk), const int index, const int UNUSED(threadid))
{
	SelfColDetectData *data = (SelfColDetectData *)userdata;

	ClothModifierData *clmd = data->clmd;
	CollPair *collpair = data->collisions;
	unsigned int *colind = data->colind;
	const MVertTri *tri_a, *tri_b;
	ClothVertex *verts1 = clmd->clothObject->verts;
	float distance = 0.0f;
	float epsilon = clmd->coll_parms->selfepsilon;
	float pa[3], pb[3], vect[3];

	tri_a = &clmd->clothObject->tri[data->overlap[index].indexA];
	tri_b = &clmd->clothObject->tri[data->overlap[index].indexB];

	for (unsigned int i = 0; i < 3; i++) {
		for (unsigned int j = 0; j < 3; j++) {
			if (tri_a->tri[i] == tri_b->tri[j]) {
				return;
			}
		}
	}

	if (((verts1[tri_a->tri[0]].flags & verts1[tri_a->tri[1]].flags & verts1[tri_a->tri[2]].flags) |
	     (verts1[tri_b->tri[0]].flags & verts1[tri_b->tri[1]].flags & verts1[tri_b->tri[2]].flags)) & CLOTH_VERT_FLAG_NOSELFCOLL)
	{
		return;
	}

	// calc distance + normal
	distance = compute_collision_point(verts1[tri_a->tri[0]].tx, verts1[tri_a->tri[1]].tx, verts1[tri_a->tri[2]].tx,
									   verts1[tri_b->tri[0]].tx, verts1[tri_b->tri[1]].tx, verts1[tri_b->tri[2]].tx,
									   false, false, pa, pb, vect);

	// distance -1 means no collision result
	if ((distance <= (epsilon * 2.0f + ALMOST_ZERO)) && (len_squared_v3(vect) > FLT_EPSILON)) {
		int ind;

		ind = atomic_add_and_fetch_u(colind, 1);

		/* fill face_a */
		collpair[ind].ap1 = tri_a->tri[0];
		collpair[ind].ap2 = tri_a->tri[1];
		collpair[ind].ap3 = tri_a->tri[2];

		/* fill face_b */
		collpair[ind].bp1 = tri_b->tri[0];
		collpair[ind].bp2 = tri_b->tri[1];
		collpair[ind].bp3 = tri_b->tri[2];

		copy_v3_v3(collpair[ind].pa, pa);
		copy_v3_v3(collpair[ind].pb, pb);
		copy_v3_v3(collpair[ind].vector, vect);

		normalize_v3_v3(collpair[ind].normal, collpair[ind].vector);

		collpair[ind].distance = distance;
		collpair[ind].flag = 0;
	}
}

static void add_collision_object(Object ***objs, unsigned int *numobj, unsigned int *maxobj, Object *ob, Object *self, int level, unsigned int modifier_type)
{
	CollisionModifierData *cmd = NULL;

	if (ob == self) {
		return;
	}

	/* only get objects with collision modifier */
	if (((modifier_type == eModifierType_Collision) && ob->pd && ob->pd->deflect) || (modifier_type != eModifierType_Collision)) {
		cmd= (CollisionModifierData *)modifiers_findByType(ob, modifier_type);
	}
	
	if (cmd) {
		/* extend array */
		if (*numobj >= *maxobj) {
			*maxobj *= 2;
			*objs= MEM_reallocN(*objs, sizeof(Object *)*(*maxobj));
		}
		
		(*objs)[*numobj] = ob;
		(*numobj)++;
	}

	/* objects in dupli groups, one level only for now */
	if (ob->dup_group && level == 0) {
		GroupObject *go;
		Group *group= ob->dup_group;

		/* add objects */
		for (go= group->gobject.first; go; go= go->next) {
			add_collision_object(objs, numobj, maxobj, go->ob, self, level+1, modifier_type);
		}
	}
}

// return all collision objects in scene
// collision object will exclude self 
=======
// return all collision objects in scene
// collision object will exclude self
>>>>>>> 51f14cfa
Object **get_collisionobjects_ext(Scene *scene, Object *self, Group *group, int layer, unsigned int *numcollobj, unsigned int modifier_type, bool dupli)
{
	Base *base;
	Object **objs;
	GroupObject *go;
	unsigned int numobj = 0, maxobj = 100;
	int level = dupli ? 0 : 1;
<<<<<<< HEAD
	
	objs = MEM_callocN(sizeof(Object *)*maxobj, "CollisionObjectsArray");
=======

	objs= MEM_callocN(sizeof(Object *)*maxobj, "CollisionObjectsArray");
>>>>>>> 51f14cfa

	/* gather all collision objects */
	if (group) {
		/* use specified group */
		for (go = group->gobject.first; go; go = go->next) {
			add_collision_object(&objs, &numobj, &maxobj, go->ob, self, level, modifier_type);
		}
	}
	else {
		Scene *sce_iter;
		/* add objects in same layer in scene */
		for (SETLOOPER(scene, sce_iter, base)) {
			if (base->lay & layer) {
				add_collision_object(&objs, &numobj, &maxobj, base->object, self, level, modifier_type);
			}

		}
	}

	*numcollobj = numobj;

	return objs;
}

Object **get_collisionobjects(Scene *scene, Object *self, Group *group, unsigned int *numcollobj, unsigned int modifier_type)
{
	/* Need to check for active layers, too.
	   Otherwise this check fails if the objects are not on the same layer - DG */
	return get_collisionobjects_ext(scene, self, group, self->lay | scene->lay, numcollobj, modifier_type, true);
}

static void add_collider_cache_object(ListBase **objs, Object *ob, Object *self, int level)
{
	CollisionModifierData *cmd = NULL;
	ColliderCache *col;

	if (ob == self) {
		return;
	}

	if (ob->pd && ob->pd->deflect) {
		cmd =(CollisionModifierData *)modifiers_findByType(ob, eModifierType_Collision);
<<<<<<< HEAD
	}
	
=======

>>>>>>> 51f14cfa
	if (cmd && cmd->bvhtree) {
		if (*objs == NULL) {
			*objs = MEM_callocN(sizeof(ListBase), "ColliderCache array");
		}

		col = MEM_callocN(sizeof(ColliderCache), "ColliderCache");
		col->ob = ob;
		col->collmd = cmd;
		/* make sure collider is properly set up */
		collision_move_object(cmd, 1.0, 0.0);
		BLI_addtail(*objs, col);
	}

	/* objects in dupli groups, one level only for now */
	if (ob->dup_group && level == 0) {
		GroupObject *go;
		Group *group= ob->dup_group;

		/* add objects */
		for (go= group->gobject.first; go; go= go->next) {
			add_collider_cache_object(objs, go->ob, self, level+1);
		}
	}
}

ListBase *get_collider_cache(Scene *scene, Object *self, Group *group)
{
	GroupObject *go;
<<<<<<< HEAD
	ListBase *objs = NULL;
	
=======
	ListBase *objs= NULL;

>>>>>>> 51f14cfa
	/* add object in same layer in scene */
	if (group) {
		for (go= group->gobject.first; go; go= go->next)
			add_collider_cache_object(&objs, go->ob, self, 0);
	}
	else {
		Scene *sce_iter;
		Base *base;

		/* add objects in same layer in scene */
		for (SETLOOPER(scene, sce_iter, base)) {
			if (!self || (base->lay & self->lay))
				add_collider_cache_object(&objs, base->object, self, 0);

		}
	}

	return objs;
}

void free_collider_cache(ListBase **colliders)
{
	if (*colliders) {
		BLI_freelistN(*colliders);
		MEM_freeN(*colliders);
		*colliders = NULL;
	}
}

static void cloth_bvh_objcollisions_nearcheck(ClothModifierData * clmd, CollisionModifierData *collmd,
                                              CollPair **collisions, unsigned int *colind, int numresult,
                                              BVHTreeOverlap *overlap, bool culling, bool use_normal)
{
	*collisions = (CollPair *)MEM_mallocN(sizeof(CollPair) * numresult, "collision array");
	*colind = -1;

	ColDetectData data = {.clmd = clmd,
	                      .collmd = collmd,
	                      .overlap = overlap,
	                      .collisions = *collisions,
	                      .colind = colind,
	                      .culling = culling,
	                      .use_normal = use_normal};

	BLI_task_parallel_range_ex(0, numresult, &data, NULL, 0, cloth_collision, true, false);
}

static void cloth_bvh_selfcollisions_nearcheck(ClothModifierData * clmd, CollPair *collisions, unsigned int *colind,
                                               int numresult, BVHTreeOverlap *overlap)
{
<<<<<<< HEAD
	*colind = -1;
=======
	int i;

	*collisions = (CollPair *) MEM_mallocN(sizeof(CollPair) * numresult * 4, "collision array" ); // * 4 since cloth_collision_static can return more than 1 collision
	*collisions_index = *collisions;
>>>>>>> 51f14cfa

	SelfColDetectData data = {.clmd = clmd,
	                          .overlap = overlap,
	                          .collisions = collisions,
	                          .colind = colind};

	BLI_task_parallel_range_ex(0, numresult, &data, NULL, 0, cloth_selfcollision, true, false);
}

static int cloth_bvh_objcollisions_resolve (ClothModifierData * clmd, Object **collobjs, CollPair **collisions,
                                            unsigned int *collisions_index, const unsigned int numcollobj, const float dt)
{
	Cloth *cloth = clmd->clothObject;
	int i = 0, j = 0, mvert_num = 0;
	ClothVertex *verts = NULL;
	ImpulseCluster **vert_imp_clusters;
	int iter = clmd->coll_parms->objcol_resp_iter;
	float influence = 1.0f / iter;
	int ret = 0;
	int result = 0;

	mvert_num = clmd->clothObject->mvert_num;
	verts = cloth->verts;

<<<<<<< HEAD
	vert_imp_clusters = MEM_callocN(sizeof(*vert_imp_clusters) * mvert_num, "vert_impulse_clusters");

=======
>>>>>>> 51f14cfa
	// process all collisions (calculate impulses, TODO: also repulses if distance too short)
	result = 1;
	for (j = 0; j < iter; j++) { /* 5 is just a value that ensures convergence */
		result = 0;

		for (i = 0; i < numcollobj; i++) {
			Object *collob= collobjs[i];
			CollisionModifierData *collmd = (CollisionModifierData *)modifiers_findByType(collob, eModifierType_Collision);

			if ( collmd->bvhtree ) {
				result += cloth_collision_response_static(clmd, collmd, collob, collisions[i], collisions_index[i], vert_imp_clusters, dt);
			}
		}

		// apply impulses in parallel
		if (result) {
			for (i = 0; i < mvert_num; i++) {
				// calculate "velocities" (just xnew = xold + v; no dt in v)
				if (verts[i].impulse_count) {
					compute_dominant_impulses(&vert_imp_clusters[i], verts[i].impulse);
					free_impulse_clusters(vert_imp_clusters[i]);
					vert_imp_clusters[i] = NULL;

					madd_v3_v3v3fl(verts[i].tv, verts[i].tv, verts[i].impulse, influence);
					madd_v3_v3v3fl(verts[i].dcvel, verts[i].dcvel, verts[i].impulse, influence);
					zero_v3(verts[i].impulse);
					verts[i].impulse_count = 0;

					ret++;
				}
			}
		}
		else {
			break;
		}
	}

	MEM_freeN(vert_imp_clusters);

	return ret;
}

static int cloth_bvh_selfcollisions_resolve(ClothModifierData * clmd, CollPair *collisions, int collisions_index, const float dt)
{
	Cloth *cloth = clmd->clothObject;
	int i = 0, j = 0, mvert_num = 0;
	ClothVertex *verts = NULL;
	ImpulseCluster **vert_imp_clusters;
	int iter = clmd->coll_parms->selfcol_resp_iter;
	float influence = 1.0f / iter;
	int ret = 0;
	int result = 0;

	mvert_num = clmd->clothObject->mvert_num;
	verts = cloth->verts;

	vert_imp_clusters = MEM_callocN(sizeof(*vert_imp_clusters) * mvert_num, "vert_impulse_clusters");

	for (j = 0; j < iter; j++) { /* 5 is just a value that ensures convergence */
		result = 0;

		result += cloth_selfcollision_response_static (clmd, collisions, collisions_index, vert_imp_clusters, dt);

		// apply impulses in parallel
		if (result) {
			for (i = 0; i < mvert_num; i++) {
				// calculate "velocities" (just xnew = xold + v; no dt in v)
				if (verts[i].impulse_count) {
					compute_dominant_impulses(&vert_imp_clusters[i], verts[i].impulse);
					free_impulse_clusters(vert_imp_clusters[i]);
					vert_imp_clusters[i] = NULL;

					madd_v3_v3v3fl(verts[i].tv, verts[i].tv, verts[i].impulse, influence);
					madd_v3_v3v3fl(verts[i].dcvel, verts[i].dcvel, verts[i].impulse, influence);
					zero_v3(verts[i].impulse);
					verts[i].impulse_count = 0;

					ret++;
				}
			}
		}

		if (!result) {
			break;
		}
	}

	MEM_freeN(vert_imp_clusters);

	return ret;
}

// cloth - object collisions
int cloth_bvh_objcollision(Object *ob, ClothModifierData *clmd, float step, float dt )
{
	Cloth *cloth = clmd->clothObject;
	BVHTree *cloth_bvh = cloth->bvhtree;
	unsigned int i = 0, mvert_num = 0;
	int rounds = 0; // result counts applied collisions; ic is for debug output;
	ClothVertex *verts = NULL;
	int ret = 0, ret2 = 0;
	Object **collobjs = NULL;
	unsigned int numcollobj = 0;

	if ((clmd->sim_parms->flags & CLOTH_SIMSETTINGS_FLAG_COLLOBJ) || cloth_bvh==NULL)
		return 0;

	verts = cloth->verts;
	/* numfaces = cloth->numfaces; */ /* UNUSED */
	mvert_num = cloth->mvert_num;

	////////////////////////////////////////////////////////////
	// static collisions
	////////////////////////////////////////////////////////////

<<<<<<< HEAD
	if (clmd->coll_parms->flags & CLOTH_COLLSETTINGS_FLAG_ENABLED) {
		bvhtree_update_from_cloth(clmd, false, false);
		collobjs = get_collisionobjects(clmd->scene, ob, clmd->coll_parms->group, &numcollobj, eModifierType_Collision);
		
		if (!collobjs)
			return 0;

		/* move object to position (step) in time */
		for (i = 0; i < numcollobj; i++) {
			Object *collob= collobjs[i];
			CollisionModifierData *collmd = (CollisionModifierData *)modifiers_findByType(collob, eModifierType_Collision);

			if (!collmd->bvhtree)
				continue;
=======
	// update cloth bvh
	bvhtree_update_from_cloth ( clmd, 1 ); // 0 means STATIC, 1 means MOVING (see later in this function)
	bvhselftree_update_from_cloth ( clmd, 0 ); // 0 means STATIC, 1 means MOVING (see later in this function)

	collobjs = get_collisionobjects(clmd->scene, ob, clmd->coll_parms->group, &numcollobj, eModifierType_Collision);

	if (!collobjs)
		return 0;

	/* move object to position (step) in time */
	for (i = 0; i < numcollobj; i++) {
		Object *collob= collobjs[i];
		CollisionModifierData *collmd = (CollisionModifierData *)modifiers_findByType(collob, eModifierType_Collision);

		if (!collmd->bvhtree)
			continue;

		/* move object to position (step) in time */
		collision_move_object ( collmd, step + dt, step );
	}

	do {
		CollPair **collisions, **collisions_index;

		ret2 = 0;

		collisions = MEM_callocN(sizeof(CollPair *) *numcollobj, "CollPair");
		collisions_index = MEM_callocN(sizeof(CollPair *) *numcollobj, "CollPair");

		// check all collision objects
		for (i = 0; i < numcollobj; i++) {
			Object *collob= collobjs[i];
			CollisionModifierData *collmd = (CollisionModifierData *)modifiers_findByType(collob, eModifierType_Collision);
			BVHTreeOverlap *overlap = NULL;
			unsigned int result = 0;

			if (!collmd->bvhtree)
				continue;

			/* search for overlapping collision pairs */
			overlap = BLI_bvhtree_overlap(cloth_bvh, collmd->bvhtree, &result, NULL, NULL);

			// go to next object if no overlap is there
			if ( result && overlap ) {
				/* check if collisions really happen (costly near check) */
				cloth_bvh_objcollisions_nearcheck ( clmd, collmd, &collisions[i],
					&collisions_index[i], result, overlap, dt/(float)clmd->coll_parms->loop_count);

				// resolve nearby collisions
				ret += cloth_bvh_objcollisions_resolve ( clmd, collmd, collisions[i],  collisions_index[i]);
				ret2 += ret;
			}
>>>>>>> 51f14cfa

			/* move object to position (step) in time */
			collision_move_object(collmd, step + dt, step );
		}
<<<<<<< HEAD
	}
=======
		rounds++;

		for (i = 0; i < numcollobj; i++) {
			if ( collisions[i] ) MEM_freeN ( collisions[i] );
		}

		MEM_freeN(collisions);
		MEM_freeN(collisions_index);
>>>>>>> 51f14cfa

	if (clmd->coll_parms->flags & CLOTH_COLLSETTINGS_FLAG_SELF) {
		bvhtree_update_from_cloth(clmd, false, true);
	}

	do {
		ret2 = 0;

		if (clmd->coll_parms->flags & CLOTH_COLLSETTINGS_FLAG_ENABLED) {
			CollPair **collisions;
			unsigned int *collisions_index;

			collisions = MEM_callocN(sizeof(CollPair *) *numcollobj, "CollPair");
			collisions_index = MEM_callocN(sizeof(*collisions_index) *numcollobj, "CollPair");

			// check all collision objects
			for (i = 0; i < numcollobj; i++) {
				Object *collob = collobjs[i];
				CollisionModifierData *collmd = (CollisionModifierData *)modifiers_findByType(collob, eModifierType_Collision);
				BVHTreeOverlap *overlap = NULL;
				unsigned int result = 0;

				if (!collmd->bvhtree)
					continue;

				/* search for overlapping collision pairs */
				overlap = BLI_bvhtree_overlap(cloth_bvh, collmd->bvhtree, &result, NULL, NULL);

				// go to next object if no overlap is there
				if (result && overlap) {
					/* check if collisions really happen (costly near check) */
					cloth_bvh_objcollisions_nearcheck(clmd, collmd, &collisions[i], &collisions_index[i], result, overlap,
					                                  (collob->pd->flag & PFIELD_CLOTH_USE_CULLING), (collob->pd->flag & PFIELD_CLOTH_USE_NORMAL));
				}
				else {
					collisions_index[i] = -1;
				}

				MEM_SAFE_FREE(overlap);
			}

			ret += cloth_bvh_objcollisions_resolve(clmd, collobjs, collisions, collisions_index, numcollobj, dt);
			ret2 += ret;

			for (i = 0; i < numcollobj; i++) {
				MEM_SAFE_FREE(collisions[i]);
			}

			MEM_freeN(collisions);
			MEM_freeN(collisions_index);
		}

		////////////////////////////////////////////////////////////
<<<<<<< HEAD
		// Test on selfcollisions
		////////////////////////////////////////////////////////////
		if (clmd->coll_parms->flags & CLOTH_COLLSETTINGS_FLAG_SELF) {
			BVHTreeOverlap *overlap = NULL;
			unsigned int result = 0;
			CollPair *collisions = NULL;
			unsigned int collisions_index;

			// collisions = 1;
			verts = cloth->verts; // needed for openMP

			/* numfaces = cloth->numfaces; */ /* UNUSED */
			mvert_num = cloth->mvert_num;

			verts = cloth->verts;

			if ( cloth->bvhselftree ) {
				// search for overlapping collision pairs
				overlap = BLI_bvhtree_overlap(cloth->bvhselftree, cloth->bvhselftree, &result, NULL, NULL);

				if (result && overlap) {
					collisions = (CollPair *)MEM_mallocN(sizeof(CollPair) * result, "collision array");

					cloth_bvh_selfcollisions_nearcheck(clmd, collisions, &collisions_index, result, overlap);

					ret += cloth_bvh_selfcollisions_resolve(clmd, collisions,  collisions_index, dt);
					ret2 += ret;
=======


		////////////////////////////////////////////////////////////
		// Test on *simple* selfcollisions
		////////////////////////////////////////////////////////////
		if ( clmd->coll_parms->flags & CLOTH_COLLSETTINGS_FLAG_SELF ) {
			for (l = 0; l < (unsigned int)clmd->coll_parms->self_loop_count; l++) {
				/* TODO: add coll quality rounds again */
				BVHTreeOverlap *overlap = NULL;
				unsigned int result = 0;

				// collisions = 1;
				verts = cloth->verts; // needed for openMP

				/* numfaces = cloth->numfaces; */ /* UNUSED */
				mvert_num = cloth->mvert_num;

				verts = cloth->verts;

				if ( cloth->bvhselftree ) {
					// search for overlapping collision pairs
					overlap = BLI_bvhtree_overlap(cloth->bvhselftree, cloth->bvhselftree, &result, NULL, NULL);

					/* Could be parallelized (using BLI_task)... */
					for ( k = 0; k < result; k++ ) {
						float temp[3];
						float length = 0;
						float mindistance;

						i = overlap[k].indexA;
						j = overlap[k].indexB;

						mindistance = clmd->coll_parms->selfepsilon* ( cloth->verts[i].avg_spring_len + cloth->verts[j].avg_spring_len );

						if ( clmd->sim_parms->flags & CLOTH_SIMSETTINGS_FLAG_GOAL ) {
							if ( ( cloth->verts [i].flags & CLOTH_VERT_FLAG_PINNED ) &&
							     ( cloth->verts [j].flags & CLOTH_VERT_FLAG_PINNED ) )
							{
								continue;
							}
						}

						if ((cloth->verts[i].flags & CLOTH_VERT_FLAG_NOSELFCOLL) ||
						    (cloth->verts[j].flags & CLOTH_VERT_FLAG_NOSELFCOLL))
						{
							continue;
						}

						sub_v3_v3v3(temp, verts[i].tx, verts[j].tx);

						if ( ( ABS ( temp[0] ) > mindistance ) || ( ABS ( temp[1] ) > mindistance ) || ( ABS ( temp[2] ) > mindistance ) ) continue;

						if (BLI_edgeset_haskey(cloth->edgeset, i, j)) {
							continue;
						}

						length = normalize_v3(temp );

						if ( length < mindistance ) {
							float correction = mindistance - length;

							if ( cloth->verts [i].flags & CLOTH_VERT_FLAG_PINNED ) {
								mul_v3_fl(temp, -correction);
								VECADD ( verts[j].tx, verts[j].tx, temp );
							}
							else if ( cloth->verts [j].flags & CLOTH_VERT_FLAG_PINNED ) {
								mul_v3_fl(temp, correction);
								VECADD ( verts[i].tx, verts[i].tx, temp );
							}
							else {
								mul_v3_fl(temp, correction * -0.5f);
								VECADD ( verts[j].tx, verts[j].tx, temp );

								sub_v3_v3v3(verts[i].tx, verts[i].tx, temp);
							}
							ret = 1;
							ret2 += ret;
						}
						else {
							// check for approximated time collisions
						}
					}

					if ( overlap )
						MEM_freeN ( overlap );

>>>>>>> 51f14cfa
				}

				MEM_SAFE_FREE(overlap);
			}

			MEM_SAFE_FREE(collisions);
		}

		if (clmd->coll_parms->flags & (CLOTH_COLLSETTINGS_FLAG_ENABLED | CLOTH_COLLSETTINGS_FLAG_SELF)) {
			for (i = 0; i < mvert_num; i++) {
				if ( clmd->sim_parms->vgroup_mass>0 ) {
					if (verts [i].flags & CLOTH_VERT_FLAG_PINNED) {
						continue;
					}
				}

				VECADD(verts[i].tx, verts[i].txold, verts[i].tv);
			}
		}

		rounds++;
	}
<<<<<<< HEAD
	while (ret2 && (clmd->coll_parms->loop_count>rounds));
	
=======
	while ( ret2 && ( clmd->coll_parms->loop_count>rounds ) );

>>>>>>> 51f14cfa
	if (collobjs)
		MEM_freeN(collobjs);

	return MIN2 (ret, 1);
}

BLI_INLINE void max_v3_v3v3(float r[3], const float a[3], const float b[3])
{
	r[0] = max_ff(a[0], b[0]);
	r[1] = max_ff(a[1], b[1]);
	r[2] = max_ff(a[2], b[2]);
}

void collision_get_collider_velocity(float vel_old[3], float vel_new[3], CollisionModifierData *collmd, CollPair *collpair)
{
	float u1, u2, u3;

	/* compute barycentric coordinates */
	collision_compute_barycentric(collpair->pb,
	                              collmd->current_x[collpair->bp1].co,
	                              collmd->current_x[collpair->bp2].co,
	                              collmd->current_x[collpair->bp3].co,
	                              &u1, &u2, &u3);

	collision_interpolateOnTriangle(vel_new, collmd->current_v[collpair->bp1].co, collmd->current_v[collpair->bp2].co, collmd->current_v[collpair->bp3].co, u1, u2, u3);
	/* XXX assume constant velocity of the collider for now */
	copy_v3_v3(vel_old, vel_new);
}

<<<<<<< HEAD
=======
static bool cloth_points_collision_response_static(ClothModifierData *clmd, CollisionModifierData *collmd, PartDeflect *pd,
                                                  CollPair *collpair, CollPair *collision_end, float dt)
{
	bool result = false;
	float restitution = (1.0f - clmd->coll_parms->damping) * (1.0f - pd->pdef_sbdamp);
	float inv_dt = 1.0f / dt;
	Cloth *cloth1 = clmd->clothObject;

	// float w1, w2;
	float u1, u2, u3;
	float v1[3], v2_old[3], v2_new[3], v_rel_old[3], v_rel_new[3];
	float epsilon2 = BLI_bvhtree_get_epsilon ( collmd->bvhtree );

	for ( ; collpair != collision_end; collpair++ ) {
		float margin_distance = (float)(collpair->distance - (double)epsilon2);
		float impulse[3];
		float mag_v_rel;

		if (margin_distance > 0.0f)
			continue;

		zero_v3(impulse);

		/* only handle static collisions here */
		if ( collpair->flag & COLLISION_IN_FUTURE )
			continue;

		/* compute barycentric coordinates for both collision points */
		// w1 = 1.0f - collpair->time;
		// w2 = collpair->time;

		/* was: txold */
		collision_compute_barycentric ( collpair->pb,
			collmd->current_x[collpair->bp1].co,
			collmd->current_x[collpair->bp2].co,
			collmd->current_x[collpair->bp3].co,
			&u1, &u2, &u3 );

		/* Calculate relative velocity */
		copy_v3_v3(v1, cloth1->verts[collpair->ap1].tv);

		collision_interpolateOnTriangle ( v2_new, collmd->current_v[collpair->bp1].co, collmd->current_v[collpair->bp2].co, collmd->current_v[collpair->bp3].co, u1, u2, u3 );
		/* XXX assume constant velocity of the collider for now */
		copy_v3_v3(v2_old, v2_new);

		sub_v3_v3v3(v_rel_old, v1, v2_old);
		sub_v3_v3v3(v_rel_new, v1, v2_new);

		/* normal component of the relative velocity */
		mag_v_rel = dot_v3v3(v_rel_old, collpair->normal);

		/**** DEBUG ****/
		BKE_sim_debug_data_add_dot(collpair->pa, 0.9, 0.2, 0.2, "collision", 833, collpair->face1, collpair->face2);
		BKE_sim_debug_data_add_dot(collpair->pb, 0.2, 0.9, 0.2, "collision", 834, collpair->face1, collpair->face2);
		BKE_sim_debug_data_add_line(collpair->pa, collpair->pb, 0.8, 0.8, 0.8, "collision", 835, collpair->face1, collpair->face2);
		/********/

		if (mag_v_rel < -ALMOST_ZERO) {
			float v_nor_old, v_nor_new;
			float v_tan_old[3], v_tan_new[3];
			float bounce, repulse;

			/* Collision response based on
			 * "Simulating Complex Hair with Robust Collision Handling" (Choe, Choi, Ko, ACM SIGGRAPH 2005)
			 * http://graphics.snu.ac.kr/publications/2005-choe-HairSim/Choe_2005_SCA.pdf
			 */

			v_nor_old = mag_v_rel;
			v_nor_new = dot_v3v3(v_rel_new, collpair->normal);

			madd_v3_v3v3fl(v_tan_old, v_rel_old, collpair->normal, -v_nor_old);
			madd_v3_v3v3fl(v_tan_new, v_rel_new, collpair->normal, -v_nor_new);

			repulse = -margin_distance * inv_dt + dot_v3v3(v1, collpair->normal);

			if (margin_distance < -epsilon2) {
				bounce = -v_nor_new + v_nor_old * restitution;
				mul_v3_v3fl(impulse, collpair->normal, max_ff(repulse, bounce));
			}
			else {
				bounce = 0.0f;
				mul_v3_v3fl(impulse, collpair->normal, repulse);
			}
			cloth1->verts[collpair->ap1].impulse_count++;

			result = true;
		}

		if (result) {
			int i = 0;

			for (i = 0; i < 3; i++) {
				if (cloth1->verts[collpair->ap1].impulse_count > 0 && fabsf(cloth1->verts[collpair->ap1].impulse[i]) < fabsf(impulse[i]))
					cloth1->verts[collpair->ap1].impulse[i] = impulse[i];
			}
		}
	}
	return result;
}

>>>>>>> 51f14cfa
BLI_INLINE bool cloth_point_face_collision_params(const float p1[3], const float p2[3], const float v0[3], const float v1[3], const float v2[3],
                                                  float r_nor[3], float *r_lambda, float r_w[3])
{
	float edge1[3], edge2[3], p2face[3], p1p2[3], v0p2[3];
	float nor_v0p2, nor_p1p2;

	sub_v3_v3v3(edge1, v1, v0);
	sub_v3_v3v3(edge2, v2, v0);
	cross_v3_v3v3(r_nor, edge1, edge2);
	normalize_v3(r_nor);

	nor_v0p2 = dot_v3v3(v0p2, r_nor);
	madd_v3_v3v3fl(p2face, p2, r_nor, -nor_v0p2);
	interp_weights_tri_v3(r_w, v0, v1, v2, p2face);

	sub_v3_v3v3(p1p2, p2, p1);
	sub_v3_v3v3(v0p2, p2, v0);
	nor_p1p2 = dot_v3v3(p1p2, r_nor);
	*r_lambda = (nor_p1p2 != 0.0f ? nor_v0p2 / nor_p1p2 : 0.0f);

	return r_w[1] >= 0.0f && r_w[2] >= 0.0f && r_w[1] + r_w[2] <= 1.0f;

#if 0 /* XXX this method uses the intersection point, but is broken and doesn't work well in general */
	float p[3], vec1[3], line[3], edge1[3], edge2[3], q[3];
	float a, f, u, v;

	sub_v3_v3v3(edge1, v1, v0);
	sub_v3_v3v3(edge2, v2, v0);
	sub_v3_v3v3(line, p2, p1);

	cross_v3_v3v3(p, line, edge2);
	a = dot_v3v3(edge1, p);
	if (a == 0.0f) return 0;
	f = 1.0f / a;

	sub_v3_v3v3(vec1, p1, v0);

	u = f * dot_v3v3(vec1, p);
	if ((u < 0.0f) || (u > 1.0f))
		return false;

	cross_v3_v3v3(q, vec1, edge1);

	v = f * dot_v3v3(line, q);
	if ((v < 0.0f) || ((u + v) > 1.0f))
		return false;

	*r_lambda = f * dot_v3v3(edge2, q);
	/* don't care about 0..1 lambda range here */
	/*if ((*r_lambda < 0.0f) || (*r_lambda > 1.0f))
	 *	return 0;
	 */

	r_w[0] = 1.0f - u - v;
	r_w[1] = u;
	r_w[2] = v;
	r_w[3] = 0.0f;

	cross_v3_v3v3(r_nor, edge1, edge2);
	normalize_v3(r_nor);

	return true;
#endif
}

static CollPair *cloth_point_collpair(
        float p1[3], float p2[3], const MVert *mverts, int bp1, int bp2, int bp3,
        int index_cloth, int index_coll, float epsilon, CollPair *collpair)
{
	const float *co1 = mverts[bp1].co, *co2 = mverts[bp2].co, *co3 = mverts[bp3].co;
	float lambda /*, distance1 */, distance2;
	float facenor[3], v1p1[3], v1p2[3];
	float w[3];

	if (!cloth_point_face_collision_params(p1, p2, co1, co2, co3, facenor, &lambda, w))
		return collpair;

	sub_v3_v3v3(v1p1, p1, co1);
//	distance1 = dot_v3v3(v1p1, facenor);
	sub_v3_v3v3(v1p2, p2, co1);
	distance2 = dot_v3v3(v1p2, facenor);
//	if (distance2 > epsilon || (distance1 < 0.0f && distance2 < 0.0f))
	if (distance2 > epsilon)
		return collpair;

	collpair->face1 = index_cloth; /* XXX actually not a face, but equivalent index for point */
	collpair->face2 = index_coll;
	collpair->ap1 = index_cloth;
	collpair->ap2 = collpair->ap3 = -1; /* unused */
	collpair->bp1 = bp1;
	collpair->bp2 = bp2;
	collpair->bp3 = bp3;

	/* note: using the second point here, which is
	 * the current updated position that needs to be corrected
	 */
	copy_v3_v3(collpair->pa, p2);
	collpair->distance = distance2;
	mul_v3_v3fl(collpair->vector, facenor, -distance2);

	interp_v3_v3v3v3(collpair->pb, co1, co2, co3, w);

	copy_v3_v3(collpair->normal, facenor);
	collpair->time = lambda;
	collpair->flag = 0;

	collpair++;
	return collpair;
}

//Determines collisions on overlap, collisions are written to collpair[i] and collision+number_collision_found is returned
static CollPair *cloth_point_collision(
        ModifierData *md1, ModifierData *md2,
        BVHTreeOverlap *overlap, float epsilon, CollPair *collpair, float UNUSED(dt))
{
	ClothModifierData *clmd = (ClothModifierData *)md1;
	CollisionModifierData *collmd = (CollisionModifierData *) md2;
	/* Cloth *cloth = clmd->clothObject; */ /* UNUSED */
	ClothVertex *vert = NULL;
	const MVertTri *vt;
	const MVert *mverts = collmd->current_x;

	vert = &clmd->clothObject->verts[overlap->indexA];
	vt = &collmd->tri[overlap->indexB];

	collpair = cloth_point_collpair(
	        vert->tx, vert->x, mverts,
	        vt->tri[0], vt->tri[1], vt->tri[2],
	        overlap->indexA, overlap->indexB,
	        epsilon, collpair);

	return collpair;
}

static void cloth_points_objcollisions_nearcheck(
        ClothModifierData *clmd, CollisionModifierData *collmd,
        CollPair **collisions, CollPair **collisions_index,
        int numresult, BVHTreeOverlap *overlap, float epsilon, double dt)
{
	int i;

	/* can return 2 collisions in total */
	*collisions = (CollPair *) MEM_mallocN(sizeof(CollPair) * numresult * 2, "collision array" );
	*collisions_index = *collisions;

	for ( i = 0; i < numresult; i++ ) {
		*collisions_index = cloth_point_collision((ModifierData *)clmd, (ModifierData *)collmd,
		                                          overlap+i, epsilon, *collisions_index, dt);
	}
}

<<<<<<< HEAD
=======
static int cloth_points_objcollisions_resolve(
        ClothModifierData *clmd, CollisionModifierData *collmd, PartDeflect *pd,
        CollPair *collisions, CollPair *collisions_index, float dt)
{
	Cloth *cloth = clmd->clothObject;
	int i = 0, mvert_num = clmd->clothObject->mvert_num;
	ClothVertex *verts = cloth->verts;
	int ret = 0;

	// process all collisions
	if ( collmd->bvhtree ) {
		bool result = cloth_points_collision_response_static(clmd, collmd, pd, collisions, collisions_index, dt);

		// apply impulses in parallel
		if (result) {
			for (i = 0; i < mvert_num; i++) {
				// calculate "velocities" (just xnew = xold + v; no dt in v)
				if (verts[i].impulse_count) {
					// VECADDMUL ( verts[i].tv, verts[i].impulse, 1.0f / verts[i].impulse_count );
					VECADD ( verts[i].tv, verts[i].tv, verts[i].impulse);
					zero_v3(verts[i].impulse);
					verts[i].impulse_count = 0;

					ret++;
				}
			}
		}
	}

	return ret;
}

// cloth - object collisions
int cloth_points_objcollision(Object *ob, ClothModifierData *clmd, float step, float dt)
{
	Cloth *cloth= clmd->clothObject;
	BVHTree *cloth_bvh;
	int rounds = 0; // result counts applied collisions; ic is for debug output;
	float round_dt = dt / (float)clmd->coll_parms->loop_count;
	unsigned int i = 0, mvert_num = 0;
	ClothVertex *verts = NULL;
	int ret = 0, ret2 = 0;
	Object **collobjs = NULL;
	unsigned int numcollobj = 0;

	verts = cloth->verts;
	mvert_num = cloth->mvert_num;

	////////////////////////////////////////////////////////////
	// static collisions
	////////////////////////////////////////////////////////////

	// create temporary cloth points bvh
	cloth_bvh = BLI_bvhtree_new(mvert_num, max_ff(clmd->coll_parms->epsilon, clmd->coll_parms->distance_repel), 4, 6);
	/* fill tree */
	for (i = 0; i < mvert_num; i++) {
		float co[2][3];

		copy_v3_v3(co[0], verts[i].x);
		copy_v3_v3(co[1], verts[i].tx);

		BLI_bvhtree_insert(cloth_bvh, i, co[0], 2);
	}
	/* balance tree */
	BLI_bvhtree_balance(cloth_bvh);

	collobjs = get_collisionobjects(clmd->scene, ob, clmd->coll_parms->group, &numcollobj, eModifierType_Collision);
	if (!collobjs)
		return 0;

	/* move object to position (step) in time */
	for (i = 0; i < numcollobj; i++) {
		Object *collob= collobjs[i];
		CollisionModifierData *collmd = (CollisionModifierData *)modifiers_findByType(collob, eModifierType_Collision);
		if (!collmd->bvhtree)
			continue;

		/* move object to position (step) in time */
		collision_move_object ( collmd, step + dt, step );
	}

	do {
		CollPair **collisions, **collisions_index;

		ret2 = 0;

		collisions = MEM_callocN(sizeof(CollPair *) *numcollobj, "CollPair");
		collisions_index = MEM_callocN(sizeof(CollPair *) *numcollobj, "CollPair");

		// check all collision objects
		for (i = 0; i < numcollobj; i++) {
			Object *collob= collobjs[i];
			CollisionModifierData *collmd = (CollisionModifierData *)modifiers_findByType(collob, eModifierType_Collision);
			BVHTreeOverlap *overlap = NULL;
			unsigned int result = 0;
			float epsilon;

			if (!collmd->bvhtree)
				continue;

			/* search for overlapping collision pairs */
			overlap = BLI_bvhtree_overlap(cloth_bvh, collmd->bvhtree, &result, NULL, NULL);
			epsilon = BLI_bvhtree_get_epsilon(collmd->bvhtree);

			// go to next object if no overlap is there
			if (result && overlap) {
				/* check if collisions really happen (costly near check) */
				cloth_points_objcollisions_nearcheck(clmd, collmd, &collisions[i], &collisions_index[i],
				                                     result, overlap, epsilon, round_dt);

				// resolve nearby collisions
				ret += cloth_points_objcollisions_resolve(clmd, collmd, collob->pd, collisions[i], collisions_index[i], round_dt);
				ret2 += ret;
			}

			if (overlap)
				MEM_freeN ( overlap );
		}
		rounds++;

		for (i = 0; i < numcollobj; i++) {
			if (collisions[i])
				MEM_freeN(collisions[i]);
		}

		MEM_freeN(collisions);
		MEM_freeN(collisions_index);

		////////////////////////////////////////////////////////////
		// update positions
		// this is needed for bvh_calc_DOP_hull_moving() [kdop.c]
		////////////////////////////////////////////////////////////

		// verts come from clmd
		for (i = 0; i < mvert_num; i++) {
			if ( clmd->sim_parms->flags & CLOTH_SIMSETTINGS_FLAG_GOAL ) {
				if ( verts [i].flags & CLOTH_VERT_FLAG_PINNED ) {
					continue;
				}
			}

			VECADD ( verts[i].tx, verts[i].txold, verts[i].tv );
		}
		////////////////////////////////////////////////////////////
	}
	while ( ret2 && ( clmd->coll_parms->loop_count>rounds ) );

	if (collobjs)
		MEM_freeN(collobjs);

	BLI_bvhtree_free(cloth_bvh);

	return 1|MIN2 ( ret, 1 );
}

>>>>>>> 51f14cfa
void cloth_find_point_contacts(Object *ob, ClothModifierData *clmd, float step, float dt,
                               ColliderContacts **r_collider_contacts, int *r_totcolliders)
{
	Cloth *cloth= clmd->clothObject;
	BVHTree *cloth_bvh;
	unsigned int i = 0, mvert_num = 0;
	ClothVertex *verts = NULL;

	ColliderContacts *collider_contacts;

	Object **collobjs = NULL;
	unsigned int numcollobj = 0;

	verts = cloth->verts;
	mvert_num = cloth->mvert_num;

	////////////////////////////////////////////////////////////
	// static collisions
	////////////////////////////////////////////////////////////

	// create temporary cloth points bvh
	cloth_bvh = BLI_bvhtree_new(mvert_num, clmd->coll_parms->epsilon, 4, 6);
	/* fill tree */
	for (i = 0; i < mvert_num; i++) {
		float co[6];

		copy_v3_v3(&co[0*3], verts[i].x);
		copy_v3_v3(&co[1*3], verts[i].tx);

		BLI_bvhtree_insert(cloth_bvh, i, co, 2);
	}
	/* balance tree */
	BLI_bvhtree_balance(cloth_bvh);

	collobjs = get_collisionobjects(clmd->scene, ob, clmd->coll_parms->group, &numcollobj, eModifierType_Collision);
	if (!collobjs) {
		*r_collider_contacts = NULL;
		*r_totcolliders = 0;
		return;
	}

	/* move object to position (step) in time */
	for (i = 0; i < numcollobj; i++) {
		Object *collob= collobjs[i];
		CollisionModifierData *collmd = (CollisionModifierData *)modifiers_findByType(collob, eModifierType_Collision);
		if (!collmd->bvhtree)
			continue;

		/* move object to position (step) in time */
		collision_move_object ( collmd, step + dt, step );
	}

	collider_contacts = MEM_callocN(sizeof(ColliderContacts) * numcollobj, "CollPair");

	// check all collision objects
	for (i = 0; i < numcollobj; i++) {
		ColliderContacts *ct = collider_contacts + i;
		Object *collob= collobjs[i];
		CollisionModifierData *collmd = (CollisionModifierData *)modifiers_findByType(collob, eModifierType_Collision);
		BVHTreeOverlap *overlap;
		unsigned int result = 0;
		float epsilon;

		ct->ob = collob;
		ct->collmd = collmd;
		ct->collisions = NULL;
		ct->totcollisions = 0;

		if (!collmd->bvhtree)
			continue;

		/* search for overlapping collision pairs */
		overlap = BLI_bvhtree_overlap(cloth_bvh, collmd->bvhtree, &result, NULL, NULL);
		epsilon = BLI_bvhtree_get_epsilon(collmd->bvhtree);

		// go to next object if no overlap is there
		if (result && overlap) {
			CollPair *collisions_index;

			/* check if collisions really happen (costly near check) */
			cloth_points_objcollisions_nearcheck(clmd, collmd, &ct->collisions, &collisions_index,
			                                     result, overlap, epsilon, dt);
			ct->totcollisions = (int)(collisions_index - ct->collisions);

			// resolve nearby collisions
//			ret += cloth_points_objcollisions_resolve(clmd, collmd, collob->pd, collisions[i], collisions_index[i], dt);
		}

		if (overlap)
			MEM_freeN(overlap);
	}

	if (collobjs)
		MEM_freeN(collobjs);

	BLI_bvhtree_free(cloth_bvh);

	////////////////////////////////////////////////////////////
	// update positions
	// this is needed for bvh_calc_DOP_hull_moving() [kdop.c]
	////////////////////////////////////////////////////////////

	// verts come from clmd
	for (i = 0; i < mvert_num; i++) {
		if ( clmd->sim_parms->vgroup_mass>0 ) {
			if (verts [i].flags & CLOTH_VERT_FLAG_PINNED) {
				continue;
			}
		}

		VECADD(verts[i].tx, verts[i].txold, verts[i].tv);
	}
	////////////////////////////////////////////////////////////

	*r_collider_contacts = collider_contacts;
	*r_totcolliders = numcollobj;
}

void cloth_free_contacts(ColliderContacts *collider_contacts, int totcolliders)
{
	if (collider_contacts) {
		int i;
		for (i = 0; i < totcolliders; ++i) {
			ColliderContacts *ct = collider_contacts + i;
			if (ct->collisions) {
				MEM_freeN(ct->collisions);
			}
		}
		MEM_freeN(collider_contacts);
	}
}<|MERGE_RESOLUTION|>--- conflicted
+++ resolved
@@ -878,68 +878,15 @@
 		/* Calculate relative "velocity". */
 		collision_interpolateOnTriangle(v1, cloth1->verts[collpair->ap1].tv, cloth1->verts[collpair->ap2].tv, cloth1->verts[collpair->ap3].tv, w1, w2, w3);
 
-<<<<<<< HEAD
 		collision_interpolateOnTriangle(v2, cloth1->verts[collpair->bp1].tv, cloth1->verts[collpair->bp2].tv, cloth1->verts[collpair->bp3].tv, u1, u2, u3);
-=======
-			// calc relative velocity
-
-			// compute barycentric coordinates for both collision points
-			collision_compute_barycentric ( collpair->pa,
-			verts1[collpair->ap1].txold,
-			verts1[collpair->ap2].txold,
-			verts1[collpair->ap3].txold,
-			&w1, &w2, &w3 );
-
-			// was: txold
-			collision_compute_barycentric ( collpair->pb,
-			collmd->current_x[collpair->bp1].co,
-			collmd->current_x[collpair->bp2].co,
-			collmd->current_x[collpair->bp3].co,
-			&u1, &u2, &u3 );
-
-			// Calculate relative "velocity".
-			collision_interpolateOnTriangle ( v1, verts1[collpair->ap1].tv, verts1[collpair->ap2].tv, verts1[collpair->ap3].tv, w1, w2, w3 );
-
-			collision_interpolateOnTriangle ( v2, collmd->current_v[collpair->bp1].co, collmd->current_v[collpair->bp2].co, collmd->current_v[collpair->bp3].co, u1, u2, u3 );
-
-			sub_v3_v3v3(relativeVelocity, v2, v1);
-
-			if (sqrt(dot_v3v3(relativeVelocity, relativeVelocity)) >= distance)
-			{
-				// check for collision in the future
-				collpair->flag |= COLLISION_IN_FUTURE;
-				collpair++;
-			}
-		}*/
-	}
-	return collpair;
-}
->>>>>>> 51f14cfa
 
 		sub_v3_v3v3(relativeVelocity, v2, v1);
 
 		/* Calculate the normal component of the relative velocity (actually only the magnitude - the direction is stored in 'normal'). */
 		magrelVel = dot_v3v3(relativeVelocity, collpair->normal);
 
-<<<<<<< HEAD
 		/* TODO: Impulses should be weighed by mass as this is self col,
 		 * this has to be done after voronoi mass distribution is implemented */
-=======
-	/* only get objects with collision modifier */
-	if (((modifier_type == eModifierType_Collision) && ob->pd && ob->pd->deflect) || (modifier_type != eModifierType_Collision))
-		cmd= (CollisionModifierData *)modifiers_findByType(ob, modifier_type);
-
-	if (cmd) {
-		/* extend array */
-		if (*numobj >= *maxobj) {
-			*maxobj *= 2;
-			*objs= MEM_reallocN(*objs, sizeof(Object *)*(*maxobj));
-		}
-
-		(*objs)[*numobj] = ob;
-		(*numobj)++;
-	}
->>>>>>> 51f14cfa
 
 		/* If v_n_mag < 0 the edges are approaching each other. */
 		if (magrelVel > 0.0f) {
@@ -954,7 +901,6 @@
 			mul_v3_fl(temp, magrelVel);
 			sub_v3_v3v3(vrel_t_pre, relativeVelocity, temp);
 
-<<<<<<< HEAD
 			/* Decrease in magnitude of relative tangential velocity due to coulomb friction
 			 * in original formula "magrelVel" should be the "change of relative velocity in normal direction" */
 			magtangent = min_ff(clmd->coll_parms->self_friction * 0.01f * magrelVel, len_v3(vrel_t_pre));
@@ -1074,7 +1020,10 @@
 #endif
 
 //Determines collisions on overlap, collisions are written to collpair[i] and collision+number_collision_found is returned
-static void cloth_collision(void *userdata, void *UNUSED(userdata_chunk), const int index, const int UNUSED(threadid))
+static void cloth_collision(
+        void *__restrict userdata,
+        const int index,
+        const ParallelRangeTLS *__restrict UNUSED(tls))
 {
 	ColDetectData *data = (ColDetectData *)userdata;
 
@@ -1123,7 +1072,10 @@
 	}
 }
 
-static void cloth_selfcollision(void *userdata, void *UNUSED(userdata_chunk), const int index, const int UNUSED(threadid))
+static void cloth_selfcollision(
+        void *__restrict userdata,
+        const int index,
+        const ParallelRangeTLS *__restrict UNUSED(tls))
 {
 	SelfColDetectData *data = (SelfColDetectData *)userdata;
 
@@ -1223,10 +1175,6 @@
 
 // return all collision objects in scene
 // collision object will exclude self 
-=======
-// return all collision objects in scene
-// collision object will exclude self
->>>>>>> 51f14cfa
 Object **get_collisionobjects_ext(Scene *scene, Object *self, Group *group, int layer, unsigned int *numcollobj, unsigned int modifier_type, bool dupli)
 {
 	Base *base;
@@ -1234,13 +1182,8 @@
 	GroupObject *go;
 	unsigned int numobj = 0, maxobj = 100;
 	int level = dupli ? 0 : 1;
-<<<<<<< HEAD
 	
 	objs = MEM_callocN(sizeof(Object *)*maxobj, "CollisionObjectsArray");
-=======
-
-	objs= MEM_callocN(sizeof(Object *)*maxobj, "CollisionObjectsArray");
->>>>>>> 51f14cfa
 
 	/* gather all collision objects */
 	if (group) {
@@ -1283,12 +1226,8 @@
 
 	if (ob->pd && ob->pd->deflect) {
 		cmd =(CollisionModifierData *)modifiers_findByType(ob, eModifierType_Collision);
-<<<<<<< HEAD
-	}
-	
-=======
-
->>>>>>> 51f14cfa
+	}
+	
 	if (cmd && cmd->bvhtree) {
 		if (*objs == NULL) {
 			*objs = MEM_callocN(sizeof(ListBase), "ColliderCache array");
@@ -1317,13 +1256,8 @@
 ListBase *get_collider_cache(Scene *scene, Object *self, Group *group)
 {
 	GroupObject *go;
-<<<<<<< HEAD
 	ListBase *objs = NULL;
 	
-=======
-	ListBase *objs= NULL;
-
->>>>>>> 51f14cfa
 	/* add object in same layer in scene */
 	if (group) {
 		for (go= group->gobject.first; go; go= go->next)
@@ -1368,27 +1302,26 @@
 	                      .culling = culling,
 	                      .use_normal = use_normal};
 
-	BLI_task_parallel_range_ex(0, numresult, &data, NULL, 0, cloth_collision, true, false);
+	ParallelRangeSettings settings;
+	BLI_parallel_range_settings_defaults(&settings);
+	settings.use_threading = true;
+	BLI_task_parallel_range(0, numresult, &data, cloth_collision, &settings);
 }
 
 static void cloth_bvh_selfcollisions_nearcheck(ClothModifierData * clmd, CollPair *collisions, unsigned int *colind,
                                                int numresult, BVHTreeOverlap *overlap)
 {
-<<<<<<< HEAD
 	*colind = -1;
-=======
-	int i;
-
-	*collisions = (CollPair *) MEM_mallocN(sizeof(CollPair) * numresult * 4, "collision array" ); // * 4 since cloth_collision_static can return more than 1 collision
-	*collisions_index = *collisions;
->>>>>>> 51f14cfa
 
 	SelfColDetectData data = {.clmd = clmd,
 	                          .overlap = overlap,
 	                          .collisions = collisions,
 	                          .colind = colind};
 
-	BLI_task_parallel_range_ex(0, numresult, &data, NULL, 0, cloth_selfcollision, true, false);
+	ParallelRangeSettings settings;
+	BLI_parallel_range_settings_defaults(&settings);
+	settings.use_threading = true;
+	BLI_task_parallel_range(0, numresult, &data, cloth_selfcollision, &settings);
 }
 
 static int cloth_bvh_objcollisions_resolve (ClothModifierData * clmd, Object **collobjs, CollPair **collisions,
@@ -1406,11 +1339,8 @@
 	mvert_num = clmd->clothObject->mvert_num;
 	verts = cloth->verts;
 
-<<<<<<< HEAD
 	vert_imp_clusters = MEM_callocN(sizeof(*vert_imp_clusters) * mvert_num, "vert_impulse_clusters");
 
-=======
->>>>>>> 51f14cfa
 	// process all collisions (calculate impulses, TODO: also repulses if distance too short)
 	result = 1;
 	for (j = 0; j < iter; j++) { /* 5 is just a value that ensures convergence */
@@ -1517,7 +1447,7 @@
 
 	if ((clmd->sim_parms->flags & CLOTH_SIMSETTINGS_FLAG_COLLOBJ) || cloth_bvh==NULL)
 		return 0;
-
+	
 	verts = cloth->verts;
 	/* numfaces = cloth->numfaces; */ /* UNUSED */
 	mvert_num = cloth->mvert_num;
@@ -1526,7 +1456,6 @@
 	// static collisions
 	////////////////////////////////////////////////////////////
 
-<<<<<<< HEAD
 	if (clmd->coll_parms->flags & CLOTH_COLLSETTINGS_FLAG_ENABLED) {
 		bvhtree_update_from_cloth(clmd, false, false);
 		collobjs = get_collisionobjects(clmd->scene, ob, clmd->coll_parms->group, &numcollobj, eModifierType_Collision);
@@ -1541,76 +1470,11 @@
 
 			if (!collmd->bvhtree)
 				continue;
-=======
-	// update cloth bvh
-	bvhtree_update_from_cloth ( clmd, 1 ); // 0 means STATIC, 1 means MOVING (see later in this function)
-	bvhselftree_update_from_cloth ( clmd, 0 ); // 0 means STATIC, 1 means MOVING (see later in this function)
-
-	collobjs = get_collisionobjects(clmd->scene, ob, clmd->coll_parms->group, &numcollobj, eModifierType_Collision);
-
-	if (!collobjs)
-		return 0;
-
-	/* move object to position (step) in time */
-	for (i = 0; i < numcollobj; i++) {
-		Object *collob= collobjs[i];
-		CollisionModifierData *collmd = (CollisionModifierData *)modifiers_findByType(collob, eModifierType_Collision);
-
-		if (!collmd->bvhtree)
-			continue;
-
-		/* move object to position (step) in time */
-		collision_move_object ( collmd, step + dt, step );
-	}
-
-	do {
-		CollPair **collisions, **collisions_index;
-
-		ret2 = 0;
-
-		collisions = MEM_callocN(sizeof(CollPair *) *numcollobj, "CollPair");
-		collisions_index = MEM_callocN(sizeof(CollPair *) *numcollobj, "CollPair");
-
-		// check all collision objects
-		for (i = 0; i < numcollobj; i++) {
-			Object *collob= collobjs[i];
-			CollisionModifierData *collmd = (CollisionModifierData *)modifiers_findByType(collob, eModifierType_Collision);
-			BVHTreeOverlap *overlap = NULL;
-			unsigned int result = 0;
-
-			if (!collmd->bvhtree)
-				continue;
-
-			/* search for overlapping collision pairs */
-			overlap = BLI_bvhtree_overlap(cloth_bvh, collmd->bvhtree, &result, NULL, NULL);
-
-			// go to next object if no overlap is there
-			if ( result && overlap ) {
-				/* check if collisions really happen (costly near check) */
-				cloth_bvh_objcollisions_nearcheck ( clmd, collmd, &collisions[i],
-					&collisions_index[i], result, overlap, dt/(float)clmd->coll_parms->loop_count);
-
-				// resolve nearby collisions
-				ret += cloth_bvh_objcollisions_resolve ( clmd, collmd, collisions[i],  collisions_index[i]);
-				ret2 += ret;
-			}
->>>>>>> 51f14cfa
 
 			/* move object to position (step) in time */
 			collision_move_object(collmd, step + dt, step );
 		}
-<<<<<<< HEAD
-	}
-=======
-		rounds++;
-
-		for (i = 0; i < numcollobj; i++) {
-			if ( collisions[i] ) MEM_freeN ( collisions[i] );
-		}
-
-		MEM_freeN(collisions);
-		MEM_freeN(collisions_index);
->>>>>>> 51f14cfa
+	}
 
 	if (clmd->coll_parms->flags & CLOTH_COLLSETTINGS_FLAG_SELF) {
 		bvhtree_update_from_cloth(clmd, false, true);
@@ -1664,7 +1528,6 @@
 		}
 
 		////////////////////////////////////////////////////////////
-<<<<<<< HEAD
 		// Test on selfcollisions
 		////////////////////////////////////////////////////////////
 		if (clmd->coll_parms->flags & CLOTH_COLLSETTINGS_FLAG_SELF) {
@@ -1692,94 +1555,6 @@
 
 					ret += cloth_bvh_selfcollisions_resolve(clmd, collisions,  collisions_index, dt);
 					ret2 += ret;
-=======
-
-
-		////////////////////////////////////////////////////////////
-		// Test on *simple* selfcollisions
-		////////////////////////////////////////////////////////////
-		if ( clmd->coll_parms->flags & CLOTH_COLLSETTINGS_FLAG_SELF ) {
-			for (l = 0; l < (unsigned int)clmd->coll_parms->self_loop_count; l++) {
-				/* TODO: add coll quality rounds again */
-				BVHTreeOverlap *overlap = NULL;
-				unsigned int result = 0;
-
-				// collisions = 1;
-				verts = cloth->verts; // needed for openMP
-
-				/* numfaces = cloth->numfaces; */ /* UNUSED */
-				mvert_num = cloth->mvert_num;
-
-				verts = cloth->verts;
-
-				if ( cloth->bvhselftree ) {
-					// search for overlapping collision pairs
-					overlap = BLI_bvhtree_overlap(cloth->bvhselftree, cloth->bvhselftree, &result, NULL, NULL);
-
-					/* Could be parallelized (using BLI_task)... */
-					for ( k = 0; k < result; k++ ) {
-						float temp[3];
-						float length = 0;
-						float mindistance;
-
-						i = overlap[k].indexA;
-						j = overlap[k].indexB;
-
-						mindistance = clmd->coll_parms->selfepsilon* ( cloth->verts[i].avg_spring_len + cloth->verts[j].avg_spring_len );
-
-						if ( clmd->sim_parms->flags & CLOTH_SIMSETTINGS_FLAG_GOAL ) {
-							if ( ( cloth->verts [i].flags & CLOTH_VERT_FLAG_PINNED ) &&
-							     ( cloth->verts [j].flags & CLOTH_VERT_FLAG_PINNED ) )
-							{
-								continue;
-							}
-						}
-
-						if ((cloth->verts[i].flags & CLOTH_VERT_FLAG_NOSELFCOLL) ||
-						    (cloth->verts[j].flags & CLOTH_VERT_FLAG_NOSELFCOLL))
-						{
-							continue;
-						}
-
-						sub_v3_v3v3(temp, verts[i].tx, verts[j].tx);
-
-						if ( ( ABS ( temp[0] ) > mindistance ) || ( ABS ( temp[1] ) > mindistance ) || ( ABS ( temp[2] ) > mindistance ) ) continue;
-
-						if (BLI_edgeset_haskey(cloth->edgeset, i, j)) {
-							continue;
-						}
-
-						length = normalize_v3(temp );
-
-						if ( length < mindistance ) {
-							float correction = mindistance - length;
-
-							if ( cloth->verts [i].flags & CLOTH_VERT_FLAG_PINNED ) {
-								mul_v3_fl(temp, -correction);
-								VECADD ( verts[j].tx, verts[j].tx, temp );
-							}
-							else if ( cloth->verts [j].flags & CLOTH_VERT_FLAG_PINNED ) {
-								mul_v3_fl(temp, correction);
-								VECADD ( verts[i].tx, verts[i].tx, temp );
-							}
-							else {
-								mul_v3_fl(temp, correction * -0.5f);
-								VECADD ( verts[j].tx, verts[j].tx, temp );
-
-								sub_v3_v3v3(verts[i].tx, verts[i].tx, temp);
-							}
-							ret = 1;
-							ret2 += ret;
-						}
-						else {
-							// check for approximated time collisions
-						}
-					}
-
-					if ( overlap )
-						MEM_freeN ( overlap );
-
->>>>>>> 51f14cfa
 				}
 
 				MEM_SAFE_FREE(overlap);
@@ -1802,13 +1577,8 @@
 
 		rounds++;
 	}
-<<<<<<< HEAD
 	while (ret2 && (clmd->coll_parms->loop_count>rounds));
 	
-=======
-	while ( ret2 && ( clmd->coll_parms->loop_count>rounds ) );
-
->>>>>>> 51f14cfa
 	if (collobjs)
 		MEM_freeN(collobjs);
 
@@ -1825,142 +1595,39 @@
 void collision_get_collider_velocity(float vel_old[3], float vel_new[3], CollisionModifierData *collmd, CollPair *collpair)
 {
 	float u1, u2, u3;
-
+	
 	/* compute barycentric coordinates */
 	collision_compute_barycentric(collpair->pb,
 	                              collmd->current_x[collpair->bp1].co,
 	                              collmd->current_x[collpair->bp2].co,
 	                              collmd->current_x[collpair->bp3].co,
 	                              &u1, &u2, &u3);
-
+	
 	collision_interpolateOnTriangle(vel_new, collmd->current_v[collpair->bp1].co, collmd->current_v[collpair->bp2].co, collmd->current_v[collpair->bp3].co, u1, u2, u3);
 	/* XXX assume constant velocity of the collider for now */
 	copy_v3_v3(vel_old, vel_new);
 }
 
-<<<<<<< HEAD
-=======
-static bool cloth_points_collision_response_static(ClothModifierData *clmd, CollisionModifierData *collmd, PartDeflect *pd,
-                                                  CollPair *collpair, CollPair *collision_end, float dt)
-{
-	bool result = false;
-	float restitution = (1.0f - clmd->coll_parms->damping) * (1.0f - pd->pdef_sbdamp);
-	float inv_dt = 1.0f / dt;
-	Cloth *cloth1 = clmd->clothObject;
-
-	// float w1, w2;
-	float u1, u2, u3;
-	float v1[3], v2_old[3], v2_new[3], v_rel_old[3], v_rel_new[3];
-	float epsilon2 = BLI_bvhtree_get_epsilon ( collmd->bvhtree );
-
-	for ( ; collpair != collision_end; collpair++ ) {
-		float margin_distance = (float)(collpair->distance - (double)epsilon2);
-		float impulse[3];
-		float mag_v_rel;
-
-		if (margin_distance > 0.0f)
-			continue;
-
-		zero_v3(impulse);
-
-		/* only handle static collisions here */
-		if ( collpair->flag & COLLISION_IN_FUTURE )
-			continue;
-
-		/* compute barycentric coordinates for both collision points */
-		// w1 = 1.0f - collpair->time;
-		// w2 = collpair->time;
-
-		/* was: txold */
-		collision_compute_barycentric ( collpair->pb,
-			collmd->current_x[collpair->bp1].co,
-			collmd->current_x[collpair->bp2].co,
-			collmd->current_x[collpair->bp3].co,
-			&u1, &u2, &u3 );
-
-		/* Calculate relative velocity */
-		copy_v3_v3(v1, cloth1->verts[collpair->ap1].tv);
-
-		collision_interpolateOnTriangle ( v2_new, collmd->current_v[collpair->bp1].co, collmd->current_v[collpair->bp2].co, collmd->current_v[collpair->bp3].co, u1, u2, u3 );
-		/* XXX assume constant velocity of the collider for now */
-		copy_v3_v3(v2_old, v2_new);
-
-		sub_v3_v3v3(v_rel_old, v1, v2_old);
-		sub_v3_v3v3(v_rel_new, v1, v2_new);
-
-		/* normal component of the relative velocity */
-		mag_v_rel = dot_v3v3(v_rel_old, collpair->normal);
-
-		/**** DEBUG ****/
-		BKE_sim_debug_data_add_dot(collpair->pa, 0.9, 0.2, 0.2, "collision", 833, collpair->face1, collpair->face2);
-		BKE_sim_debug_data_add_dot(collpair->pb, 0.2, 0.9, 0.2, "collision", 834, collpair->face1, collpair->face2);
-		BKE_sim_debug_data_add_line(collpair->pa, collpair->pb, 0.8, 0.8, 0.8, "collision", 835, collpair->face1, collpair->face2);
-		/********/
-
-		if (mag_v_rel < -ALMOST_ZERO) {
-			float v_nor_old, v_nor_new;
-			float v_tan_old[3], v_tan_new[3];
-			float bounce, repulse;
-
-			/* Collision response based on
-			 * "Simulating Complex Hair with Robust Collision Handling" (Choe, Choi, Ko, ACM SIGGRAPH 2005)
-			 * http://graphics.snu.ac.kr/publications/2005-choe-HairSim/Choe_2005_SCA.pdf
-			 */
-
-			v_nor_old = mag_v_rel;
-			v_nor_new = dot_v3v3(v_rel_new, collpair->normal);
-
-			madd_v3_v3v3fl(v_tan_old, v_rel_old, collpair->normal, -v_nor_old);
-			madd_v3_v3v3fl(v_tan_new, v_rel_new, collpair->normal, -v_nor_new);
-
-			repulse = -margin_distance * inv_dt + dot_v3v3(v1, collpair->normal);
-
-			if (margin_distance < -epsilon2) {
-				bounce = -v_nor_new + v_nor_old * restitution;
-				mul_v3_v3fl(impulse, collpair->normal, max_ff(repulse, bounce));
-			}
-			else {
-				bounce = 0.0f;
-				mul_v3_v3fl(impulse, collpair->normal, repulse);
-			}
-			cloth1->verts[collpair->ap1].impulse_count++;
-
-			result = true;
-		}
-
-		if (result) {
-			int i = 0;
-
-			for (i = 0; i < 3; i++) {
-				if (cloth1->verts[collpair->ap1].impulse_count > 0 && fabsf(cloth1->verts[collpair->ap1].impulse[i]) < fabsf(impulse[i]))
-					cloth1->verts[collpair->ap1].impulse[i] = impulse[i];
-			}
-		}
-	}
-	return result;
-}
-
->>>>>>> 51f14cfa
 BLI_INLINE bool cloth_point_face_collision_params(const float p1[3], const float p2[3], const float v0[3], const float v1[3], const float v2[3],
                                                   float r_nor[3], float *r_lambda, float r_w[3])
 {
 	float edge1[3], edge2[3], p2face[3], p1p2[3], v0p2[3];
 	float nor_v0p2, nor_p1p2;
-
+	
 	sub_v3_v3v3(edge1, v1, v0);
 	sub_v3_v3v3(edge2, v2, v0);
 	cross_v3_v3v3(r_nor, edge1, edge2);
 	normalize_v3(r_nor);
-
+	
 	nor_v0p2 = dot_v3v3(v0p2, r_nor);
 	madd_v3_v3v3fl(p2face, p2, r_nor, -nor_v0p2);
 	interp_weights_tri_v3(r_w, v0, v1, v2, p2face);
-
+	
 	sub_v3_v3v3(p1p2, p2, p1);
 	sub_v3_v3v3(v0p2, p2, v0);
 	nor_p1p2 = dot_v3v3(p1p2, r_nor);
 	*r_lambda = (nor_p1p2 != 0.0f ? nor_v0p2 / nor_p1p2 : 0.0f);
-
+	
 	return r_w[1] >= 0.0f && r_w[2] >= 0.0f && r_w[1] + r_w[2] <= 1.0f;
 
 #if 0 /* XXX this method uses the intersection point, but is broken and doesn't work well in general */
@@ -2017,7 +1684,7 @@
 
 	if (!cloth_point_face_collision_params(p1, p2, co1, co2, co3, facenor, &lambda, w))
 		return collpair;
-
+	
 	sub_v3_v3v3(v1p1, p1, co1);
 //	distance1 = dot_v3v3(v1p1, facenor);
 	sub_v3_v3v3(v1p2, p2, co1);
@@ -2025,7 +1692,7 @@
 //	if (distance2 > epsilon || (distance1 < 0.0f && distance2 < 0.0f))
 	if (distance2 > epsilon)
 		return collpair;
-
+	
 	collpair->face1 = index_cloth; /* XXX actually not a face, but equivalent index for point */
 	collpair->face2 = index_coll;
 	collpair->ap1 = index_cloth;
@@ -2033,20 +1700,20 @@
 	collpair->bp1 = bp1;
 	collpair->bp2 = bp2;
 	collpair->bp3 = bp3;
-
+	
 	/* note: using the second point here, which is
 	 * the current updated position that needs to be corrected
 	 */
 	copy_v3_v3(collpair->pa, p2);
 	collpair->distance = distance2;
 	mul_v3_v3fl(collpair->vector, facenor, -distance2);
-
+	
 	interp_v3_v3v3v3(collpair->pb, co1, co2, co3, w);
-
+	
 	copy_v3_v3(collpair->normal, facenor);
 	collpair->time = lambda;
 	collpair->flag = 0;
-
+	
 	collpair++;
 	return collpair;
 }
@@ -2076,12 +1743,12 @@
 }
 
 static void cloth_points_objcollisions_nearcheck(
-        ClothModifierData *clmd, CollisionModifierData *collmd,
+        ClothModifierData * clmd, CollisionModifierData *collmd,
         CollPair **collisions, CollPair **collisions_index,
         int numresult, BVHTreeOverlap *overlap, float epsilon, double dt)
 {
 	int i;
-
+	
 	/* can return 2 collisions in total */
 	*collisions = (CollPair *) MEM_mallocN(sizeof(CollPair) * numresult * 2, "collision array" );
 	*collisions_index = *collisions;
@@ -2092,218 +1759,60 @@
 	}
 }
 
-<<<<<<< HEAD
-=======
-static int cloth_points_objcollisions_resolve(
-        ClothModifierData *clmd, CollisionModifierData *collmd, PartDeflect *pd,
-        CollPair *collisions, CollPair *collisions_index, float dt)
-{
-	Cloth *cloth = clmd->clothObject;
-	int i = 0, mvert_num = clmd->clothObject->mvert_num;
-	ClothVertex *verts = cloth->verts;
-	int ret = 0;
-
-	// process all collisions
-	if ( collmd->bvhtree ) {
-		bool result = cloth_points_collision_response_static(clmd, collmd, pd, collisions, collisions_index, dt);
-
-		// apply impulses in parallel
-		if (result) {
-			for (i = 0; i < mvert_num; i++) {
-				// calculate "velocities" (just xnew = xold + v; no dt in v)
-				if (verts[i].impulse_count) {
-					// VECADDMUL ( verts[i].tv, verts[i].impulse, 1.0f / verts[i].impulse_count );
-					VECADD ( verts[i].tv, verts[i].tv, verts[i].impulse);
-					zero_v3(verts[i].impulse);
-					verts[i].impulse_count = 0;
-
-					ret++;
-				}
-			}
-		}
-	}
-
-	return ret;
-}
-
-// cloth - object collisions
-int cloth_points_objcollision(Object *ob, ClothModifierData *clmd, float step, float dt)
+void cloth_find_point_contacts(Object *ob, ClothModifierData *clmd, float step, float dt,
+                               ColliderContacts **r_collider_contacts, int *r_totcolliders)
 {
 	Cloth *cloth= clmd->clothObject;
 	BVHTree *cloth_bvh;
-	int rounds = 0; // result counts applied collisions; ic is for debug output;
-	float round_dt = dt / (float)clmd->coll_parms->loop_count;
 	unsigned int i = 0, mvert_num = 0;
 	ClothVertex *verts = NULL;
-	int ret = 0, ret2 = 0;
+	
+	ColliderContacts *collider_contacts;
+	
 	Object **collobjs = NULL;
 	unsigned int numcollobj = 0;
-
+	
 	verts = cloth->verts;
 	mvert_num = cloth->mvert_num;
-
+	
 	////////////////////////////////////////////////////////////
 	// static collisions
 	////////////////////////////////////////////////////////////
-
+	
 	// create temporary cloth points bvh
-	cloth_bvh = BLI_bvhtree_new(mvert_num, max_ff(clmd->coll_parms->epsilon, clmd->coll_parms->distance_repel), 4, 6);
+	cloth_bvh = BLI_bvhtree_new(mvert_num, clmd->coll_parms->epsilon, 4, 6);
 	/* fill tree */
 	for (i = 0; i < mvert_num; i++) {
-		float co[2][3];
-
-		copy_v3_v3(co[0], verts[i].x);
-		copy_v3_v3(co[1], verts[i].tx);
-
-		BLI_bvhtree_insert(cloth_bvh, i, co[0], 2);
+		float co[6];
+		
+		copy_v3_v3(&co[0*3], verts[i].x);
+		copy_v3_v3(&co[1*3], verts[i].tx);
+		
+		BLI_bvhtree_insert(cloth_bvh, i, co, 2);
 	}
 	/* balance tree */
 	BLI_bvhtree_balance(cloth_bvh);
-
+	
 	collobjs = get_collisionobjects(clmd->scene, ob, clmd->coll_parms->group, &numcollobj, eModifierType_Collision);
-	if (!collobjs)
-		return 0;
-
+	if (!collobjs) {
+		*r_collider_contacts = NULL;
+		*r_totcolliders = 0;
+		return;
+	}
+	
 	/* move object to position (step) in time */
 	for (i = 0; i < numcollobj; i++) {
 		Object *collob= collobjs[i];
 		CollisionModifierData *collmd = (CollisionModifierData *)modifiers_findByType(collob, eModifierType_Collision);
 		if (!collmd->bvhtree)
 			continue;
-
+		
 		/* move object to position (step) in time */
 		collision_move_object ( collmd, step + dt, step );
 	}
-
-	do {
-		CollPair **collisions, **collisions_index;
-
-		ret2 = 0;
-
-		collisions = MEM_callocN(sizeof(CollPair *) *numcollobj, "CollPair");
-		collisions_index = MEM_callocN(sizeof(CollPair *) *numcollobj, "CollPair");
-
-		// check all collision objects
-		for (i = 0; i < numcollobj; i++) {
-			Object *collob= collobjs[i];
-			CollisionModifierData *collmd = (CollisionModifierData *)modifiers_findByType(collob, eModifierType_Collision);
-			BVHTreeOverlap *overlap = NULL;
-			unsigned int result = 0;
-			float epsilon;
-
-			if (!collmd->bvhtree)
-				continue;
-
-			/* search for overlapping collision pairs */
-			overlap = BLI_bvhtree_overlap(cloth_bvh, collmd->bvhtree, &result, NULL, NULL);
-			epsilon = BLI_bvhtree_get_epsilon(collmd->bvhtree);
-
-			// go to next object if no overlap is there
-			if (result && overlap) {
-				/* check if collisions really happen (costly near check) */
-				cloth_points_objcollisions_nearcheck(clmd, collmd, &collisions[i], &collisions_index[i],
-				                                     result, overlap, epsilon, round_dt);
-
-				// resolve nearby collisions
-				ret += cloth_points_objcollisions_resolve(clmd, collmd, collob->pd, collisions[i], collisions_index[i], round_dt);
-				ret2 += ret;
-			}
-
-			if (overlap)
-				MEM_freeN ( overlap );
-		}
-		rounds++;
-
-		for (i = 0; i < numcollobj; i++) {
-			if (collisions[i])
-				MEM_freeN(collisions[i]);
-		}
-
-		MEM_freeN(collisions);
-		MEM_freeN(collisions_index);
-
-		////////////////////////////////////////////////////////////
-		// update positions
-		// this is needed for bvh_calc_DOP_hull_moving() [kdop.c]
-		////////////////////////////////////////////////////////////
-
-		// verts come from clmd
-		for (i = 0; i < mvert_num; i++) {
-			if ( clmd->sim_parms->flags & CLOTH_SIMSETTINGS_FLAG_GOAL ) {
-				if ( verts [i].flags & CLOTH_VERT_FLAG_PINNED ) {
-					continue;
-				}
-			}
-
-			VECADD ( verts[i].tx, verts[i].txold, verts[i].tv );
-		}
-		////////////////////////////////////////////////////////////
-	}
-	while ( ret2 && ( clmd->coll_parms->loop_count>rounds ) );
-
-	if (collobjs)
-		MEM_freeN(collobjs);
-
-	BLI_bvhtree_free(cloth_bvh);
-
-	return 1|MIN2 ( ret, 1 );
-}
-
->>>>>>> 51f14cfa
-void cloth_find_point_contacts(Object *ob, ClothModifierData *clmd, float step, float dt,
-                               ColliderContacts **r_collider_contacts, int *r_totcolliders)
-{
-	Cloth *cloth= clmd->clothObject;
-	BVHTree *cloth_bvh;
-	unsigned int i = 0, mvert_num = 0;
-	ClothVertex *verts = NULL;
-
-	ColliderContacts *collider_contacts;
-
-	Object **collobjs = NULL;
-	unsigned int numcollobj = 0;
-
-	verts = cloth->verts;
-	mvert_num = cloth->mvert_num;
-
-	////////////////////////////////////////////////////////////
-	// static collisions
-	////////////////////////////////////////////////////////////
-
-	// create temporary cloth points bvh
-	cloth_bvh = BLI_bvhtree_new(mvert_num, clmd->coll_parms->epsilon, 4, 6);
-	/* fill tree */
-	for (i = 0; i < mvert_num; i++) {
-		float co[6];
-
-		copy_v3_v3(&co[0*3], verts[i].x);
-		copy_v3_v3(&co[1*3], verts[i].tx);
-
-		BLI_bvhtree_insert(cloth_bvh, i, co, 2);
-	}
-	/* balance tree */
-	BLI_bvhtree_balance(cloth_bvh);
-
-	collobjs = get_collisionobjects(clmd->scene, ob, clmd->coll_parms->group, &numcollobj, eModifierType_Collision);
-	if (!collobjs) {
-		*r_collider_contacts = NULL;
-		*r_totcolliders = 0;
-		return;
-	}
-
-	/* move object to position (step) in time */
-	for (i = 0; i < numcollobj; i++) {
-		Object *collob= collobjs[i];
-		CollisionModifierData *collmd = (CollisionModifierData *)modifiers_findByType(collob, eModifierType_Collision);
-		if (!collmd->bvhtree)
-			continue;
-
-		/* move object to position (step) in time */
-		collision_move_object ( collmd, step + dt, step );
-	}
-
+	
 	collider_contacts = MEM_callocN(sizeof(ColliderContacts) * numcollobj, "CollPair");
-
+	
 	// check all collision objects
 	for (i = 0; i < numcollobj; i++) {
 		ColliderContacts *ct = collider_contacts + i;
@@ -2312,30 +1821,27 @@
 		BVHTreeOverlap *overlap;
 		unsigned int result = 0;
 		float epsilon;
-
+		
 		ct->ob = collob;
 		ct->collmd = collmd;
 		ct->collisions = NULL;
 		ct->totcollisions = 0;
-
+		
 		if (!collmd->bvhtree)
 			continue;
-
+		
 		/* search for overlapping collision pairs */
 		overlap = BLI_bvhtree_overlap(cloth_bvh, collmd->bvhtree, &result, NULL, NULL);
 		epsilon = BLI_bvhtree_get_epsilon(collmd->bvhtree);
-
+		
 		// go to next object if no overlap is there
 		if (result && overlap) {
 			CollPair *collisions_index;
-
+			
 			/* check if collisions really happen (costly near check) */
 			cloth_points_objcollisions_nearcheck(clmd, collmd, &ct->collisions, &collisions_index,
 			                                     result, overlap, epsilon, dt);
 			ct->totcollisions = (int)(collisions_index - ct->collisions);
-
-			// resolve nearby collisions
-//			ret += cloth_points_objcollisions_resolve(clmd, collmd, collob->pd, collisions[i], collisions_index[i], dt);
 		}
 
 		if (overlap)
