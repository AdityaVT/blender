/*
 * ***** BEGIN GPL LICENSE BLOCK *****
 *
 * This program is free software; you can redistribute it and/or
 * modify it under the terms of the GNU General Public License
 * as published by the Free Software Foundation; either version 2
 * of the License, or (at your option) any later version.
 *
 * This program is distributed in the hope that it will be useful,
 * but WITHOUT ANY WARRANTY; without even the implied warranty of
 * MERCHANTABILITY or FITNESS FOR A PARTICULAR PURPOSE.  See the
 * GNU General Public License for more details.
 *
 * You should have received a copy of the GNU General Public License
 * along with this program; if not, write to the Free Software Foundation,
 * Inc., 51 Franklin Street, Fifth Floor, Boston, MA 02110-1301, USA.
 *
 * The Original Code is Copyright (C) 2001-2002 by NaN Holding BV.
 * All rights reserved.
 *
 * The Original Code is: all of this file.
 *
 * Contributor(s): none yet.
 *
 * ***** END GPL LICENSE BLOCK *****
 */

/** \file blender/blenkernel/intern/library.c
 *  \ingroup bke
 *
 * Contains management of ID's and libraries
 * allocate and free of all library data
 */

#include <stdio.h>
#include <ctype.h>
#include <string.h>
#include <stdlib.h>
#include <stddef.h>
#include <assert.h>

#include "MEM_guardedalloc.h"

/* all types are needed here, in order to do memory operations */
#include "DNA_anim_types.h"
#include "DNA_armature_types.h"
#include "DNA_brush_types.h"
#include "DNA_camera_types.h"
#include "DNA_group_types.h"
#include "DNA_gpencil_types.h"
#include "DNA_ipo_types.h"
#include "DNA_key_types.h"
#include "DNA_lamp_types.h"
#include "DNA_lattice_types.h"
#include "DNA_linestyle_types.h"
#include "DNA_material_types.h"
#include "DNA_mesh_types.h"
#include "DNA_meta_types.h"
#include "DNA_movieclip_types.h"
#include "DNA_mask_types.h"
#include "DNA_node_types.h"
#include "DNA_object_types.h"
#include "DNA_scene_types.h"
#include "DNA_screen_types.h"
#include "DNA_speaker_types.h"
#include "DNA_sound_types.h"
#include "DNA_text_types.h"
#include "DNA_vfont_types.h"
#include "DNA_windowmanager_types.h"
#include "DNA_world_types.h"

#include "BLI_blenlib.h"
#include "BLI_utildefines.h"

#include "BLI_threads.h"
#include "BLT_translation.h"

#include "BKE_action.h"
#include "BKE_animsys.h"
#include "BKE_armature.h"
#include "BKE_bpath.h"
#include "BKE_brush.h"
#include "BKE_camera.h"
#include "BKE_context.h"
#include "BKE_curve.h"
#include "BKE_depsgraph.h"
#include "BKE_fcurve.h"
#include "BKE_font.h"
#include "BKE_global.h"
#include "BKE_group.h"
#include "BKE_gpencil.h"
#include "BKE_idcode.h"
#include "BKE_idprop.h"
#include "BKE_image.h"
#include "BKE_ipo.h"
#include "BKE_key.h"
#include "BKE_lamp.h"
#include "BKE_lattice.h"
#include "BKE_library.h"
#include "BKE_library_query.h"
#include "BKE_linestyle.h"
#include "BKE_mesh.h"
#include "BKE_material.h"
#include "BKE_main.h"
#include "BKE_mball.h"
#include "BKE_movieclip.h"
#include "BKE_mask.h"
#include "BKE_node.h"
#include "BKE_object.h"
#include "BKE_paint.h"
#include "BKE_particle.h"
#include "BKE_packedFile.h"
#include "BKE_speaker.h"
#include "BKE_sound.h"
#include "BKE_screen.h"
#include "BKE_scene.h"
#include "BKE_text.h"
#include "BKE_texture.h"
#include "BKE_world.h"

#include "DEG_depsgraph.h"

#include "RNA_access.h"

#include "IMB_imbuf.h"
#include "IMB_imbuf_types.h"

#ifdef WITH_PYTHON
#include "BPY_extern.h"
#endif

/* GS reads the memory pointed at in a specific ordering. 
 * only use this definition, makes little and big endian systems
 * work fine, in conjunction with MAKE_ID */

/* ************* general ************************ */


/* this has to be called from each make_local_* func, we could call
 * from id_make_local() but then the make local functions would not be self
 * contained.
 * also note that the id _must_ have a library - campbell */
void BKE_id_lib_local_paths(Main *bmain, Library *lib, ID *id)
{
	const char *bpath_user_data[2] = {bmain->name, lib->filepath};

	BKE_bpath_traverse_id(bmain, id,
	                      BKE_bpath_relocate_visitor,
	                      BKE_BPATH_TRAVERSE_SKIP_MULTIFILE,
	                      (void *)bpath_user_data);
}

void id_lib_extern(ID *id)
{
	if (id) {
		BLI_assert(BKE_idcode_is_linkable(GS(id->name)));
		if (id->tag & LIB_TAG_INDIRECT) {
			id->tag -= LIB_TAG_INDIRECT;
			id->tag |= LIB_TAG_EXTERN;
		}
	}
}

/* ensure we have a real user */
/* Note: Now that we have flags, we could get rid of the 'fake_user' special case, flags are enough to ensure
 *       we always have a real user.
 *       However, ID_REAL_USERS is used in several places outside of core library.c, so think we can wait later
 *       to make this change... */
void id_us_ensure_real(ID *id)
{
	if (id) {
		const int limit = ID_FAKE_USERS(id);
		id->tag |= LIB_TAG_EXTRAUSER;
		if (id->us <= limit) {
			if (id->us < limit || ((id->us == limit) && (id->tag & LIB_TAG_EXTRAUSER_SET))) {
				printf("ID user count error: %s (from '%s')\n", id->name, id->lib ? id->lib->filepath : "[Main]");
				BLI_assert(0);
			}
			id->us = limit + 1;
			id->tag |= LIB_TAG_EXTRAUSER_SET;
		}
	}
}

<<<<<<< HEAD
static void id_us_clear_real(ID *id)
{
	if (id && (id->tag & LIB_TAG_EXTRAUSER)) {
		if (id->tag & LIB_TAG_EXTRAUSER_SET) {
			const int limit = ID_FAKE_USERS(id);
			id->us--;
			BLI_assert(id->us >= limit);
			UNUSED_VARS_NDEBUG(limit);
=======
/* Unused currently... */
static void UNUSED_FUNCTION(id_us_clear_real)(ID *id)
{
	if (id && (id->tag & LIB_TAG_EXTRAUSER)) {
		if (id->tag & LIB_TAG_EXTRAUSER_SET) {
			id->us--;
			BLI_assert(id->us >= ID_FAKE_USERS(id));
>>>>>>> 2ac555fe
		}
		id->tag &= ~(LIB_TAG_EXTRAUSER | LIB_TAG_EXTRAUSER_SET);
	}
}

void id_us_plus(ID *id)
{
	if (id) {
		BLI_assert(id->us >= 0);
		id->us++;
		id_lib_extern(id);
	}
}

/* decrements the user count for *id. */
void id_us_min(ID *id)
{
	if (id) {
<<<<<<< HEAD
        const int limit = ID_FAKE_USERS(id);
=======
		const int limit = ID_FAKE_USERS(id);
>>>>>>> 2ac555fe

		if ((id->us == limit) && (id->tag & LIB_TAG_EXTRAUSER) && !(id->tag & LIB_TAG_EXTRAUSER_SET)) {
			/* We need an extra user here, but never actually incremented user count for it so far, do it now. */
			id_us_ensure_real(id);
		}

		if (id->us <= limit) {
			printf("ID user decrement error: %s (from '%s'): %d <= %d\n",
			       id->name, id->lib ? id->lib->filepath : "[Main]", id->us, limit);
<<<<<<< HEAD
			BLI_assert(0);
=======
			/* We cannot assert here, because of how we 'delete' datablocks currently (setting their usercount to zero),
			 * this is weak but it's how it works for now. */
			/* BLI_assert(0); */
>>>>>>> 2ac555fe
			id->us = limit;
		}
		else {
			id->us--;
		}
	}
}

void id_fake_user_set(ID *id)
{
	if (id && !(id->flag & LIB_FAKEUSER)) {
		id->flag |= LIB_FAKEUSER;
		id_us_plus(id);
	}
}

void id_fake_user_clear(ID *id)
{
	if (id && (id->flag & LIB_FAKEUSER)) {
		id->flag &= ~LIB_FAKEUSER;
		id_us_min(id);
	}
}

/* calls the appropriate make_local method for the block, unless test. Returns true
 * if the block can be made local. */
bool id_make_local(ID *id, bool test)
{
	if (id->tag & LIB_TAG_INDIRECT)
		return false;

	switch (GS(id->name)) {
		case ID_SCE:
			return false; /* not implemented */
		case ID_LI:
			return false; /* can't be linked */
		case ID_OB:
			if (!test) BKE_object_make_local((Object *)id);
			return true;
		case ID_ME:
			if (!test) {
				BKE_mesh_make_local((Mesh *)id);
				BKE_key_make_local(((Mesh *)id)->key);
			}
			return true;
		case ID_CU:
			if (!test) {
				BKE_curve_make_local((Curve *)id);
				BKE_key_make_local(((Curve *)id)->key);
			}
			return true;
		case ID_MB:
			if (!test) BKE_mball_make_local((MetaBall *)id);
			return true;
		case ID_MA:
			if (!test) BKE_material_make_local((Material *)id);
			return true;
		case ID_TE:
			if (!test) BKE_texture_make_local((Tex *)id);
			return true;
		case ID_IM:
			if (!test) BKE_image_make_local((Image *)id);
			return true;
		case ID_LT:
			if (!test) {
				BKE_lattice_make_local((Lattice *)id);
				BKE_key_make_local(((Lattice *)id)->key);
			}
			return true;
		case ID_LA:
			if (!test) BKE_lamp_make_local((Lamp *)id);
			return true;
		case ID_CA:
			if (!test) BKE_camera_make_local((Camera *)id);
			return true;
		case ID_SPK:
			if (!test) BKE_speaker_make_local((Speaker *)id);
			return true;
		case ID_IP:
			return false; /* deprecated */
		case ID_KE:
			if (!test) BKE_key_make_local((Key *)id);
			return true;
		case ID_WO:
			if (!test) BKE_world_make_local((World *)id);
			return true;
		case ID_SCR:
			return false; /* can't be linked */
		case ID_VF:
			return false; /* not implemented */
		case ID_TXT:
			return false; /* not implemented */
		case ID_SO:
			return false; /* not implemented */
		case ID_GR:
			return false; /* not implemented */
		case ID_AR:
			if (!test) BKE_armature_make_local((bArmature *)id);
			return true;
		case ID_AC:
			if (!test) BKE_action_make_local((bAction *)id);
			return true;
		case ID_NT:
			if (!test) ntreeMakeLocal((bNodeTree *)id);
			return true;
		case ID_BR:
			if (!test) BKE_brush_make_local((Brush *)id);
			return true;
		case ID_PA:
			if (!test) BKE_particlesettings_make_local((ParticleSettings *)id);
			return true;
		case ID_WM:
			return false; /* can't be linked */
		case ID_GD:
			return false; /* not implemented */
		case ID_LS:
			return false; /* not implemented */
	}

	return false;
}

/**
 * Invokes the appropriate copy method for the block and returns the result in
 * newid, unless test. Returns true if the block can be copied.
 */
bool id_copy(ID *id, ID **newid, bool test)
{
	if (!test) *newid = NULL;

	/* conventions:
	 * - make shallow copy, only this ID block
	 * - id.us of the new ID is set to 1 */
	switch (GS(id->name)) {
		case ID_SCE:
			return false;  /* can't be copied from here */
		case ID_LI:
			return false;  /* can't be copied from here */
		case ID_OB:
			if (!test) *newid = (ID *)BKE_object_copy((Object *)id);
			return true;
		case ID_ME:
			if (!test) *newid = (ID *)BKE_mesh_copy((Mesh *)id);
			return true;
		case ID_CU:
			if (!test) *newid = (ID *)BKE_curve_copy((Curve *)id);
			return true;
		case ID_MB:
			if (!test) *newid = (ID *)BKE_mball_copy((MetaBall *)id);
			return true;
		case ID_MA:
			if (!test) *newid = (ID *)BKE_material_copy((Material *)id);
			return true;
		case ID_TE:
			if (!test) *newid = (ID *)BKE_texture_copy((Tex *)id);
			return true;
		case ID_IM:
			if (!test) *newid = (ID *)BKE_image_copy(G.main, (Image *)id);
			return true;
		case ID_LT:
			if (!test) *newid = (ID *)BKE_lattice_copy((Lattice *)id);
			return true;
		case ID_LA:
			if (!test) *newid = (ID *)BKE_lamp_copy((Lamp *)id);
			return true;
		case ID_SPK:
			if (!test) *newid = (ID *)BKE_speaker_copy((Speaker *)id);
			return true;
		case ID_CA:
			if (!test) *newid = (ID *)BKE_camera_copy((Camera *)id);
			return true;
		case ID_IP:
			return false;  /* deprecated */
		case ID_KE:
			if (!test) *newid = (ID *)BKE_key_copy((Key *)id);
			return true;
		case ID_WO:
			if (!test) *newid = (ID *)BKE_world_copy((World *)id);
			return true;
		case ID_SCR:
			return false;  /* can't be copied from here */
		case ID_VF:
			return false;  /* not implemented */
		case ID_TXT:
			if (!test) *newid = (ID *)BKE_text_copy(G.main, (Text *)id);
			return true;
		case ID_SO:
			return false;  /* not implemented */
		case ID_GR:
			if (!test) *newid = (ID *)BKE_group_copy((Group *)id);
			return true;
		case ID_AR:
			if (!test) *newid = (ID *)BKE_armature_copy((bArmature *)id);
			return true;
		case ID_AC:
			if (!test) *newid = (ID *)BKE_action_copy((bAction *)id);
			return true;
		case ID_NT:
			if (!test) *newid = (ID *)ntreeCopyTree((bNodeTree *)id);
			return true;
		case ID_BR:
			if (!test) *newid = (ID *)BKE_brush_copy((Brush *)id);
			return true;
		case ID_PA:
			if (!test) *newid = (ID *)BKE_particlesettings_copy((ParticleSettings *)id);
			return true;
		case ID_WM:
			return false;  /* can't be copied from here */
		case ID_GD:
			if (!test) *newid = (ID *)gpencil_data_duplicate((bGPdata *)id, false);
			return true;
		case ID_MSK:
			if (!test) *newid = (ID *)BKE_mask_copy((Mask *)id);
			return true;
		case ID_LS:
			if (!test) *newid = (ID *)BKE_linestyle_copy(G.main, (FreestyleLineStyle *)id);
			return true;
	}
	
	return false;
}

bool id_single_user(bContext *C, ID *id, PointerRNA *ptr, PropertyRNA *prop)
{
	ID *newid = NULL;
	PointerRNA idptr;
	
	if (id) {
		/* if property isn't editable, we're going to have an extra block hanging around until we save */
		if (RNA_property_editable(ptr, prop)) {
			if (id_copy(id, &newid, false) && newid) {
				/* copy animation actions too */
				BKE_animdata_copy_id_action(id);
				/* us is 1 by convention, but RNA_property_pointer_set
				 * will also increment it, so set it to zero */
				newid->us = 0;
				
				/* assign copy */
				RNA_id_pointer_create(newid, &idptr);
				RNA_property_pointer_set(ptr, prop, idptr);
				RNA_property_update(C, ptr, prop);
				
				return true;
			}
		}
	}
	
	return false;
}

ListBase *which_libbase(Main *mainlib, short type)
{
	switch (type) {
		case ID_SCE:
			return &(mainlib->scene);
		case ID_LI:
			return &(mainlib->library);
		case ID_OB:
			return &(mainlib->object);
		case ID_ME:
			return &(mainlib->mesh);
		case ID_CU:
			return &(mainlib->curve);
		case ID_MB:
			return &(mainlib->mball);
		case ID_MA:
			return &(mainlib->mat);
		case ID_TE:
			return &(mainlib->tex);
		case ID_IM:
			return &(mainlib->image);
		case ID_LT:
			return &(mainlib->latt);
		case ID_LA:
			return &(mainlib->lamp);
		case ID_CA:
			return &(mainlib->camera);
		case ID_IP:
			return &(mainlib->ipo);
		case ID_KE:
			return &(mainlib->key);
		case ID_WO:
			return &(mainlib->world);
		case ID_SCR:
			return &(mainlib->screen);
		case ID_VF:
			return &(mainlib->vfont);
		case ID_TXT:
			return &(mainlib->text);
		case ID_SPK:
			return &(mainlib->speaker);
		case ID_SO:
			return &(mainlib->sound);
		case ID_GR:
			return &(mainlib->group);
		case ID_AR:
			return &(mainlib->armature);
		case ID_AC:
			return &(mainlib->action);
		case ID_NT:
			return &(mainlib->nodetree);
		case ID_BR:
			return &(mainlib->brush);
		case ID_PA:
			return &(mainlib->particle);
		case ID_WM:
			return &(mainlib->wm);
		case ID_GD:
			return &(mainlib->gpencil);
		case ID_MC:
			return &(mainlib->movieclip);
		case ID_MSK:
			return &(mainlib->mask);
		case ID_LS:
			return &(mainlib->linestyle);
		case ID_PAL:
			return &(mainlib->palettes);
		case ID_PC:
			return &(mainlib->paintcurves);
	}
	return NULL;
}

/**
 * Clear or set given flags for all ids in listbase (runtime flags only).
 */
void BKE_main_id_flag_listbase(ListBase *lb, const int flag, const bool value)
{
	ID *id;
	if (value) {
		for (id = lb->first; id; id = id->next)
			id->tag |= flag;
	}
	else {
		const int nflag = ~flag;
		for (id = lb->first; id; id = id->next)
			id->tag &= nflag;
	}
}

/**
 * Clear or set given flags for all ids in bmain (runtime flags only).
 */
void BKE_main_id_flag_all(Main *bmain, const int flag, const bool value)
{
	ListBase *lbarray[MAX_LIBARRAY];
	int a;
	a = set_listbasepointers(bmain, lbarray);
	while (a--) {
		BKE_main_id_flag_listbase(lbarray[a], flag, value);
	}
}

void BKE_main_lib_objects_recalc_all(Main *bmain)
{
	Object *ob;

	/* flag for full recalc */
	for (ob = bmain->object.first; ob; ob = ob->id.next) {
		if (ob->id.lib) {
			DAG_id_tag_update(&ob->id, OB_RECALC_OB | OB_RECALC_DATA | OB_RECALC_TIME);
		}
	}

	DAG_id_type_tag(bmain, ID_OB);
}

/**
 * puts into array *lb pointers to all the ListBase structs in main,
 * and returns the number of them as the function result. This is useful for
 * generic traversal of all the blocks in a Main (by traversing all the
 * lists in turn), without worrying about block types.
 *
 * \note MAX_LIBARRAY define should match this code */
int set_listbasepointers(Main *main, ListBase **lb)
{
	int a = 0;

	/* BACKWARDS! also watch order of free-ing! (mesh<->mat), first items freed last.
	 * This is important because freeing data decreases usercounts of other datablocks,
	 * if this data is its self freed it can crash. */
	lb[a++] = &(main->library);  /* Libraries may be accessed from pretty much any other ID... */
	lb[a++] = &(main->ipo);
	lb[a++] = &(main->action); /* moved here to avoid problems when freeing with animato (aligorith) */
	lb[a++] = &(main->key);
	lb[a++] = &(main->gpencil); /* referenced by nodes, objects, view, scene etc, before to free after. */
	lb[a++] = &(main->nodetree);
	lb[a++] = &(main->image);
	lb[a++] = &(main->tex);
	lb[a++] = &(main->mat);
	lb[a++] = &(main->vfont);
	
	/* Important!: When adding a new object type,
	 * the specific data should be inserted here 
	 */

	lb[a++] = &(main->armature);

	lb[a++] = &(main->mesh);
	lb[a++] = &(main->curve);
	lb[a++] = &(main->mball);

	lb[a++] = &(main->latt);
	lb[a++] = &(main->lamp);
	lb[a++] = &(main->camera);

	lb[a++] = &(main->text);
	lb[a++] = &(main->sound);
	lb[a++] = &(main->group);
	lb[a++] = &(main->palettes);
	lb[a++] = &(main->paintcurves);
	lb[a++] = &(main->brush);
	lb[a++] = &(main->particle);
	lb[a++] = &(main->speaker);

	lb[a++] = &(main->world);
	lb[a++] = &(main->movieclip);
	lb[a++] = &(main->screen);
	lb[a++] = &(main->object);
	lb[a++] = &(main->linestyle); /* referenced by scenes */
	lb[a++] = &(main->scene);
	lb[a++] = &(main->wm);
	lb[a++] = &(main->mask);
	
	lb[a] = NULL;

	BLI_assert(a + 1 == MAX_LIBARRAY);

	return a;
}

/* *********** ALLOC AND FREE *****************
 *
 * BKE_libblock_free(ListBase *lb, ID *id )
 * provide a list-basis and datablock, but only ID is read
 *
 * void *BKE_libblock_alloc(ListBase *lb, type, name)
 * inserts in list and returns a new ID
 *
 * **************************** */

/**
 * Allocates and returns memory of the right size for the specified block type,
 * initialized to zero.
 */
void *BKE_libblock_alloc_notest(short type)
{
	ID *id = NULL;
	
	switch (type) {
		case ID_SCE:
			id = MEM_callocN(sizeof(Scene), "scene");
			break;
		case ID_LI:
			id = MEM_callocN(sizeof(Library), "library");
			break;
		case ID_OB:
			id = MEM_callocN(sizeof(Object), "object");
			break;
		case ID_ME:
			id = MEM_callocN(sizeof(Mesh), "mesh");
			break;
		case ID_CU:
			id = MEM_callocN(sizeof(Curve), "curve");
			break;
		case ID_MB:
			id = MEM_callocN(sizeof(MetaBall), "mball");
			break;
		case ID_MA:
			id = MEM_callocN(sizeof(Material), "mat");
			break;
		case ID_TE:
			id = MEM_callocN(sizeof(Tex), "tex");
			break;
		case ID_IM:
			id = MEM_callocN(sizeof(Image), "image");
			break;
		case ID_LT:
			id = MEM_callocN(sizeof(Lattice), "latt");
			break;
		case ID_LA:
			id = MEM_callocN(sizeof(Lamp), "lamp");
			break;
		case ID_CA:
			id = MEM_callocN(sizeof(Camera), "camera");
			break;
		case ID_IP:
			id = MEM_callocN(sizeof(Ipo), "ipo");
			break;
		case ID_KE:
			id = MEM_callocN(sizeof(Key), "key");
			break;
		case ID_WO:
			id = MEM_callocN(sizeof(World), "world");
			break;
		case ID_SCR:
			id = MEM_callocN(sizeof(bScreen), "screen");
			break;
		case ID_VF:
			id = MEM_callocN(sizeof(VFont), "vfont");
			break;
		case ID_TXT:
			id = MEM_callocN(sizeof(Text), "text");
			break;
		case ID_SPK:
			id = MEM_callocN(sizeof(Speaker), "speaker");
			break;
		case ID_SO:
			id = MEM_callocN(sizeof(bSound), "sound");
			break;
		case ID_GR:
			id = MEM_callocN(sizeof(Group), "group");
			break;
		case ID_AR:
			id = MEM_callocN(sizeof(bArmature), "armature");
			break;
		case ID_AC:
			id = MEM_callocN(sizeof(bAction), "action");
			break;
		case ID_NT:
			id = MEM_callocN(sizeof(bNodeTree), "nodetree");
			break;
		case ID_BR:
			id = MEM_callocN(sizeof(Brush), "brush");
			break;
		case ID_PA:
			id = MEM_callocN(sizeof(ParticleSettings), "ParticleSettings");
			break;
		case ID_WM:
			id = MEM_callocN(sizeof(wmWindowManager), "Window manager");
			break;
		case ID_GD:
			id = MEM_callocN(sizeof(bGPdata), "Grease Pencil");
			break;
		case ID_MC:
			id = MEM_callocN(sizeof(MovieClip), "Movie Clip");
			break;
		case ID_MSK:
			id = MEM_callocN(sizeof(Mask), "Mask");
			break;
		case ID_LS:
			id = MEM_callocN(sizeof(FreestyleLineStyle), "Freestyle Line Style");
			break;
		case ID_PAL:
			id = MEM_callocN(sizeof(Palette), "Palette");
			break;
		case ID_PC:
			id = MEM_callocN(sizeof(PaintCurve), "Paint Curve");
			break;
	}
	return id;
}

/**
 * Allocates and returns a block of the specified type, with the specified name
 * (adjusted as necessary to ensure uniqueness), and appended to the specified list.
 * The user count is set to 1, all other content (apart from name and links) being
 * initialized to zero.
 */
void *BKE_libblock_alloc(Main *bmain, short type, const char *name)
{
	ID *id = NULL;
	ListBase *lb = which_libbase(bmain, type);
	
	id = BKE_libblock_alloc_notest(type);
	if (id) {
		BKE_main_lock(bmain);
		BLI_addtail(lb, id);
		id->us = 1;
		id->icon_id = 0;
		*( (short *)id->name) = type;
		new_id(lb, id, name);
		/* alphabetic insertion: is in new_id */
		BKE_main_unlock(bmain);
	}
	DAG_id_type_tag(bmain, type);
	return id;
}

/**
 * Initialize an ID of given type, such that it has valid 'empty' data.
 * ID is assumed to be just calloc'ed.
 */
void BKE_libblock_init_empty(ID *id)
{
	/* Note that only ID types that are not valid when filled of zero should have a callback here. */
	switch (GS(id->name)) {
		case ID_SCE:
			BKE_scene_init((Scene *)id);
			break;
		case ID_LI:
			/* Nothing to do. */
			break;
		case ID_OB:
		{
			Object *ob = (Object *)id;
			ob->type = OB_EMPTY;
			BKE_object_init(ob);
			break;
		}
		case ID_ME:
			BKE_mesh_init((Mesh *)id);
			break;
		case ID_CU:
			BKE_curve_init((Curve *)id);
			break;
		case ID_MB:
			BKE_mball_init((MetaBall *)id);
			break;
		case ID_MA:
			BKE_material_init((Material *)id);
			break;
		case ID_TE:
			BKE_texture_default((Tex *)id);
			break;
		case ID_IM:
			/* Image is a bit complicated, for now assume NULLified im is OK. */
			break;
		case ID_LT:
			BKE_lattice_init((Lattice *)id);
			break;
		case ID_LA:
			BKE_lamp_init((Lamp *)id);
			break;
		case ID_SPK:
			BKE_speaker_init((Speaker *)id);
			break;
		case ID_CA:
			BKE_camera_init((Camera *)id);
			break;
		case ID_IP:
			/* Should not be needed - animation from lib pre-2.5 is broken anyway. */
			BLI_assert(0);
			break;
		case ID_KE:
			/* Shapekeys are a complex topic too - they depend on their 'user' data type...
			 * They are not linkable, though, so it should never reach here anyway. */
			BLI_assert(0);
			break;
		case ID_WO:
			BKE_world_init((World *)id);
			break;
		case ID_SCR:
			/* Nothing to do. */
			break;
		case ID_VF:
			BKE_vfont_init((VFont *)id);
			break;
		case ID_TXT:
			BKE_text_init((Text *)id);
			break;
		case ID_SO:
			/* Another fuzzy case, think NULLified content is OK here... */
			break;
		case ID_GR:
			/* Nothing to do. */
			break;
		case ID_AR:
			/* Nothing to do. */
			break;
		case ID_AC:
			/* Nothing to do. */
			break;
		case ID_NT:
			ntreeInitDefault((bNodeTree *)id);
			break;
		case ID_BR:
			BKE_brush_init((Brush *)id);
			break;
		case ID_PA:
			/* Nothing to do. */
			break;
		case ID_PC:
			/* Nothing to do. */
			break;
		case ID_WM:
			/* We should never reach this. */
			BLI_assert(0);
			break;
		case ID_GD:
			/* Nothing to do. */
			break;
		case ID_MSK:
			/* Nothing to do. */
			break;
		case ID_LS:
			BKE_linestyle_init((FreestyleLineStyle *)id);
			break;
	}
}

/* by spec, animdata is first item after ID */
/* and, trust that BKE_animdata_from_id() will only find AnimData for valid ID-types */
static void id_copy_animdata(ID *id, const bool do_action)
{
	AnimData *adt = BKE_animdata_from_id(id);
	
	if (adt) {
		IdAdtTemplate *iat = (IdAdtTemplate *)id;
		iat->adt = BKE_animdata_copy(iat->adt, do_action); /* could be set to false, need to investigate */
	}
}

/* material nodes use this since they are not treated as libdata */
void BKE_libblock_copy_data(ID *id, const ID *id_from, const bool do_action)
{
	if (id_from->properties)
		id->properties = IDP_CopyProperty(id_from->properties);

	/* the duplicate should get a copy of the animdata */
	id_copy_animdata(id, do_action);
}

/* used everywhere in blenkernel */
void *BKE_libblock_copy_ex(Main *bmain, ID *id)
{
	ID *idn;
	size_t idn_len;

	idn = BKE_libblock_alloc(bmain, GS(id->name), id->name + 2);

	assert(idn != NULL);

	idn_len = MEM_allocN_len(idn);
	if ((int)idn_len - (int)sizeof(ID) > 0) { /* signed to allow neg result */
		const char *cp = (const char *)id;
		char *cpn = (char *)idn;

		memcpy(cpn + sizeof(ID), cp + sizeof(ID), idn_len - sizeof(ID));
	}
	
	id->newid = idn;
	idn->tag |= LIB_TAG_NEW;

	BKE_libblock_copy_data(idn, id, false);
	
	return idn;
}

void *BKE_libblock_copy_nolib(ID *id, const bool do_action)
{
	ID *idn;
	size_t idn_len;

	idn = BKE_libblock_alloc_notest(GS(id->name));
	assert(idn != NULL);

	BLI_strncpy(idn->name, id->name, sizeof(idn->name));

	idn_len = MEM_allocN_len(idn);
	if ((int)idn_len - (int)sizeof(ID) > 0) { /* signed to allow neg result */
		const char *cp = (const char *)id;
		char *cpn = (char *)idn;

		memcpy(cpn + sizeof(ID), cp + sizeof(ID), idn_len - sizeof(ID));
	}

	id->newid = idn;
	idn->tag |= LIB_TAG_NEW;
	idn->us = 1;

	BKE_libblock_copy_data(idn, id, do_action);

	return idn;
}

void *BKE_libblock_copy(ID *id)
{
	return BKE_libblock_copy_ex(G.main, id);
}

static bool id_relink_looper(void *UNUSED(user_data), ID **id_pointer, const int cd_flag)
{
	ID *id = *id_pointer;
	if (id) {
		/* See: NEW_ID macro */
		if (id->newid) {
			BKE_library_update_ID_link_user(id->newid, id, cd_flag);
			*id_pointer = id->newid;
		}
		else if (id->tag & LIB_TAG_NEW) {
			id->tag &= ~LIB_TAG_NEW;
			BKE_libblock_relink(id);
		}
	}
	return true;
}

void BKE_libblock_relink(ID *id)
{
	if (id->lib)
		return;

	BKE_library_foreach_ID_link(id, id_relink_looper, NULL, 0);
}

static void BKE_library_free(Library *lib)
{
	if (lib->packedfile)
		freePackedFile(lib->packedfile);
}

static BKE_library_free_window_manager_cb free_windowmanager_cb = NULL;

void BKE_library_callback_free_window_manager_set(BKE_library_free_window_manager_cb func)
{
	free_windowmanager_cb = func;
}

static BKE_library_free_notifier_reference_cb free_notifier_reference_cb = NULL;

void BKE_library_callback_free_notifier_reference_set(BKE_library_free_notifier_reference_cb func)
{
	free_notifier_reference_cb = func;
}

static BKE_library_remap_editor_id_reference_cb remap_editor_id_reference_cb = NULL;

void BKE_library_callback_remap_editor_id_reference_set(BKE_library_remap_editor_id_reference_cb func)
{
	remap_editor_id_reference_cb = func;
}

typedef struct IDRemap {
	ID *old_id;
	ID *new_id;
	ID *id;  /* The ID in which we are replacing old_id by new_id usages. */
	short flag;

	/* 'Output' data. */
	short status;
	int skipped_direct;  /* Number of direct usecases that could not be remapped (e.g.: obdata when in edit mode). */
	int skipped_indirect;  /* Number of indirect usecases that could not be remapped. */
	int skipped_refcounted;  /* Number of skipped usecases that refcount the datablock. */
} IDRemap;

/* IDRemap->flag enums defined in BKE_library.h */

/* IDRemap->status */
enum {
	/* *** Set by callback. *** */
	ID_REMAP_IS_LINKED_DIRECT       = 1 << 0,  /* new_id is directly linked in current .blend. */
	ID_REMAP_IS_USER_ONE_SKIPPED    = 1 << 1,  /* There was some skipped 'user_one' usages of old_id. */
};

static bool foreach_libblock_remap_callback(void *user_data, ID **id_p, int cb_flag)
{
	IDRemap *id_remap_data = user_data;
	ID *old_id = id_remap_data->old_id;
	ID *new_id = id_remap_data->new_id;
	ID *id = id_remap_data->id;

	if (!old_id) {  /* Used to cleanup all IDs used by a specific one. */
		BLI_assert(!new_id);
		old_id = *id_p;
	}

	if (*id_p && (*id_p == old_id)) {
		/* Note: proxy usage implies LIB_TAG_EXTERN, so on this aspect it is direct,
		 *       on the other hand since they get reset to lib data on file open/reload it is indirect too...
		 *       Edit Mode is also a 'skip direct' case. */
		const bool is_obj = (GS(id->name) == ID_OB);
		const bool is_proxy = (is_obj && (((Object *)id)->proxy || ((Object *)id)->proxy_group));
		const bool is_obj_editmode = (is_obj && BKE_object_is_in_editmode((Object *)id));
		/* Note that indirect data from same file as processed ID is **not** considered indirect! */
		const bool is_indirect = ((id->lib != NULL) && (id->lib != old_id->lib));
		const bool skip_indirect = (id_remap_data->flag & ID_REMAP_SKIP_INDIRECT_USAGE) != 0;
		const bool is_never_null = ((cb_flag & IDWALK_NEVER_NULL) && (new_id == NULL));
		const bool skip_never_null = (id_remap_data->flag & ID_REMAP_SKIP_NEVER_NULL_USAGE) != 0;

		if ((id_remap_data->flag & ID_REMAP_FLAG_NEVER_NULL_USAGE) && (cb_flag & IDWALK_NEVER_NULL)) {
			id->flag |= LIB_TAG_DOIT;
		}

//		if (GS(old_id->name) == ID_TXT) {
//			printf("\t\t %s (from %s) (%d)\n", old_id->name, old_id->lib ? old_id->lib->filepath : "<MAIN>", old_id->us);
//			printf("\t\tIn %s (%p): remapping %s (%p) to %s (%p)\n",
//			       id->name, id, old_id->name, old_id, new_id ? new_id->name : "<NONE>", new_id);
//		}

		/* Special hack in case it's Object->data and we are in edit mode (skipped_direct too). */
		if ((is_never_null && skip_never_null) ||
		    (is_obj_editmode && (((Object *)id)->data == *id_p)) ||
		    (skip_indirect && (is_proxy || is_indirect)))
		{
			if (is_never_null || is_proxy || is_obj_editmode) {
				id_remap_data->skipped_direct++;
			}
			else {
				id_remap_data->skipped_indirect++;
			}
			if (cb_flag & IDWALK_USER) {
				id_remap_data->skipped_refcounted++;
			}
			else if (cb_flag & IDWALK_USER_ONE) {
				/* No need to count number of times this happens, just a flag is enough. */
				id_remap_data->status |= ID_REMAP_IS_USER_ONE_SKIPPED;
			}
		}
		else {
			if (!is_never_null) {
				*id_p = new_id;
			}
			if (cb_flag & IDWALK_USER) {
				id_us_min(old_id);
				/* We do not want to handle LIB_TAG_INDIRECT/LIB_TAG_EXTERN here. */
				if (new_id)
					new_id->us++;
			}
			else if (cb_flag & IDWALK_USER_ONE) {
				id_us_ensure_real(new_id);
				/* We cannot affect old_id->us directly, LIB_TAG_EXTRAUSER(_SET) are assumed to be set as needed,
				 * that extra user is processed in final handling... */
			}
			if (!is_indirect) {
				id_remap_data->status |= ID_REMAP_IS_LINKED_DIRECT;
			}
		}
	}

	return true;
}

/**
 * Execute the 'data' part of the remapping (that is, all ID pointers from other ID datablocks).
 *
 * Behavior differs depending on whether given \a id is NULL or not:
 *   - \a id NULL: \a old_id must be non-NULL, \a new_id may be NULL (unlinking \a old_id) or not
 *     (remapping \a old_id to \a new_id). The whole \a bmain database is checked, and all pointers to \a old_id
 *     are remapped to \a new_id.
 *   - \a id is non-NULL:
 *     + If \a old_id is NULL, \a new_id must also be NULL, and all ID pointers from \a id are cleared (i.e. \a id
 *       does not references any other datablock anymore).
 *     + If \a old_id is non-NULL, behavior is as with a NULL \a id, but only for given \a id.
 *
 * \param bmain the Main data storage to operate on (can be NULL if \a id is non-NULL).
 * \param id the datablock to operate on (can be NULL if \a bmain is non-NULL).
 * \param old_id the datablock to dereference (may be NULL if \a id is non-NULL).
 * \param new_id the new datablock to replace \a old_id references with (may be NULL).
 * \param skip_indirect_usage if true, do not remap/unlink indirect usages of \a old_id datablock.
 * \param r_id_remap_data if non-NULL, the IDRemap struct to use (uselful to retrieve info about remapping process).
 * \return true is there was some 'user_one' users of \a old_id (needed to handle correctly #old_id->us count).
 */
static void libblock_remap_data(
        Main *bmain, ID *id, ID *old_id, ID *new_id, const short remap_flags, IDRemap *r_id_remap_data)
{
	IDRemap id_remap_data;
	ListBase *lb_array[MAX_LIBARRAY];
	int i;

	if (r_id_remap_data == NULL) {
		r_id_remap_data = &id_remap_data;
	}
	r_id_remap_data->old_id = old_id;
	r_id_remap_data->new_id = new_id;
	r_id_remap_data->id = NULL;
	r_id_remap_data->flag = remap_flags;
	r_id_remap_data->status = 0;
	r_id_remap_data->skipped_direct = 0;
	r_id_remap_data->skipped_indirect = 0;
	r_id_remap_data->skipped_refcounted = 0;

//	if (old_id && GS(old_id->name) == ID_AC)
//		printf("%s: %s (%p) replaced by %s (%p)\n", __func__,
//			   old_id ? old_id->name : "", old_id, new_id ? new_id->name : "", new_id);

	if (id) {
//		printf("\tchecking id %s (%p, %p)\n", id->name, id, id->lib);
		r_id_remap_data->id = id;
		BKE_library_foreach_ID_link(id, foreach_libblock_remap_callback, (void *)r_id_remap_data, IDWALK_NOP);
	}
	else {
		i = set_listbasepointers(bmain, lb_array);

		/* Note that this is a very 'bruteforce' approach, maybe we could use some depsgraph to only process
		 * objects actually using given old_id... sounds rather unlikely currently, though, so this will do for now. */

		while (i--) {
			ID *id_curr = lb_array[i]->first;

			for (; id_curr; id_curr = id_curr->next) {
				/* Note that we cannot skip indirect usages of old_id here (if requested), we still need to check it for
				 * the user count handling...
				 * XXX No more true (except for debug usage of those skipping counters). */
//				if (GS(old_id->name) == ID_AC && STRCASEEQ(id_curr->name, "OBfranck_blenrig"))
//					printf("\tchecking id %s (%p, %p)\n", id_curr->name, id_curr, id_curr->lib);
				r_id_remap_data->id = id_curr;
				BKE_library_foreach_ID_link(
				            id_curr, foreach_libblock_remap_callback, (void *)r_id_remap_data, IDWALK_NOP);
			}
		}
	}

	/* XXX We may not want to always 'transfer' fakeuser from old to new id... Think for now it's desired behavior
	 *     though, we can always add an option (flag) to control this later if needed. */
	if (old_id && (old_id->flag & LIB_FAKEUSER)) {
		id_fake_user_clear(old_id);
		id_fake_user_set(new_id);
	}

	id_us_clear_real(old_id);

	if (new_id && (new_id->flag & LIB_TAG_INDIRECT) && (r_id_remap_data->status & ID_REMAP_IS_LINKED_DIRECT)) {
		new_id->flag &= ~LIB_TAG_INDIRECT;
		new_id->flag |= LIB_TAG_EXTERN;
	}

//	printf("%s: %d occurences skipped (%d direct and %d indirect ones)\n", __func__,
//	       r_id_remap_data->skipped_direct + r_id_remap_data->skipped_indirect,
//	       r_id_remap_data->skipped_direct, r_id_remap_data->skipped_indirect);
}

/**
 * Replace all references in given Main to \a old_id by \a new_id (if \a new_id is NULL, it unlinks \a old_id).
 *
 * \param skip_indirect_usage If \a true, indirect usages (like e.g. by other linked datablocks) are not remapped.
 * \param do_flag_never_null If \a true, 'NEVER_NULL' ID users are flagged with LIB_TAG_DOIT (caller is expected
 *                           to ensure that flag is correctly unset first).
 */
void BKE_libblock_remap_locked(
        Main *bmain, void *old_idv, void *new_idv,
        const short remap_flags)
{
	IDRemap id_remap_data;
	ID *old_id = old_idv;
	ID *new_id = new_idv;
	int skipped_direct, skipped_refcounted;

	BLI_assert(old_id != NULL);
	BLI_assert((new_id == NULL) || GS(old_id->name) == GS(new_id->name));
	BLI_assert(old_id != new_id);

	/* Some pre-process updates.
	 * This is a bit ugly, but cannot see a way to avoid it. Maybe we should do a per-ID callback for this instead?
	 */
	if (GS(old_id->name) == ID_OB) {
		Object *old_ob = (Object *)old_id;
		Object *new_ob = (Object *)new_id;

		if (new_ob == NULL) {
			Scene *sce;
			Base *base;

			for (sce = bmain->scene.first; sce; sce = sce->id.next) {
				base = BKE_scene_base_find(sce, old_ob);

				if (base) {
					id_us_min((ID *)base->object);
					BKE_scene_base_unlink(sce, base);
					MEM_freeN(base);
				}
			}
		}
	}

//	if (GS(old_id->name) == ID_AC) {
//		printf("%s: START %s (%p, %d) replaced by %s (%p, %d)\n",
//		       __func__, old_id->name, old_id, old_id->us, new_id ? new_id->name : "", new_id, new_id ? new_id->us : 0);
//	}

	libblock_remap_data(bmain, NULL, old_id, new_id, remap_flags, &id_remap_data);

	if (free_notifier_reference_cb) {
		free_notifier_reference_cb(old_id);
	}

	/* We assume editors do not hold references to their IDs... This is false in some cases
	 * (Image is especially tricky here), editors' code is to handle refcount (id->us) itself then. */
	if (remap_editor_id_reference_cb) {
		remap_editor_id_reference_cb(old_id, new_id);
	}

	skipped_direct = id_remap_data.skipped_direct;
	skipped_refcounted = id_remap_data.skipped_refcounted;

	/* If old_id was used by some ugly 'user_one' stuff (like Image or Clip editors...), and user count has actually
	 * been incremented for that, we have to decrease once more its user count... unless we had to skip
	 * some 'user_one' cases. */
	if ((old_id->tag & LIB_TAG_EXTRAUSER_SET) && !(id_remap_data.status & ID_REMAP_IS_USER_ONE_SKIPPED)) {
		id_us_min(old_id);
		old_id->tag &= ~LIB_TAG_EXTRAUSER_SET;
	}

	BLI_assert(old_id->us - skipped_refcounted >= 0);
	UNUSED_VARS_NDEBUG(skipped_refcounted);

	if (skipped_direct == 0) {
		/* old_id is assumed to not be used directly anymore... */
		if (old_id->lib && (old_id->flag & LIB_TAG_EXTERN)) {
			old_id->flag &= ~LIB_TAG_EXTERN;
			old_id->flag |= LIB_TAG_INDIRECT;
		}
	}

	/* Some after-process updates.
	 * This is a bit ugly, but cannot see a way to avoid it. Maybe we should do a per-ID callback for this instead?
	 */
	if (GS(old_id->name) == ID_OB) {
		Object *old_ob = (Object *)old_id;
		Object *new_ob = (Object *)new_id;

		if (old_ob->flag & OB_FROMGROUP) {
			/* Note that for Scene's BaseObject->flag, either we:
			 *     - unlinked old_ob (i.e. new_ob is NULL), in which case scenes' bases have been removed already.
			 *     - remaped old_ob by new_ob, in which case scenes' bases are still valid as is.
			 * So in any case, no need to update them here. */
			if (BKE_group_object_find(NULL, old_ob) == NULL) {
				old_ob->flag &= ~OB_FROMGROUP;
			}
			if (new_ob == NULL) {  /* We need to remove NULL-ified groupobjects... */
				Group *group;
				for (group = bmain->group.first; group; group = group->id.next) {
					BKE_group_object_unlink(group, NULL, NULL, NULL);
				}
			}
			else {
				new_ob->flag |= OB_FROMGROUP;
			}
		}
	}

//	if (GS(old_id->name) == ID_AC) {
//		printf("%s: END   %s (%p, %d) replaced by %s (%p, %d)\n",
//		       __func__, old_id->name, old_id, old_id->us, new_id ? new_id->name : "", new_id, new_id ? new_id->us : 0);
//	}

	/* Full rebuild of DAG! */
	DAG_relations_tag_update(bmain);
}

void BKE_libblock_remap(Main *bmain, void *old_idv, void *new_idv, const short remap_flags)
{
	BKE_main_lock(bmain);

	BKE_libblock_remap_locked(bmain, old_idv, new_idv, remap_flags);

	BKE_main_unlock(bmain);
}

/**
 * Unlink given \a id from given \a bmain (does not touch to indirect, i.e. library, usages of the ID).
 *
 * \param do_flag_never_null If true, all IDs using \a idv in a 'non-NULL' way are flagged by \a LIB_TAG_DOIT flag
 *                           (quite obviously, 'non-NULL' usages can never be unlinked by this function...).
 */
void BKE_libblock_unlink(Main *bmain, void *idv, const bool do_flag_never_null)
{
	const short remap_flags = ID_REMAP_SKIP_INDIRECT_USAGE | ID_REMAP_SKIP_INDIRECT_USAGE |
	                          (do_flag_never_null ? ID_REMAP_FLAG_NEVER_NULL_USAGE : 0);

	BKE_main_lock(bmain);

	BKE_libblock_remap_locked(bmain, idv, NULL, remap_flags);

	BKE_main_unlock(bmain);
}

/** Similar to libblock_remap, but only affects IDs used by given \a idv ID.
 *
 * \param old_id Unlike BKE_libblock_remap, can be NULL, in which case all ID usages by given \a idv will be cleared.
 * \param us_min_never_null If \a true and new_id is NULL, 'NEVER_NULL' ID usages keep their old id, but this one still
 *        gets its user count decremented (needed when given \a idv is going to be deleted right after being unlinked).
 */
/* Should be able to replace all _relink() funcs (constraints, rigidbody, etc.) ? */
/* XXX Arg! Naming... :(
 *     _relink? avoids confusion with _remap, but is confusing with _unlink
 *     _remap_used_ids?
 *     _remap_datablocks?
 *     BKE_id_remap maybe?
 *     ... sigh
 */
void BKE_libblock_relink_ex(
        void *idv, void *old_idv, void *new_idv, const bool us_min_never_null)
{
	ID *id = idv;
	ID *old_id = old_idv;
	ID *new_id = new_idv;
	int remap_flags = us_min_never_null ? 0 : ID_REMAP_SKIP_NEVER_NULL_USAGE;

	/* No need to lock here, we are only affecting given ID. */

	BLI_assert(id);
	if (old_id) {
		BLI_assert((new_id == NULL) || GS(old_id->name) == GS(new_id->name));
		BLI_assert(old_id != new_id);
	}
	else {
		BLI_assert(new_id == NULL);
	}

	libblock_remap_data(NULL, id, old_id, new_id, remap_flags, NULL);
}

static void animdata_dtar_clear_cb(ID *UNUSED(id), AnimData *adt, void *userdata)
{
	ChannelDriver *driver;
	FCurve *fcu;

	/* find the driver this belongs to and update it */
	for (fcu = adt->drivers.first; fcu; fcu = fcu->next) {
		driver = fcu->driver;
		
		if (driver) {
			DriverVar *dvar;
			for (dvar = driver->variables.first; dvar; dvar = dvar->next) {
				DRIVER_TARGETS_USED_LOOPER(dvar) 
				{
					if (dtar->id == userdata)
						dtar->id = NULL;
				}
				DRIVER_TARGETS_LOOPER_END
			}
		}
	}
}

void BKE_libblock_free_data(Main *bmain, ID *id)
{
	if (id->properties) {
		IDP_FreeProperty(id->properties);
		MEM_freeN(id->properties);
	}
	
	/* this ID may be a driver target! */
	BKE_animdata_main_cb(bmain, animdata_dtar_clear_cb, (void *)id);
}

/**
 * used in headerbuttons.c image.c mesh.c screen.c sound.c and library.c
 *
 * \param do_id_user if \a true, try to release other ID's 'references' hold by \a idv.
 */
void BKE_libblock_free_ex(Main *bmain, void *idv, const bool do_id_user)
{
	ID *id = idv;
	short type = GS(id->name);
	ListBase *lb = which_libbase(bmain, type);

	DAG_id_type_tag(bmain, type);

#ifdef WITH_PYTHON
	BPY_id_release(id);
#endif

	if (do_id_user) {
		BKE_libblock_relink_ex(id, NULL, NULL, true);
	}

	switch (type) {
		case ID_SCE:
			BKE_scene_free((Scene *)id);
			break;
		case ID_LI:
			BKE_library_free((Library *)id);
			break;
		case ID_OB:
			BKE_object_free((Object *)id);
			break;
		case ID_ME:
			BKE_mesh_free((Mesh *)id);
			break;
		case ID_CU:
			BKE_curve_free((Curve *)id);
			break;
		case ID_MB:
			BKE_mball_free((MetaBall *)id);
			break;
		case ID_MA:
			BKE_material_free((Material *)id);
			break;
		case ID_TE:
			BKE_texture_free((Tex *)id);
			break;
		case ID_IM:
			BKE_image_free((Image *)id);
			break;
		case ID_LT:
			BKE_lattice_free((Lattice *)id);
			break;
		case ID_LA:
			BKE_lamp_free((Lamp *)id);
			break;
		case ID_CA:
			BKE_camera_free((Camera *) id);
			break;
		case ID_IP:  /* Deprecated. */
			BKE_ipo_free((Ipo *)id);
			break;
		case ID_KE:
			BKE_key_free((Key *)id);
			break;
		case ID_WO:
			BKE_world_free((World *)id);
			break;
		case ID_SCR:
			BKE_screen_free((bScreen *)id);
			break;
		case ID_VF:
			BKE_vfont_free((VFont *)id);
			break;
		case ID_TXT:
			BKE_text_free((Text *)id);
			break;
		case ID_SPK:
			BKE_speaker_free((Speaker *)id);
			break;
		case ID_SO:
			BKE_sound_free((bSound *)id);
			break;
		case ID_GR:
			BKE_group_free((Group *)id);
			break;
		case ID_AR:
			BKE_armature_free((bArmature *)id);
			break;
		case ID_AC:
			BKE_action_free((bAction *)id);
			break;
		case ID_NT:
			ntreeFreeTree((bNodeTree *)id);
			break;
		case ID_BR:
			BKE_brush_free((Brush *)id);
			break;
		case ID_PA:
			BKE_particlesettings_free((ParticleSettings *)id);
			break;
		case ID_WM:
			if (free_windowmanager_cb)
				free_windowmanager_cb(NULL, (wmWindowManager *)id);
			break;
		case ID_GD:
			BKE_gpencil_free((bGPdata *)id);
			break;
		case ID_MC:
			BKE_movieclip_free((MovieClip *)id);
			break;
		case ID_MSK:
			BKE_mask_free((Mask *)id);
			break;
		case ID_LS:
			BKE_linestyle_free((FreestyleLineStyle *)id);
			break;
		case ID_PAL:
			BKE_palette_free((Palette *)id);
			break;
		case ID_PC:
			BKE_paint_curve_free((PaintCurve *)id);
			break;
	}

	/* avoid notifying on removed data */
	BKE_main_lock(bmain);

	if (free_notifier_reference_cb) {
		free_notifier_reference_cb(id);
	}

	if (remap_editor_id_reference_cb) {
		remap_editor_id_reference_cb(id, NULL);
	}

	BLI_remlink(lb, id);

	BKE_libblock_free_data(bmain, id);
	BKE_main_unlock(bmain);

	MEM_freeN(id);
}

void BKE_libblock_free(Main *bmain, void *idv)
{
	BKE_libblock_free_ex(bmain, idv, true);
}

void BKE_libblock_free_us(Main *bmain, void *idv)      /* test users */
{
	ID *id = idv;
	
	id_us_min(id);

	if (id->us == 0) {
		BKE_libblock_unlink(bmain, id, false);
		
		BKE_libblock_free(bmain, id);
	}
}

void BKE_libblock_delete(Main *bmain, void *idv)
{
	ListBase *lbarray[MAX_LIBARRAY];
	int base_count, i;

	base_count = set_listbasepointers(bmain, lbarray);
	BKE_main_id_tag_all(bmain, false);

	/* First tag all datablocks directly from target lib.
     * Note that we go forward here, since we want to check dependencies before users (e.g. meshes before objetcs).
     * Avoids to have to loop twice. */
	for (i = 0; i < base_count; i++) {
		ListBase *lb = lbarray[i];
		ID *id;

		for (id = lb->first; id; id = id->next) {
			/* Note: in case we delete a library, we also delete all its datablocks! */
			if ((id == (ID *)idv) || (id->lib == (Library *)idv) || (id->flag & LIB_TAG_DOIT)) {
				id->flag |= LIB_TAG_DOIT;
				/* Will tag 'never NULL' users of this ID too. */
				BKE_libblock_unlink(bmain, id, true);
			}
		}
	}

	/* In usual reversed order, such that all usage of a given ID, even 'never NULL' ones, have been already cleared
	 * when we reach it (e.g. Objects being processed before meshes, they'll have already released their 'reference'
	 * over meshes when we come to freeing obdata). */
	for (i = base_count; i--; ) {
		ListBase *lb = lbarray[i];
		ID *id, *id_next;

		for (id = lb->first; id; id = id_next) {
			id_next = id->next;
			if (id->flag & LIB_TAG_DOIT) {
				if (id->us != 0) {
					printf("%s: deleting %s (%d)\n", __func__, id->name, id->us);
					BLI_assert(id->us == 0);
				}
				BKE_libblock_free(bmain, id);
			}
		}
	}
}

Main *BKE_main_new(void)
{
	Main *bmain = MEM_callocN(sizeof(Main), "new main");
	bmain->eval_ctx = DEG_evaluation_context_new(DAG_EVAL_VIEWPORT);
	bmain->lock = MEM_mallocN(sizeof(SpinLock), "main lock");
	BLI_spin_init((SpinLock *)bmain->lock);
	return bmain;
}

void BKE_main_free(Main *mainvar)
{
	/* also call when reading a file, erase all, etc */
	ListBase *lbarray[MAX_LIBARRAY];
	int a;

	MEM_SAFE_FREE(mainvar->blen_thumb);

	a = set_listbasepointers(mainvar, lbarray);
	while (a--) {
		ListBase *lb = lbarray[a];
		ID *id;
		
		while ( (id = lb->first) ) {
#if 1
			BKE_libblock_free_ex(mainvar, id, false);
#else
			/* errors freeing ID's can be hard to track down,
			 * enable this so valgrind will give the line number in its error log */
			switch (a) {
				case   0: BKE_libblock_free_ex(mainvar, id, false); break;
				case   1: BKE_libblock_free_ex(mainvar, id, false); break;
				case   2: BKE_libblock_free_ex(mainvar, id, false); break;
				case   3: BKE_libblock_free_ex(mainvar, id, false); break;
				case   4: BKE_libblock_free_ex(mainvar, id, false); break;
				case   5: BKE_libblock_free_ex(mainvar, id, false); break;
				case   6: BKE_libblock_free_ex(mainvar, id, false); break;
				case   7: BKE_libblock_free_ex(mainvar, id, false); break;
				case   8: BKE_libblock_free_ex(mainvar, id, false); break;
				case   9: BKE_libblock_free_ex(mainvar, id, false); break;
				case  10: BKE_libblock_free_ex(mainvar, id, false); break;
				case  11: BKE_libblock_free_ex(mainvar, id, false); break;
				case  12: BKE_libblock_free_ex(mainvar, id, false); break;
				case  13: BKE_libblock_free_ex(mainvar, id, false); break;
				case  14: BKE_libblock_free_ex(mainvar, id, false); break;
				case  15: BKE_libblock_free_ex(mainvar, id, false); break;
				case  16: BKE_libblock_free_ex(mainvar, id, false); break;
				case  17: BKE_libblock_free_ex(mainvar, id, false); break;
				case  18: BKE_libblock_free_ex(mainvar, id, false); break;
				case  19: BKE_libblock_free_ex(mainvar, id, false); break;
				case  20: BKE_libblock_free_ex(mainvar, id, false); break;
				case  21: BKE_libblock_free_ex(mainvar, id, false); break;
				case  22: BKE_libblock_free_ex(mainvar, id, false); break;
				case  23: BKE_libblock_free_ex(mainvar, id, false); break;
				case  24: BKE_libblock_free_ex(mainvar, id, false); break;
				case  25: BKE_libblock_free_ex(mainvar, id, false); break;
				case  26: BKE_libblock_free_ex(mainvar, id, false); break;
				case  27: BKE_libblock_free_ex(mainvar, id, false); break;
				case  28: BKE_libblock_free_ex(mainvar, id, false); break;
				case  29: BKE_libblock_free_ex(mainvar, id, false); break;
				case  30: BKE_libblock_free_ex(mainvar, id, false); break;
				case  31: BKE_libblock_free_ex(mainvar, id, false); break;
				case  32: BKE_libblock_free_ex(mainvar, id, false); break;
				case  33: BKE_libblock_free_ex(mainvar, id, false); break;
				default:
					BLI_assert(0);
					break;
			}
#endif
		}
	}

	BLI_spin_end((SpinLock *)mainvar->lock);
	MEM_freeN(mainvar->lock);
	DEG_evaluation_context_free(mainvar->eval_ctx);
	MEM_freeN(mainvar);
}

void BKE_main_lock(struct Main *bmain)
{
	BLI_spin_lock((SpinLock *) bmain->lock);
}

void BKE_main_unlock(struct Main *bmain)
{
	BLI_spin_unlock((SpinLock *) bmain->lock);
}

/**
 * Generates a raw .blend file thumbnail data from given image.
 *
 * \param bmain If not NULL, also store generated data in this Main.
 * \param img ImBuf image to generate thumbnail data from.
 * \return The generated .blend file raw thumbnail data.
 */
BlendThumbnail *BKE_main_thumbnail_from_imbuf(Main *bmain, ImBuf *img)
{
	BlendThumbnail *data = NULL;

	if (bmain) {
		MEM_SAFE_FREE(bmain->blen_thumb);
	}

	if (img) {
		const size_t sz = BLEN_THUMB_MEMSIZE(img->x, img->y);
		data = MEM_mallocN(sz, __func__);

		IMB_rect_from_float(img);  /* Just in case... */
		data->width = img->x;
		data->height = img->y;
		memcpy(data->rect, img->rect, sz - sizeof(*data));
	}

	if (bmain) {
		bmain->blen_thumb = data;
	}
	return data;
}

/**
 * Generates an image from raw .blend file thumbnail \a data.
 *
 * \param bmain Use this bmain->blen_thumb data if given \a data is NULL.
 * \param data Raw .blend file thumbnail data.
 * \return An ImBuf from given data, or NULL if invalid.
 */
ImBuf *BKE_main_thumbnail_to_imbuf(Main *bmain, BlendThumbnail *data)
{
	ImBuf *img = NULL;

	if (!data && bmain) {
		data = bmain->blen_thumb;
	}

	if (data) {
		/* Note: we cannot use IMB_allocFromBuffer(), since it tries to dupalloc passed buffer, which will fail
		 *       here (we do not want to pass the first two ints!). */
		img = IMB_allocImBuf((unsigned int)data->width, (unsigned int)data->height, 32, IB_rect | IB_metadata);
		memcpy(img->rect, data->rect, BLEN_THUMB_MEMSIZE(data->width, data->height) - sizeof(*data));
	}

	return img;
}

/**
 * Generates an empty (black) thumbnail for given Main.
 */
void BKE_main_thumbnail_create(struct Main *bmain)
{
	MEM_SAFE_FREE(bmain->blen_thumb);

	bmain->blen_thumb = MEM_callocN(BLEN_THUMB_MEMSIZE(BLEN_THUMB_SIZE, BLEN_THUMB_SIZE), __func__);
	bmain->blen_thumb->width = BLEN_THUMB_SIZE;
	bmain->blen_thumb->height = BLEN_THUMB_SIZE;
}

/* ***************** ID ************************ */
ID *BKE_libblock_find_name_ex(struct Main *bmain, const short type, const char *name)
{
	ListBase *lb = which_libbase(bmain, type);
	BLI_assert(lb != NULL);
	return BLI_findstring(lb, name, offsetof(ID, name) + 2);
}
ID *BKE_libblock_find_name(const short type, const char *name)
{
	return BKE_libblock_find_name_ex(G.main, type, name);
}


void id_sort_by_name(ListBase *lb, ID *id)
{
	ID *idtest;
	
	/* insert alphabetically */
	if (lb->first != lb->last) {
		BLI_remlink(lb, id);
		
		idtest = lb->first;
		while (idtest) {
			if (BLI_strcasecmp(idtest->name, id->name) > 0 || (idtest->lib && !id->lib)) {
				BLI_insertlinkbefore(lb, idtest, id);
				break;
			}
			idtest = idtest->next;
		}
		/* as last */
		if (idtest == NULL) {
			BLI_addtail(lb, id);
		}
	}
	
}

/**
 * Check to see if there is an ID with the same name as 'name'.
 * Returns the ID if so, if not, returns NULL
 */
static ID *is_dupid(ListBase *lb, ID *id, const char *name)
{
	ID *idtest = NULL;
	
	for (idtest = lb->first; idtest; idtest = idtest->next) {
		/* if idtest is not a lib */ 
		if (id != idtest && idtest->lib == NULL) {
			/* do not test alphabetic! */
			/* optimized */
			if (idtest->name[2] == name[0]) {
				if (STREQ(name, idtest->name + 2)) break;
			}
		}
	}
	
	return idtest;
}

/**
 * Check to see if an ID name is already used, and find a new one if so.
 * Return true if created a new name (returned in name).
 *
 * Normally the ID that's being check is already in the ListBase, so ID *id
 * points at the new entry.  The Python Library module needs to know what
 * the name of a datablock will be before it is appended; in this case ID *id
 * id is NULL
 */

static bool check_for_dupid(ListBase *lb, ID *id, char *name)
{
	ID *idtest;
	int nr = 0, a, left_len;
#define MAX_IN_USE 64
	bool in_use[MAX_IN_USE];
	/* to speed up finding unused numbers within [1 .. MAX_IN_USE - 1] */

	char left[MAX_ID_NAME + 8], leftest[MAX_ID_NAME + 8];

	while (true) {

		/* phase 1: id already exists? */
		idtest = is_dupid(lb, id, name);

		/* if there is no double, done */
		if (idtest == NULL) return false;

		/* we have a dup; need to make a new name */
		/* quick check so we can reuse one of first MAX_IN_USE - 1 ids if vacant */
		memset(in_use, false, sizeof(in_use));

		/* get name portion, number portion ("name.number") */
		left_len = BLI_split_name_num(left, &nr, name, '.');

		/* if new name will be too long, truncate it */
		if (nr > 999 && left_len > (MAX_ID_NAME - 8)) {  /* assumption: won't go beyond 9999 */
			left[MAX_ID_NAME - 8] = 0;
			left_len = MAX_ID_NAME - 8;
		}
		else if (left_len > (MAX_ID_NAME - 7)) {
			left[MAX_ID_NAME - 7] = 0;
			left_len = MAX_ID_NAME - 7;
		}

		for (idtest = lb->first; idtest; idtest = idtest->next) {
			int nrtest;
			if ( (id != idtest) &&
			     (idtest->lib == NULL) &&
			     (*name == *(idtest->name + 2)) &&
			     STREQLEN(name, idtest->name + 2, left_len) &&
			     (BLI_split_name_num(leftest, &nrtest, idtest->name + 2, '.') == left_len)
			     )
			{
				/* will get here at least once, otherwise is_dupid call above would have returned NULL */
				if (nrtest < MAX_IN_USE)
					in_use[nrtest] = true;  /* mark as used */
				if (nr <= nrtest)
					nr = nrtest + 1;    /* track largest unused */
			}
		}
		/* At this point, 'nr' will typically be at least 1. (but not always) */
		// BLI_assert(nr >= 1);

		/* decide which value of nr to use */
		for (a = 0; a < MAX_IN_USE; a++) {
			if (a >= nr) break;  /* stop when we've checked up to biggest */  /* redundant check */
			if (!in_use[a]) { /* found an unused value */
				nr = a;
				/* can only be zero if all potential duplicate names had
				 * nonzero numeric suffixes, which means name itself has
				 * nonzero numeric suffix (else no name conflict and wouldn't
				 * have got here), which means name[left_len] is not a null */
				break;
			}
		}
		/* At this point, nr is either the lowest unused number within [0 .. MAX_IN_USE - 1],
		 * or 1 greater than the largest used number if all those low ones are taken.
		 * We can't be bothered to look for the lowest unused number beyond (MAX_IN_USE - 1). */

		/* If the original name has no numeric suffix, 
		 * rather than just chopping and adding numbers, 
		 * shave off the end chars until we have a unique name.
		 * Check the null terminators match as well so we don't get Cube.000 -> Cube.00 */
		if (nr == 0 && name[left_len] == '\0') {
			int len;
			/* FIXME: this code will never be executed, because either nr will be
			 * at least 1, or name will not end at left_len! */
			BLI_assert(0);

			len = left_len - 1;
			idtest = is_dupid(lb, id, name);
			
			while (idtest && len > 1) {
				name[len--] = '\0';
				idtest = is_dupid(lb, id, name);
			}
			if (idtest == NULL) return true;
			/* otherwise just continue and use a number suffix */
		}
		
		if (nr > 999 && left_len > (MAX_ID_NAME - 8)) {
			/* this would overflow name buffer */
			left[MAX_ID_NAME - 8] = 0;
			/* left_len = MAX_ID_NAME - 8; */ /* for now this isn't used again */
			memcpy(name, left, sizeof(char) * (MAX_ID_NAME - 7));
			continue;
		}
		/* this format specifier is from hell... */
		BLI_snprintf(name, sizeof(id->name) - 2, "%s.%.3d", left, nr);

		return true;
	}

#undef MAX_IN_USE
}

/*
 * Only for local blocks: external en indirect blocks already have a
 * unique ID.
 *
 * return true: created a new name
 */

bool new_id(ListBase *lb, ID *id, const char *tname)
{
	bool result;
	char name[MAX_ID_NAME - 2];

	/* if library, don't rename */
	if (id->lib)
		return false;

	/* if no libdata given, look up based on ID */
	if (lb == NULL)
		lb = which_libbase(G.main, GS(id->name));

	/* if no name given, use name of current ID
	 * else make a copy (tname args can be const) */
	if (tname == NULL)
		tname = id->name + 2;

	BLI_strncpy(name, tname, sizeof(name));

	if (name[0] == '\0') {
		/* disallow empty names */
		BLI_strncpy(name, DATA_(ID_FALLBACK_NAME), sizeof(name));
	}
	else {
		/* disallow non utf8 chars,
		 * the interface checks for this but new ID's based on file names don't */
		BLI_utf8_invalid_strip(name, strlen(name));
	}

	result = check_for_dupid(lb, id, name);
	strcpy(id->name + 2, name);

	/* This was in 2.43 and previous releases
	 * however all data in blender should be sorted, not just duplicate names
	 * sorting should not hurt, but noting just incase it alters the way other
	 * functions work, so sort every time */
#if 0
	if (result)
		id_sort_by_name(lb, id);
#endif

	id_sort_by_name(lb, id);
	
	return result;
}

/**
 * Pull an ID out of a library (make it local). Only call this for IDs that
 * don't have other library users.
 */
void id_clear_lib_data(Main *bmain, ID *id)
{
	bNodeTree *ntree = NULL;

	BKE_id_lib_local_paths(bmain, id->lib, id);

	id_fake_user_clear(id);

	id->lib = NULL;
	id->tag |= LIB_TAG_LOCAL;
	new_id(which_libbase(bmain, GS(id->name)), id, NULL);

	/* internal bNodeTree blocks inside ID types below
	 * also stores id->lib, make sure this stays in sync.
	 */
	ntree = ntreeFromID(id);

	if (ntree) {
		ntree->id.lib = NULL;
	}

	if (GS(id->name) == ID_OB) {
		Object *object = (Object *)id;
		if (object->proxy_from != NULL) {
			object->proxy_from->proxy = NULL;
			object->proxy_from->proxy_group = NULL;
		}
		object->proxy = object->proxy_from = object->proxy_group = NULL;
	}
}

/* next to indirect usage in read/writefile also in editobject.c scene.c */
void BKE_main_id_clear_newpoins(Main *bmain)
{
	ListBase *lbarray[MAX_LIBARRAY];
	ID *id;
	int a;

	a = set_listbasepointers(bmain, lbarray);
	while (a--) {
		id = lbarray[a]->first;
		while (id) {
			id->newid = NULL;
			id->tag &= ~LIB_TAG_NEW;
			id = id->next;
		}
	}
}

static void lib_indirect_test_id(ID *id, Library *lib)
{
#define LIBTAG(a) \
	if (a && a->id.lib) { a->id.tag &= ~LIB_TAG_INDIRECT; a->id.tag |= LIB_TAG_EXTERN; } (void)0
	
	if (id->lib) {
		/* datablocks that were indirectly related are now direct links
		 * without this, appending data that has a link to other data will fail to write */
		if (lib && id->lib->parent == lib) {
			id_lib_extern(id);
		}
		return;
	}
	
	if (GS(id->name) == ID_OB) {
		Object *ob = (Object *)id;
		Mesh *me;

		int a;

#if 0   /* XXX OLD ANIMSYS, NLASTRIPS ARE NO LONGER USED */
		/* XXX old animation system! -------------------------------------- */
		{
			bActionStrip *strip;
			for (strip = ob->nlastrips.first; strip; strip = strip->next) {
				LIBTAG(strip->object);
				LIBTAG(strip->act);
				LIBTAG(strip->ipo);
			}
		}
		/* XXX: new animation system needs something like this? */
#endif

		for (a = 0; a < ob->totcol; a++) {
			LIBTAG(ob->mat[a]);
		}
	
		LIBTAG(ob->dup_group);
		LIBTAG(ob->proxy);
		
		me = ob->data;
		LIBTAG(me);
	}

#undef LIBTAG
}

void BKE_main_id_tag_listbase(ListBase *lb, const bool tag)
{
	ID *id;
	if (tag) {
		for (id = lb->first; id; id = id->next) {
			id->tag |= LIB_TAG_DOIT;
		}
	}
	else {
		for (id = lb->first; id; id = id->next) {
			id->tag &= ~LIB_TAG_DOIT;
		}
	}
}

void BKE_main_id_tag_idcode(struct Main *mainvar, const short type, const bool tag)
{
	ListBase *lb = which_libbase(mainvar, type);

	BKE_main_id_tag_listbase(lb, tag);
}

void BKE_main_id_tag_all(struct Main *mainvar, const bool tag)
{
	ListBase *lbarray[MAX_LIBARRAY];
	int a;

	a = set_listbasepointers(mainvar, lbarray);
	while (a--) {
		BKE_main_id_tag_listbase(lbarray[a], tag);
	}
}

/* if lib!=NULL, only all from lib local
 * bmain is almost certainly G.main */
void BKE_library_make_local(Main *bmain, Library *lib, bool untagged_only, bool set_fake)
{
	ListBase *lbarray[MAX_LIBARRAY];
	ID *id, *idn;
	int a;

	a = set_listbasepointers(bmain, lbarray);
	while (a--) {
		id = lbarray[a]->first;
		
		while (id) {
			id->newid = NULL;
			idn = id->next;      /* id is possibly being inserted again */
			
			/* The check on the second line (LIB_TAG_PRE_EXISTING) is done so its
			 * possible to tag data you don't want to be made local, used for
			 * appending data, so any libdata already linked wont become local
			 * (very nasty to discover all your links are lost after appending)  
			 * */
			if (id->tag & (LIB_TAG_EXTERN | LIB_TAG_INDIRECT | LIB_TAG_NEW) &&
			    ((untagged_only == false) || !(id->tag & LIB_TAG_PRE_EXISTING)))
			{
				if (lib == NULL || id->lib == lib) {
					if (id->lib) {
						/* for Make Local > All we should be calling id_make_local,
						 * but doing that breaks append (see #36003 and #36006), we
						 * we should make it work with all datablocks and id.us==0 */
						id_clear_lib_data(bmain, id); /* sets 'id->tag' */

						/* why sort alphabetically here but not in
						 * id_clear_lib_data() ? - campbell */
						id_sort_by_name(lbarray[a], id);
					}
					else {
						id->tag &= ~(LIB_TAG_EXTERN | LIB_TAG_INDIRECT | LIB_TAG_NEW);
					}
				}

				if (set_fake) {
					if (!ELEM(GS(id->name), ID_OB, ID_GR)) {
						/* do not set fake user on objects, groups (instancing) */
						id_fake_user_set(id);
					}
				}
			}

			id = idn;
		}
	}

	a = set_listbasepointers(bmain, lbarray);
	while (a--) {
		for (id = lbarray[a]->first; id; id = id->next)
			lib_indirect_test_id(id, lib);
	}
}

/**
 * Use after setting the ID's name
 * When name exists: call 'new_id'
 */
void BLI_libblock_ensure_unique_name(Main *bmain, const char *name)
{
	ListBase *lb;
	ID *idtest;


	lb = which_libbase(bmain, GS(name));
	if (lb == NULL) return;
	
	/* search for id */
	idtest = BLI_findstring(lb, name + 2, offsetof(ID, name) + 2);

	if (idtest && !new_id(lb, idtest, idtest->name + 2)) {
		id_sort_by_name(lb, idtest);
	}
}

/**
 * Sets the name of a block to name, suitably adjusted for uniqueness.
 */
void BKE_libblock_rename(Main *bmain, ID *id, const char *name)
{
	ListBase *lb = which_libbase(bmain, GS(id->name));
	new_id(lb, id, name);
}

/**
 * Returns in name the name of the block, with a 3-character prefix prepended
 * indicating whether it comes from a library, has a fake user, or no users.
 */
void BKE_id_ui_prefix(char name[MAX_ID_NAME + 1], const ID *id)
{
	name[0] = id->lib ? (ID_MISSING(id) ? 'M' : 'L') : ' ';
	name[1] = (id->flag & LIB_FAKEUSER) ? 'F' : ((id->us == 0) ? '0' : ' ');
	name[2] = ' ';

	strcpy(name + 3, id->name + 2);
}

void BKE_library_filepath_set(Library *lib, const char *filepath)
{
	/* in some cases this is used to update the absolute path from the
	 * relative */
	if (lib->name != filepath) {
		BLI_strncpy(lib->name, filepath, sizeof(lib->name));
	}

	BLI_strncpy(lib->filepath, filepath, sizeof(lib->filepath));

	/* not essential but set filepath is an absolute copy of value which
	 * is more useful if its kept in sync */
	if (BLI_path_is_rel(lib->filepath)) {
		/* note that the file may be unsaved, in this case, setting the
		 * filepath on an indirectly linked path is not allowed from the
		 * outliner, and its not really supported but allow from here for now
		 * since making local could cause this to be directly linked - campbell
		 */
		const char *basepath = lib->parent ? lib->parent->filepath : G.main->name;
		BLI_path_abs(lib->filepath, basepath);
	}
}<|MERGE_RESOLUTION|>--- conflicted
+++ resolved
@@ -182,24 +182,12 @@
 	}
 }
 
-<<<<<<< HEAD
 static void id_us_clear_real(ID *id)
-{
-	if (id && (id->tag & LIB_TAG_EXTRAUSER)) {
-		if (id->tag & LIB_TAG_EXTRAUSER_SET) {
-			const int limit = ID_FAKE_USERS(id);
-			id->us--;
-			BLI_assert(id->us >= limit);
-			UNUSED_VARS_NDEBUG(limit);
-=======
-/* Unused currently... */
-static void UNUSED_FUNCTION(id_us_clear_real)(ID *id)
 {
 	if (id && (id->tag & LIB_TAG_EXTRAUSER)) {
 		if (id->tag & LIB_TAG_EXTRAUSER_SET) {
 			id->us--;
 			BLI_assert(id->us >= ID_FAKE_USERS(id));
->>>>>>> 2ac555fe
 		}
 		id->tag &= ~(LIB_TAG_EXTRAUSER | LIB_TAG_EXTRAUSER_SET);
 	}
@@ -218,11 +206,7 @@
 void id_us_min(ID *id)
 {
 	if (id) {
-<<<<<<< HEAD
         const int limit = ID_FAKE_USERS(id);
-=======
-		const int limit = ID_FAKE_USERS(id);
->>>>>>> 2ac555fe
 
 		if ((id->us == limit) && (id->tag & LIB_TAG_EXTRAUSER) && !(id->tag & LIB_TAG_EXTRAUSER_SET)) {
 			/* We need an extra user here, but never actually incremented user count for it so far, do it now. */
@@ -232,13 +216,7 @@
 		if (id->us <= limit) {
 			printf("ID user decrement error: %s (from '%s'): %d <= %d\n",
 			       id->name, id->lib ? id->lib->filepath : "[Main]", id->us, limit);
-<<<<<<< HEAD
 			BLI_assert(0);
-=======
-			/* We cannot assert here, because of how we 'delete' datablocks currently (setting their usercount to zero),
-			 * this is weak but it's how it works for now. */
-			/* BLI_assert(0); */
->>>>>>> 2ac555fe
 			id->us = limit;
 		}
 		else {
