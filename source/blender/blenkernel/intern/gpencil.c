--- conflicted
+++ resolved
@@ -1338,7 +1338,6 @@
   return NULL;
 }
 
-<<<<<<< HEAD
 bGPDlayer *BKE_gpencil_layer_get_by_name(bGPdata *gpd, char *name, int first_if_not_found)
 {
   bGPDlayer *gpl;
@@ -1365,13 +1364,11 @@
 }
 
 /* set the active gp-layer */
-=======
 /**
  * Set active grease pencil layer.
  * \param gpd: Grease pencil data-block
  * \param active: Grease pencil layer to set as active
  */
->>>>>>> b0da7808
 void BKE_gpencil_layer_active_set(bGPdata *gpd, bGPDlayer *active)
 {
   /* error checking */
@@ -2038,7 +2035,6 @@
   return -1;
 }
 
-<<<<<<< HEAD
 int BKE_gpencil_object_material_get_index_name(Object *ob, char *name)
 {
   short *totcol = BKE_object_material_len_p(ob);
@@ -2055,13 +2051,11 @@
 }
 
 /* Create a default palette */
-=======
 /**
  * Create a default palette.
  * \param bmain: Main pointer
  * \param scene: Scene
  */
->>>>>>> b0da7808
 void BKE_gpencil_palette_ensure(Main *bmain, Scene *scene)
 {
   const int totcol = 120;
