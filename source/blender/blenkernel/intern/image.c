--- conflicted
+++ resolved
@@ -82,17 +82,11 @@
 /* for stamp drawing to an image */
 #include "BMF_Api.h"
 
-<<<<<<< HEAD
-=======
-#include "blendef.h"
-#include "BSE_time.h"
-
 #include "GPU_extensions.h"
 #include "GPU_draw.h"
 
 #include "BLO_sys_types.h" // for intptr_t support
 
->>>>>>> 7e4db234
 /* max int, to indicate we don't store sequences in ibuf */
 #define IMA_NO_INDEX	0x7FEFEFEF
 
@@ -245,11 +239,7 @@
 		ima->rr= NULL;
 	}	
 	
-<<<<<<< HEAD
-	//XXX free_realtime_image(ima);
-=======
 	GPU_free_image(ima);
->>>>>>> 7e4db234
 	
 	ima->ok= IMA_OK;
 }
@@ -629,11 +619,7 @@
 			   This gives textures a "second chance" to be used before dying.
 			*/
 			if(ima->bindcode || ima->repbind) {
-<<<<<<< HEAD
-				//XXX free_realtime_image(ima);
-=======
 				GPU_free_image(ima);
->>>>>>> 7e4db234
 				ima->lastused = ctime;
 			}
 			/* Otherwise, just kill the buffers */
