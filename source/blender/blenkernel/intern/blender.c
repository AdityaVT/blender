--- conflicted
+++ resolved
@@ -129,291 +129,7 @@
 	G.main = NULL;
 }
 
-<<<<<<< HEAD
-static bool clean_paths_visit_cb(void *UNUSED(userdata), char *path_dst, const char *path_src)
-{
-	strcpy(path_dst, path_src);
-	BLI_path_native_slash(path_dst);
-	return !STREQ(path_dst, path_src);
-}
-
-/* make sure path names are correct for OS */
-static void clean_paths(Main *main)
-{
-	Scene *scene;
-
-	BKE_bpath_traverse_main(main, clean_paths_visit_cb, BKE_BPATH_TRAVERSE_SKIP_MULTIFILE, NULL);
-
-	for (scene = main->scene.first; scene; scene = scene->id.next) {
-		BLI_path_native_slash(scene->r.pic);
-	}
-}
-
-static bool wm_scene_is_visible(wmWindowManager *wm, Scene *scene)
-{
-	wmWindow *win;
-	for (win = wm->windows.first; win; win = win->next) {
-		if (win->screen->scene == scene) {
-			return true;
-		}
-	}
-	return false;
-}
-
-/**
- * Context matching, handle no-ui case
- *
- * \note this is called on Undo so any slow conversion functions here
- * should be avoided or check (mode != LOAD_UNDO).
- *
- * \param bfd: Blend file data, freed by this function on exit.
- * \param filepath: File path or identifier.
- */
-static void setup_app_data(
-        bContext *C, BlendFileData *bfd,
-        const char *filepath, ReportList *reports)
-{
-	Scene *curscene = NULL;
-	const bool recover = (G.fileflags & G_FILE_RECOVER) != 0;
-	enum {
-		LOAD_UI = 1,
-		LOAD_UI_OFF,
-		LOAD_UNDO,
-	} mode;
-
-	if (BLI_listbase_is_empty(&bfd->main->screen)) {
-		mode = LOAD_UNDO;
-	}
-	else if (G.fileflags & G_FILE_NO_UI) {
-		mode = LOAD_UI_OFF;
-	}
-	else {
-		mode = LOAD_UI;
-	}
-
-	if (mode != LOAD_UNDO) {
-		/* may happen with library files */
-		if (ELEM(NULL, bfd->curscreen, bfd->curscene)) {
-			BKE_report(reports, RPT_WARNING, "Library file, loading empty scene");
-			mode = LOAD_UI_OFF;
-		}
-	}
-
-	/* Free all render results, without this stale data gets displayed after loading files */
-	if (mode != LOAD_UNDO) {
-		RE_FreeAllRenderResults();
-	}
-
-	/* Only make filepaths compatible when loading for real (not undo) */
-	if (mode != LOAD_UNDO) {
-		clean_paths(bfd->main);
-	}
-
-	/* XXX here the complex windowmanager matching */
-	
-	/* no load screens? */
-	if (mode != LOAD_UI) {
-		/* Logic for 'track_undo_scene' is to keep using the scene which the active screen has,
-		 * as long as the scene associated with the undo operation is visible in one of the open windows.
-		 *
-		 * - 'curscreen->scene' - scene the user is currently looking at.
-		 * - 'bfd->curscene' - scene undo-step was created in.
-		 *
-		 * This means users can have 2+ windows open and undo in both without screens switching.
-		 * But if they close one of the screens,
-		 * undo will ensure that the scene being operated on will be activated
-		 * (otherwise we'd be undoing on an off-screen scene which isn't acceptable).
-		 * see: T43424
-		 */
-		bScreen *curscreen = NULL;
-		bool track_undo_scene;
-
-		/* comes from readfile.c */
-		SWAP(ListBase, G.main->wm, bfd->main->wm);
-		SWAP(ListBase, G.main->screen, bfd->main->screen);
-		
-		/* we re-use current screen */
-		curscreen = CTX_wm_screen(C);
-		/* but use new Scene pointer */
-		curscene = bfd->curscene;
-
-		track_undo_scene = (mode == LOAD_UNDO && curscreen && curscene && bfd->main->wm.first);
-
-		if (curscene == NULL) {
-			curscene = bfd->main->scene.first;
-		}
-		/* empty file, we add a scene to make Blender work */
-		if (curscene == NULL) {
-			curscene = BKE_scene_add(bfd->main, "Empty");
-		}
-
-		if (track_undo_scene) {
-			/* keep the old (free'd) scene, let 'blo_lib_link_screen_restore'
-			 * replace it with 'curscene' if its needed */
-		}
-		else {
-			/* and we enforce curscene to be in current screen */
-			if (curscreen) {
-				/* can run in bgmode */
-				curscreen->scene = curscene;
-			}
-		}
-
-		/* clear_global will free G.main, here we can still restore pointers */
-		blo_lib_link_screen_restore(bfd->main, curscreen, curscene);
-		/* curscreen might not be set when loading without ui (see T44217) so only re-assign if available */
-		if (curscreen) {
-			curscene = curscreen->scene;
-		}
-
-		if (track_undo_scene) {
-			wmWindowManager *wm = bfd->main->wm.first;
-			if (wm_scene_is_visible(wm, bfd->curscene) == false) {
-				curscene = bfd->curscene;
-				curscreen->scene = curscene;
-				BKE_screen_view3d_scene_sync(curscreen);
-			}
-		}
-	}
-	
-	/* free G.main Main database */
-//	CTX_wm_manager_set(C, NULL);
-	clear_global();
-	
-	/* clear old property update cache, in case some old references are left dangling */
-	RNA_property_update_cache_free();
-	
-	G.main = bfd->main;
-
-	CTX_data_main_set(C, G.main);
-
-	if (bfd->user) {
-		
-		/* only here free userdef themes... */
-		BKE_userdef_free();
-		
-		U = *bfd->user;
-
-		/* Security issue: any blend file could include a USER block.
-		 *
-		 * Currently we load prefs from BLENDER_STARTUP_FILE and later on load BLENDER_USERPREF_FILE,
-		 * to load the preferences defined in the users home dir.
-		 *
-		 * This means we will never accidentally (or maliciously)
-		 * enable scripts auto-execution by loading a '.blend' file.
-		 */
-		U.flag |= USER_SCRIPT_AUTOEXEC_DISABLE;
-
-		MEM_freeN(bfd->user);
-	}
-	
-	/* case G_FILE_NO_UI or no screens in file */
-	if (mode != LOAD_UI) {
-		/* leave entire context further unaltered? */
-		CTX_data_scene_set(C, curscene);
-	}
-	else {
-		G.fileflags = bfd->fileflags;
-		CTX_wm_manager_set(C, G.main->wm.first);
-		CTX_wm_screen_set(C, bfd->curscreen);
-		CTX_data_scene_set(C, bfd->curscene);
-		CTX_wm_area_set(C, NULL);
-		CTX_wm_region_set(C, NULL);
-		CTX_wm_menu_set(C, NULL);
-		curscene = bfd->curscene;
-	}
-	
-	/* this can happen when active scene was lib-linked, and doesn't exist anymore */
-	if (CTX_data_scene(C) == NULL) {
-		/* in case we don't even have a local scene, add one */
-		if (!G.main->scene.first)
-			BKE_scene_add(G.main, "Empty");
-
-		CTX_data_scene_set(C, G.main->scene.first);
-		CTX_wm_screen(C)->scene = CTX_data_scene(C);
-		curscene = CTX_data_scene(C);
-	}
-
-	BLI_assert(curscene == CTX_data_scene(C));
-
-
-	/* special cases, override loaded flags: */
-	if (G.f != bfd->globalf) {
-		const int flags_keep = (G_SWAP_EXCHANGE | G_SCRIPT_AUTOEXEC | G_SCRIPT_OVERRIDE_PREF);
-		bfd->globalf = (bfd->globalf & ~flags_keep) | (G.f & flags_keep);
-	}
-
-
-	G.f = bfd->globalf;
-
-#ifdef WITH_PYTHON
-	/* let python know about new main */
-	BPY_context_update(C);
-#endif
-
-	/* FIXME: this version patching should really be part of the file-reading code,
-	 * but we still get too many unrelated data-corruption crashes otherwise... */
-	if (G.main->versionfile < 250)
-		do_versions_ipos_to_animato(G.main);
-	
-	G.main->recovered = 0;
-	
-	/* startup.blend or recovered startup */
-	if (bfd->filename[0] == 0) {
-		G.main->name[0] = 0;
-	}
-	else if (recover && G.relbase_valid) {
-		/* in case of autosave or quit.blend, use original filename instead
-		 * use relbase_valid to make sure the file is saved, else we get <memory2> in the filename */
-		filepath = bfd->filename;
-		G.main->recovered = 1;
-	
-		/* these are the same at times, should never copy to the same location */
-		if (G.main->name != filepath)
-			BLI_strncpy(G.main->name, filepath, FILE_MAX);
-	}
-	
-	/* baseflags, groups, make depsgraph, etc */
-	/* first handle case if other windows have different scenes visible */
-	if (mode == LOAD_UI) {
-		wmWindowManager *wm = G.main->wm.first;
-		
-		if (wm) {
-			wmWindow *win;
-			
-			for (win = wm->windows.first; win; win = win->next) {
-				if (win->screen && win->screen->scene) /* zealous check... */
-					if (win->screen->scene != curscene)
-						BKE_scene_set_background(G.main, win->screen->scene);
-			}
-		}
-	}
-	BKE_scene_set_background(G.main, curscene);
-
-	if (mode != LOAD_UNDO) {
-		RE_FreeAllPersistentData();
-		IMB_colormanagement_check_file_config(G.main);
-	}
-
-	MEM_freeN(bfd);
-
-}
-
-static int handle_subversion_warning(Main *main, ReportList *reports)
-{
-	if (main->minversionfile > BLENDER_VERSION ||
-	    (main->minversionfile == BLENDER_VERSION &&
-	     main->minsubversionfile > BLENDER_SUBVERSION))
-	{
-		BKE_reportf(reports, RPT_ERROR, "File written by newer Blender binary (%d.%d), expect loss of data!",
-		            main->minversionfile, main->minsubversionfile);
-	}
-
-	return 1;
-}
-=======
 /***/
->>>>>>> 4bb1e224
 
 static void keymap_item_free(wmKeyMapItem *kmi)
 {
@@ -492,119 +208,6 @@
 
 }
 
-<<<<<<< HEAD
-int BKE_read_file(bContext *C, const char *filepath, ReportList *reports)
-{
-	BlendFileData *bfd;
-	int retval = BKE_READ_FILE_OK;
-
-	if (strstr(filepath, BLENDER_STARTUP_FILE) == NULL) /* don't print user-pref loading */
-		printf("read blend: %s\n", filepath);
-
-	bfd = BLO_read_from_file(filepath, reports);
-	if (bfd) {
-		if (bfd->user) retval = BKE_READ_FILE_OK_USERPREFS;
-		
-		if (0 == handle_subversion_warning(bfd->main, reports)) {
-			BKE_main_free(bfd->main);
-			MEM_freeN(bfd);
-			bfd = NULL;
-			retval = BKE_READ_FILE_FAIL;
-		}
-		else {
-			setup_app_data(C, bfd, filepath, reports);
-		}
-	}
-	else
-		BKE_reports_prependf(reports, "Loading '%s' failed: ", filepath);
-		
-	return (bfd ? retval : BKE_READ_FILE_FAIL);
-}
-
-bool BKE_read_file_from_memory(
-        bContext *C, const void *filebuf, int filelength,
-        ReportList *reports, bool update_defaults)
-{
-	BlendFileData *bfd;
-
-	bfd = BLO_read_from_memory(filebuf, filelength, reports);
-	if (bfd) {
-		if (update_defaults)
-			BLO_update_defaults_startup_blend(bfd->main);
-		setup_app_data(C, bfd, "<memory2>", reports);
-	}
-	else {
-		BKE_reports_prepend(reports, "Loading failed: ");
-	}
-
-	return (bfd != NULL);
-}
-
-/* memfile is the undo buffer */
-bool BKE_read_file_from_memfile(
-        bContext *C, MemFile *memfile,
-        ReportList *reports)
-{
-	BlendFileData *bfd;
-
-	bfd = BLO_read_from_memfile(CTX_data_main(C), G.main->name, memfile, reports);
-	if (bfd) {
-		/* remove the unused screens and wm */
-		while (bfd->main->wm.first)
-			BKE_libblock_free_ex(bfd->main, bfd->main->wm.first, true);
-		while (bfd->main->screen.first)
-			BKE_libblock_free_ex(bfd->main, bfd->main->screen.first, true);
-		
-		setup_app_data(C, bfd, "<memory1>", reports);
-	}
-	else {
-		BKE_reports_prepend(reports, "Loading failed: ");
-	}
-
-	return (bfd != NULL);
-}
-
-/* only read the userdef from a .blend */
-int BKE_read_file_userdef(const char *filepath, ReportList *reports)
-{
-	BlendFileData *bfd;
-	int retval = BKE_READ_FILE_FAIL;
-
-	bfd = BLO_read_from_file(filepath, reports);
-	if (bfd) {
-		if (bfd->user) {
-			retval = BKE_READ_FILE_OK_USERPREFS;
-
-			/* only here free userdef themes... */
-			BKE_userdef_free();
-
-			U = *bfd->user;
-			MEM_freeN(bfd->user);
-		}
-		BKE_main_free(bfd->main);
-		MEM_freeN(bfd);
-	}
-	
-	return retval;
-}
-
-/* only write the userdef in a .blend */
-int BKE_write_file_userdef(const char *filepath, ReportList *reports)
-{
-	Main *mainb = MEM_callocN(sizeof(Main), "empty main");
-	int retval = 0;
-	
-	if (BLO_write_file(mainb, filepath, G_FILE_USERPREFS, reports, NULL)) {
-		retval = 1;
-	}
-	
-	MEM_freeN(mainb);
-	
-	return retval;
-}
-
-=======
->>>>>>> 4bb1e224
 /* *****************  testing for break ************* */
 
 static void (*blender_test_break_cb)(void) = NULL;
