/*
 * ***** BEGIN GPL LICENSE BLOCK *****
 *
 * This program is free software; you can redistribute it and/or
 * modify it under the terms of the GNU General Public License
 * as published by the Free Software Foundation; either version 2
 * of the License, or (at your option) any later version.
 *
 * This program is distributed in the hope that it will be useful,
 * but WITHOUT ANY WARRANTY; without even the implied warranty of
 * MERCHANTABILITY or FITNESS FOR A PARTICULAR PURPOSE.  See the
 * GNU General Public License for more details.
 *
 * You should have received a copy of the GNU General Public License
 * along with this program; if not, write to the Free Software Foundation,
 * Inc., 51 Franklin Street, Fifth Floor, Boston, MA 02110-1301, USA.
 *
 * The Original Code is Copyright (C) 2001-2002 by NaN Holding BV.
 * All rights reserved.
 *
 * Contributor(s): Blender Foundation
 *
 * ***** END GPL LICENSE BLOCK *****
 */

/** \file blender/blenkernel/intern/mesh.c
 *  \ingroup bke
 */

#include "MEM_guardedalloc.h"

#include "DNA_scene_types.h"
#include "DNA_material_types.h"
#include "DNA_object_types.h"
#include "DNA_key_types.h"
#include "DNA_mesh_types.h"
#include "DNA_ipo_types.h"

#include "BLI_utildefines.h"
#include "BLI_math.h"
#include "BLI_listbase.h"
#include "BLI_edgehash.h"
#include "BLI_string.h"

#include "BKE_animsys.h"
#include "BKE_main.h"
#include "BKE_DerivedMesh.h"
#include "BKE_global.h"
#include "BKE_mesh.h"
#include "BKE_displist.h"
#include "BKE_library.h"
#include "BKE_material.h"
#include "BKE_modifier.h"
#include "BKE_multires.h"
#include "BKE_key.h"
#include "BKE_mball.h"
#include "BKE_depsgraph.h"
/* these 2 are only used by conversion functions */
#include "BKE_curve.h"
/* -- */
#include "BKE_object.h"
#include "BKE_editmesh.h"

#include "DEG_depsgraph.h"

enum {
	MESHCMP_DVERT_WEIGHTMISMATCH = 1,
	MESHCMP_DVERT_GROUPMISMATCH,
	MESHCMP_DVERT_TOTGROUPMISMATCH,
	MESHCMP_LOOPCOLMISMATCH,
	MESHCMP_LOOPUVMISMATCH,
	MESHCMP_LOOPMISMATCH,
	MESHCMP_POLYVERTMISMATCH,
	MESHCMP_POLYMISMATCH,
	MESHCMP_EDGEUNKNOWN,
	MESHCMP_VERTCOMISMATCH,
	MESHCMP_CDLAYERS_MISMATCH
};

static const char *cmpcode_to_str(int code)
{
	switch (code) {
		case MESHCMP_DVERT_WEIGHTMISMATCH:
			return "Vertex Weight Mismatch";
		case MESHCMP_DVERT_GROUPMISMATCH:
			return "Vertex Group Mismatch";
		case MESHCMP_DVERT_TOTGROUPMISMATCH:
			return "Vertex Doesn't Belong To Same Number Of Groups";
		case MESHCMP_LOOPCOLMISMATCH:
			return "Vertex Color Mismatch";
		case MESHCMP_LOOPUVMISMATCH:
			return "UV Mismatch";
		case MESHCMP_LOOPMISMATCH:
			return "Loop Mismatch";
		case MESHCMP_POLYVERTMISMATCH:
			return "Loop Vert Mismatch In Poly Test";
		case MESHCMP_POLYMISMATCH:
			return "Loop Vert Mismatch";
		case MESHCMP_EDGEUNKNOWN:
			return "Edge Mismatch";
		case MESHCMP_VERTCOMISMATCH:
			return "Vertex Coordinate Mismatch";
		case MESHCMP_CDLAYERS_MISMATCH:
			return "CustomData Layer Count Mismatch";
		default:
			return "Mesh Comparison Code Unknown";
	}
}

/* thresh is threshold for comparing vertices, uvs, vertex colors,
 * weights, etc.*/
static int customdata_compare(CustomData *c1, CustomData *c2, Mesh *m1, Mesh *m2, const float thresh)
{
	const float thresh_sq = thresh * thresh;
	CustomDataLayer *l1, *l2;
	int i, i1 = 0, i2 = 0, tot, j;
	
	for (i = 0; i < c1->totlayer; i++) {
		if (ELEM(c1->layers[i].type, CD_MVERT, CD_MEDGE, CD_MPOLY,
		         CD_MLOOPUV, CD_MLOOPCOL, CD_MTEXPOLY, CD_MDEFORMVERT))
		{
			i1++;
		}
	}

	for (i = 0; i < c2->totlayer; i++) {
		if (ELEM(c2->layers[i].type, CD_MVERT, CD_MEDGE, CD_MPOLY,
		         CD_MLOOPUV, CD_MLOOPCOL, CD_MTEXPOLY, CD_MDEFORMVERT))
		{
			i2++;
		}
	}

	if (i1 != i2)
		return MESHCMP_CDLAYERS_MISMATCH;
	
	l1 = c1->layers; l2 = c2->layers;
	tot = i1;
	i1 = 0; i2 = 0;
	for (i = 0; i < tot; i++) {
		while (i1 < c1->totlayer && !ELEM(l1->type, CD_MVERT, CD_MEDGE, CD_MPOLY,
		                                  CD_MLOOPUV, CD_MLOOPCOL, CD_MTEXPOLY, CD_MDEFORMVERT))
		{
			i1++, l1++;
		}

		while (i2 < c2->totlayer && !ELEM(l2->type, CD_MVERT, CD_MEDGE, CD_MPOLY,
		                                  CD_MLOOPUV, CD_MLOOPCOL, CD_MTEXPOLY, CD_MDEFORMVERT))
		{
			i2++, l2++;
		}
		
		if (l1->type == CD_MVERT) {
			MVert *v1 = l1->data;
			MVert *v2 = l2->data;
			int vtot = m1->totvert;
			
			for (j = 0; j < vtot; j++, v1++, v2++) {
				if (len_squared_v3v3(v1->co, v2->co) > thresh_sq)
					return MESHCMP_VERTCOMISMATCH;
				/* I don't care about normals, let's just do coodinates */
			}
		}
		
		/*we're order-agnostic for edges here*/
		if (l1->type == CD_MEDGE) {
			MEdge *e1 = l1->data;
			MEdge *e2 = l2->data;
			int etot = m1->totedge;
			EdgeHash *eh = BLI_edgehash_new_ex(__func__, etot);
		
			for (j = 0; j < etot; j++, e1++) {
				BLI_edgehash_insert(eh, e1->v1, e1->v2, e1);
			}
			
			for (j = 0; j < etot; j++, e2++) {
				if (!BLI_edgehash_lookup(eh, e2->v1, e2->v2))
					return MESHCMP_EDGEUNKNOWN;
			}
			BLI_edgehash_free(eh, NULL);
		}
		
		if (l1->type == CD_MPOLY) {
			MPoly *p1 = l1->data;
			MPoly *p2 = l2->data;
			int ptot = m1->totpoly;
		
			for (j = 0; j < ptot; j++, p1++, p2++) {
				MLoop *lp1, *lp2;
				int k;
				
				if (p1->totloop != p2->totloop)
					return MESHCMP_POLYMISMATCH;
				
				lp1 = m1->mloop + p1->loopstart;
				lp2 = m2->mloop + p2->loopstart;
				
				for (k = 0; k < p1->totloop; k++, lp1++, lp2++) {
					if (lp1->v != lp2->v)
						return MESHCMP_POLYVERTMISMATCH;
				}
			}
		}
		if (l1->type == CD_MLOOP) {
			MLoop *lp1 = l1->data;
			MLoop *lp2 = l2->data;
			int ltot = m1->totloop;
		
			for (j = 0; j < ltot; j++, lp1++, lp2++) {
				if (lp1->v != lp2->v)
					return MESHCMP_LOOPMISMATCH;
			}
		}
		if (l1->type == CD_MLOOPUV) {
			MLoopUV *lp1 = l1->data;
			MLoopUV *lp2 = l2->data;
			int ltot = m1->totloop;
		
			for (j = 0; j < ltot; j++, lp1++, lp2++) {
				if (len_squared_v2v2(lp1->uv, lp2->uv) > thresh_sq)
					return MESHCMP_LOOPUVMISMATCH;
			}
		}
		
		if (l1->type == CD_MLOOPCOL) {
			MLoopCol *lp1 = l1->data;
			MLoopCol *lp2 = l2->data;
			int ltot = m1->totloop;
		
			for (j = 0; j < ltot; j++, lp1++, lp2++) {
				if (ABS(lp1->r - lp2->r) > thresh || 
				    ABS(lp1->g - lp2->g) > thresh || 
				    ABS(lp1->b - lp2->b) > thresh || 
				    ABS(lp1->a - lp2->a) > thresh)
				{
					return MESHCMP_LOOPCOLMISMATCH;
				}
			}
		}

		if (l1->type == CD_MDEFORMVERT) {
			MDeformVert *dv1 = l1->data;
			MDeformVert *dv2 = l2->data;
			int dvtot = m1->totvert;
		
			for (j = 0; j < dvtot; j++, dv1++, dv2++) {
				int k;
				MDeformWeight *dw1 = dv1->dw, *dw2 = dv2->dw;
				
				if (dv1->totweight != dv2->totweight)
					return MESHCMP_DVERT_TOTGROUPMISMATCH;
				
				for (k = 0; k < dv1->totweight; k++, dw1++, dw2++) {
					if (dw1->def_nr != dw2->def_nr)
						return MESHCMP_DVERT_GROUPMISMATCH;
					if (fabsf(dw1->weight - dw2->weight) > thresh)
						return MESHCMP_DVERT_WEIGHTMISMATCH;
				}
			}
		}
	}
	
	return 0;
}

/**
 * Used for unit testing; compares two meshes, checking only
 * differences we care about.  should be usable with leaf's
 * testing framework I get RNA work done, will use hackish
 * testing code for now.
 */
const char *BKE_mesh_cmp(Mesh *me1, Mesh *me2, float thresh)
{
	int c;
	
	if (!me1 || !me2)
		return "Requires two input meshes";
	
	if (me1->totvert != me2->totvert) 
		return "Number of verts don't match";
	
	if (me1->totedge != me2->totedge)
		return "Number of edges don't match";
	
	if (me1->totpoly != me2->totpoly)
		return "Number of faces don't match";
				
	if (me1->totloop != me2->totloop)
		return "Number of loops don't match";
	
	if ((c = customdata_compare(&me1->vdata, &me2->vdata, me1, me2, thresh)))
		return cmpcode_to_str(c);

	if ((c = customdata_compare(&me1->edata, &me2->edata, me1, me2, thresh)))
		return cmpcode_to_str(c);

	if ((c = customdata_compare(&me1->ldata, &me2->ldata, me1, me2, thresh)))
		return cmpcode_to_str(c);

	if ((c = customdata_compare(&me1->pdata, &me2->pdata, me1, me2, thresh)))
		return cmpcode_to_str(c);
	
	return NULL;
}

static void mesh_ensure_tessellation_customdata(Mesh *me)
{
	if (UNLIKELY((me->totface != 0) && (me->totpoly == 0))) {
		/* Pass, otherwise this function  clears 'mface' before
		 * versioning 'mface -> mpoly' code kicks in [#30583]
		 *
		 * Callers could also check but safer to do here - campbell */
	}
	else {
		const int tottex_original = CustomData_number_of_layers(&me->pdata, CD_MTEXPOLY);
		const int totcol_original = CustomData_number_of_layers(&me->ldata, CD_MLOOPCOL);

		const int tottex_tessface = CustomData_number_of_layers(&me->fdata, CD_MTFACE);
		const int totcol_tessface = CustomData_number_of_layers(&me->fdata, CD_MCOL);

		if (tottex_tessface != tottex_original ||
		    totcol_tessface != totcol_original)
		{
			BKE_mesh_tessface_clear(me);

			CustomData_from_bmeshpoly(&me->fdata, &me->pdata, &me->ldata, me->totface);

			/* TODO - add some --debug-mesh option */
			if (G.debug & G_DEBUG) {
				/* note: this warning may be un-called for if we are initializing the mesh for the
				 * first time from bmesh, rather then giving a warning about this we could be smarter
				 * and check if there was any data to begin with, for now just print the warning with
				 * some info to help troubleshoot whats going on - campbell */
				printf("%s: warning! Tessellation uvs or vcol data got out of sync, "
				       "had to reset!\n    CD_MTFACE: %d != CD_MTEXPOLY: %d || CD_MCOL: %d != CD_MLOOPCOL: %d\n",
				       __func__, tottex_tessface, tottex_original, totcol_tessface, totcol_original);
			}
		}
	}
}

void BKE_mesh_ensure_skin_customdata(Mesh *me)
{
	BMesh *bm = me->edit_btmesh ? me->edit_btmesh->bm : NULL;
	MVertSkin *vs;

	if (bm) {
		if (!CustomData_has_layer(&bm->vdata, CD_MVERT_SKIN)) {
			BMVert *v;
			BMIter iter;

			BM_data_layer_add(bm, &bm->vdata, CD_MVERT_SKIN);

			/* Mark an arbitrary vertex as root */
			BM_ITER_MESH (v, &iter, bm, BM_VERTS_OF_MESH) {
				vs = CustomData_bmesh_get(&bm->vdata, v->head.data,
				                          CD_MVERT_SKIN);
				vs->flag |= MVERT_SKIN_ROOT;
				break;
			}
		}
	}
	else {
		if (!CustomData_has_layer(&me->vdata, CD_MVERT_SKIN)) {
			vs = CustomData_add_layer(&me->vdata,
			                          CD_MVERT_SKIN,
			                          CD_DEFAULT,
			                          NULL,
			                          me->totvert);

			/* Mark an arbitrary vertex as root */
			if (vs) {
				vs->flag |= MVERT_SKIN_ROOT;
			}
		}
	}
}

/* this ensures grouped customdata (e.g. mtexpoly and mloopuv and mtface, or
 * mloopcol and mcol) have the same relative active/render/clone/mask indices.
 *
 * note that for undo mesh data we want to skip 'ensure_tess_cd' call since
 * we don't want to store memory for tessface when its only used for older
 * versions of the mesh. - campbell*/
static void mesh_update_linked_customdata(Mesh *me, const bool do_ensure_tess_cd)
{
	if (me->edit_btmesh)
		BKE_editmesh_update_linked_customdata(me->edit_btmesh);

	if (do_ensure_tess_cd) {
		mesh_ensure_tessellation_customdata(me);
	}

	CustomData_bmesh_update_active_layers(&me->fdata, &me->pdata, &me->ldata);
}

void BKE_mesh_update_customdata_pointers(Mesh *me, const bool do_ensure_tess_cd)
{
	mesh_update_linked_customdata(me, do_ensure_tess_cd);

	me->mvert = CustomData_get_layer(&me->vdata, CD_MVERT);
	me->dvert = CustomData_get_layer(&me->vdata, CD_MDEFORMVERT);

	me->medge = CustomData_get_layer(&me->edata, CD_MEDGE);

	me->mface = CustomData_get_layer(&me->fdata, CD_MFACE);
	me->mcol = CustomData_get_layer(&me->fdata, CD_MCOL);
	me->mtface = CustomData_get_layer(&me->fdata, CD_MTFACE);
	
	me->mpoly = CustomData_get_layer(&me->pdata, CD_MPOLY);
	me->mloop = CustomData_get_layer(&me->ldata, CD_MLOOP);

	me->mtpoly = CustomData_get_layer(&me->pdata, CD_MTEXPOLY);
	me->mloopcol = CustomData_get_layer(&me->ldata, CD_MLOOPCOL);
	me->mloopuv = CustomData_get_layer(&me->ldata, CD_MLOOPUV);
}

bool BKE_mesh_has_custom_loop_normals(Mesh *me)
{
	if (me->edit_btmesh) {
		return CustomData_has_layer(&me->edit_btmesh->bm->ldata, CD_CUSTOMLOOPNORMAL);
	}
	else {
		return CustomData_has_layer(&me->ldata, CD_CUSTOMLOOPNORMAL);
	}
}

/* Note: unlinking is called when me->id.us is 0, question remains how
 * much unlinking of Library data in Mesh should be done... probably
 * we need a more generic method, like the expand() functions in
 * readfile.c */


/** Free (or release) any data used by this mesh (does not free the mesh itself). */
void BKE_mesh_free(Mesh *me)
{
	BKE_animdata_free(&me->id);

	CustomData_free(&me->vdata, me->totvert);
	CustomData_free(&me->edata, me->totedge);
	CustomData_free(&me->fdata, me->totface);
	CustomData_free(&me->ldata, me->totloop);
	CustomData_free(&me->pdata, me->totpoly);

	MEM_SAFE_FREE(me->mat);
	MEM_SAFE_FREE(me->bb);
	MEM_SAFE_FREE(me->mselect);
	MEM_SAFE_FREE(me->edit_btmesh);
}

static void mesh_tessface_clear_intern(Mesh *mesh, int free_customdata)
{
	if (free_customdata) {
		CustomData_free(&mesh->fdata, mesh->totface);
	}
	else {
		CustomData_reset(&mesh->fdata);
	}

	mesh->mface = NULL;
	mesh->mtface = NULL;
	mesh->mcol = NULL;
	mesh->totface = 0;
}

void BKE_mesh_init(Mesh *me)
{
<<<<<<< HEAD
	BLI_assert(MEMCMP_NULL_STRUCT_OFS(me, id));
=======
	BLI_assert(MEMCMP_STRUCT_OFS_IS_ZERO(me, id));
>>>>>>> 505a31bd

	me->size[0] = me->size[1] = me->size[2] = 1.0;
	me->smoothresh = 30;
	me->texflag = ME_AUTOSPACE;

	/* disable because its slow on many GPU's, see [#37518] */
#if 0
	me->flag = ME_TWOSIDED;
#endif
	me->drawflag = ME_DRAWEDGES | ME_DRAWFACES | ME_DRAWCREASES;

	CustomData_reset(&me->vdata);
	CustomData_reset(&me->edata);
	CustomData_reset(&me->fdata);
	CustomData_reset(&me->pdata);
	CustomData_reset(&me->ldata);
}

Mesh *BKE_mesh_add(Main *bmain, const char *name)
{
	Mesh *me;

	me = BKE_libblock_alloc(bmain, ID_ME, name);

	BKE_mesh_init(me);

	return me;
}

Mesh *BKE_mesh_copy_ex(Main *bmain, Mesh *me)
{
	Mesh *men;
	MTFace *tface;
	MTexPoly *txface;
	int a, i;
	const int do_tessface = ((me->totface != 0) && (me->totpoly == 0)); /* only do tessface if we have no polys */
	
	men = BKE_libblock_copy_ex(bmain, &me->id);
	
	men->mat = MEM_dupallocN(me->mat);
	for (a = 0; a < men->totcol; a++) {
		id_us_plus((ID *)men->mat[a]);
	}
	id_us_plus((ID *)men->texcomesh);

	CustomData_copy(&me->vdata, &men->vdata, CD_MASK_MESH, CD_DUPLICATE, men->totvert);
	CustomData_copy(&me->edata, &men->edata, CD_MASK_MESH, CD_DUPLICATE, men->totedge);
	CustomData_copy(&me->ldata, &men->ldata, CD_MASK_MESH, CD_DUPLICATE, men->totloop);
	CustomData_copy(&me->pdata, &men->pdata, CD_MASK_MESH, CD_DUPLICATE, men->totpoly);
	if (do_tessface) {
		CustomData_copy(&me->fdata, &men->fdata, CD_MASK_MESH, CD_DUPLICATE, men->totface);
	}
	else {
		mesh_tessface_clear_intern(men, false);
	}

	BKE_mesh_update_customdata_pointers(men, do_tessface);

	/* ensure indirect linked data becomes lib-extern */
	for (i = 0; i < me->fdata.totlayer; i++) {
		if (me->fdata.layers[i].type == CD_MTFACE) {
			tface = (MTFace *)me->fdata.layers[i].data;

			for (a = 0; a < me->totface; a++, tface++)
				if (tface->tpage)
					id_lib_extern((ID *)tface->tpage);
		}
	}
	
	for (i = 0; i < me->pdata.totlayer; i++) {
		if (me->pdata.layers[i].type == CD_MTEXPOLY) {
			txface = (MTexPoly *)me->pdata.layers[i].data;

			for (a = 0; a < me->totpoly; a++, txface++)
				if (txface->tpage)
					id_lib_extern((ID *)txface->tpage);
		}
	}

	men->edit_btmesh = NULL;

	men->mselect = MEM_dupallocN(men->mselect);
	men->bb = MEM_dupallocN(men->bb);
	
	men->key = BKE_key_copy(me->key);
	if (men->key) men->key->from = (ID *)men;

	if (me->id.lib) {
		BKE_id_lib_local_paths(bmain, me->id.lib, &men->id);
	}

	return men;
}

Mesh *BKE_mesh_copy(Mesh *me)
{
	return BKE_mesh_copy_ex(G.main, me);
}

BMesh *BKE_mesh_to_bmesh(Mesh *me, Object *ob)
{
	BMesh *bm;
	const BMAllocTemplate allocsize = BMALLOC_TEMPLATE_FROM_ME(me);

	bm = BM_mesh_create(&allocsize);

	BM_mesh_bm_from_me(bm, me, false, true, ob->shapenr);

	return bm;
}

static void expand_local_mesh(Mesh *me)
{
	id_lib_extern((ID *)me->texcomesh);

	if (me->mtface || me->mtpoly) {
		int a, i;

		for (i = 0; i < me->pdata.totlayer; i++) {
			if (me->pdata.layers[i].type == CD_MTEXPOLY) {
				MTexPoly *txface = (MTexPoly *)me->pdata.layers[i].data;

				for (a = 0; a < me->totpoly; a++, txface++) {
					/* special case: ima always local immediately */
					if (txface->tpage) {
						id_lib_extern((ID *)txface->tpage);
					}
				}
			}
		}

		for (i = 0; i < me->fdata.totlayer; i++) {
			if (me->fdata.layers[i].type == CD_MTFACE) {
				MTFace *tface = (MTFace *)me->fdata.layers[i].data;

				for (a = 0; a < me->totface; a++, tface++) {
					/* special case: ima always local immediately */
					if (tface->tpage) {
						id_lib_extern((ID *)tface->tpage);
					}
				}
			}
		}
	}

	if (me->mat) {
		extern_local_matarar(me->mat, me->totcol);
	}
}

void BKE_mesh_make_local(Mesh *me)
{
	Main *bmain = G.main;
	Object *ob;
	bool is_local = false, is_lib = false;

	/* - only lib users: do nothing
	 * - only local users: set flag
	 * - mixed: make copy
	 */

	if (me->id.lib == NULL) return;
	if (me->id.us == 1) {
		id_clear_lib_data(bmain, &me->id);
		expand_local_mesh(me);
		return;
	}

	for (ob = bmain->object.first; ob && ELEM(0, is_lib, is_local); ob = ob->id.next) {
		if (me == ob->data) {
			if (ob->id.lib) is_lib = true;
			else is_local = true;
		}
	}

	if (is_local && is_lib == false) {
		id_clear_lib_data(bmain, &me->id);
		expand_local_mesh(me);
	}
	else if (is_local && is_lib) {
		Mesh *me_new = BKE_mesh_copy(me);
		me_new->id.us = 0;


		/* Remap paths of new ID using old library as base. */
		BKE_id_lib_local_paths(bmain, me->id.lib, &me_new->id);

		for (ob = bmain->object.first; ob; ob = ob->id.next) {
			if (me == ob->data) {
				if (ob->id.lib == NULL) {
					BKE_mesh_assign_object(ob, me_new);
				}
			}
		}
	}
}

bool BKE_mesh_uv_cdlayer_rename_index(Mesh *me, const int poly_index, const int loop_index, const int face_index,
                                      const char *new_name, const bool do_tessface)
{
	CustomData *pdata, *ldata, *fdata;
	CustomDataLayer *cdlp, *cdlu, *cdlf;
	const int step = do_tessface ? 3 : 2;
	int i;

	if (me->edit_btmesh) {
		pdata = &me->edit_btmesh->bm->pdata;
		ldata = &me->edit_btmesh->bm->ldata;
		fdata = NULL;  /* No tessellated data in BMesh! */
	}
	else {
		pdata = &me->pdata;
		ldata = &me->ldata;
		fdata = &me->fdata;
	}
	cdlp = &pdata->layers[poly_index];
	cdlu = &ldata->layers[loop_index];
	cdlf = fdata && do_tessface ? &fdata->layers[face_index] : NULL;

	if (cdlp->name != new_name) {
		/* Mesh validate passes a name from the CD layer as the new name,
		 * Avoid memcpy from self to self in this case.
		 */
		BLI_strncpy(cdlp->name, new_name, sizeof(cdlp->name));
		CustomData_set_layer_unique_name(pdata, cdlp - pdata->layers);
	}

	/* Loop until we do have exactly the same name for all layers! */
	for (i = 1; !STREQ(cdlp->name, cdlu->name) || (cdlf && !STREQ(cdlp->name, cdlf->name)); i++) {
		switch (i % step) {
			case 0:
				BLI_strncpy(cdlp->name, cdlu->name, sizeof(cdlp->name));
				CustomData_set_layer_unique_name(pdata, cdlp - pdata->layers);
				break;
			case 1:
				BLI_strncpy(cdlu->name, cdlp->name, sizeof(cdlu->name));
				CustomData_set_layer_unique_name(ldata, cdlu - ldata->layers);
				break;
			case 2:
				if (cdlf) {
					BLI_strncpy(cdlf->name, cdlp->name, sizeof(cdlf->name));
					CustomData_set_layer_unique_name(fdata, cdlf - fdata->layers);
				}
				break;
		}
	}

	return true;
}

bool BKE_mesh_uv_cdlayer_rename(Mesh *me, const char *old_name, const char *new_name, bool do_tessface)
{
	CustomData *pdata, *ldata, *fdata;
	if (me->edit_btmesh) {
		pdata = &me->edit_btmesh->bm->pdata;
		ldata = &me->edit_btmesh->bm->ldata;
		/* No tessellated data in BMesh! */
		fdata = NULL;
		do_tessface = false;
	}
	else {
		pdata = &me->pdata;
		ldata = &me->ldata;
		fdata = &me->fdata;
		do_tessface = (do_tessface && fdata->totlayer);
	}

	{
		const int pidx_start = CustomData_get_layer_index(pdata, CD_MTEXPOLY);
		const int lidx_start = CustomData_get_layer_index(ldata, CD_MLOOPUV);
		const int fidx_start = do_tessface ? CustomData_get_layer_index(fdata, CD_MTFACE) : -1;
		int pidx = CustomData_get_named_layer(pdata, CD_MTEXPOLY, old_name);
		int lidx = CustomData_get_named_layer(ldata, CD_MLOOPUV, old_name);
		int fidx = do_tessface ? CustomData_get_named_layer(fdata, CD_MTFACE, old_name) : -1;

		/* None of those cases should happen, in theory!
		 * Note this assume we have the same number of mtexpoly, mloopuv and mtface layers!
		 */
		if (pidx == -1) {
			if (lidx == -1) {
				if (fidx == -1) {
					/* No layer found with this name! */
					return false;
				}
				else {
					lidx = fidx;
				}
			}
			pidx = lidx;
		}
		else {
			if (lidx == -1) {
				lidx = pidx;
			}
			if (fidx == -1 && do_tessface) {
				fidx = pidx;
			}
		}
#if 0
		/* For now, we do not consider mismatch in indices (i.e. same name leading to (relative) different indices). */
		else if (pidx != lidx) {
			lidx = pidx;
		}
#endif

		/* Go back to absolute indices! */
		pidx += pidx_start;
		lidx += lidx_start;
		if (fidx != -1)
			fidx += fidx_start;

		return BKE_mesh_uv_cdlayer_rename_index(me, pidx, lidx, fidx, new_name, do_tessface);
	}
}

void BKE_mesh_boundbox_calc(Mesh *me, float r_loc[3], float r_size[3])
{
	BoundBox *bb;
	float min[3], max[3];
	float mloc[3], msize[3];
	
	if (me->bb == NULL) me->bb = MEM_callocN(sizeof(BoundBox), "boundbox");
	bb = me->bb;

	if (!r_loc) r_loc = mloc;
	if (!r_size) r_size = msize;
	
	INIT_MINMAX(min, max);
	if (!BKE_mesh_minmax(me, min, max)) {
		min[0] = min[1] = min[2] = -1.0f;
		max[0] = max[1] = max[2] = 1.0f;
	}

	mid_v3_v3v3(r_loc, min, max);
		
	r_size[0] = (max[0] - min[0]) / 2.0f;
	r_size[1] = (max[1] - min[1]) / 2.0f;
	r_size[2] = (max[2] - min[2]) / 2.0f;
	
	BKE_boundbox_init_from_minmax(bb, min, max);

	bb->flag &= ~BOUNDBOX_DIRTY;
}

void BKE_mesh_texspace_calc(Mesh *me)
{
	float loc[3], size[3];
	int a;

	BKE_mesh_boundbox_calc(me, loc, size);

	if (me->texflag & ME_AUTOSPACE) {
		for (a = 0; a < 3; a++) {
			if (size[a] == 0.0f) size[a] = 1.0f;
			else if (size[a] > 0.0f && size[a] < 0.00001f) size[a] = 0.00001f;
			else if (size[a] < 0.0f && size[a] > -0.00001f) size[a] = -0.00001f;
		}

		copy_v3_v3(me->loc, loc);
		copy_v3_v3(me->size, size);
		zero_v3(me->rot);
	}
}

BoundBox *BKE_mesh_boundbox_get(Object *ob)
{
	Mesh *me = ob->data;

	if (ob->bb)
		return ob->bb;

	if (me->bb == NULL || (me->bb->flag & BOUNDBOX_DIRTY)) {
		BKE_mesh_texspace_calc(me);
	}

	return me->bb;
}

void BKE_mesh_texspace_get(Mesh *me, float r_loc[3], float r_rot[3], float r_size[3])
{
	if (me->bb == NULL || (me->bb->flag & BOUNDBOX_DIRTY)) {
		BKE_mesh_texspace_calc(me);
	}

	if (r_loc) copy_v3_v3(r_loc,  me->loc);
	if (r_rot) copy_v3_v3(r_rot,  me->rot);
	if (r_size) copy_v3_v3(r_size, me->size);
}

void BKE_mesh_texspace_copy_from_object(Mesh *me, Object *ob)
{
	float *texloc, *texrot, *texsize;
	short *texflag;

	if (BKE_object_obdata_texspace_get(ob, &texflag, &texloc, &texsize, &texrot)) {
		me->texflag = *texflag;
		copy_v3_v3(me->loc, texloc);
		copy_v3_v3(me->size, texsize);
		copy_v3_v3(me->rot, texrot);
	}
}

float (*BKE_mesh_orco_verts_get(Object *ob))[3]
{
	Mesh *me = ob->data;
	MVert *mvert = NULL;
	Mesh *tme = me->texcomesh ? me->texcomesh : me;
	int a, totvert;
	float (*vcos)[3] = NULL;

	/* Get appropriate vertex coordinates */
	vcos = MEM_callocN(sizeof(*vcos) * me->totvert, "orco mesh");
	mvert = tme->mvert;
	totvert = min_ii(tme->totvert, me->totvert);

	for (a = 0; a < totvert; a++, mvert++) {
		copy_v3_v3(vcos[a], mvert->co);
	}

	return vcos;
}

void BKE_mesh_orco_verts_transform(Mesh *me, float (*orco)[3], int totvert, int invert)
{
	float loc[3], size[3];
	int a;

	BKE_mesh_texspace_get(me->texcomesh ? me->texcomesh : me, loc, NULL, size);

	if (invert) {
		for (a = 0; a < totvert; a++) {
			float *co = orco[a];
			madd_v3_v3v3v3(co, loc, co, size);
		}
	}
	else {
		for (a = 0; a < totvert; a++) {
			float *co = orco[a];
			co[0] = (co[0] - loc[0]) / size[0];
			co[1] = (co[1] - loc[1]) / size[1];
			co[2] = (co[2] - loc[2]) / size[2];
		}
	}
}

/* rotates the vertices of a face in case v[2] or v[3] (vertex index) is = 0.
 * this is necessary to make the if (mface->v4) check for quads work */
int test_index_face(MFace *mface, CustomData *fdata, int mfindex, int nr)
{
	/* first test if the face is legal */
	if ((mface->v3 || nr == 4) && mface->v3 == mface->v4) {
		mface->v4 = 0;
		nr--;
	}
	if ((mface->v2 || mface->v4) && mface->v2 == mface->v3) {
		mface->v3 = mface->v4;
		mface->v4 = 0;
		nr--;
	}
	if (mface->v1 == mface->v2) {
		mface->v2 = mface->v3;
		mface->v3 = mface->v4;
		mface->v4 = 0;
		nr--;
	}

	/* check corrupt cases, bow-tie geometry, cant handle these because edge data wont exist so just return 0 */
	if (nr == 3) {
		if (
		    /* real edges */
		    mface->v1 == mface->v2 ||
		    mface->v2 == mface->v3 ||
		    mface->v3 == mface->v1)
		{
			return 0;
		}
	}
	else if (nr == 4) {
		if (
		    /* real edges */
		    mface->v1 == mface->v2 ||
		    mface->v2 == mface->v3 ||
		    mface->v3 == mface->v4 ||
		    mface->v4 == mface->v1 ||
		    /* across the face */
		    mface->v1 == mface->v3 ||
		    mface->v2 == mface->v4)
		{
			return 0;
		}
	}

	/* prevent a zero at wrong index location */
	if (nr == 3) {
		if (mface->v3 == 0) {
			static int corner_indices[4] = {1, 2, 0, 3};

			SWAP(unsigned int, mface->v1, mface->v2);
			SWAP(unsigned int, mface->v2, mface->v3);

			if (fdata)
				CustomData_swap(fdata, mfindex, corner_indices);
		}
	}
	else if (nr == 4) {
		if (mface->v3 == 0 || mface->v4 == 0) {
			static int corner_indices[4] = {2, 3, 0, 1};

			SWAP(unsigned int, mface->v1, mface->v3);
			SWAP(unsigned int, mface->v2, mface->v4);

			if (fdata)
				CustomData_swap(fdata, mfindex, corner_indices);
		}
	}

	return nr;
}

Mesh *BKE_mesh_from_object(Object *ob)
{
	
	if (ob == NULL) return NULL;
	if (ob->type == OB_MESH) return ob->data;
	else return NULL;
}

void BKE_mesh_assign_object(Object *ob, Mesh *me)
{
	Mesh *old = NULL;

	multires_force_update(ob);
	
	if (ob == NULL) return;
	
	if (ob->type == OB_MESH) {
		old = ob->data;
		if (old)
			old->id.us--;
		ob->data = me;
		id_us_plus((ID *)me);
	}
	
	test_object_materials(G.main, (ID *)me);

	test_object_modifiers(ob);
}

void BKE_mesh_from_metaball(ListBase *lb, Mesh *me)
{
	DispList *dl;
	MVert *mvert;
	MLoop *mloop, *allloop;
	MPoly *mpoly;
	const float *nors, *verts;
	int a, *index;
	
	dl = lb->first;
	if (dl == NULL) return;

	if (dl->type == DL_INDEX4) {
		mvert = CustomData_add_layer(&me->vdata, CD_MVERT, CD_CALLOC, NULL, dl->nr);
		allloop = mloop = CustomData_add_layer(&me->ldata, CD_MLOOP, CD_CALLOC, NULL, dl->parts * 4);
		mpoly = CustomData_add_layer(&me->pdata, CD_MPOLY, CD_CALLOC, NULL, dl->parts);
		me->mvert = mvert;
		me->mloop = mloop;
		me->mpoly = mpoly;
		me->totvert = dl->nr;
		me->totpoly = dl->parts;

		a = dl->nr;
		nors = dl->nors;
		verts = dl->verts;
		while (a--) {
			copy_v3_v3(mvert->co, verts);
			normal_float_to_short_v3(mvert->no, nors);
			mvert++;
			nors += 3;
			verts += 3;
		}
		
		a = dl->parts;
		index = dl->index;
		while (a--) {
			int count = index[2] != index[3] ? 4 : 3;

			mloop[0].v = index[0];
			mloop[1].v = index[1];
			mloop[2].v = index[2];
			if (count == 4)
				mloop[3].v = index[3];

			mpoly->totloop = count;
			mpoly->loopstart = (int)(mloop - allloop);
			mpoly->flag = ME_SMOOTH;


			mpoly++;
			mloop += count;
			me->totloop += count;
			index += 4;
		}

		BKE_mesh_update_customdata_pointers(me, true);

		BKE_mesh_calc_normals(me);

		BKE_mesh_calc_edges(me, true, false);
	}
}

/**
 * Specialized function to use when we _know_ existing edges don't overlap with poly edges.
 */
static void make_edges_mdata_extend(MEdge **r_alledge, int *r_totedge,
                                    const MPoly *mpoly, MLoop *mloop,
                                    const int totpoly)
{
	int totedge = *r_totedge;
	int totedge_new;
	EdgeHash *eh;
	unsigned int eh_reserve;
	const MPoly *mp;
	int i;

	eh_reserve = max_ii(totedge, BLI_EDGEHASH_SIZE_GUESS_FROM_POLYS(totpoly));
	eh = BLI_edgehash_new_ex(__func__, eh_reserve);

	for (i = 0, mp = mpoly; i < totpoly; i++, mp++) {
		BKE_mesh_poly_edgehash_insert(eh, mp, mloop + mp->loopstart);
	}

	totedge_new = BLI_edgehash_size(eh);

#ifdef DEBUG
	/* ensure that theres no overlap! */
	if (totedge_new) {
		MEdge *medge = *r_alledge;
		for (i = 0; i < totedge; i++, medge++) {
			BLI_assert(BLI_edgehash_haskey(eh, medge->v1, medge->v2) == false);
		}
	}
#endif

	if (totedge_new) {
		EdgeHashIterator *ehi;
		MEdge *medge;
		unsigned int e_index = totedge;

		*r_alledge = medge = (*r_alledge ? MEM_reallocN(*r_alledge, sizeof(MEdge) * (totedge + totedge_new)) :
		                                   MEM_callocN(sizeof(MEdge) * totedge_new, __func__));
		medge += totedge;

		totedge += totedge_new;

		/* --- */
		for (ehi = BLI_edgehashIterator_new(eh);
		     BLI_edgehashIterator_isDone(ehi) == false;
		     BLI_edgehashIterator_step(ehi), ++medge, e_index++)
		{
			BLI_edgehashIterator_getKey(ehi, &medge->v1, &medge->v2);
			BLI_edgehashIterator_setValue(ehi, SET_UINT_IN_POINTER(e_index));

			medge->crease = medge->bweight = 0;
			medge->flag = ME_EDGEDRAW | ME_EDGERENDER;
		}
		BLI_edgehashIterator_free(ehi);

		*r_totedge = totedge;


		for (i = 0, mp = mpoly; i < totpoly; i++, mp++) {
			MLoop *l = &mloop[mp->loopstart];
			MLoop *l_prev = (l + (mp->totloop - 1));
			int j;
			for (j = 0; j < mp->totloop; j++, l++) {
				/* lookup hashed edge index */
				l_prev->e = GET_UINT_FROM_POINTER(BLI_edgehash_lookup(eh, l_prev->v, l->v));
				l_prev = l;
			}
		}
	}

	BLI_edgehash_free(eh, NULL);
}


/* Initialize mverts, medges and, faces for converting nurbs to mesh and derived mesh */
/* return non-zero on error */
int BKE_mesh_nurbs_to_mdata(
        Object *ob, MVert **r_allvert, int *r_totvert,
        MEdge **r_alledge, int *r_totedge, MLoop **r_allloop, MPoly **r_allpoly,
        int *r_totloop, int *r_totpoly)
{
	ListBase disp = {NULL, NULL};

	if (ob->curve_cache) {
		disp = ob->curve_cache->disp;
	}

	return BKE_mesh_nurbs_displist_to_mdata(
	        ob, &disp,
	        r_allvert, r_totvert,
	        r_alledge, r_totedge,
	        r_allloop, r_allpoly, NULL,
	        r_totloop, r_totpoly);
}

/* BMESH: this doesn't calculate all edges from polygons,
 * only free standing edges are calculated */

/* Initialize mverts, medges and, faces for converting nurbs to mesh and derived mesh */
/* use specified dispbase */
int BKE_mesh_nurbs_displist_to_mdata(
        Object *ob, const ListBase *dispbase,
        MVert **r_allvert, int *r_totvert,
        MEdge **r_alledge, int *r_totedge,
        MLoop **r_allloop, MPoly **r_allpoly,
        MLoopUV **r_alluv,
        int *r_totloop, int *r_totpoly)
{
	Curve *cu = ob->data;
	DispList *dl;
	MVert *mvert;
	MPoly *mpoly;
	MLoop *mloop;
	MLoopUV *mloopuv = NULL;
	MEdge *medge;
	const float *data;
	int a, b, ofs, vertcount, startvert, totvert = 0, totedge = 0, totloop = 0, totvlak = 0;
	int p1, p2, p3, p4, *index;
	const bool conv_polys = ((CU_DO_2DFILL(cu) == false) ||  /* 2d polys are filled with DL_INDEX3 displists */
	                         (ob->type == OB_SURF));  /* surf polys are never filled */

	/* count */
	dl = dispbase->first;
	while (dl) {
		if (dl->type == DL_SEGM) {
			totvert += dl->parts * dl->nr;
			totedge += dl->parts * (dl->nr - 1);
		}
		else if (dl->type == DL_POLY) {
			if (conv_polys) {
				totvert += dl->parts * dl->nr;
				totedge += dl->parts * dl->nr;
			}
		}
		else if (dl->type == DL_SURF) {
			int tot;
			totvert += dl->parts * dl->nr;
			tot = (dl->parts - 1 + ((dl->flag & DL_CYCL_V) == 2)) * (dl->nr - 1 + (dl->flag & DL_CYCL_U));
			totvlak += tot;
			totloop += tot * 4;
		}
		else if (dl->type == DL_INDEX3) {
			int tot;
			totvert += dl->nr;
			tot = dl->parts;
			totvlak += tot;
			totloop += tot * 3;
		}
		dl = dl->next;
	}

	if (totvert == 0) {
		/* error("can't convert"); */
		/* Make Sure you check ob->data is a curve */
		return -1;
	}

	*r_allvert = mvert = MEM_callocN(sizeof(MVert) * totvert, "nurbs_init mvert");
	*r_alledge = medge = MEM_callocN(sizeof(MEdge) * totedge, "nurbs_init medge");
	*r_allloop = mloop = MEM_callocN(sizeof(MLoop) * totvlak * 4, "nurbs_init mloop"); // totloop
	*r_allpoly = mpoly = MEM_callocN(sizeof(MPoly) * totvlak, "nurbs_init mloop");

	if (r_alluv)
		*r_alluv = mloopuv = MEM_callocN(sizeof(MLoopUV) * totvlak * 4, "nurbs_init mloopuv");
	
	/* verts and faces */
	vertcount = 0;

	dl = dispbase->first;
	while (dl) {
		const bool is_smooth = (dl->rt & CU_SMOOTH) != 0;

		if (dl->type == DL_SEGM) {
			startvert = vertcount;
			a = dl->parts * dl->nr;
			data = dl->verts;
			while (a--) {
				copy_v3_v3(mvert->co, data);
				data += 3;
				vertcount++;
				mvert++;
			}

			for (a = 0; a < dl->parts; a++) {
				ofs = a * dl->nr;
				for (b = 1; b < dl->nr; b++) {
					medge->v1 = startvert + ofs + b - 1;
					medge->v2 = startvert + ofs + b;
					medge->flag = ME_LOOSEEDGE | ME_EDGERENDER | ME_EDGEDRAW;

					medge++;
				}
			}

		}
		else if (dl->type == DL_POLY) {
			if (conv_polys) {
				startvert = vertcount;
				a = dl->parts * dl->nr;
				data = dl->verts;
				while (a--) {
					copy_v3_v3(mvert->co, data);
					data += 3;
					vertcount++;
					mvert++;
				}

				for (a = 0; a < dl->parts; a++) {
					ofs = a * dl->nr;
					for (b = 0; b < dl->nr; b++) {
						medge->v1 = startvert + ofs + b;
						if (b == dl->nr - 1) medge->v2 = startvert + ofs;
						else medge->v2 = startvert + ofs + b + 1;
						medge->flag = ME_LOOSEEDGE | ME_EDGERENDER | ME_EDGEDRAW;
						medge++;
					}
				}
			}
		}
		else if (dl->type == DL_INDEX3) {
			startvert = vertcount;
			a = dl->nr;
			data = dl->verts;
			while (a--) {
				copy_v3_v3(mvert->co, data);
				data += 3;
				vertcount++;
				mvert++;
			}

			a = dl->parts;
			index = dl->index;
			while (a--) {
				mloop[0].v = startvert + index[0];
				mloop[1].v = startvert + index[2];
				mloop[2].v = startvert + index[1];
				mpoly->loopstart = (int)(mloop - (*r_allloop));
				mpoly->totloop = 3;
				mpoly->mat_nr = dl->col;

				if (mloopuv) {
					int i;

					for (i = 0; i < 3; i++, mloopuv++) {
						mloopuv->uv[0] = (mloop[i].v - startvert) / (float)(dl->nr - 1);
						mloopuv->uv[1] = 0.0f;
					}
				}

				if (is_smooth) mpoly->flag |= ME_SMOOTH;
				mpoly++;
				mloop += 3;
				index += 3;
			}
		}
		else if (dl->type == DL_SURF) {
			startvert = vertcount;
			a = dl->parts * dl->nr;
			data = dl->verts;
			while (a--) {
				copy_v3_v3(mvert->co, data);
				data += 3;
				vertcount++;
				mvert++;
			}

			for (a = 0; a < dl->parts; a++) {

				if ( (dl->flag & DL_CYCL_V) == 0 && a == dl->parts - 1) break;

				if (dl->flag & DL_CYCL_U) {         /* p2 -> p1 -> */
					p1 = startvert + dl->nr * a;    /* p4 -> p3 -> */
					p2 = p1 + dl->nr - 1;       /* -----> next row */
					p3 = p1 + dl->nr;
					p4 = p2 + dl->nr;
					b = 0;
				}
				else {
					p2 = startvert + dl->nr * a;
					p1 = p2 + 1;
					p4 = p2 + dl->nr;
					p3 = p1 + dl->nr;
					b = 1;
				}
				if ( (dl->flag & DL_CYCL_V) && a == dl->parts - 1) {
					p3 -= dl->parts * dl->nr;
					p4 -= dl->parts * dl->nr;
				}

				for (; b < dl->nr; b++) {
					mloop[0].v = p1;
					mloop[1].v = p3;
					mloop[2].v = p4;
					mloop[3].v = p2;
					mpoly->loopstart = (int)(mloop - (*r_allloop));
					mpoly->totloop = 4;
					mpoly->mat_nr = dl->col;

					if (mloopuv) {
						int orco_sizeu = dl->nr - 1;
						int orco_sizev = dl->parts - 1;
						int i;

						/* exception as handled in convertblender.c too */
						if (dl->flag & DL_CYCL_U) {
							orco_sizeu++;
							if (dl->flag & DL_CYCL_V)
								orco_sizev++;
						}
						else if (dl->flag & DL_CYCL_V) {
							orco_sizev++;
						}

						for (i = 0; i < 4; i++, mloopuv++) {
							/* find uv based on vertex index into grid array */
							int v = mloop[i].v - startvert;

							mloopuv->uv[0] = (v / dl->nr) / (float)orco_sizev;
							mloopuv->uv[1] = (v % dl->nr) / (float)orco_sizeu;

							/* cyclic correction */
							if ((i == 1 || i == 2) && mloopuv->uv[0] == 0.0f)
								mloopuv->uv[0] = 1.0f;
							if ((i == 0 || i == 1) && mloopuv->uv[1] == 0.0f)
								mloopuv->uv[1] = 1.0f;
						}
					}

					if (is_smooth) mpoly->flag |= ME_SMOOTH;
					mpoly++;
					mloop += 4;

					p4 = p3;
					p3++;
					p2 = p1;
					p1++;
				}
			}
		}

		dl = dl->next;
	}
	
	if (totvlak) {
		make_edges_mdata_extend(r_alledge, &totedge,
		                        *r_allpoly, *r_allloop, totvlak);
	}

	*r_totpoly = totvlak;
	*r_totloop = totloop;
	*r_totedge = totedge;
	*r_totvert = totvert;

	return 0;
}


/* this may fail replacing ob->data, be sure to check ob->type */
void BKE_mesh_from_nurbs_displist(Object *ob, ListBase *dispbase, const bool use_orco_uv)
{
	Main *bmain = G.main;
	Object *ob1;
	DerivedMesh *dm = ob->derivedFinal;
	Mesh *me;
	Curve *cu;
	MVert *allvert = NULL;
	MEdge *alledge = NULL;
	MLoop *allloop = NULL;
	MLoopUV *alluv = NULL;
	MPoly *allpoly = NULL;
	int totvert, totedge, totloop, totpoly;

	cu = ob->data;

	if (dm == NULL) {
		if (BKE_mesh_nurbs_displist_to_mdata(ob, dispbase, &allvert, &totvert,
		                                     &alledge, &totedge, &allloop,
		                                     &allpoly, (use_orco_uv) ? &alluv : NULL,
		                                     &totloop, &totpoly) != 0)
		{
			/* Error initializing */
			return;
		}

		/* make mesh */
		me = BKE_mesh_add(G.main, "Mesh");
		me->totvert = totvert;
		me->totedge = totedge;
		me->totloop = totloop;
		me->totpoly = totpoly;

		me->mvert = CustomData_add_layer(&me->vdata, CD_MVERT, CD_ASSIGN, allvert, me->totvert);
		me->medge = CustomData_add_layer(&me->edata, CD_MEDGE, CD_ASSIGN, alledge, me->totedge);
		me->mloop = CustomData_add_layer(&me->ldata, CD_MLOOP, CD_ASSIGN, allloop, me->totloop);
		me->mpoly = CustomData_add_layer(&me->pdata, CD_MPOLY, CD_ASSIGN, allpoly, me->totpoly);

		if (alluv) {
			const char *uvname = "Orco";
			me->mtpoly = CustomData_add_layer_named(&me->pdata, CD_MTEXPOLY, CD_DEFAULT, NULL, me->totpoly, uvname);
			me->mloopuv = CustomData_add_layer_named(&me->ldata, CD_MLOOPUV, CD_ASSIGN, alluv, me->totloop, uvname);
		}

		BKE_mesh_calc_normals(me);
	}
	else {
		me = BKE_mesh_add(G.main, "Mesh");
		DM_to_mesh(dm, me, ob, CD_MASK_MESH, false);
	}

	me->totcol = cu->totcol;
	me->mat = cu->mat;

	BKE_mesh_texspace_calc(me);

	cu->mat = NULL;
	cu->totcol = 0;

	if (ob->data) {
		BKE_libblock_free(bmain, ob->data);
	}
	ob->data = me;
	ob->type = OB_MESH;

	/* other users */
	ob1 = bmain->object.first;
	while (ob1) {
		if (ob1->data == cu) {
			ob1->type = OB_MESH;
		
			ob1->data = ob->data;
			id_us_plus((ID *)ob->data);
		}
		ob1 = ob1->id.next;
	}
}

void BKE_mesh_from_nurbs(Object *ob)
{
	Curve *cu = (Curve *) ob->data;
	bool use_orco_uv = (cu->flag & CU_UV_ORCO) != 0;
	ListBase disp = {NULL, NULL};

	if (ob->curve_cache) {
		disp = ob->curve_cache->disp;
	}

	BKE_mesh_from_nurbs_displist(ob, &disp, use_orco_uv);
}

typedef struct EdgeLink {
	struct EdgeLink *next, *prev;
	void *edge;
} EdgeLink;

typedef struct VertLink {
	Link *next, *prev;
	unsigned int index;
} VertLink;

static void prependPolyLineVert(ListBase *lb, unsigned int index)
{
	VertLink *vl = MEM_callocN(sizeof(VertLink), "VertLink");
	vl->index = index;
	BLI_addhead(lb, vl);
}

static void appendPolyLineVert(ListBase *lb, unsigned int index)
{
	VertLink *vl = MEM_callocN(sizeof(VertLink), "VertLink");
	vl->index = index;
	BLI_addtail(lb, vl);
}

void BKE_mesh_to_curve_nurblist(DerivedMesh *dm, ListBase *nurblist, const int edge_users_test)
{
	MVert       *mvert = dm->getVertArray(dm);
	MEdge *med, *medge = dm->getEdgeArray(dm);
	MPoly *mp,  *mpoly = dm->getPolyArray(dm);
	MLoop       *mloop = dm->getLoopArray(dm);

	int dm_totedge = dm->getNumEdges(dm);
	int dm_totpoly = dm->getNumPolys(dm);
	int totedges = 0;
	int i;

	/* only to detect edge polylines */
	int *edge_users;

	ListBase edges = {NULL, NULL};

	/* get boundary edges */
	edge_users = MEM_callocN(sizeof(int) * dm_totedge, __func__);
	for (i = 0, mp = mpoly; i < dm_totpoly; i++, mp++) {
		MLoop *ml = &mloop[mp->loopstart];
		int j;
		for (j = 0; j < mp->totloop; j++, ml++) {
			edge_users[ml->e]++;
		}
	}

	/* create edges from all faces (so as to find edges not in any faces) */
	med = medge;
	for (i = 0; i < dm_totedge; i++, med++) {
		if (edge_users[i] == edge_users_test) {
			EdgeLink *edl = MEM_callocN(sizeof(EdgeLink), "EdgeLink");
			edl->edge = med;

			BLI_addtail(&edges, edl);   totedges++;
		}
	}
	MEM_freeN(edge_users);

	if (edges.first) {
		while (edges.first) {
			/* each iteration find a polyline and add this as a nurbs poly spline */

			ListBase polyline = {NULL, NULL}; /* store a list of VertLink's */
			bool closed = false;
			int totpoly = 0;
			MEdge *med_current = ((EdgeLink *)edges.last)->edge;
			unsigned int startVert = med_current->v1;
			unsigned int endVert = med_current->v2;
			bool ok = true;

			appendPolyLineVert(&polyline, startVert);   totpoly++;
			appendPolyLineVert(&polyline, endVert);     totpoly++;
			BLI_freelinkN(&edges, edges.last);          totedges--;

			while (ok) { /* while connected edges are found... */
				EdgeLink *edl = edges.last;
				ok = false;
				while (edl) {
					EdgeLink *edl_prev = edl->prev;

					med = edl->edge;

					if (med->v1 == endVert) {
						endVert = med->v2;
						appendPolyLineVert(&polyline, med->v2); totpoly++;
						BLI_freelinkN(&edges, edl);             totedges--;
						ok = true;
					}
					else if (med->v2 == endVert) {
						endVert = med->v1;
						appendPolyLineVert(&polyline, endVert); totpoly++;
						BLI_freelinkN(&edges, edl);             totedges--;
						ok = true;
					}
					else if (med->v1 == startVert) {
						startVert = med->v2;
						prependPolyLineVert(&polyline, startVert);  totpoly++;
						BLI_freelinkN(&edges, edl);                 totedges--;
						ok = true;
					}
					else if (med->v2 == startVert) {
						startVert = med->v1;
						prependPolyLineVert(&polyline, startVert);  totpoly++;
						BLI_freelinkN(&edges, edl);                 totedges--;
						ok = true;
					}

					edl = edl_prev;
				}
			}

			/* Now we have a polyline, make into a curve */
			if (startVert == endVert) {
				BLI_freelinkN(&polyline, polyline.last);
				totpoly--;
				closed = true;
			}

			/* --- nurbs --- */
			{
				Nurb *nu;
				BPoint *bp;
				VertLink *vl;

				/* create new 'nurb' within the curve */
				nu = (Nurb *)MEM_callocN(sizeof(Nurb), "MeshNurb");

				nu->pntsu = totpoly;
				nu->pntsv = 1;
				nu->orderu = 4;
				nu->flagu = CU_NURB_ENDPOINT | (closed ? CU_NURB_CYCLIC : 0);  /* endpoint */
				nu->resolu = 12;

				nu->bp = (BPoint *)MEM_callocN(sizeof(BPoint) * totpoly, "bpoints");

				/* add points */
				vl = polyline.first;
				for (i = 0, bp = nu->bp; i < totpoly; i++, bp++, vl = (VertLink *)vl->next) {
					copy_v3_v3(bp->vec, mvert[vl->index].co);
					bp->f1 = SELECT;
					bp->radius = bp->weight = 1.0;
				}
				BLI_freelistN(&polyline);

				/* add nurb to curve */
				BLI_addtail(nurblist, nu);
			}
			/* --- done with nurbs --- */
		}
	}
}

void BKE_mesh_to_curve(Scene *scene, Object *ob)
{
	/* make new mesh data from the original copy */
	DerivedMesh *dm = mesh_get_derived_final(scene, ob, CD_MASK_MESH);
	ListBase nurblist = {NULL, NULL};
	bool needsFree = false;

	BKE_mesh_to_curve_nurblist(dm, &nurblist, 0);
	BKE_mesh_to_curve_nurblist(dm, &nurblist, 1);

	if (nurblist.first) {
		Curve *cu = BKE_curve_add(G.main, ob->id.name + 2, OB_CURVE);
		cu->flag |= CU_3D;

		cu->nurb = nurblist;

		((Mesh *)ob->data)->id.us--;
		ob->data = cu;
		ob->type = OB_CURVE;

		/* curve objects can't contain DM in usual cases, we could free memory */
		needsFree = true;
	}

	dm->needsFree = needsFree;
	dm->release(dm);

	if (needsFree) {
		ob->derivedFinal = NULL;

		/* curve object could have got bounding box only in special cases */
		if (ob->bb) {
			MEM_freeN(ob->bb);
			ob->bb = NULL;
		}
	}
}

void BKE_mesh_material_index_remove(Mesh *me, short index)
{
	MPoly *mp;
	MFace *mf;
	int i;

	for (mp = me->mpoly, i = 0; i < me->totpoly; i++, mp++) {
		if (mp->mat_nr && mp->mat_nr >= index) {
			mp->mat_nr--;
		}
	}

	for (mf = me->mface, i = 0; i < me->totface; i++, mf++) {
		if (mf->mat_nr && mf->mat_nr >= index) {
			mf->mat_nr--;
		}
	}
}

void BKE_mesh_material_index_clear(Mesh *me)
{
	MPoly *mp;
	MFace *mf;
	int i;

	for (mp = me->mpoly, i = 0; i < me->totpoly; i++, mp++) {
		mp->mat_nr = 0;
	}

	for (mf = me->mface, i = 0; i < me->totface; i++, mf++) {
		mf->mat_nr = 0;
	}
}

void BKE_mesh_material_remap(Mesh *me, const unsigned int *remap, unsigned int remap_len)
{
	const short remap_len_short = (short)remap_len;

#define MAT_NR_REMAP(n) \
	if (n < remap_len_short) { \
		BLI_assert(n >= 0 && remap[n] < remap_len_short); \
		n = remap[n]; \
	} ((void)0)

	if (me->edit_btmesh) {
		BMEditMesh *em = me->edit_btmesh;
		BMIter iter;
		BMFace *efa;

		BM_ITER_MESH(efa, &iter, em->bm, BM_FACES_OF_MESH) {
			MAT_NR_REMAP(efa->mat_nr);
		}
	}
	else {
		int i;
		for (i = 0; i < me->totpoly; i++) {
			MAT_NR_REMAP(me->mpoly[i].mat_nr);
		}
	}

#undef MAT_NR_REMAP

}

void BKE_mesh_smooth_flag_set(Object *meshOb, int enableSmooth) 
{
	Mesh *me = meshOb->data;
	int i;

	for (i = 0; i < me->totpoly; i++) {
		MPoly *mp = &me->mpoly[i];

		if (enableSmooth) {
			mp->flag |= ME_SMOOTH;
		}
		else {
			mp->flag &= ~ME_SMOOTH;
		}
	}
	
	for (i = 0; i < me->totface; i++) {
		MFace *mf = &me->mface[i];

		if (enableSmooth) {
			mf->flag |= ME_SMOOTH;
		}
		else {
			mf->flag &= ~ME_SMOOTH;
		}
	}
}

/**
 * Return a newly MEM_malloc'd array of all the mesh vertex locations
 * \note \a r_numVerts may be NULL
 */
float (*BKE_mesh_vertexCos_get(const Mesh *me, int *r_numVerts))[3]
{
	int i, numVerts = me->totvert;
	float (*cos)[3] = MEM_mallocN(sizeof(*cos) * numVerts, "vertexcos1");

	if (r_numVerts) *r_numVerts = numVerts;
	for (i = 0; i < numVerts; i++)
		copy_v3_v3(cos[i], me->mvert[i].co);

	return cos;
}

/**
 * Find the index of the loop in 'poly' which references vertex,
 * returns -1 if not found
 */
int poly_find_loop_from_vert(
        const MPoly *poly, const MLoop *loopstart,
        unsigned vert)
{
	int j;
	for (j = 0; j < poly->totloop; j++, loopstart++) {
		if (loopstart->v == vert)
			return j;
	}
	
	return -1;
}

/**
 * Fill \a r_adj with the loop indices in \a poly adjacent to the
 * vertex. Returns the index of the loop matching vertex, or -1 if the
 * vertex is not in \a poly
 */
int poly_get_adj_loops_from_vert(
        const MPoly *poly,
        const MLoop *mloop, unsigned int vert,
        unsigned int r_adj[2])
{
	int corner = poly_find_loop_from_vert(poly,
	                                      &mloop[poly->loopstart],
	                                      vert);
		
	if (corner != -1) {
#if 0	/* unused - this loop */
		const MLoop *ml = &mloop[poly->loopstart + corner];
#endif

		/* vertex was found */
		r_adj[0] = ME_POLY_LOOP_PREV(mloop, poly, corner)->v;
		r_adj[1] = ME_POLY_LOOP_NEXT(mloop, poly, corner)->v;
	}

	return corner;
}

/**
 * Return the index of the edge vert that is not equal to \a v. If
 * neither edge vertex is equal to \a v, returns -1.
 */
int BKE_mesh_edge_other_vert(const MEdge *e, int v)
{
	if (e->v1 == v)
		return e->v2;
	else if (e->v2 == v)
		return e->v1;
	else
		return -1;
}

/* basic vertex data functions */
bool BKE_mesh_minmax(const Mesh *me, float r_min[3], float r_max[3])
{
	int i = me->totvert;
	MVert *mvert;
	for (mvert = me->mvert; i--; mvert++) {
		minmax_v3v3_v3(r_min, r_max, mvert->co);
	}
	
	return (me->totvert != 0);
}

void BKE_mesh_transform(Mesh *me, float mat[4][4], bool do_keys)
{
	int i;
	MVert *mvert = me->mvert;
	float (*lnors)[3] = CustomData_get_layer(&me->ldata, CD_NORMAL);

	for (i = 0; i < me->totvert; i++, mvert++)
		mul_m4_v3(mat, mvert->co);

	if (do_keys && me->key) {
		KeyBlock *kb;
		for (kb = me->key->block.first; kb; kb = kb->next) {
			float *fp = kb->data;
			for (i = kb->totelem; i--; fp += 3) {
				mul_m4_v3(mat, fp);
			}
		}
	}

	/* don't update normals, caller can do this explicitly.
	 * We do update loop normals though, those may not be auto-generated (see e.g. STL import script)! */
	if (lnors) {
		float m3[3][3];

		copy_m3_m4(m3, mat);
		normalize_m3(m3);
		for (i = 0; i < me->totloop; i++, lnors++) {
			mul_m3_v3(m3, *lnors);
		}
	}
}

void BKE_mesh_translate(Mesh *me, const float offset[3], const bool do_keys)
{
	int i = me->totvert;
	MVert *mvert;
	for (mvert = me->mvert; i--; mvert++) {
		add_v3_v3(mvert->co, offset);
	}
	
	if (do_keys && me->key) {
		KeyBlock *kb;
		for (kb = me->key->block.first; kb; kb = kb->next) {
			float *fp = kb->data;
			for (i = kb->totelem; i--; fp += 3) {
				add_v3_v3(fp, offset);
			}
		}
	}
}

void BKE_mesh_ensure_navmesh(Mesh *me)
{
	if (!CustomData_has_layer(&me->pdata, CD_RECAST)) {
		int i;
		int numFaces = me->totpoly;
		int *recastData;
		recastData = (int *)MEM_mallocN(numFaces * sizeof(int), __func__);
		for (i = 0; i < numFaces; i++) {
			recastData[i] = i + 1;
		}
		CustomData_add_layer_named(&me->pdata, CD_RECAST, CD_ASSIGN, recastData, numFaces, "recastData");
	}
}

void BKE_mesh_tessface_calc(Mesh *mesh)
{
	mesh->totface = BKE_mesh_recalc_tessellation(&mesh->fdata, &mesh->ldata, &mesh->pdata,
	                                             mesh->mvert,
	                                             mesh->totface, mesh->totloop, mesh->totpoly,
	                                             /* calc normals right after, don't copy from polys here */
	                                             false);

	BKE_mesh_update_customdata_pointers(mesh, true);
}

void BKE_mesh_tessface_ensure(Mesh *mesh)
{
	if (mesh->totpoly && mesh->totface == 0) {
		BKE_mesh_tessface_calc(mesh);
	}
}

void BKE_mesh_tessface_clear(Mesh *mesh)
{
	mesh_tessface_clear_intern(mesh, true);
}

void BKE_mesh_do_versions_cd_flag_init(Mesh *mesh)
{
	if (UNLIKELY(mesh->cd_flag)) {
		return;
	}
	else {
		MVert *mv;
		MEdge *med;
		int i;

		for (mv = mesh->mvert, i = 0; i < mesh->totvert; mv++, i++) {
			if (mv->bweight != 0) {
				mesh->cd_flag |= ME_CDFLAG_VERT_BWEIGHT;
				break;
			}
		}

		for (med = mesh->medge, i = 0; i < mesh->totedge; med++, i++) {
			if (med->bweight != 0) {
				mesh->cd_flag |= ME_CDFLAG_EDGE_BWEIGHT;
				if (mesh->cd_flag & ME_CDFLAG_EDGE_CREASE) {
					break;
				}
			}
			if (med->crease != 0) {
				mesh->cd_flag |= ME_CDFLAG_EDGE_CREASE;
				if (mesh->cd_flag & ME_CDFLAG_EDGE_BWEIGHT) {
					break;
				}
			}
		}

	}
}


/* -------------------------------------------------------------------- */
/* MSelect functions (currently used in weight paint mode) */

void BKE_mesh_mselect_clear(Mesh *me)
{
	if (me->mselect) {
		MEM_freeN(me->mselect);
		me->mselect = NULL;
	}
	me->totselect = 0;
}

void BKE_mesh_mselect_validate(Mesh *me)
{
	MSelect *mselect_src, *mselect_dst;
	int i_src, i_dst;

	if (me->totselect == 0)
		return;

	mselect_src = me->mselect;
	mselect_dst = MEM_mallocN(sizeof(MSelect) * (me->totselect), "Mesh selection history");

	for (i_src = 0, i_dst = 0; i_src < me->totselect; i_src++) {
		int index = mselect_src[i_src].index;
		switch (mselect_src[i_src].type) {
			case ME_VSEL:
			{
				if (me->mvert[index].flag & SELECT) {
					mselect_dst[i_dst] = mselect_src[i_src];
					i_dst++;
				}
				break;
			}
			case ME_ESEL:
			{
				if (me->medge[index].flag & SELECT) {
					mselect_dst[i_dst] = mselect_src[i_src];
					i_dst++;
				}
				break;
			}
			case ME_FSEL:
			{
				if (me->mpoly[index].flag & SELECT) {
					mselect_dst[i_dst] = mselect_src[i_src];
					i_dst++;
				}
				break;
			}
			default:
			{
				BLI_assert(0);
				break;
			}
		}
	}

	MEM_freeN(mselect_src);

	if (i_dst == 0) {
		MEM_freeN(mselect_dst);
		mselect_dst = NULL;
	}
	else if (i_dst != me->totselect) {
		mselect_dst = MEM_reallocN(mselect_dst, sizeof(MSelect) * i_dst);
	}

	me->totselect = i_dst;
	me->mselect = mselect_dst;

}

/**
 * Return the index within me->mselect, or -1
 */
int BKE_mesh_mselect_find(Mesh *me, int index, int type)
{
	int i;

	BLI_assert(ELEM(type, ME_VSEL, ME_ESEL, ME_FSEL));

	for (i = 0; i < me->totselect; i++) {
		if ((me->mselect[i].index == index) &&
		    (me->mselect[i].type == type))
		{
			return i;
		}
	}

	return -1;
}

/**
 * Return The index of the active element.
 */
int BKE_mesh_mselect_active_get(Mesh *me, int type)
{
	BLI_assert(ELEM(type, ME_VSEL, ME_ESEL, ME_FSEL));

	if (me->totselect) {
		if (me->mselect[me->totselect - 1].type == type) {
			return me->mselect[me->totselect - 1].index;
		}
	}
	return -1;
}

void BKE_mesh_mselect_active_set(Mesh *me, int index, int type)
{
	const int msel_index = BKE_mesh_mselect_find(me, index, type);

	if (msel_index == -1) {
		/* add to the end */
		me->mselect = MEM_reallocN(me->mselect, sizeof(MSelect) * (me->totselect + 1));
		me->mselect[me->totselect].index = index;
		me->mselect[me->totselect].type  = type;
		me->totselect++;
	}
	else if (msel_index != me->totselect - 1) {
		/* move to the end */
		SWAP(MSelect, me->mselect[msel_index], me->mselect[me->totselect - 1]);
	}

	BLI_assert((me->mselect[me->totselect - 1].index == index) &&
	           (me->mselect[me->totselect - 1].type  == type));
}

void BKE_mesh_calc_normals_split(Mesh *mesh)
{
	float (*r_loopnors)[3];
	float (*polynors)[3];
	short (*clnors)[2] = NULL;
	bool free_polynors = false;

	if (CustomData_has_layer(&mesh->ldata, CD_NORMAL)) {
		r_loopnors = CustomData_get_layer(&mesh->ldata, CD_NORMAL);
		memset(r_loopnors, 0, sizeof(float[3]) * mesh->totloop);
	}
	else {
		r_loopnors = CustomData_add_layer(&mesh->ldata, CD_NORMAL, CD_CALLOC, NULL, mesh->totloop);
		CustomData_set_layer_flag(&mesh->ldata, CD_NORMAL, CD_FLAG_TEMPORARY);
	}

	/* may be NULL */
	clnors = CustomData_get_layer(&mesh->ldata, CD_CUSTOMLOOPNORMAL);

	if (CustomData_has_layer(&mesh->pdata, CD_NORMAL)) {
		/* This assume that layer is always up to date, not sure this is the case (esp. in Edit mode?)... */
		polynors = CustomData_get_layer(&mesh->pdata, CD_NORMAL);
		free_polynors = false;
	}
	else {
		polynors = MEM_mallocN(sizeof(float[3]) * mesh->totpoly, __func__);
		BKE_mesh_calc_normals_poly(
		            mesh->mvert, NULL, mesh->totvert,
		            mesh->mloop, mesh->mpoly, mesh->totloop, mesh->totpoly, polynors, false);
		free_polynors = true;
	}

	BKE_mesh_normals_loop_split(
	        mesh->mvert, mesh->totvert, mesh->medge, mesh->totedge,
	        mesh->mloop, r_loopnors, mesh->totloop, mesh->mpoly, (const float (*)[3])polynors, mesh->totpoly,
	        (mesh->flag & ME_AUTOSMOOTH) != 0, mesh->smoothresh, NULL, clnors, NULL);

	if (free_polynors) {
		MEM_freeN(polynors);
	}
}

/* Spli faces based on the edge angle.
 * Matches behavior of face splitting in render engines.
 */
void BKE_mesh_split_faces(Mesh *mesh)
{
	const int num_verts = mesh->totvert;
	const int num_edges = mesh->totedge;
	const int num_polys = mesh->totpoly;
	MVert *mvert = mesh->mvert;
	MEdge *medge = mesh->medge;
	MLoop *mloop = mesh->mloop;
	MPoly *mpoly = mesh->mpoly;
	float (*lnors)[3];
	int poly, num_new_verts = 0;
	if ((mesh->flag & ME_AUTOSMOOTH) == 0) {
		return;
	}
	BKE_mesh_tessface_clear(mesh);
	/* Compute loop normals if needed. */
	if (!CustomData_has_layer(&mesh->ldata, CD_NORMAL)) {
		BKE_mesh_calc_normals_split(mesh);
	}
	lnors = CustomData_get_layer(&mesh->ldata, CD_NORMAL);
	/* Count number of vertices to be split. */
	for (poly = 0; poly < num_polys; poly++) {
		MPoly *mp = &mpoly[poly];
		int loop;
		for (loop = 0; loop < mp->totloop; loop++) {
			MLoop *ml = &mloop[mp->loopstart + loop];
			MVert *mv = &mvert[ml->v];
			float vn[3];
			normal_short_to_float_v3(vn, mv->no);
			if (!equals_v3v3(vn, lnors[mp->loopstart + loop])) {
				num_new_verts++;
			}
		}
	}
	if (num_new_verts == 0) {
		/* No new vertices are to be added, can do early exit. */
		return;
	}
	/* Reallocate all vert and edge related data. */
	mesh->totvert += num_new_verts;
	mesh->totedge += 2 * num_new_verts;
	CustomData_realloc(&mesh->vdata, mesh->totvert);
	CustomData_realloc(&mesh->edata, mesh->totedge);
	/* Update pointers to a newly allocated memory. */
	BKE_mesh_update_customdata_pointers(mesh, false);
	mvert = mesh->mvert;
	medge = mesh->medge;
	/* Perform actual vertex split. */
	num_new_verts = 0;
	for (poly = 0; poly < num_polys; poly++) {
		MPoly *mp = &mpoly[poly];
		int loop;
		for (loop = 0; loop < mp->totloop; loop++) {
			int poly_loop = mp->loopstart + loop;
			MLoop *ml = &mloop[poly_loop];
			MVert *mv = &mvert[ml->v];
			float vn[3];
			normal_short_to_float_v3(vn, mv->no);
			if (!equals_v3v3(vn, lnors[mp->loopstart + loop])) {
				int poly_loop_prev = mp->loopstart + (loop + mp->totloop - 1) % mp->totloop;
				MLoop *ml_prev = &mloop[poly_loop_prev];
				int new_edge_prev, new_edge;
				/* Cretae new vertex. */
				int new_vert = num_verts + num_new_verts;
				CustomData_copy_data(&mesh->vdata, &mesh->vdata,
				                     ml->v, new_vert, 1);
				normal_float_to_short_v3(mvert[new_vert].no,
				                         lnors[poly_loop]);
				/* Create new edges. */
				new_edge_prev = num_edges + 2 * num_new_verts;
				new_edge = num_edges + 2 * num_new_verts + 1;
				CustomData_copy_data(&mesh->edata, &mesh->edata,
				                     ml_prev->e, new_edge_prev, 1);
				CustomData_copy_data(&mesh->edata, &mesh->edata,
				                     ml->e, new_edge, 1);
				if (medge[new_edge_prev].v1 == ml->v) {
					medge[new_edge_prev].v1 = new_vert;
				}
				else {
					medge[new_edge_prev].v2 = new_vert;
				}
				if (medge[new_edge].v1 == ml->v) {
					medge[new_edge].v1 = new_vert;
				}
				else {
					medge[new_edge].v2 = new_vert;
				}

				ml->v = new_vert;
				ml_prev->e = new_edge_prev;
				ml->e = new_edge;
				num_new_verts++;
			}
		}
	}
}

/* settings: 1 - preview, 2 - render */
Mesh *BKE_mesh_new_from_object(
        Main *bmain, Scene *sce, Object *ob,
        int apply_modifiers, int settings, int calc_tessface, int calc_undeformed)
{
	Mesh *tmpmesh;
	Curve *tmpcu = NULL, *copycu;
	Object *tmpobj = NULL;
	int render = settings == eModifierMode_Render, i;
	int cage = !apply_modifiers;

	/* perform the mesh extraction based on type */
	switch (ob->type) {
		case OB_FONT:
		case OB_CURVE:
		case OB_SURF:
		{
			ListBase dispbase = {NULL, NULL};
			DerivedMesh *derivedFinal = NULL;
			int uv_from_orco;

			/* copies object and modifiers (but not the data) */
			tmpobj = BKE_object_copy_ex(bmain, ob, true);
			tmpcu = (Curve *)tmpobj->data;
			tmpcu->id.us--;

			/* Copy cached display list, it might be needed by the stack evaluation.
			 * Ideally stack should be able to use render-time display list, but doing
			 * so is quite tricky and not safe so close to the release.
			 *
			 * TODO(sergey): Look into more proper solution.
			 */
			if (ob->curve_cache != NULL) {
				if (tmpobj->curve_cache == NULL) {
					tmpobj->curve_cache = MEM_callocN(sizeof(CurveCache), "CurveCache for curve types");
				}
				BKE_displist_copy(&tmpobj->curve_cache->disp, &ob->curve_cache->disp);
			}

			/* if getting the original caged mesh, delete object modifiers */
			if (cage)
				BKE_object_free_modifiers(tmpobj);

			/* copies the data */
			copycu = tmpobj->data = BKE_curve_copy((Curve *) ob->data);

			/* temporarily set edit so we get updates from edit mode, but
			 * also because for text datablocks copying it while in edit
			 * mode gives invalid data structures */
			copycu->editfont = tmpcu->editfont;
			copycu->editnurb = tmpcu->editnurb;

			/* get updated display list, and convert to a mesh */
			BKE_displist_make_curveTypes_forRender(sce, tmpobj, &dispbase, &derivedFinal, false, render);

			copycu->editfont = NULL;
			copycu->editnurb = NULL;

			tmpobj->derivedFinal = derivedFinal;

			/* convert object type to mesh */
			uv_from_orco = (tmpcu->flag & CU_UV_ORCO) != 0;
			BKE_mesh_from_nurbs_displist(tmpobj, &dispbase, uv_from_orco);

			tmpmesh = tmpobj->data;

			BKE_displist_free(&dispbase);

			/* BKE_mesh_from_nurbs changes the type to a mesh, check it worked.
			 * if it didn't the curve did not have any segments or otherwise 
			 * would have generated an empty mesh */
			if (tmpobj->type != OB_MESH) {
				BKE_libblock_free_us(bmain, tmpobj);
				return NULL;
			}

			BKE_mesh_texspace_copy_from_object(tmpmesh, ob);

			BKE_libblock_free_us(bmain, tmpobj);
			break;
		}

		case OB_MBALL:
		{
			/* metaballs don't have modifiers, so just convert to mesh */
			Object *basis_ob = BKE_mball_basis_find(sce, ob);
			/* todo, re-generatre for render-res */
			/* metaball_polygonize(scene, ob) */

			if (ob != basis_ob)
				return NULL;  /* only do basis metaball */

			tmpmesh = BKE_mesh_add(bmain, "Mesh");
			/* BKE_mesh_add gives us a user count we don't need */
			tmpmesh->id.us--;

			if (render) {
				ListBase disp = {NULL, NULL};
				/* TODO(sergey): This is gonna to work for until EvaluationContext
				 *               only contains for_render flag. As soon as CoW is
				 *               implemented, this is to be rethinked.
				 */
				EvaluationContext eval_ctx;
				DEG_evaluation_context_init(&eval_ctx, DAG_EVAL_RENDER);
				BKE_displist_make_mball_forRender(&eval_ctx, sce, ob, &disp);
				BKE_mesh_from_metaball(&disp, tmpmesh);
				BKE_displist_free(&disp);
			}
			else {
				ListBase disp = {NULL, NULL};
				if (ob->curve_cache) {
					disp = ob->curve_cache->disp;
				}
				BKE_mesh_from_metaball(&disp, tmpmesh);
			}

			BKE_mesh_texspace_copy_from_object(tmpmesh, ob);

			break;

		}
		case OB_MESH:
			/* copies object and modifiers (but not the data) */
			if (cage) {
				/* copies the data */
				tmpmesh = BKE_mesh_copy_ex(bmain, ob->data);
				/* if not getting the original caged mesh, get final derived mesh */
			}
			else {
				/* Make a dummy mesh, saves copying */
				DerivedMesh *dm;
				/* CustomDataMask mask = CD_MASK_BAREMESH|CD_MASK_MTFACE|CD_MASK_MCOL; */
				CustomDataMask mask = CD_MASK_MESH; /* this seems more suitable, exporter,
			                                         * for example, needs CD_MASK_MDEFORMVERT */

				if (calc_undeformed)
					mask |= CD_MASK_ORCO;

				/* Write the display mesh into the dummy mesh */
				if (render)
					dm = mesh_create_derived_render(sce, ob, mask);
				else
					dm = mesh_create_derived_view(sce, ob, mask);

				tmpmesh = BKE_mesh_add(bmain, "Mesh");
				DM_to_mesh(dm, tmpmesh, ob, mask, true);
			}

			/* BKE_mesh_add/copy gives us a user count we don't need */
			tmpmesh->id.us--;

			break;
		default:
			/* "Object does not have geometry data") */
			return NULL;
	}

	/* Copy materials to new mesh */
	switch (ob->type) {
		case OB_SURF:
		case OB_FONT:
		case OB_CURVE:
			tmpmesh->totcol = tmpcu->totcol;

			/* free old material list (if it exists) and adjust user counts */
			if (tmpcu->mat) {
				for (i = tmpcu->totcol; i-- > 0; ) {
					/* are we an object material or data based? */

					tmpmesh->mat[i] = ob->matbits[i] ? ob->mat[i] : tmpcu->mat[i];

					if (tmpmesh->mat[i]) {
						tmpmesh->mat[i]->id.us++;
					}
				}
			}
			break;

#if 0
		/* Crashes when assigning the new material, not sure why */
		case OB_MBALL:
			tmpmb = (MetaBall *)ob->data;
			tmpmesh->totcol = tmpmb->totcol;

			/* free old material list (if it exists) and adjust user counts */
			if (tmpmb->mat) {
				for (i = tmpmb->totcol; i-- > 0; ) {
					tmpmesh->mat[i] = tmpmb->mat[i]; /* CRASH HERE ??? */
					if (tmpmesh->mat[i]) {
						tmpmb->mat[i]->id.us++;
					}
				}
			}
			break;
#endif

		case OB_MESH:
			if (!cage) {
				Mesh *origmesh = ob->data;
				tmpmesh->flag = origmesh->flag;
				tmpmesh->mat = MEM_dupallocN(origmesh->mat);
				tmpmesh->totcol = origmesh->totcol;
				tmpmesh->smoothresh = origmesh->smoothresh;
				if (origmesh->mat) {
					for (i = origmesh->totcol; i-- > 0; ) {
						/* are we an object material or data based? */
						tmpmesh->mat[i] = ob->matbits[i] ? ob->mat[i] : origmesh->mat[i];

						if (tmpmesh->mat[i]) {
							tmpmesh->mat[i]->id.us++;
						}
					}
				}
			}
			break;
	} /* end copy materials */

	if (calc_tessface) {
		/* cycles and exporters rely on this still */
		BKE_mesh_tessface_ensure(tmpmesh);
	}

	/* make sure materials get updated in objects */
	test_object_materials(bmain, &tmpmesh->id);

	return tmpmesh;
}

/* **** Depsgraph evaluation **** */

void BKE_mesh_eval_geometry(EvaluationContext *UNUSED(eval_ctx),
                            Mesh *mesh)
{
	if (G.debug & G_DEBUG_DEPSGRAPH) {
		printf("%s on %s\n", __func__, mesh->id.name);
	}
	if (mesh->bb == NULL || (mesh->bb->flag & BOUNDBOX_DIRTY)) {
		BKE_mesh_texspace_calc(mesh);
	}
}<|MERGE_RESOLUTION|>--- conflicted
+++ resolved
@@ -465,11 +465,7 @@
 
 void BKE_mesh_init(Mesh *me)
 {
-<<<<<<< HEAD
-	BLI_assert(MEMCMP_NULL_STRUCT_OFS(me, id));
-=======
 	BLI_assert(MEMCMP_STRUCT_OFS_IS_ZERO(me, id));
->>>>>>> 505a31bd
 
 	me->size[0] = me->size[1] = me->size[2] = 1.0;
 	me->smoothresh = 30;
