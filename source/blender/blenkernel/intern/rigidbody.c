/*
 * ***** BEGIN GPL LICENSE BLOCK *****
 *
 * This program is free software; you can redistribute it and/or
 * modify it under the terms of the GNU General Public License
 * as published by the Free Software Foundation; either version 2
 * of the License, or (at your option) any later version.
 *
 * This program is distributed in the hope that it will be useful,
 * but WITHOUT ANY WARRANTY; without even the implied warranty of
 * MERCHANTABILITY or FITNESS FOR A PARTICULAR PURPOSE.  See the
 * GNU General Public License for more details.
 *
 * You should have received a copy of the GNU General Public License
 * along with this program; if not, write to the Free Software Foundation,
 * Inc., 51 Franklin Street, Fifth Floor, Boston, MA 02110-1301, USA.
 *
 * The Original Code is Copyright (C) 2013 Blender Foundation
 * All rights reserved.
 *
 * The Original Code is: all of this file.
 *
 * Contributor(s): Joshua Leung, Sergej Reich
 *
 * ***** END GPL LICENSE BLOCK *****
 */

/** \file rigidbody.c
 *  \ingroup blenkernel
 *  \brief Blender-side interface and methods for dealing with Rigid Body simulations
 */

#include <stdio.h>
#include <string.h>
#include <stddef.h>
#include <float.h>
#include <math.h>
#include <limits.h>

#include "MEM_guardedalloc.h"

#include "BLI_blenlib.h"
#include "BLI_math.h"
#include "BLI_kdtree.h"

#ifdef WITH_BULLET
#  include "RBI_api.h"
#endif

#include "DNA_anim_types.h"
#include "DNA_group_types.h"
#include "DNA_mesh_types.h"
#include "DNA_meshdata_types.h"
#include "DNA_object_types.h"
#include "DNA_object_force.h"
#include "DNA_rigidbody_types.h"
#include "DNA_scene_types.h"

#include "BKE_animsys.h"
#include "BKE_cdderivedmesh.h"
#include "BKE_effect.h"
#include "BKE_global.h"
#include "BKE_group.h"
#include "BKE_library.h"
#include "BKE_mesh.h"
#include "BKE_object.h"
#include "BKE_pointcache.h"
#include "BKE_rigidbody.h"
#include "BKE_utildefines.h"
#include "BKE_library.h"
#include "BKE_main.h"
#include "BKE_modifier.h"
#include "BKE_scene.h"
#include "BKE_depsgraph.h"

#include "RNA_access.h"
#include "bmesh.h"

/*#ifdef WIN32
    #ifndef NAN
        static const unsigned long __nan[2] = {0xffffffff, 0x7fffffff};
        #define NAN (*(const float *) __nan)
    #endif
#endif*/

#ifdef WITH_BULLET

static bool isModifierActive(FractureModifierData* rmd) {
	return ((rmd != NULL) && (rmd->modifier.mode & eModifierMode_Realtime || rmd->modifier.mode & eModifierMode_Render) && (rmd->refresh == false));
}

void calc_dist_angle(RigidBodyShardCon* con, float* dist, float* angle)
{
	float q1[4], q2[4], qdiff[4], axis[3];
	if ((con->mi1->rigidbody == NULL) ||
	   (con->mi2->rigidbody == NULL))
	{
		*dist = 0;
		*angle = 0;
		return;
	}
	
	sub_v3_v3v3(axis, con->mi1->rigidbody->pos, con->mi2->rigidbody->pos);
	*dist = len_v3(axis);
	copy_qt_qt(q1, con->mi1->rigidbody->orn);
	copy_qt_qt(q2, con->mi2->rigidbody->orn);
	invert_qt(q1);
	mul_qt_qtqt(qdiff, q1, q2);
	quat_to_axis_angle(axis, angle, qdiff);
	
	*angle = RAD2DEGF(*angle);
}

void BKE_rigidbody_start_dist_angle(RigidBodyShardCon* con)
{
	//store starting angle and distance per constraint
	float dist, angle;
	calc_dist_angle(con, &dist, &angle);
	con->start_dist = dist;
	con->start_angle = angle;
}

float BKE_rigidbody_calc_max_con_mass(Object* ob)
{
	FractureModifierData *rmd;
	ModifierData *md;
	RigidBodyShardCon *con;
	float max_con_mass = 0, con_mass;

	for (md = ob->modifiers.first; md; md = md->next) {
		if (md->type == eModifierType_Fracture) {
			rmd = (FractureModifierData*)md;
			for (con = rmd->meshConstraints.first; con; con = con->next) {
				if ((con->mi1 != NULL && con->mi1->rigidbody != NULL) &&
				(con->mi2 != NULL && con->mi2->rigidbody != NULL)) {
					con_mass = con->mi1->rigidbody->mass + con->mi2->rigidbody->mass;
					if (con_mass > max_con_mass) {
						max_con_mass = con_mass;
					}
				}
			}

			return max_con_mass;
		}
	}

	return 0;
}

float BKE_rigidbody_calc_min_con_dist(Object* ob)
{
	FractureModifierData *rmd;
	ModifierData *md;
	RigidBodyShardCon *con;
	float min_con_dist = FLT_MAX, con_dist, con_vec[3];

	for (md = ob->modifiers.first; md; md = md->next) {
		if (md->type == eModifierType_Fracture) {
			rmd = (FractureModifierData*)md;
			for (con = rmd->meshConstraints.first; con; con = con->next) {
				if ((con->mi1 != NULL && con->mi1->rigidbody != NULL) &&
						(con->mi2 != NULL && con->mi2->rigidbody != NULL)) {
					sub_v3_v3v3(con_vec, con->mi1->centroid, con->mi2->centroid);
					con_dist = len_v3(con_vec);
					if (con_dist < min_con_dist) {
						min_con_dist = con_dist;
					}
				}
			}

			return min_con_dist;
		}
	}

	return FLT_MAX;
}


void BKE_rigidbody_calc_threshold(float max_con_mass, float min_con_dist, FractureModifierData *rmd, RigidBodyShardCon *con) {

	float max_thresh, thresh, con_mass, con_dist, con_vec[3];
	if ((max_con_mass == 0) && (rmd->mass_dependent_thresholds))
	{
		return;
	}

	if ((min_con_dist == FLT_MAX) && (rmd->dist_dependent_thresholds))
	{
		return;
	}

	if ((con->mi1 == NULL) || (con->mi2 == NULL))
	{
		return;
	}

	max_thresh = rmd->breaking_threshold; //((con->mi1->parent_mod == con->mi2->parent_mod) ? con->mi1->parent_mod->breaking_threshold :rmd->group_breaking_threshold);
	if ((con->mi1->rigidbody != NULL) && (con->mi2->rigidbody != NULL)) {
		con_mass = con->mi1->rigidbody->mass + con->mi2->rigidbody->mass;
		sub_v3_v3v3(con_vec, con->mi1->centroid, con->mi2->centroid);
		con_dist = len_v3(con_vec);

		if (rmd->mass_dependent_thresholds && rmd->dist_dependent_thresholds)
		{
			//multiply both factors if desired
			float thresh1 = 0;
			thresh1 = (con_mass / max_con_mass) * max_thresh;
			thresh = (min_con_dist / con_dist) * thresh1;
		}
		else if (rmd->mass_dependent_thresholds)
		{
			thresh = (con_mass / max_con_mass) * max_thresh;
		}
		else if (rmd->dist_dependent_thresholds)
		{
			thresh = (min_con_dist / con_dist) * max_thresh;
		}

		con->breaking_threshold = thresh;
	}
}

static int DM_mesh_minmax(DerivedMesh *dm, float r_min[3], float r_max[3])
{
	MVert* v;
	int i = 0;
	//BMIter iter;
	/*BM_ITER_MESH (v, &iter, bm, BM_VERTS_OF_MESH) {
		minmax_v3v3_v3(r_min, r_max, v->co);
	}*/
	for (i = 0; i < dm->numVertData; i++)
	{
		v = CDDM_get_vert(dm, i);
		minmax_v3v3_v3(r_min, r_max, v->co);
	}

	//BM_mesh_normals_update(bm, FALSE);
	return (dm->numVertData != 0);
}

static void DM_mesh_boundbox(DerivedMesh* bm, float r_loc[3], float r_size[3])
{
	float min[3], max[3];
	float mloc[3], msize[3];

	if (!r_loc) r_loc = mloc;
	if (!r_size) r_size = msize;

	INIT_MINMAX(min, max);
	if (!DM_mesh_minmax(bm, min, max)) {
		min[0] = min[1] = min[2] = -1.0f;
		max[0] = max[1] = max[2] = 1.0f;
	}

	mid_v3_v3v3(r_loc, min, max);

	r_size[0] = (max[0] - min[0]) / 2.0f;
	r_size[1] = (max[1] - min[1]) / 2.0f;
	r_size[2] = (max[2] - min[2]) / 2.0f;
}

/* helper function to calculate volume of rigidbody object */
// TODO: allow a parameter to specify method used to calculate this?
float BKE_rigidbody_calc_volume(DerivedMesh *dm, RigidBodyOb *rbo)
{
	//RigidBodyOb *rbo = mi->rigidbody;

	float loc[3]  = {0.0f, 0.0f, 0.0f};
	float size[3]  = {1.0f, 1.0f, 1.0f};
	float radius = 1.0f;
	float height = 1.0f;

	float volume = 0.0f;

	/* if automatically determining dimensions, use the Object's boundbox
	 *	- assume that all quadrics are standing upright on local z-axis
	 *	- assume even distribution of mass around the Object's pivot
	 *	  (i.e. Object pivot is centralised in boundbox)
	 *	- boundbox gives full width
	 */
	// XXX: all dimensions are auto-determined now... later can add stored settings for this
	//BKE_object_dimensions_get(ob, size);
	DM_mesh_boundbox(dm, loc, size); //maybe *2 ??

	if (ELEM3(rbo->shape, RB_SHAPE_CAPSULE, RB_SHAPE_CYLINDER, RB_SHAPE_CONE)) {
		/* take radius as largest x/y dimension, and height as z-dimension */
		radius = MAX2(size[0], size[1]) * 0.5f;
		height = size[2];
	}
	else if (rbo->shape == RB_SHAPE_SPHERE) {
		/* take radius to the the largest dimension to try and encompass everything */
		radius = max_fff(size[0], size[1], size[2]) * 0.5f;
	}

	/* calculate volume as appropriate  */
	switch (rbo->shape) {
	
		case RB_SHAPE_SPHERE:
			volume = 4.0f / 3.0f * (float)M_PI * radius * radius * radius;
			break;

		/* for now, assume that capsule is close enough to a cylinder... */
		case RB_SHAPE_CAPSULE:
		case RB_SHAPE_CYLINDER:
			volume = (float)M_PI * radius * radius * height;
			break;

		case RB_SHAPE_CONE:
			volume = (float)M_PI / 3.0f * radius * radius * height;
			break;

		/* for now, all mesh shapes are just treated as boxes...
		 * NOTE: this may overestimate the volume, but other methods are overkill
		 */
		case RB_SHAPE_BOX:
		case RB_SHAPE_CONVEXH:
		case RB_SHAPE_TRIMESH:
			volume = size[0] * size[1] * size[2];
			if (size[0] == 0)
			{
				volume = size[1] * size[2];
			}
			else if (size[1] == 0)
			{
				volume = size[0] * size[2];
			}
			else if (size[2] == 0)
			{
				volume = size[0] * size[1];
			}
			break;

#if 0 // XXX: not defined yet
		case RB_SHAPE_COMPOUND:
			volume = 0.0f;
			break;
#endif
	}

	/* return the volume calculated */
	return volume;
}

void BKE_rigidbody_calc_shard_mass(Object *ob, MeshIsland* mi)
{
	DerivedMesh *dm_ob, *dm_mi;
	float vol_mi, mass_mi, vol_ob, mass_ob;

	dm_ob = CDDM_from_mesh(ob->data); //ob->derivedFinal;
	vol_ob = BKE_rigidbody_calc_volume(dm_ob, ob->rigidbody_object);
	mass_ob = ob->rigidbody_object->mass;

	if (vol_ob > 0)
	{
		//bm_mi = DM_to_bmesh(mi->physics_mesh);
		dm_mi = mi->physics_mesh;
		vol_mi = BKE_rigidbody_calc_volume(dm_mi, mi->rigidbody);
		//BM_mesh_free(bm_mi);
		mass_mi = (vol_mi / vol_ob) * mass_ob;
		mi->rigidbody->mass = mass_mi;
	}
	
	if (mi->rigidbody->type == RBO_TYPE_ACTIVE)
	{
		if (mi->rigidbody->mass == 0)
			mi->rigidbody->mass = 0.001; //set a minimum mass for active objects 
	}
	/* only active bodies need mass update */
	if ((mi->rigidbody->physics_object) && (mi->rigidbody->type == RBO_TYPE_ACTIVE)) {
		RB_body_set_mass(mi->rigidbody->physics_object, RBO_GET_MASS(mi->rigidbody));
	}
	
	DM_release(dm_ob);
	MEM_freeN(dm_ob);
}

static void initNormals(struct MeshIsland* mi, Object* ob, FractureModifierData* fmd)
{
	//hrm have to init Normals HERE, because we cant do this in readfile.c in case the file is loaded (have no access to the Object there)
	if (mi->vertno == NULL && mi->vertices_cached != NULL)
	{
		KDTreeNearest n;
		int index = 0, i = 0;
		MVert mvrt;

		DerivedMesh* dm = ob->derivedFinal;
		if (dm == NULL)
		{
			dm = CDDM_from_mesh(ob->data);
		}

		if (fmd->nor_tree == NULL)
		{
			//HRRRRRMMMM need to build the kdtree here as well if we start the sim after loading and not refreshing, again, no access to object....
			int i = 0, totvert;
			KDTree *tree;
			MVert *mv, *mvert;

			mvert = dm->getVertArray(dm);
			totvert = dm->getNumVerts(dm);
			tree = BLI_kdtree_new(totvert);

			for (i = 0, mv = mvert; i < totvert; i++, mv++)
			{
				BLI_kdtree_insert(tree, i, mv->co);
			}

			BLI_kdtree_balance(tree);
			fmd->nor_tree = tree;
		}

		mi->vertno = MEM_callocN(sizeof(short) * 3 * mi->vertex_count, "mi->vertno");
		for (i = 0; i < mi->vertex_count; i++)
		{
			MVert* v = mi->vertices_cached[i];
			index = BLI_kdtree_find_nearest(fmd->nor_tree, v->co, &n);
			dm->getVert(dm, index, &mvrt);
			mi->vertno[i*3] = mvrt.no[0];
			mi->vertno[i*3+1] = mvrt.no[1];
			mi->vertno[i*3+2] = mvrt.no[2];
		}

		if (ob->derivedFinal == NULL)
		{
			dm->needsFree = 1;
			dm->release(dm);
			dm = NULL;
		}
	}
}

void BKE_rigidbody_update_cell(struct MeshIsland* mi, Object* ob, float loc[3], float rot[4], float cfra, bool baked, FractureModifierData* rmd)
{
	float startco[3], centr[3], size[3];
	short startno[3];
	int i, j;
	bool invalidData, invalidFrame, invalidBake, invalidBakeFrame;

	//hrm have to init Normals HERE, because we cant do this in readfile.c in case the file is loaded (have no access to the Object there)
	if (mi->vertno == NULL && rmd->fix_normals)
	{
		initNormals(mi, ob, rmd);
	}
	
	if ((mi->destruction_frame >= 0) && (cfra > mi->destruction_frame))
	{
		if (mi->rigidbody)
			mi->rigidbody->flag &= ~RBO_FLAG_BAKED_COMPOUND;
	}
	
	invalidData = (loc[0] == FLT_MIN) || (rot[0] == FLT_MIN);
	invalidFrame = (mi->destruction_frame >= 0) && (cfra > mi->destruction_frame) && !baked;
	invalidBake = !(mi->rigidbody->flag & RBO_FLAG_BAKED_COMPOUND) && baked;
	invalidBakeFrame = ((mi->destruction_frame >= 0) && (cfra > mi->destruction_frame)) || (mi->destruction_frame < 0);
	
	if (invalidData || invalidFrame || (invalidBake && invalidBakeFrame))
	{
		//printf("Frames %f %f\n", mi->destruction_frame, cfra);
		//skip dummy cache entries
		//printf("SKIPPED: %d %e %f %d\n", mi->linear_index, loc[0], mi->destruction_frame, mi->rigidbody->flag);
		return;
	}
	//printf("DRAWN: %d %e %f %d\n", mi->linear_index, loc[0], mi->destruction_frame, mi->rigidbody->flag);

	invert_m4_m4(ob->imat, ob->obmat);
	mat4_to_size(size, ob->obmat);
	
	//update compound children centroids if any
	/*for (i = 0; i < mi->compound_count; i++)
	{
		//hrm, maybe need compound startco as well
		float co[3];
		copy_v3_v3(co, mi->compound_children[i]->start_co);
		mul_v3_v3(co, size);
		mul_qt_v3(rot, co);
		copy_v3_v3(centr, mi->centroid);
		mul_v3_v3(centr, size);
		mul_qt_v3(rot, centr);
		sub_v3_v3(co, centr);
		add_v3_v3(co, loc);
		//mul_m4_v3(ob->imat, co);
		copy_v3_v3(mi->compound_children[i]->centroid, co);
	}*/
	
	for (j = 0; j < mi->vertex_count; j++) {
		// BMVert *vert = BM_vert_at_index(bm, ind);
		//struct BMVert* vert = mi->vertices[j];
		struct MVert* vert;
		float fno[3];
		
		if (!mi->vertices_cached)
		{
			return;
		}
		
		vert = mi->vertices_cached[j];
		if (vert == NULL) continue;
		if (vert->co == NULL) break;
		if (rmd->refresh == true) break;
		//if refresh in progress, dont try to access stuff here

		//reset to original coords // stored at fracture time
/*		if (rmd->shards_to_islands)
		{
			//hrm WHY on earth does this not match anymore after loading / saving with islands ? So correct this here.
			if ((int)cfra == 2)
			{
				mi->vertco[j*3] = vert->co[0];
				mi->vertco[j*3+1] = vert->co[1];
				mi->vertco[j*3+2] = vert->co[2];
			}
		}*/
		startco[0] = mi->vertco[j*3];
		startco[1] = mi->vertco[j*3+1];
		startco[2] = mi->vertco[j*3+2];

		if (rmd->fix_normals)
		{
			startno[0] = mi->vertno[j*3];
			startno[1] = mi->vertno[j*3+1];
			startno[2] = mi->vertno[j*3+2];

			normal_short_to_float_v3(fno, startno);
			mul_qt_v3(rot, fno);
			normal_float_to_short_v3(vert->no, fno);
		}

		copy_v3_v3(vert->co, startco);
		mul_v3_v3(vert->co, size);
		mul_qt_v3(rot, vert->co);
		copy_v3_v3(centr, mi->centroid);
		mul_v3_v3(centr, size);
		mul_qt_v3(rot, centr);
		sub_v3_v3(vert->co, centr);
		add_v3_v3(vert->co, loc);
		mul_m4_v3(ob->imat, vert->co);

		//copy_v3_v3_short(vert->no, startno);
	}

	ob->recalc |= OB_RECALC_ALL;
}

/* ************************************** */
/* Memory Management */

/* Freeing Methods --------------------- */

/* Free rigidbody world */
void BKE_rigidbody_free_world(RigidBodyWorld *rbw)
{
	/* sanity check */
	if (!rbw)
		return;

	if (rbw->physics_world) {
		/* free physics references, we assume that all physics objects in will have been added to the world */
		GroupObject *go;
		if (rbw->constraints) {
			for (go = rbw->constraints->gobject.first; go; go = go->next) {
				if (go->ob && go->ob->rigidbody_constraint) {
					RigidBodyCon *rbc = go->ob->rigidbody_constraint;

					if (rbc->physics_constraint)
						RB_dworld_remove_constraint(rbw->physics_world, rbc->physics_constraint);
				}
			}
		}
		if (rbw->group) {
			for (go = rbw->group->gobject.first; go; go = go->next) {
				if (go->ob && go->ob->rigidbody_object) {
					RigidBodyOb *rbo = go->ob->rigidbody_object;

					if (rbo->physics_object)
						RB_dworld_remove_body(rbw->physics_world, rbo->physics_object);
				}
			}
		}
		/* free dynamics world */
		if (rbw->physics_world != NULL)
			RB_dworld_delete(rbw->physics_world);
	}
	if (rbw->objects)
		MEM_freeN(rbw->objects);

	if (rbw->cache_index_map)
	{
		MEM_freeN(rbw->cache_index_map);
		rbw->cache_index_map = NULL;
	}

	if (rbw->cache_offset_map) {
		MEM_freeN(rbw->cache_offset_map);
		rbw->cache_offset_map = NULL;
	}


	/* free cache */
	BKE_ptcache_free_list(&(rbw->ptcaches));
	rbw->pointcache = NULL;

	/* free effector weights */
	if (rbw->effector_weights)
		MEM_freeN(rbw->effector_weights);

	/* free rigidbody world itself */
	MEM_freeN(rbw);
}

/* Free RigidBody settings and sim instances */
void BKE_rigidbody_free_object(Object *ob)
{
	RigidBodyOb *rbo = (ob) ? ob->rigidbody_object : NULL;

	/* sanity check */
	if (rbo == NULL)
		return;

	/* free physics references */
	if (rbo->physics_object) {
		RB_body_delete(rbo->physics_object);
		rbo->physics_object = NULL;
	}

	if (rbo->physics_shape) {
		RB_shape_delete(rbo->physics_shape);
		rbo->physics_shape = NULL;
	}

	/* free data itself */
	MEM_freeN(rbo);
	ob->rigidbody_object = NULL;
}

/* Free RigidBody constraint and sim instance */
void BKE_rigidbody_free_constraint(Object *ob)
{
	RigidBodyCon *rbc = (ob) ? ob->rigidbody_constraint : NULL;

	/* sanity check */
	if (rbc == NULL)
		return;

	/* free physics reference */
	if (rbc->physics_constraint) {
		RB_constraint_delete(rbc->physics_constraint);
		rbc->physics_constraint = NULL;
	}

	/* free data itself */
	MEM_freeN(rbc);
	ob->rigidbody_constraint = NULL;
}

/* Copying Methods --------------------- */

/* These just copy the data, clearing out references to physics objects.
 * Anything that uses them MUST verify that the copied object will
 * be added to relevant groups later...
 */

RigidBodyOb *BKE_rigidbody_copy_object(Object *ob)
{
	RigidBodyOb *rboN = NULL;

	if (ob->rigidbody_object) {
		/* just duplicate the whole struct first (to catch all the settings) */
		rboN = MEM_dupallocN(ob->rigidbody_object);

		/* tag object as needing to be verified */
		rboN->flag |= RBO_FLAG_NEEDS_VALIDATE;

		/* clear out all the fields which need to be revalidated later */
		rboN->physics_object = NULL;
		rboN->physics_shape = NULL;
	}

	/* return new copy of settings */
	return rboN;
}

RigidBodyCon *BKE_rigidbody_copy_constraint(Object *ob)
{
	RigidBodyCon *rbcN = NULL;

	if (ob->rigidbody_constraint) {
		/* just duplicate the whole struct first (to catch all the settings) */
		rbcN = MEM_dupallocN(ob->rigidbody_constraint);

		/* tag object as needing to be verified */
		rbcN->flag |= RBC_FLAG_NEEDS_VALIDATE;

		/* clear out all the fields which need to be revalidated later */
		rbcN->physics_constraint = NULL;
	}

	/* return new copy of settings */
	return rbcN;
}

/* preserve relationships between constraints and rigid bodies after duplication */
void BKE_rigidbody_relink_constraint(RigidBodyCon *rbc)
{
	ID_NEW(rbc->ob1);
	ID_NEW(rbc->ob2);
}

/* ************************************** */
/* Setup Utilities - Validate Sim Instances */

/* get the appropriate DerivedMesh based on rigid body mesh source */
static DerivedMesh *rigidbody_get_mesh(Object *ob)
{
	if (ob->rigidbody_object->mesh_source == RBO_MESH_DEFORM) {
		return ob->derivedDeform;
	}
	else if (ob->rigidbody_object->mesh_source == RBO_MESH_FINAL) {
		return ob->derivedFinal;
	}
	else {
		return CDDM_from_mesh(ob->data);
	}
}

/* create collision shape of mesh - convex hull */
/*static rbCollisionShape *rigidbody_get_shape_convexhull_from_mesh(Object *ob, float margin, bool *can_embed)
{
	rbCollisionShape *shape = NULL;
	DerivedMesh *dm = NULL;
	MVert *mvert = NULL;
	int totvert = 0;

	if (ob->type == OB_MESH && ob->data) {
		dm = rigidbody_get_mesh(ob);
		mvert   = (dm) ? dm->getVertArray(dm) : NULL;
		totvert = (dm) ? dm->getNumVerts(dm) : 0;
	}
	else {
		printf("ERROR: cannot make Convex Hull collision shape for non-Mesh object\n");
	}

	if (totvert) {
		shape = RB_shape_new_convex_hull((float *)mvert, sizeof(MVert), totvert, margin, can_embed);
	}
	else {
		printf("ERROR: no vertices to define Convex Hull collision shape with\n");
	}

	if (dm && ob->rigidbody_object->mesh_source == RBO_MESH_BASE)
		dm->release(dm);

	return shape;
}*/

/* create collision shape of mesh - convex hull */
static rbCollisionShape *rigidbody_get_shape_convexhull_from_mesh(Mesh* me, float margin, bool *can_embed)
{
	rbCollisionShape *shape = NULL;
	int totvert = me->totvert;
	MVert* mvert = me->mvert;

	if (me && totvert) {
		shape = RB_shape_new_convex_hull((float *)mvert, sizeof(MVert), totvert, margin, can_embed);
	}
	else {
		printf("ERROR: no vertices to define Convex Hull collision shape with\n");
	}

	return shape;
}

static rbCollisionShape *rigidbody_get_shape_convexhull_from_dm(DerivedMesh* dm, float margin, bool *can_embed)
{
	rbCollisionShape *shape = NULL;
	int totvert = dm->getNumVerts(dm);
	MVert* mvert = dm->getVertArray(dm);

	if (dm && totvert) {
		shape = RB_shape_new_convex_hull((float *)mvert, sizeof(MVert), totvert, margin, can_embed);
	}
	else {
		printf("ERROR: no vertices to define Convex Hull collision shape with\n");
	}

	return shape;
}



/* create collision shape of mesh - triangulated mesh
 * returns NULL if creation fails.
 */
static rbCollisionShape *rigidbody_get_shape_trimesh_from_mesh_shard(DerivedMesh* dmm, Object *ob)
{
	rbCollisionShape *shape = NULL;

	if (ob->type == OB_MESH) {
		DerivedMesh *dm = NULL;
		MVert *mvert;
		MFace *mface;
		int totvert;
		int totface;
		int tottris = 0;
		int triangle_index = 0;

		dm = CDDM_copy(dmm);

		/* ensure mesh validity, then grab data */
		if (dm == NULL)
			return NULL;

		DM_ensure_tessface(dm);

		mvert   = dm->getVertArray(dm);
		totvert = dm->getNumVerts(dm);
		mface   = dm->getTessFaceArray(dm);
		totface = dm->getNumTessFaces(dm);

		/* sanity checking - potential case when no data will be present */
		if ((totvert == 0) || (totface == 0)) {
			printf("WARNING: no geometry data converted for Mesh Collision Shape (ob = %s)\n", ob->id.name + 2);
		}
		else {
			rbMeshData *mdata;
			int i;

			/* count triangles */
			for (i = 0; i < totface; i++) {
				(mface[i].v4) ? (tottris += 2) : (tottris += 1);
			}

			/* init mesh data for collision shape */
			mdata = RB_trimesh_data_new(tottris, totvert);

			RB_trimesh_add_vertices(mdata, (float *)mvert, totvert, sizeof(MVert));

			/* loop over all faces, adding them as triangles to the collision shape
			 * (so for some faces, more than triangle will get added)
			 */
			for (i = 0; (i < totface) && (mface) && (mvert); i++, mface++) {
				/* add first triangle - verts 1,2,3 */
				RB_trimesh_add_triangle_indices(mdata, triangle_index, mface->v1, mface->v2, mface->v3);
				triangle_index++;

				/* add second triangle if needed - verts 1,3,4 */
				if (mface->v4) {
					RB_trimesh_add_triangle_indices(mdata, triangle_index, mface->v1, mface->v3, mface->v4);
					triangle_index++;
				}
			}
			RB_trimesh_finish(mdata);

			/* construct collision shape
			 *
			 * These have been chosen to get better speed/accuracy tradeoffs with regards
			 * to limitations of each:
			 *    - BVH-Triangle Mesh: for passive objects only. Despite having greater
			 *                         speed/accuracy, they cannot be used for moving objects.
			 *    - GImpact Mesh:      for active objects. These are slower and less stable,
			 *                         but are more flexible for general usage.
			 */
			if (ob->rigidbody_object->type == RBO_TYPE_PASSIVE) {
				shape = RB_shape_new_trimesh(mdata);
			}
			else {
				shape = RB_shape_new_gimpact_mesh(mdata);
			}
		}

		/* cleanup temp data */
		if (ob->rigidbody_object->mesh_source == RBO_MESH_BASE) {
			dm->release(dm);
		}
	}
	else {
		printf("ERROR: cannot make Triangular Mesh collision shape for non-Mesh object\n");
	}

	return shape;
}

/* create collision shape of mesh - triangulated mesh
 * returns NULL if creation fails.
 */
static rbCollisionShape *rigidbody_get_shape_trimesh_from_mesh(Object *ob)
{
	rbCollisionShape *shape = NULL;

	if (ob->type == OB_MESH) {
		DerivedMesh *dm = NULL;
		MVert *mvert;
		MFace *mface;
		int totvert;
		int totface;
		int tottris = 0;
		int triangle_index = 0;

		dm = rigidbody_get_mesh(ob);

		/* ensure mesh validity, then grab data */
		if (dm == NULL)
			return NULL;

<<<<<<< HEAD
		DM_ensure_tessface(dm);
=======
	if (ELEM(rbo->shape, RB_SHAPE_CAPSULE, RB_SHAPE_CYLINDER, RB_SHAPE_CONE)) {
		/* take radius as largest x/y dimension, and height as z-dimension */
		radius = MAX2(size[0], size[1]);
		height = size[2];
	}
	else if (rbo->shape == RB_SHAPE_SPHERE) {
		/* take radius to the the largest dimension to try and encompass everything */
		radius = MAX3(size[0], size[1], size[2]);
	}
>>>>>>> 3ca78a40

		mvert   = (dm) ? dm->getVertArray(dm) : NULL;
		totvert = (dm) ? dm->getNumVerts(dm) : 0;
		mface   = (dm) ? dm->getTessFaceArray(dm) : NULL;
		totface = (dm) ? dm->getNumTessFaces(dm) : 0;

		/* sanity checking - potential case when no data will be present */
		if ((totvert == 0) || (totface == 0)) {
			printf("WARNING: no geometry data converted for Mesh Collision Shape (ob = %s)\n", ob->id.name + 2);
		}
		else {
			rbMeshData *mdata;
			int i;
			
			/* count triangles */
			for (i = 0; i < totface; i++) {
				(mface[i].v4) ? (tottris += 2) : (tottris += 1);
			}

			/* init mesh data for collision shape */
			mdata = RB_trimesh_data_new(tottris, totvert);
			
			RB_trimesh_add_vertices(mdata, (float *)mvert, totvert, sizeof(MVert));

			/* loop over all faces, adding them as triangles to the collision shape
			 * (so for some faces, more than triangle will get added)
			 */
			for (i = 0; (i < totface) && (mface) && (mvert); i++, mface++) {
				/* add first triangle - verts 1,2,3 */
				RB_trimesh_add_triangle_indices(mdata, triangle_index, mface->v1, mface->v2, mface->v3);
				triangle_index++;

				/* add second triangle if needed - verts 1,3,4 */
				if (mface->v4) {
					RB_trimesh_add_triangle_indices(mdata, triangle_index, mface->v1, mface->v3, mface->v4);
					triangle_index++;
				}
			}
			RB_trimesh_finish(mdata);

			/* construct collision shape
			 *
			 * These have been chosen to get better speed/accuracy tradeoffs with regards
			 * to limitations of each:
			 *    - BVH-Triangle Mesh: for passive objects only. Despite having greater
			 *                         speed/accuracy, they cannot be used for moving objects.
			 *    - GImpact Mesh:      for active objects. These are slower and less stable,
			 *                         but are more flexible for general usage.
			 */
			if (ob->rigidbody_object->type == RBO_TYPE_PASSIVE) {
				shape = RB_shape_new_trimesh(mdata);
			}
			else {
				shape = RB_shape_new_gimpact_mesh(mdata);
			}
		}

		/* cleanup temp data */
		if (dm && ob->rigidbody_object->mesh_source == RBO_MESH_BASE) {
			dm->release(dm);
		}
	}
	else {
		printf("ERROR: cannot make Triangular Mesh collision shape for non-Mesh object\n");
	}

	return shape;
}

static rbCollisionShape *rigidbody_get_shape_compound_from_mi(MeshIsland* mi, Object* ob)
{
	int i = 0;
	rbCollisionShape *child;
	rbCollisionShape *compound;
	RigidBodyOb *rbo = mi->rigidbody;
	float size[3];
	
	invert_m4_m4(ob->imat, ob->obmat);
	mat4_to_size(size, ob->imat);
	//copy_v3_v3(size, ob->size);
	
	if (mi->compound_count > 0)
	{
		compound = RB_shape_new_compound();
	}
	else
	{
		//fall back to convex hull if no children available
		bool has_volume, can_embed;
		float hull_margin, loc[3] = {0,0,0}, size[3] = {1,1,1};
		Mesh* me = BKE_mesh_add(G.main, "_mesh_");
		
		DM_to_mesh(mi->physics_mesh, me, ob, 0);
		BKE_mesh_boundbox_calc(me, loc, size);
		has_volume = (MIN3(size[0], size[1], size[2]) > 0.0f);
		
		if (!(rbo->flag & RBO_FLAG_USE_MARGIN) && has_volume) 
			hull_margin = 0.04f;
		
		compound = rigidbody_get_shape_convexhull_from_mesh(me, hull_margin, &can_embed);
			
		if (!(rbo->flag & RBO_FLAG_USE_MARGIN))
			rbo->margin = (can_embed && has_volume) ? 0.04f : 0.0f;  /* RB_TODO ideally we shouldn't directly change the margin here */
		
		BKE_libblock_free_us(&(G.main->mesh), me);
		me = NULL;
		return compound;
	}
	
	for (i = 0; i < mi->compound_count; i++)
	{
		MeshIsland *mi2 = mi->compound_children[i];
		Mesh* me = BKE_mesh_add(G.main, "_mesh_"); 
		bool has_volume, can_embed;
		float hull_margin, loc[3] = {0,0,0}, bbsize[3] = {1,1,1}, rot[4], centr[3];
		
		DM_to_mesh(mi2->physics_mesh, me, ob, 0);
		
		BKE_mesh_boundbox_calc(me, loc, bbsize);
		has_volume = (MIN3(bbsize[0], bbsize[1], bbsize[2]) > 0.0f);
		
		//mat4_to_loc_quat(loc, rot, ob->obmat);
		
		zero_v3(loc); //size only
		unit_qt(rot); //needs to be zeroized, hmm
		
		if (!(rbo->flag & RBO_FLAG_USE_MARGIN) && has_volume) 
			hull_margin = 0.04f;
		
		child = rigidbody_get_shape_convexhull_from_mesh(me, hull_margin, &can_embed);
			
		if (!(rbo->flag & RBO_FLAG_USE_MARGIN))
			rbo->margin = (can_embed && has_volume) ? 0.04f : 0.0f;  /* RB_TODO ideally we shouldn't directly change the margin here */
			
		copy_v3_v3(centr, mi2->centroid);
		//mul_v3_v3(centr, size);
		mul_qt_v3(rot, centr);
		add_v3_v3(loc, centr);
			
		RB_shape_add_compound_child(&compound, child, loc, rot);

		BKE_libblock_free_us(&(G.main->mesh), me);
		me = NULL;
	}
	
	if (mi->compound_count > 0)
	{
		RB_shape_compound_set_scaling(compound, size);
	}
	
	return compound;
}

/* Create new physics sim collision shape for object and store it,
 * or remove the existing one first and replace...
 */
static void rigidbody_validate_sim_shape(Object *ob, bool rebuild)
{
	RigidBodyOb *rbo = ob->rigidbody_object;
	rbCollisionShape *new_shape = NULL;
	BoundBox *bb = NULL;
	float size[3] = {1.0f, 1.0f, 1.0f};
	float radius = 1.0f;
	float height = 1.0f;
	float capsule_height;
	float hull_margin = 0.0f;
	bool can_embed = true;
	bool has_volume;

	/* sanity check */
	if (rbo == NULL)
		return;

	/* don't create a new shape if we already have one and don't want to rebuild it */
	if (rbo->physics_shape && !rebuild)
		return;

	/* if automatically determining dimensions, use the Object's boundbox
	 *	- assume that all quadrics are standing upright on local z-axis
	 *	- assume even distribution of mass around the Object's pivot
	 *	  (i.e. Object pivot is centralized in boundbox)
	 */
	// XXX: all dimensions are auto-determined now... later can add stored settings for this
	/* get object dimensions without scaling */
	bb = BKE_object_boundbox_get(ob);
	if (bb) {
		size[0] = (bb->vec[4][0] - bb->vec[0][0]);
		size[1] = (bb->vec[2][1] - bb->vec[0][1]);
		size[2] = (bb->vec[1][2] - bb->vec[0][2]);
	}
	mul_v3_fl(size, 0.5f);

	if (ELEM3(rbo->shape, RB_SHAPE_CAPSULE, RB_SHAPE_CYLINDER, RB_SHAPE_CONE)) {
		/* take radius as largest x/y dimension, and height as z-dimension */
		radius = MAX2(size[0], size[1]);
		height = size[2];
	}
	else if (rbo->shape == RB_SHAPE_SPHERE) {
		/* take radius to the the largest dimension to try and encompass everything */
		radius = MAX3(size[0], size[1], size[2]);
	}

	/* create new shape */
	switch (rbo->shape) {
		case RB_SHAPE_BOX:
			new_shape = RB_shape_new_box(size[0], size[1], size[2]);
			break;

		case RB_SHAPE_SPHERE:
			new_shape = RB_shape_new_sphere(radius);
			break;

		case RB_SHAPE_CAPSULE:
			capsule_height = (height - radius) * 2.0f;
			new_shape = RB_shape_new_capsule(radius, (capsule_height > 0.0f) ? capsule_height : 0.0f);
			break;
		case RB_SHAPE_CYLINDER:
			new_shape = RB_shape_new_cylinder(radius, height);
			break;
		case RB_SHAPE_CONE:
			new_shape = RB_shape_new_cone(radius, height * 2.0f);
			break;

		case RB_SHAPE_CONVEXH:
		case RB_SHAPE_COMPOUND: //for now... 
			/* try to emged collision margin */
			has_volume = (MIN3(size[0], size[1], size[2]) > 0.0f);
	
			if (!(rbo->flag & RBO_FLAG_USE_MARGIN) && has_volume)
				hull_margin = 0.04f;
			if (ob->type == OB_MESH && ob->data) {
				new_shape = rigidbody_get_shape_convexhull_from_mesh((Mesh*)ob->data, hull_margin, &can_embed);
			}
			else {
				printf("ERROR: cannot make Convex Hull collision shape for non-Mesh object\n");
			}

			if (!(rbo->flag & RBO_FLAG_USE_MARGIN))
				rbo->margin = (can_embed && has_volume) ? 0.04f : 0.0f;  /* RB_TODO ideally we shouldn't directly change the margin here */
			break;
		case RB_SHAPE_TRIMESH:
			new_shape = rigidbody_get_shape_trimesh_from_mesh(ob);
			break;
	}
	/* assign new collision shape if creation was successful */
	if (new_shape) {
		if (rbo->physics_shape)
			RB_shape_delete(rbo->physics_shape);
		rbo->physics_shape = new_shape;
		RB_shape_set_margin(rbo->physics_shape, RBO_GET_MARGIN(rbo));
	}
	/* use box shape if we can't fall back to old shape */
	else if (rbo->physics_shape == NULL) {
		rbo->shape = RB_SHAPE_BOX;
		rigidbody_validate_sim_shape(ob, true);
	}
}


/* Create new physics sim collision shape for object and store it,
 * or remove the existing one first and replace...
 */
void BKE_rigidbody_validate_sim_shard_shape(MeshIsland* mi, Object* ob, short rebuild)
{
	RigidBodyOb *rbo = mi->rigidbody;
	rbCollisionShape *new_shape = NULL;
	//BoundBox *bb = NULL;
	float size[3] = {1.0f, 1.0f, 1.0f}, loc[3] = {0.0f, 0.0f, 0.0f};
	float radius = 1.0f;
	float height = 1.0f;
	float capsule_height;
	float hull_margin = 0.0f;
	bool can_embed = true;
	bool has_volume;
	int v;
	Mesh *me;
	
	/* sanity check */
	if (rbo == NULL)
		return;

	/* don't create a new shape if we already have one and don't want to rebuild it */
	if (rbo->physics_shape && !rebuild)
		return;
	
	if (rbo->shape != RB_SHAPE_COMPOUND)
	{
		float min[3], max[3];
		//me = BKE_mesh_add(G.main, "_mesh_"); // TODO need to delete this again
		
		/* if automatically determining dimensions, use the Object's boundbox
		 *	- assume that all quadrics are standing upright on local z-axis
		 *	- assume even distribution of mass around the Object's pivot
		 *	  (i.e. Object pivot is centralized in boundbox)
		 */
		// XXX: all dimensions are auto-determined now... later can add stored settings for this
		/* get object dimensions without scaling */
		//BM_mesh_bm_to_me(mi->physics_mesh, me, FALSE);
		//DM_to_mesh(mi->physics_mesh, me, ob, 0);
	
		//BKE_mesh_boundbox_calc(me, loc, size);


		INIT_MINMAX(min, max);
		if (!DM_mesh_minmax(mi->physics_mesh, min, max)) {
			min[0] = min[1] = min[2] = -1.0f;
			max[0] = max[1] = max[2] = 1.0f;
		}

		mid_v3_v3v3(loc, min, max);
		size[0] = (max[0] - min[0]) / 2.0f;
		size[1] = (max[1] - min[1]) / 2.0f;
		size[2] = (max[2] - min[2]) / 2.0f;

		if (ELEM3(rbo->shape, RB_SHAPE_CAPSULE, RB_SHAPE_CYLINDER, RB_SHAPE_CONE)) {
			/* take radius as largest x/y dimension, and height as z-dimension */
			radius = MAX2(size[0], size[1]);
			height = size[2];
		}
		else if (rbo->shape == RB_SHAPE_SPHERE) {
			/* take radius to the the largest dimension to try and encompass everything */
			radius = MAX3(size[0], size[1], size[2]);
		}
	}
	
	/* create new shape */
	switch (rbo->shape) {
		case RB_SHAPE_BOX:
			new_shape = RB_shape_new_box(size[0], size[1], size[2]);
			break;
	
		case RB_SHAPE_SPHERE:
			new_shape = RB_shape_new_sphere(radius);
			break;
	
		case RB_SHAPE_CAPSULE:
			capsule_height = (height - radius) * 2.0f;
			new_shape = RB_shape_new_capsule(radius, (capsule_height > 0.0f) ? capsule_height : 0.0f);
			break;
		case RB_SHAPE_CYLINDER:
			new_shape = RB_shape_new_cylinder(radius, height);
			break;
		case RB_SHAPE_CONE:
			new_shape = RB_shape_new_cone(radius, height * 2.0f);
			break;
	
		case RB_SHAPE_CONVEXH:
			/* try to emged collision margin */
			has_volume = (MIN3(size[0], size[1], size[2]) > 0.0f);

			if (!(rbo->flag & RBO_FLAG_USE_MARGIN) && has_volume)
				hull_margin = 0.04f;
			new_shape = rigidbody_get_shape_convexhull_from_dm(mi->physics_mesh, hull_margin, &can_embed);
			if (!(rbo->flag & RBO_FLAG_USE_MARGIN))
				rbo->margin = (can_embed && has_volume) ? 0.04f : 0.0f;  /* RB_TODO ideally we shouldn't directly change the margin here */
			break;
		case RB_SHAPE_TRIMESH:
			new_shape = rigidbody_get_shape_trimesh_from_mesh_shard(mi->physics_mesh, ob);
			break;
		case RB_SHAPE_COMPOUND:
			new_shape = rigidbody_get_shape_compound_from_mi(mi, ob);
			break;
	}
	/* assign new collision shape if creation was successful */
	if (new_shape) {
		if (rbo->physics_shape)
			RB_shape_delete(rbo->physics_shape);
		rbo->physics_shape = new_shape;
		RB_shape_set_margin(rbo->physics_shape, RBO_GET_MARGIN(rbo));
	}
	else { /* otherwise fall back to box shape */
		rbo->shape = RB_SHAPE_BOX;
		BKE_rigidbody_validate_sim_shard_shape(mi, ob, true);
	}

	//delete mesh block, bullet shouldnt care about blender blocks
/*	if (rbo->shape != RB_SHAPE_COMPOUND)
	{
		BKE_libblock_free_us(&(G.main->mesh), me);
		me = NULL;
	}*/
}


/* --------------------- */

/* Create physics sim representation of shard given RigidBody settings
 * < rebuild: even if an instance already exists, replace it
 */
void BKE_rigidbody_validate_sim_shard(RigidBodyWorld *rbw, MeshIsland *mi, Object *ob, short rebuild)
{
	RigidBodyOb *rbo = (mi) ? mi->rigidbody : NULL;
	float loc[3];
	float rot[4];
	float centr[3], size[3];

	/* sanity checks:
	 *	- object doesn't have RigidBody info already: then why is it here?
	 */
	if (rbo == NULL)
		return;

	/* make sure collision shape exists */
	/* FIXME we shouldn't always have to rebuild collision shapes when rebuilding objects, but it's needed for constraints to update correctly */
	if (rbo->physics_shape == NULL || rebuild)
		BKE_rigidbody_validate_sim_shard_shape(mi, ob, true);
	
	if (rbo->physics_object) {
		if (rebuild == false)
			RB_dworld_remove_body(rbw->physics_world, rbo->physics_object);
	}
	if (!rbo->physics_object || rebuild) {
		/* remove rigid body if it already exists before creating a new one */
		if (rbo->physics_object) {
			RB_body_delete(rbo->physics_object);
		}

		/*copy_v3_v3(centr, mi->centroid);
		mat4_to_loc_quat(loc, rot, ob->obmat); //offset
		mat4_to_size(size, ob->obmat);
		mul_v3_v3(centr, size);
		mul_qt_v3(rot, centr);
		add_v3_v3(loc, centr);*/
		copy_v3_v3(loc, rbo->pos);
		copy_v4_v4(rot, rbo->orn);
		
		rbo->physics_object = RB_body_new(rbo->physics_shape, loc, rot);

		RB_body_set_friction(rbo->physics_object, rbo->friction);
		RB_body_set_restitution(rbo->physics_object, rbo->restitution);

		RB_body_set_damping(rbo->physics_object, rbo->lin_damping, rbo->ang_damping);
		RB_body_set_sleep_thresh(rbo->physics_object, rbo->lin_sleep_thresh, rbo->ang_sleep_thresh);
		RB_body_set_activation_state(rbo->physics_object, rbo->flag & RBO_FLAG_USE_DEACTIVATION);

		if (rbo->type == RBO_TYPE_PASSIVE || rbo->flag & RBO_FLAG_START_DEACTIVATED)
			RB_body_deactivate(rbo->physics_object);


		RB_body_set_linear_factor(rbo->physics_object,
		                          (ob->protectflag & OB_LOCK_LOCX) == 0,
		                          (ob->protectflag & OB_LOCK_LOCY) == 0,
		                          (ob->protectflag & OB_LOCK_LOCZ) == 0);
		RB_body_set_angular_factor(rbo->physics_object,
		                           (ob->protectflag & OB_LOCK_ROTX) == 0,
		                           (ob->protectflag & OB_LOCK_ROTY) == 0,
		                           (ob->protectflag & OB_LOCK_ROTZ) == 0);

		RB_body_set_mass(rbo->physics_object, RBO_GET_MASS(rbo));
		RB_body_set_kinematic_state(rbo->physics_object, rbo->flag & RBO_FLAG_KINEMATIC || rbo->flag & RBO_FLAG_DISABLED);
	}

	if (rbw && rbw->physics_world && rbo->physics_object)
		RB_dworld_add_body(rbw->physics_world, rbo->physics_object, rbo->col_groups, mi);

	rbo->flag &= ~RBO_FLAG_NEEDS_VALIDATE;
}




/* --------------------- */

/* helper function to calculate volume of rigidbody object */
// TODO: allow a parameter to specify method used to calculate this?
void BKE_rigidbody_calc_volume(Object *ob, float *r_vol)
{
	RigidBodyOb *rbo = ob->rigidbody_object;

	float size[3]  = {1.0f, 1.0f, 1.0f};
	float radius = 1.0f;
	float height = 1.0f;

	float volume = 0.0f;

	/* if automatically determining dimensions, use the Object's boundbox
	 *	- assume that all quadrics are standing upright on local z-axis
	 *	- assume even distribution of mass around the Object's pivot
	 *	  (i.e. Object pivot is centralized in boundbox)
	 *	- boundbox gives full width
	 */
	// XXX: all dimensions are auto-determined now... later can add stored settings for this
	BKE_object_dimensions_get(ob, size);

	if (ELEM(rbo->shape, RB_SHAPE_CAPSULE, RB_SHAPE_CYLINDER, RB_SHAPE_CONE)) {
		/* take radius as largest x/y dimension, and height as z-dimension */
		radius = MAX2(size[0], size[1]) * 0.5f;
		height = size[2];
	}
	else if (rbo->shape == RB_SHAPE_SPHERE) {
		/* take radius to the the largest dimension to try and encompass everything */
		radius = max_fff(size[0], size[1], size[2]) * 0.5f;
	}

	/* calculate volume as appropriate  */
	switch (rbo->shape) {
		case RB_SHAPE_BOX:
			volume = size[0] * size[1] * size[2];
			break;

		case RB_SHAPE_SPHERE:
			volume = 4.0f / 3.0f * (float)M_PI * radius * radius * radius;
			break;

		/* for now, assume that capsule is close enough to a cylinder... */
		case RB_SHAPE_CAPSULE:
		case RB_SHAPE_CYLINDER:
			volume = (float)M_PI * radius * radius * height;
			break;

		case RB_SHAPE_CONE:
			volume = (float)M_PI / 3.0f * radius * radius * height;
			break;

		case RB_SHAPE_CONVEXH:
		case RB_SHAPE_TRIMESH:
		{
			if (ob->type == OB_MESH) {
				DerivedMesh *dm = rigidbody_get_mesh(ob);
				MVert *mvert;
				MFace *mface;
				int totvert, totface;
				
				/* ensure mesh validity, then grab data */
				if (dm == NULL)
					return;
			
				DM_ensure_tessface(dm);
			
				mvert   = dm->getVertArray(dm);
				totvert = dm->getNumVerts(dm);
				mface   = dm->getTessFaceArray(dm);
				totface = dm->getNumTessFaces(dm);
				
				if (totvert > 0 && totface > 0) {
					BKE_mesh_calc_volume(mvert, totvert, mface, totface, &volume, NULL);
				}
				
				/* cleanup temp data */
				if (ob->rigidbody_object->mesh_source == RBO_MESH_BASE) {
					dm->release(dm);
				}
			}
			else {
				/* rough estimate from boundbox as fallback */
				/* XXX could implement other types of geometry here (curves, etc.) */
				volume = size[0] * size[1] * size[2];
			}
			break;
		}

#if 0 // XXX: not defined yet
		case RB_SHAPE_COMPOUND:
			volume = 0.0f;
			break;
#endif
	}

	/* return the volume calculated */
	if (r_vol) *r_vol = volume;
}

void BKE_rigidbody_calc_center_of_mass(Object *ob, float r_com[3])
{
	RigidBodyOb *rbo = ob->rigidbody_object;

	float size[3]  = {1.0f, 1.0f, 1.0f};
	float height = 1.0f;

	zero_v3(r_com);

	/* if automatically determining dimensions, use the Object's boundbox
	 *	- assume that all quadrics are standing upright on local z-axis
	 *	- assume even distribution of mass around the Object's pivot
	 *	  (i.e. Object pivot is centralized in boundbox)
	 *	- boundbox gives full width
	 */
	// XXX: all dimensions are auto-determined now... later can add stored settings for this
	BKE_object_dimensions_get(ob, size);

	/* calculate volume as appropriate  */
	switch (rbo->shape) {
		case RB_SHAPE_BOX:
		case RB_SHAPE_SPHERE:
		case RB_SHAPE_CAPSULE:
		case RB_SHAPE_CYLINDER:
			break;

		case RB_SHAPE_CONE:
			/* take radius as largest x/y dimension, and height as z-dimension */
			height = size[2];
			/* cone is geometrically centered on the median,
			 * center of mass is 1/4 up from the base
			 */
			r_com[2] = -0.25f * height;
			break;

		case RB_SHAPE_CONVEXH:
		case RB_SHAPE_TRIMESH:
		{
			if (ob->type == OB_MESH) {
				DerivedMesh *dm = rigidbody_get_mesh(ob);
				MVert *mvert;
				MFace *mface;
				int totvert, totface;
				
				/* ensure mesh validity, then grab data */
				if (dm == NULL)
					return;
			
				DM_ensure_tessface(dm);
			
				mvert   = dm->getVertArray(dm);
				totvert = dm->getNumVerts(dm);
				mface   = dm->getTessFaceArray(dm);
				totface = dm->getNumTessFaces(dm);
				
				if (totvert > 0 && totface > 0) {
					BKE_mesh_calc_volume(mvert, totvert, mface, totface, NULL, r_com);
				}
				
				/* cleanup temp data */
				if (ob->rigidbody_object->mesh_source == RBO_MESH_BASE) {
					dm->release(dm);
				}
			}
			break;
		}

#if 0 // XXX: not defined yet
		case RB_SHAPE_COMPOUND:
			volume = 0.0f;
			break;
#endif
	}
}

/* --------------------- */

/**
 * Create physics sim representation of object given RigidBody settings
 *
 * \param rebuild Even if an instance already exists, replace it
 */
static void rigidbody_validate_sim_object(RigidBodyWorld *rbw, Object *ob, bool rebuild)
{
	RigidBodyOb *rbo = (ob) ? ob->rigidbody_object : NULL;
	float loc[3];
	float rot[4];

	/* sanity checks:
	 *	- object doesn't have RigidBody info already: then why is it here?
	 */
	if (rbo == NULL)
		return;

	/* make sure collision shape exists */
	/* FIXME we shouldn't always have to rebuild collision shapes when rebuilding objects, but it's needed for constraints to update correctly */
	if (rbo->physics_shape == NULL || rebuild)
		rigidbody_validate_sim_shape(ob, true);

	if (rbo->physics_object && rebuild == false) {
			RB_dworld_remove_body(rbw->physics_world, rbo->physics_object);
	}
	if (!rbo->physics_object || rebuild) {
		/* remove rigid body if it already exists before creating a new one */
		if (rbo->physics_object) {
			RB_body_delete(rbo->physics_object);
		}

		mat4_to_loc_quat(loc, rot, ob->obmat);

		rbo->physics_object = RB_body_new(rbo->physics_shape, loc, rot);

		RB_body_set_friction(rbo->physics_object, rbo->friction);
		RB_body_set_restitution(rbo->physics_object, rbo->restitution);

		RB_body_set_damping(rbo->physics_object, rbo->lin_damping, rbo->ang_damping);
		RB_body_set_sleep_thresh(rbo->physics_object, rbo->lin_sleep_thresh, rbo->ang_sleep_thresh);
		RB_body_set_activation_state(rbo->physics_object, rbo->flag & RBO_FLAG_USE_DEACTIVATION);

		if (rbo->type == RBO_TYPE_PASSIVE || rbo->flag & RBO_FLAG_START_DEACTIVATED)
			RB_body_deactivate(rbo->physics_object);


		RB_body_set_linear_factor(rbo->physics_object,
								  (ob->protectflag & OB_LOCK_LOCX) == 0,
								  (ob->protectflag & OB_LOCK_LOCY) == 0,
								  (ob->protectflag & OB_LOCK_LOCZ) == 0);
		RB_body_set_angular_factor(rbo->physics_object,
								   (ob->protectflag & OB_LOCK_ROTX) == 0,
								   (ob->protectflag & OB_LOCK_ROTY) == 0,
								   (ob->protectflag & OB_LOCK_ROTZ) == 0);

		RB_body_set_mass(rbo->physics_object, RBO_GET_MASS(rbo));
		RB_body_set_kinematic_state(rbo->physics_object, rbo->flag & RBO_FLAG_KINEMATIC || rbo->flag & RBO_FLAG_DISABLED);
	}

	if (rbw && rbw->physics_world)
		RB_dworld_add_body(rbw->physics_world, rbo->physics_object, rbo->col_groups, NULL);
}

/* --------------------- */

/**
 * Create physics sim representation of constraint given rigid body constraint settings
 *
 * \param rebuild Even if an instance already exists, replace it
 */
static void rigidbody_validate_sim_constraint(RigidBodyWorld *rbw, Object *ob, bool rebuild)
{
	RigidBodyCon *rbc = (ob) ? ob->rigidbody_constraint : NULL;
	float loc[3];
	float rot[4];
	float lin_lower;
	float lin_upper;
	float ang_lower;
	float ang_upper;

	/* sanity checks:
	 *	- object should have a rigid body constraint
	 *  - rigid body constraint should have at least one constrained object
	 */
	if (rbc == NULL) {
		return;
	}

	if (ELEM(NULL, rbc->ob1, rbc->ob1->rigidbody_object, rbc->ob2, rbc->ob2->rigidbody_object)) {
		if (rbc->physics_constraint) {
			RB_dworld_remove_constraint(rbw->physics_world, rbc->physics_constraint);
			RB_constraint_delete(rbc->physics_constraint);
			rbc->physics_constraint = NULL;
		}
		return;
	}

	if (rbc->physics_constraint && rebuild == false) {
		RB_dworld_remove_constraint(rbw->physics_world, rbc->physics_constraint);
	}
	if (rbc->physics_constraint == NULL || rebuild) {
		rbRigidBody *rb1 = rbc->ob1->rigidbody_object->physics_object;
		rbRigidBody *rb2 = rbc->ob2->rigidbody_object->physics_object;

		/* remove constraint if it already exists before creating a new one */
		if (rbc->physics_constraint) {
			RB_constraint_delete(rbc->physics_constraint);
			rbc->physics_constraint = NULL;
		}

		mat4_to_loc_quat(loc, rot, ob->obmat);

		if (rb1 && rb2) {
			switch (rbc->type) {
				case RBC_TYPE_POINT:
					rbc->physics_constraint = RB_constraint_new_point(loc, rb1, rb2);
					break;
				case RBC_TYPE_FIXED:
					rbc->physics_constraint = RB_constraint_new_fixed(loc, rot, rb1, rb2);
					break;
				case RBC_TYPE_HINGE:
					rbc->physics_constraint = RB_constraint_new_hinge(loc, rot, rb1, rb2);
					if (rbc->flag & RBC_FLAG_USE_LIMIT_ANG_Z) {
						RB_constraint_set_limits_hinge(rbc->physics_constraint, rbc->limit_ang_z_lower, rbc->limit_ang_z_upper);
					}
					else
						RB_constraint_set_limits_hinge(rbc->physics_constraint, 0.0f, -1.0f);
					break;
				case RBC_TYPE_SLIDER:
					rbc->physics_constraint = RB_constraint_new_slider(loc, rot, rb1, rb2);
					if (rbc->flag & RBC_FLAG_USE_LIMIT_LIN_X)
						RB_constraint_set_limits_slider(rbc->physics_constraint, rbc->limit_lin_x_lower, rbc->limit_lin_x_upper);
					else
						RB_constraint_set_limits_slider(rbc->physics_constraint, 0.0f, -1.0f);
					break;
				case RBC_TYPE_PISTON:
					rbc->physics_constraint = RB_constraint_new_piston(loc, rot, rb1, rb2);
					if (rbc->flag & RBC_FLAG_USE_LIMIT_LIN_X) {
						lin_lower = rbc->limit_lin_x_lower;
						lin_upper = rbc->limit_lin_x_upper;
					}
					else {
						lin_lower = 0.0f;
						lin_upper = -1.0f;
					}
					if (rbc->flag & RBC_FLAG_USE_LIMIT_ANG_X) {
						ang_lower = rbc->limit_ang_x_lower;
						ang_upper = rbc->limit_ang_x_upper;
					}
					else {
						ang_lower = 0.0f;
						ang_upper = -1.0f;
					}
					RB_constraint_set_limits_piston(rbc->physics_constraint, lin_lower, lin_upper, ang_lower, ang_upper);
					break;
				case RBC_TYPE_6DOF_SPRING:
					rbc->physics_constraint = RB_constraint_new_6dof_spring(loc, rot, rb1, rb2);

					RB_constraint_set_spring_6dof_spring(rbc->physics_constraint, RB_LIMIT_LIN_X, rbc->flag & RBC_FLAG_USE_SPRING_X);
					RB_constraint_set_stiffness_6dof_spring(rbc->physics_constraint, RB_LIMIT_LIN_X, rbc->spring_stiffness_x);
					RB_constraint_set_damping_6dof_spring(rbc->physics_constraint, RB_LIMIT_LIN_X, rbc->spring_damping_x);

					RB_constraint_set_spring_6dof_spring(rbc->physics_constraint, RB_LIMIT_LIN_Y, rbc->flag & RBC_FLAG_USE_SPRING_Y);
					RB_constraint_set_stiffness_6dof_spring(rbc->physics_constraint, RB_LIMIT_LIN_Y, rbc->spring_stiffness_y);
					RB_constraint_set_damping_6dof_spring(rbc->physics_constraint, RB_LIMIT_LIN_Y, rbc->spring_damping_y);

					RB_constraint_set_spring_6dof_spring(rbc->physics_constraint, RB_LIMIT_LIN_Z, rbc->flag & RBC_FLAG_USE_SPRING_Z);
					RB_constraint_set_stiffness_6dof_spring(rbc->physics_constraint, RB_LIMIT_LIN_Z, rbc->spring_stiffness_z);
					RB_constraint_set_damping_6dof_spring(rbc->physics_constraint, RB_LIMIT_LIN_Z, rbc->spring_damping_z);

					RB_constraint_set_equilibrium_6dof_spring(rbc->physics_constraint);
					/* fall-through */
				case RBC_TYPE_6DOF:
					if (rbc->type == RBC_TYPE_6DOF) /* a litte awkward but avoids duplicate code for limits */
						rbc->physics_constraint = RB_constraint_new_6dof(loc, rot, rb1, rb2);

					if (rbc->flag & RBC_FLAG_USE_LIMIT_LIN_X)
						RB_constraint_set_limits_6dof(rbc->physics_constraint, RB_LIMIT_LIN_X, rbc->limit_lin_x_lower, rbc->limit_lin_x_upper);
					else
						RB_constraint_set_limits_6dof(rbc->physics_constraint, RB_LIMIT_LIN_X, 0.0f, -1.0f);

					if (rbc->flag & RBC_FLAG_USE_LIMIT_LIN_Y)
						RB_constraint_set_limits_6dof(rbc->physics_constraint, RB_LIMIT_LIN_Y, rbc->limit_lin_y_lower, rbc->limit_lin_y_upper);
					else
						RB_constraint_set_limits_6dof(rbc->physics_constraint, RB_LIMIT_LIN_Y, 0.0f, -1.0f);

					if (rbc->flag & RBC_FLAG_USE_LIMIT_LIN_Z)
						RB_constraint_set_limits_6dof(rbc->physics_constraint, RB_LIMIT_LIN_Z, rbc->limit_lin_z_lower, rbc->limit_lin_z_upper);
					else
						RB_constraint_set_limits_6dof(rbc->physics_constraint, RB_LIMIT_LIN_Z, 0.0f, -1.0f);

					if (rbc->flag & RBC_FLAG_USE_LIMIT_ANG_X)
						RB_constraint_set_limits_6dof(rbc->physics_constraint, RB_LIMIT_ANG_X, rbc->limit_ang_x_lower, rbc->limit_ang_x_upper);
					else
						RB_constraint_set_limits_6dof(rbc->physics_constraint, RB_LIMIT_ANG_X, 0.0f, -1.0f);

					if (rbc->flag & RBC_FLAG_USE_LIMIT_ANG_Y)
						RB_constraint_set_limits_6dof(rbc->physics_constraint, RB_LIMIT_ANG_Y, rbc->limit_ang_y_lower, rbc->limit_ang_y_upper);
					else
						RB_constraint_set_limits_6dof(rbc->physics_constraint, RB_LIMIT_ANG_Y, 0.0f, -1.0f);

					if (rbc->flag & RBC_FLAG_USE_LIMIT_ANG_Z)
						RB_constraint_set_limits_6dof(rbc->physics_constraint, RB_LIMIT_ANG_Z, rbc->limit_ang_z_lower, rbc->limit_ang_z_upper);
					else
						RB_constraint_set_limits_6dof(rbc->physics_constraint, RB_LIMIT_ANG_Z, 0.0f, -1.0f);
					break;
				case RBC_TYPE_MOTOR:
					rbc->physics_constraint = RB_constraint_new_motor(loc, rot, rb1, rb2);

					RB_constraint_set_enable_motor(rbc->physics_constraint, rbc->flag & RBC_FLAG_USE_MOTOR_LIN, rbc->flag & RBC_FLAG_USE_MOTOR_ANG);
					RB_constraint_set_max_impulse_motor(rbc->physics_constraint, rbc->motor_lin_max_impulse, rbc->motor_ang_max_impulse);
					RB_constraint_set_target_velocity_motor(rbc->physics_constraint, rbc->motor_lin_target_velocity, rbc->motor_ang_target_velocity);
					break;
			}
		}
		else { /* can't create constraint without both rigid bodies */
			return;
		}

		RB_constraint_set_enabled(rbc->physics_constraint, rbc->flag & RBC_FLAG_ENABLED);

		if (rbc->flag & RBC_FLAG_USE_BREAKING)
			RB_constraint_set_breaking_threshold(rbc->physics_constraint, rbc->breaking_threshold);
		else
			RB_constraint_set_breaking_threshold(rbc->physics_constraint, FLT_MAX);

		if (rbc->flag & RBC_FLAG_OVERRIDE_SOLVER_ITERATIONS)
			RB_constraint_set_solver_iterations(rbc->physics_constraint, rbc->num_solver_iterations);
		else
			RB_constraint_set_solver_iterations(rbc->physics_constraint, -1);
	}

	if (rbw && rbw->physics_world && rbc->physics_constraint) {
		RB_dworld_add_constraint(rbw->physics_world, rbc->physics_constraint, rbc->flag & RBC_FLAG_DISABLE_COLLISIONS);
	}
}

/* Create physics sim representation of constraint given rigid body constraint settings
 * < rebuild: even if an instance already exists, replace it
 */
void BKE_rigidbody_validate_sim_shard_constraint(RigidBodyWorld *rbw, RigidBodyShardCon *rbc, Object *ob, short rebuild)
{

	//RigidBodyShardCon *rbc = (mi) ? mi->rigidbody_constraint : NULL;
	FractureModifierData* rmd = NULL;
	ModifierData* md = NULL;
	float loc[3];
	float rot[4];
	float lin_lower;
	float lin_upper;
	float ang_lower;
	float ang_upper;
	rbRigidBody *rb1;
	rbRigidBody *rb2;
	bool use_deact = false;

	/* sanity checks:
	 *	- object should have a rigid body constraint
	 *  - rigid body constraint should have at least one constrained object
	 */
	if (rbc == NULL) {
		return;
	}

	if (ELEM4(NULL, rbc->mi1, rbc->mi1->rigidbody, rbc->mi2, rbc->mi2->rigidbody)) {
		if (rbc->physics_constraint) {
			RB_dworld_remove_constraint(rbw->physics_world, rbc->physics_constraint);
			RB_constraint_delete(rbc->physics_constraint);
			rbc->physics_constraint = NULL;
		}
		return;
	}
	
	/*if ((rbc->mi1->rigidbody->flag & RBO_FLAG_INACTIVE_COMPOUND) || (rbc->mi2->rigidbody->flag & RBO_FLAG_INACTIVE_COMPOUND))
	{
		//disable those constraints....
		if (rbc->physics_constraint) {
			RB_dworld_remove_constraint(rbw->physics_world, rbc->physics_constraint);
			RB_constraint_delete(rbc->physics_constraint);
			rbc->physics_constraint = NULL;
		}
		return;
	}*/
	if (rbc->mi1->rigidbody)
	{
		rb1 = rbc->mi1->rigidbody->physics_object;
	}
	
	if (rbc->mi2->rigidbody)
	{
		rb2 = rbc->mi2->rigidbody->physics_object;
	}
	
	if (rb1 && rb2)
	{
		use_deact = ((rbc->mi1->rigidbody->flag & RBO_FLAG_USE_DEACTIVATION) && (rbc->mi2->rigidbody->flag & RBO_FLAG_USE_DEACTIVATION));
	}
	
	
	if (rb1 && rb2 && use_deact) // rbc->physics_constraint && RB_constraint_is_enabled(rbc->physics_constraint))
	{
		//printf("STATE %d %d\n", RB_body_get_activation_state(rb1), RB_body_get_activation_state(rb2));
		if ((RB_body_get_activation_state(rb1) == RBO_STATE_ISLAND_SLEEPING) ||
			(RB_body_get_activation_state(rb2) == RBO_STATE_ISLAND_SLEEPING))
		{
			//deactivate both islands if one is sleeping
			RB_body_deactivate(rb1);
			RB_body_deactivate(rb2);
		}
	}

	if (rbc->physics_constraint) {
		if (rebuild == false)
			RB_dworld_remove_constraint(rbw->physics_world, rbc->physics_constraint);
	}
	if (rbc->physics_constraint == NULL || rebuild) {
		//rbRigidBody *rb1 = rbc->mi1->rigidbody->physics_object;
		//rbRigidBody *rb2 = rbc->mi2->rigidbody->physics_object;
		/* remove constraint if it already exists before creating a new one */
		if (rbc->physics_constraint) {
			RB_constraint_delete(rbc->physics_constraint);
			rbc->physics_constraint = NULL;
		}

		//mat4_to_loc_quat(loc, rot, ob->obmat);
		//copy_v3_v3(loc, rbc->mi1->rigidbody->pos);
		//add_v3_v3(loc, rbc->mi2->rigidbody->pos);
		//mul_v3_fl(loc, 0.5f);

		//do this for all inner constraints
		copy_v3_v3(loc, rbc->mi1->rigidbody->pos);

#if 0
		for (md = ob->modifiers.first; md; md = md->next) {
			if (md->type == eModifierType_Fracture) {
				int index1, index2;
				rmd = (RigidBodyModifierData*)md;

				//index1 = BLI_findindex(&rmd->meshIslands, rbc->mi1);
				//index2 = BLI_findindex(&rmd->meshIslands, rbc->mi2);

				if ((index1 == -1) || (index2 == -1)) //outer constraint if not both meshislands in same object
				{
					float master[3], slave[3], center[3];
					copy_v3_v3(master, rbw->objects[rbw->cache_offset_map[rbc->mi1->linear_index]]->loc);
					copy_v3_v3(slave, rbw->objects[rbw->cache_offset_map[rbc->mi2->linear_index]]->loc);
					add_v3_v3v3(center, master, slave);
					mul_v3_fl(center, 0.5f);

					if (rmd->outer_constraint_location == MOD_RIGIDBODY_ACTIVE)
					{
						if (rbc->type == RBC_TYPE_FIXED)
						{
							copy_v3_v3(loc, rbc->mi2->rigidbody->pos);
						}
						else
						{
							copy_v3_v3(loc, slave);
						}
					}
					else if (rmd->outer_constraint_location == MOD_RIGIDBODY_SELECTED)
					{
						if (rbc->type == RBC_TYPE_FIXED)
						{
							copy_v3_v3(loc, rbc->mi1->rigidbody->pos);
						}
						else
						{
							copy_v3_v3(loc, master);
						}
					}
					else if (rmd->outer_constraint_location == MOD_RIGIDBODY_CENTER)
					{
						if (rbc->type == RBC_TYPE_FIXED)
						{
							copy_v3_v3(loc, rbc->mi1->rigidbody->pos);
							add_v3_v3(loc, rbc->mi2->rigidbody->pos);
							mul_v3_fl(loc, 0.5f);
						}
						else
						{
							copy_v3_v3(loc, center);
						}
					}
				}
			}
		}
#endif

		copy_v4_v4(rot, rbc->mi1->rigidbody->orn);

		if (rb1 && rb2) {
			switch (rbc->type) {
				case RBC_TYPE_POINT:
					rbc->physics_constraint = RB_constraint_new_point(loc, rb1, rb2);
					break;
				case RBC_TYPE_FIXED:
					rbc->physics_constraint = RB_constraint_new_fixed(loc, rot, rb1, rb2);
					break;
				case RBC_TYPE_HINGE:
					rbc->physics_constraint = RB_constraint_new_hinge(loc, rot, rb1, rb2);
					if (rbc->flag & RBC_FLAG_USE_LIMIT_ANG_Z) {
						RB_constraint_set_limits_hinge(rbc->physics_constraint, rbc->limit_ang_z_lower, rbc->limit_ang_z_upper);
					}
					else
						RB_constraint_set_limits_hinge(rbc->physics_constraint, 0.0f, -1.0f);
					break;
				case RBC_TYPE_SLIDER:
					rbc->physics_constraint = RB_constraint_new_slider(loc, rot, rb1, rb2);
					if (rbc->flag & RBC_FLAG_USE_LIMIT_LIN_X)
						RB_constraint_set_limits_slider(rbc->physics_constraint, rbc->limit_lin_x_lower, rbc->limit_lin_x_upper);
					else
						RB_constraint_set_limits_slider(rbc->physics_constraint, 0.0f, -1.0f);
					break;
				case RBC_TYPE_PISTON:
					rbc->physics_constraint = RB_constraint_new_piston(loc, rot, rb1, rb2);
					if (rbc->flag & RBC_FLAG_USE_LIMIT_LIN_X) {
						lin_lower = rbc->limit_lin_x_lower;
						lin_upper = rbc->limit_lin_x_upper;
					}
					else {
						lin_lower = 0.0f;
						lin_upper = -1.0f;
					}
					if (rbc->flag & RBC_FLAG_USE_LIMIT_ANG_X) {
						ang_lower = rbc->limit_ang_x_lower;
						ang_upper = rbc->limit_ang_x_upper;
					}
					else {
						ang_lower = 0.0f;
						ang_upper = -1.0f;
					}
					RB_constraint_set_limits_piston(rbc->physics_constraint, lin_lower, lin_upper, ang_lower, ang_upper);
					break;
				case RBC_TYPE_6DOF_SPRING:
					rbc->physics_constraint = RB_constraint_new_6dof_spring(loc, rot, rb1, rb2);

					RB_constraint_set_spring_6dof_spring(rbc->physics_constraint, RB_LIMIT_LIN_X, rbc->flag & RBC_FLAG_USE_SPRING_X);
					RB_constraint_set_stiffness_6dof_spring(rbc->physics_constraint, RB_LIMIT_LIN_X, rbc->spring_stiffness_x);
					RB_constraint_set_damping_6dof_spring(rbc->physics_constraint, RB_LIMIT_LIN_X, rbc->spring_damping_x);

					RB_constraint_set_spring_6dof_spring(rbc->physics_constraint, RB_LIMIT_LIN_Y, rbc->flag & RBC_FLAG_USE_SPRING_Y);
					RB_constraint_set_stiffness_6dof_spring(rbc->physics_constraint, RB_LIMIT_LIN_Y, rbc->spring_stiffness_y);
					RB_constraint_set_damping_6dof_spring(rbc->physics_constraint, RB_LIMIT_LIN_Y, rbc->spring_damping_y);

					RB_constraint_set_spring_6dof_spring(rbc->physics_constraint, RB_LIMIT_LIN_Z, rbc->flag & RBC_FLAG_USE_SPRING_Z);
					RB_constraint_set_stiffness_6dof_spring(rbc->physics_constraint, RB_LIMIT_LIN_Z, rbc->spring_stiffness_z);
					RB_constraint_set_damping_6dof_spring(rbc->physics_constraint, RB_LIMIT_LIN_Z, rbc->spring_damping_z);

					RB_constraint_set_equilibrium_6dof_spring(rbc->physics_constraint);
				/* fall through */
				case RBC_TYPE_6DOF:
					if (rbc->type == RBC_TYPE_6DOF) /* a litte awkward but avoids duplicate code for limits */
						rbc->physics_constraint = RB_constraint_new_6dof(loc, rot, rb1, rb2);

					if (rbc->flag & RBC_FLAG_USE_LIMIT_LIN_X)
						RB_constraint_set_limits_6dof(rbc->physics_constraint, RB_LIMIT_LIN_X, rbc->limit_lin_x_lower, rbc->limit_lin_x_upper);
					else
						RB_constraint_set_limits_6dof(rbc->physics_constraint, RB_LIMIT_LIN_X, 0.0f, -1.0f);

					if (rbc->flag & RBC_FLAG_USE_LIMIT_LIN_Y)
						RB_constraint_set_limits_6dof(rbc->physics_constraint, RB_LIMIT_LIN_Y, rbc->limit_lin_y_lower, rbc->limit_lin_y_upper);
					else
						RB_constraint_set_limits_6dof(rbc->physics_constraint, RB_LIMIT_LIN_Y, 0.0f, -1.0f);

					if (rbc->flag & RBC_FLAG_USE_LIMIT_LIN_Z)
						RB_constraint_set_limits_6dof(rbc->physics_constraint, RB_LIMIT_LIN_Z, rbc->limit_lin_z_lower, rbc->limit_lin_z_upper);
					else
						RB_constraint_set_limits_6dof(rbc->physics_constraint, RB_LIMIT_LIN_Z, 0.0f, -1.0f);

					if (rbc->flag & RBC_FLAG_USE_LIMIT_ANG_X)
						RB_constraint_set_limits_6dof(rbc->physics_constraint, RB_LIMIT_ANG_X, rbc->limit_ang_x_lower, rbc->limit_ang_x_upper);
					else
						RB_constraint_set_limits_6dof(rbc->physics_constraint, RB_LIMIT_ANG_X, 0.0f, -1.0f);

					if (rbc->flag & RBC_FLAG_USE_LIMIT_ANG_Y)
						RB_constraint_set_limits_6dof(rbc->physics_constraint, RB_LIMIT_ANG_Y, rbc->limit_ang_y_lower, rbc->limit_ang_y_upper);
					else
						RB_constraint_set_limits_6dof(rbc->physics_constraint, RB_LIMIT_ANG_Y, 0.0f, -1.0f);

					if (rbc->flag & RBC_FLAG_USE_LIMIT_ANG_Z)
						RB_constraint_set_limits_6dof(rbc->physics_constraint, RB_LIMIT_ANG_Z, rbc->limit_ang_z_lower, rbc->limit_ang_z_upper);
					else
						RB_constraint_set_limits_6dof(rbc->physics_constraint, RB_LIMIT_ANG_Z, 0.0f, -1.0f);
					break;
				case RBC_TYPE_MOTOR:
					rbc->physics_constraint = RB_constraint_new_motor(loc, rot, rb1, rb2);

					RB_constraint_set_enable_motor(rbc->physics_constraint, rbc->flag & RBC_FLAG_USE_MOTOR_LIN, rbc->flag & RBC_FLAG_USE_MOTOR_ANG);
					RB_constraint_set_max_impulse_motor(rbc->physics_constraint, rbc->motor_lin_max_impulse, rbc->motor_ang_max_impulse);
					RB_constraint_set_target_velocity_motor(rbc->physics_constraint, rbc->motor_lin_target_velocity, rbc->motor_ang_target_velocity);
					break;
			}
		}
		else { /* can't create constraint without both rigid bodies */
			return;
		}

		RB_constraint_set_enabled(rbc->physics_constraint, rbc->flag & RBC_FLAG_ENABLED);

		if (rbc->flag & RBC_FLAG_USE_BREAKING)
			RB_constraint_set_breaking_threshold(rbc->physics_constraint, rbc->breaking_threshold);
		else
			RB_constraint_set_breaking_threshold(rbc->physics_constraint, FLT_MAX);

		if (rbc->flag & RBC_FLAG_OVERRIDE_SOLVER_ITERATIONS)
			RB_constraint_set_solver_iterations(rbc->physics_constraint, rbc->num_solver_iterations);
		else
			RB_constraint_set_solver_iterations(rbc->physics_constraint, -1);
	}

	if (rbw && rbw->physics_world && rbc->physics_constraint) {
		RB_dworld_add_constraint(rbw->physics_world, rbc->physics_constraint, rbc->flag & RBC_FLAG_DISABLE_COLLISIONS);
	}
}

bool isDisconnected(MeshIsland *mi)
{
	int cons = 0, broken_cons = 0, i;
	RigidBodyShardCon* con;
	cons = mi->participating_constraint_count;
	//calc ratio of broken cons here, per Mi and flag the rest to be broken too
	for (i = 0; i < cons; i++)
	{
		con = mi->participating_constraints[i];
		if (con && con->physics_constraint)
		{
			if (!RB_constraint_is_enabled(con->physics_constraint))
			{
				broken_cons++;
			}
		}
	}
	
	return (cons == broken_cons) && (cons > 0);
}

//this allows partial object activation, only some shards will be activated, called from bullet(!)
bool filterCallback(void* world, void* island1, void* island2) {
	RigidBodyWorld* rbw = (RigidBodyWorld*)world;
	MeshIsland* mi1, *mi2;
	int ob_index1, ob_index2;

	mi1 = (MeshIsland*)island1;
	mi2 = (MeshIsland*)island2;

	if ((mi1 == NULL) || (mi2 == NULL)) {
		return true;
	}
	
	//cache offset map is a dull name for that... 
	ob_index1 = rbw->cache_offset_map[mi1->linear_index];
	ob_index2 = rbw->cache_offset_map[mi2->linear_index];
	
	if ((mi1->compound_count > 0 && mi1->participating_constraint_count > 0) && 
		(mi2->compound_count > 0 && mi2->participating_constraint_count > 0))
	{
		//disallow collision between intact compounds of same object
		return (ob_index1 != ob_index2) || (mi1->rigidbody->shape == RB_SHAPE_COMPOUND);  //FALSE;
	}
	
	if ((mi1->destruction_frame > -1) || (mi2->destruction_frame > -1))
	{
		//disallow collision between destroyed compounds... of same object
		return (ob_index1 != ob_index2) || (mi1->rigidbody->shape == RB_SHAPE_COMPOUND); //FALSE;
	}
	return true;

	/*ob_index1 = rbw->cache_index_map[mi1->linear_index];
	ob_index2 = rbw->cache_index_map[mi2->linear_index];

	if ((mi1->rigidbody->flag & RBO_FLAG_START_DEACTIVATED) ||
		(mi2->rigidbody->flag & RBO_FLAG_START_DEACTIVATED)) {
		return ob_index1 != ob_index2; //only allow collision between different objects
	}
	else
	{
		return TRUE;
	}*/
}

/* --------------------- */
/* Create physics sim world given RigidBody world settings */
// NOTE: this does NOT update object references that the scene uses, in case those aren't ready yet!
void BKE_rigidbody_validate_sim_world(Scene *scene, RigidBodyWorld *rbw, bool rebuild)
{
	/* sanity checks */
	if (rbw == NULL)
		return;

	/* create new sim world */
	if (rebuild || rbw->physics_world == NULL) {
		if (rbw->physics_world)
			RB_dworld_delete(rbw->physics_world);
		rbw->physics_world = RB_dworld_new(scene->physics_settings.gravity, rbw, filterCallback);
	}

	RB_dworld_set_solver_iterations(rbw->physics_world, rbw->num_solver_iterations);
	RB_dworld_set_split_impulse(rbw->physics_world, rbw->flag & RBW_FLAG_USE_SPLIT_IMPULSE);
}

/* ************************************** */
/* Setup Utilities - Create Settings Blocks */

/* Set up RigidBody world */
RigidBodyWorld *BKE_rigidbody_create_world(Scene *scene)
{
	/* try to get whatever RigidBody world that might be representing this already */
	RigidBodyWorld *rbw;

	/* sanity checks
	 *	- there must be a valid scene to add world to
	 *	- there mustn't be a sim world using this group already
	 */
	if (scene == NULL)
		return NULL;

	/* create a new sim world */
	rbw = MEM_callocN(sizeof(RigidBodyWorld), "RigidBodyWorld");

	/* set default settings */
	rbw->effector_weights = BKE_add_effector_weights(NULL);

	rbw->ltime = PSFRA;

	rbw->time_scale = 1.0f;

	rbw->steps_per_second = 60; /* Bullet default (60 Hz) */
	rbw->num_solver_iterations = 10; /* 10 is bullet default */

	rbw->pointcache = BKE_ptcache_add(&(rbw->ptcaches));
	rbw->pointcache->step = 1;
	rbw->object_changed = false;
	rbw->refresh_modifiers = false;

	rbw->objects = MEM_mallocN(sizeof(Object*), "objects");
	rbw->cache_index_map = MEM_mallocN(sizeof(RigidBodyOb*), "cache_index_map");
	rbw->cache_offset_map = MEM_mallocN(sizeof(int), "cache_offset_map");

	/* return this sim world */
	return rbw;
}

/* Add rigid body settings to the specified shard */
RigidBodyOb *BKE_rigidbody_create_shard(Scene *scene, Object *ob, MeshIsland *mi)
{
	RigidBodyOb *rbo;
	RigidBodyWorld *rbw = BKE_rigidbody_get_world(scene);
	float centr[3], size[3];

	/* sanity checks
	 *	- rigidbody world must exist
	 *	- shard must exist
	 *	- cannot add rigid body if it already exists
	 */
	if (mi == NULL || (mi->rigidbody != NULL))
		return NULL;

	if (ob->type != OB_MESH && ob->type != OB_FONT && ob->type != OB_CURVE && ob->type != OB_SURF) {
		return NULL;
	}
	
	if ((((Mesh *)ob->data)->totvert == 0) && (ob->type == OB_MESH)) {
		return NULL;
	}

	/* Add rigid body world and group if they don't exist for convenience */
	if (rbw == NULL) {
		rbw = BKE_rigidbody_create_world(scene);
		BKE_rigidbody_validate_sim_world(scene, rbw, false);
		scene->rigidbody_world = rbw;
	}
	if (rbw->group == NULL) {
		rbw->group = BKE_group_add(G.main, "RigidBodyWorld");
	}

	/* make rigidbody object settings */
	if (ob->rigidbody_object == NULL) {
		ob->rigidbody_object = BKE_rigidbody_create_object(scene, ob, mi->ground_weight > 0.5f ? RBO_TYPE_PASSIVE : RBO_TYPE_ACTIVE);
	}
	else {
		ob->rigidbody_object->type = mi->ground_weight > 0.5f ? RBO_TYPE_PASSIVE : RBO_TYPE_ACTIVE;
		ob->rigidbody_object->flag |= RBO_FLAG_NEEDS_VALIDATE;

		/* add object to rigid body group */
		/*if (!BKE_group_object_exists(rbw->group, ob))
			BKE_group_object_add(rbw->group, ob, scene, NULL);*/

		//DAG_id_tag_update(&ob->id, OB_RECALC_OB);
	}

	if (!BKE_group_object_exists(rbw->group, ob))
		BKE_group_object_add(rbw->group, ob, scene, NULL);

	DAG_id_tag_update(&ob->id, OB_RECALC_OB);

	//since we are always member of an object, dupe its settings,
	/* create new settings data, and link it up */
	rbo = BKE_rigidbody_copy_object(ob);
	rbo->type = mi->ground_weight > 0.5f ? RBO_TYPE_PASSIVE : RBO_TYPE_ACTIVE;

	/* set initial transform */
	mat4_to_loc_quat(rbo->pos, rbo->orn, ob->obmat);
	mat4_to_size(size, ob->obmat);

	//add initial "offset" (centroid), maybe subtract ob->obmat ?? (not sure)
	copy_v3_v3(centr, mi->centroid);
	mul_v3_v3(centr, size);
	mul_qt_v3(rbo->orn, centr);
	add_v3_v3(rbo->pos, centr);

	/* flag cache as outdated */
	//BKE_rigidbody_cache_reset(rbw);


	/* return this object */
	return rbo;
}

RigidBodyWorld *BKE_rigidbody_world_copy(RigidBodyWorld *rbw)
{
	RigidBodyWorld *rbwn = MEM_dupallocN(rbw);

	if (rbw->effector_weights)
		rbwn->effector_weights = MEM_dupallocN(rbw->effector_weights);
	if (rbwn->group)
		id_us_plus(&rbwn->group->id);
	if (rbwn->constraints)
		id_us_plus(&rbwn->constraints->id);

	rbwn->pointcache = BKE_ptcache_copy_list(&rbwn->ptcaches, &rbw->ptcaches, true); //false);

	rbwn->objects = /*MEM_dupallocN(rbw->objects);*/ NULL;
	rbwn->physics_world = NULL;
	rbwn->numbodies = /*rbw->numbodies;*/0;

	rbwn->cache_index_map = NULL;  //MEM_dupallocN(rbw->cache_index_map);
	rbwn->cache_offset_map = NULL; //MEM_dupallocN(rbw->cache_offset_map);

	return rbwn;
}

void BKE_rigidbody_world_groups_relink(RigidBodyWorld *rbw)
{
	if (rbw->group && rbw->group->id.newid)
		rbw->group = (Group *)rbw->group->id.newid;
	if (rbw->constraints && rbw->constraints->id.newid)
		rbw->constraints = (Group *)rbw->constraints->id.newid;
	if (rbw->effector_weights->group && rbw->effector_weights->group->id.newid)
		rbw->effector_weights->group = (Group *)rbw->effector_weights->group->id.newid;
}

/* Add rigid body settings to the specified object */
RigidBodyOb *BKE_rigidbody_create_object(Scene *scene, Object *ob, short type)
{
	RigidBodyOb *rbo;
	RigidBodyWorld *rbw = scene->rigidbody_world;

	/* sanity checks
	 *	- rigidbody world must exist
	 *	- object must exist
	 *	- cannot add rigid body if it already exists
	 */
	if (ob == NULL || (ob->rigidbody_object != NULL))
		return NULL;

	/* create new settings data, and link it up */
	rbo = MEM_callocN(sizeof(RigidBodyOb), "RigidBodyOb");

	/* set default settings */
	rbo->type = type;

	rbo->mass = 1.0f;

	rbo->friction = 0.5f; /* best when non-zero. 0.5 is Bullet default */
	rbo->restitution = 0.0f; /* best when zero. 0.0 is Bullet default */

	rbo->margin = 0.04f; /* 0.04 (in meters) is Bullet default */

	rbo->lin_sleep_thresh = 0.4f; /* 0.4 is half of Bullet default */
	rbo->ang_sleep_thresh = 0.5f; /* 0.5 is half of Bullet default */

	rbo->lin_damping = 0.04f; /* 0.04 is game engine default */
	rbo->ang_damping = 0.1f; /* 0.1 is game engine default */

	rbo->col_groups = 1;

	/* use triangle meshes for passive objects
	 * use convex hulls for active objects since dynamic triangle meshes are very unstable
	 */
	if (type == RBO_TYPE_ACTIVE)
		rbo->shape = RB_SHAPE_CONVEXH;
	else
		rbo->shape = RB_SHAPE_TRIMESH;

	rbo->mesh_source = RBO_MESH_DEFORM;

	/* set initial transform */
	mat4_to_loc_quat(rbo->pos, rbo->orn, ob->obmat);

	/* flag cache as outdated */
	BKE_rigidbody_cache_reset(rbw);

	/* return this object */
	return rbo;
}

/* Add rigid body constraint to the specified object */
RigidBodyCon *BKE_rigidbody_create_constraint(Scene *scene, Object *ob, short type)
{
	RigidBodyCon *rbc;
	RigidBodyWorld *rbw = scene->rigidbody_world;

	/* sanity checks
	 *	- rigidbody world must exist
	 *	- object must exist
	 *	- cannot add constraint if it already exists
	 */
	if (ob == NULL || (ob->rigidbody_constraint != NULL))
		return NULL;

	/* create new settings data, and link it up */
	rbc = MEM_callocN(sizeof(RigidBodyCon), "RigidBodyCon");

	/* set default settings */
	rbc->type = type;

	rbc->ob1 = NULL;
	rbc->ob2 = NULL;

	rbc->flag |= RBC_FLAG_ENABLED;
	rbc->flag |= RBC_FLAG_DISABLE_COLLISIONS;

	rbc->breaking_threshold = 10.0f; /* no good default here, just use 10 for now */
	rbc->num_solver_iterations = 10; /* 10 is Bullet default */

	rbc->limit_lin_x_lower = -1.0f;
	rbc->limit_lin_x_upper = 1.0f;
	rbc->limit_lin_y_lower = -1.0f;
	rbc->limit_lin_y_upper = 1.0f;
	rbc->limit_lin_z_lower = -1.0f;
	rbc->limit_lin_z_upper = 1.0f;
	rbc->limit_ang_x_lower = -M_PI_4;
	rbc->limit_ang_x_upper = M_PI_4;
	rbc->limit_ang_y_lower = -M_PI_4;
	rbc->limit_ang_y_upper = M_PI_4;
	rbc->limit_ang_z_lower = -M_PI_4;
	rbc->limit_ang_z_upper = M_PI_4;

	rbc->spring_damping_x = 0.5f;
	rbc->spring_damping_y = 0.5f;
	rbc->spring_damping_z = 0.5f;
	rbc->spring_stiffness_x = 10.0f;
	rbc->spring_stiffness_y = 10.0f;
	rbc->spring_stiffness_z = 10.0f;

	rbc->motor_lin_max_impulse = 1.0f;
	rbc->motor_lin_target_velocity = 1.0f;
	rbc->motor_ang_max_impulse = 1.0f;
	rbc->motor_ang_target_velocity = 1.0f;

	/* flag cache as outdated */
	BKE_rigidbody_cache_reset(rbw);

	/* return this object */
	return rbc;
}

/* Add rigid body constraint to the specified object */
RigidBodyShardCon *BKE_rigidbody_create_shard_constraint(Scene *scene, short type)
{
	RigidBodyShardCon *rbc;
	RigidBodyWorld *rbw = scene->rigidbody_world;

	/* sanity checks
	 *	- rigidbody world must exist
	 *	- object must exist
	 *	- cannot add constraint if it already exists
	 */
	/*if (mi == NULL || (mi->rigidbody_constraint != NULL))
		return NULL;*/

	/* create new settings data, and link it up */
	rbc = MEM_callocN(sizeof(RigidBodyShardCon), "RigidBodyCon");

	/* set default settings */
	rbc->type = type;

	rbc->mi1 = NULL;
	rbc->mi2 = NULL;

	rbc->flag |= RBC_FLAG_ENABLED;
	rbc->flag &=~RBC_FLAG_DISABLE_COLLISIONS;
	rbc->flag |= RBC_FLAG_USE_BREAKING;

	rbc->breaking_threshold = 1.0f; /* no good default here, just use 10 for now */
	rbc->num_solver_iterations = 10; /* 10 is Bullet default */

	rbc->limit_lin_x_lower = -1.0f;
	rbc->limit_lin_x_upper = 1.0f;
	rbc->limit_lin_y_lower = -1.0f;
	rbc->limit_lin_y_upper = 1.0f;
	rbc->limit_lin_z_lower = -1.0f;
	rbc->limit_lin_z_upper = 1.0f;
	rbc->limit_ang_x_lower = -M_PI_4;
	rbc->limit_ang_x_upper = M_PI_4;
	rbc->limit_ang_y_lower = -M_PI_4;
	rbc->limit_ang_y_upper = M_PI_4;
	rbc->limit_ang_z_lower = -M_PI_4;
	rbc->limit_ang_z_upper = M_PI_4;

	rbc->spring_damping_x = 0.5f;
	rbc->spring_damping_y = 0.5f;
	rbc->spring_damping_z = 0.5f;
	rbc->spring_stiffness_x = 10.0f;
	rbc->spring_stiffness_y = 10.0f;
	rbc->spring_stiffness_z = 10.0f;

	rbc->motor_lin_max_impulse = 1.0f;
	rbc->motor_lin_target_velocity = 1.0f;
	rbc->motor_ang_max_impulse = 1.0f;
	rbc->motor_ang_target_velocity = 1.0f;

	/* flag cache as outdated */
	BKE_rigidbody_cache_reset(rbw);

	/* return this object */
	return rbc;
}

/* ************************************** */
/* Utilities API */

/* Get RigidBody world for the given scene, creating one if needed
 *
 * \param scene Scene to find active Rigid Body world for
 */
RigidBodyWorld *BKE_rigidbody_get_world(Scene *scene)
{
	/* sanity check */
	if (scene == NULL)
		return NULL;

	return scene->rigidbody_world;
}

void BKE_rigidbody_remove_shard_con(Scene* scene, RigidBodyShardCon* con)
{
	RigidBodyWorld *rbw = scene->rigidbody_world;
	if (rbw && rbw->physics_world && con->physics_constraint) {
		RB_dworld_remove_constraint(rbw->physics_world, con->physics_constraint);
		RB_constraint_delete(con->physics_constraint);
		con->physics_constraint = NULL;
	}
}

void BKE_rigidbody_remove_shard(Scene* scene, MeshIsland *mi)
{
	RigidBodyWorld *rbw = scene->rigidbody_world;
	int i = 0;
	
	if (mi->rigidbody != NULL) {
		
		RigidBodyShardCon *con;
		for (i = 0; i < mi->participating_constraint_count; i++)
		{	
			con = mi->participating_constraints[i];
			BKE_rigidbody_remove_shard_con(scene, con);
		}
		
		if (rbw->physics_world && mi->rigidbody && mi->rigidbody->physics_object)
			RB_dworld_remove_body(rbw->physics_world, mi->rigidbody->physics_object);
		if (mi->rigidbody->physics_object) {
			RB_body_delete(mi->rigidbody->physics_object);
			mi->rigidbody->physics_object = NULL;
		}

		if (mi->rigidbody->physics_shape) {
			RB_shape_delete(mi->rigidbody->physics_shape);
			mi->rigidbody->physics_shape = NULL;
		}
		
		//this SHOULD be the correct global index
		if (rbw->cache_index_map != NULL)
			rbw->cache_index_map[mi->linear_index] = NULL;
	}
}

void BKE_rigidbody_remove_object(Scene *scene, Object *ob)
{
	RigidBodyWorld *rbw = scene->rigidbody_world;
	RigidBodyOb *rbo = ob->rigidbody_object;
	RigidBodyCon *rbc;
	GroupObject *go;
	ModifierData* md;
	FractureModifierData* rmd;
	RigidBodyShardCon* con;
	MeshIsland* mi;
	int i;
	bool modFound = false;

	if (rbw) {
		for (md = ob->modifiers.first; md; md = md->next) {

			if (md->type == eModifierType_Fracture)
			{
				rmd = (FractureModifierData*)md;
				modFound = true;
				for (con = rmd->meshConstraints.first; con; con = con->next) {
					if (rbw && rbw->physics_world && con->physics_constraint) {
						RB_dworld_remove_constraint(rbw->physics_world, con->physics_constraint);
						RB_constraint_delete(con->physics_constraint);
						con->physics_constraint = NULL;
					}
				}

				for (mi = rmd->meshIslands.first; mi; mi = mi->next) {
					if (mi->rigidbody != NULL) {
						if (rbw->physics_world && mi->rigidbody && mi->rigidbody->physics_object)
							RB_dworld_remove_body(rbw->physics_world, mi->rigidbody->physics_object);
						if (mi->rigidbody->physics_object) {
							RB_body_delete(mi->rigidbody->physics_object);
							mi->rigidbody->physics_object = NULL;
						}

						if (mi->rigidbody->physics_shape) {
							RB_shape_delete(mi->rigidbody->physics_shape);
							mi->rigidbody->physics_shape = NULL;
						}
						
						//this SHOULD be the correct global index
						if (rbw->cache_index_map)
							rbw->cache_index_map[mi->linear_index] = NULL;
						MEM_freeN(mi->rigidbody);
						mi->rigidbody = NULL;
					}
				}
			}
		}

		if (!modFound) {
			/* remove from rigidbody world, free object won't do this */
			if (rbw->physics_world && rbo->physics_object)
				RB_dworld_remove_body(rbw->physics_world, rbo->physics_object);

			/* remove object from array */
			if (rbw && rbw->objects) {
				for (i = 0; i < rbw->numbodies; i++) {
					int index = rbw->cache_offset_map[i];
					if (rbw->objects[index] == ob) {
						rbw->objects[index] = NULL;
					}
					
					if (rbo == rbw->cache_index_map[i]){
						rbw->cache_index_map[i] = NULL;
						break;
					}
				}
			}

			/* remove object from rigid body constraints */
			if (rbw->constraints) {
				for (go = rbw->constraints->gobject.first; go; go = go->next) {
					Object *obt = go->ob;
					if (obt && obt->rigidbody_constraint) {
						rbc = obt->rigidbody_constraint;
						if (rbc->ob1 == ob) {
							rbc->ob1 = NULL;
							rbc->flag |= RBC_FLAG_NEEDS_VALIDATE;
						}
						if (rbc->ob2 == ob) {
							rbc->ob2 = NULL;
							rbc->flag |= RBC_FLAG_NEEDS_VALIDATE;
						}
					}
				}
			}
			
			/* remove object's settings */
			BKE_rigidbody_free_object(ob);
		}

		/* remove object's settings */
		//BKE_rigidbody_free_object(ob);
	}

	/* flag cache as outdated */
	BKE_rigidbody_cache_reset(rbw);
}

void BKE_rigidbody_remove_constraint(Scene *scene, Object *ob)
{
	RigidBodyWorld *rbw = scene->rigidbody_world;
	RigidBodyCon *rbc = ob->rigidbody_constraint;

	/* remove from rigidbody world, free object won't do this */
	if (rbw && rbw->physics_world && rbc->physics_constraint) {
		RB_dworld_remove_constraint(rbw->physics_world, rbc->physics_constraint);
	}
	/* remove object's settings */
	BKE_rigidbody_free_constraint(ob);

	/* flag cache as outdated */
	BKE_rigidbody_cache_reset(rbw);
}

static int rigidbody_count_regular_objects(ListBase obs)
{
	int count = 0;
	struct GroupObject *gob = NULL;
	struct ModifierData *md = NULL;

	for (gob = obs.first; gob; gob = gob->next) {
		count++;
		for (md = gob->ob->modifiers.first; md; md = md->next) {
			if (md->type == eModifierType_Fracture) {
				count--;
				break;
			}
		}
	}
	return count;
}

static int rigidbody_count_shards(ListBase obs)
{
	int count = 0;
	struct GroupObject *gob = NULL;
	struct ModifierData *md = NULL;
	struct FractureModifierData *rmd = NULL;

	for (gob = obs.first; gob; gob = gob->next) {
		for (md = gob->ob->modifiers.first; md; md = md->next) {
			if (md->type == eModifierType_Fracture) {
				rmd = (FractureModifierData*)md;
				if (isModifierActive(rmd))
					count += BLI_countlist(&rmd->meshIslands);
			}
		}
	}
	return count;
}

/* ************************************** */
/* Simulation Interface - Bullet */

/* Update object array and rigid body count so they're in sync with the rigid body group */
static void rigidbody_update_ob_array(RigidBodyWorld *rbw)
{
	GroupObject *go;
	ModifierData *md;
	FractureModifierData *rmd;
	MeshIsland *mi;
	int i, j, l, m, n, counter = 0;
	bool ismapped = false;
	
	if (rbw->objects != NULL)
	{
		//rbw->objects = MEM_callocN(sizeof (Object*), "rbw->objects");
		MEM_freeN(rbw->objects);
		rbw->objects = NULL;
	}
	
	if (rbw->cache_index_map != NULL)
	{
		//rbw->cache_index_map = MEM_callocN(sizeof(RigidBodyOb*), "cache_index_map");
		MEM_freeN(rbw->cache_index_map);
		rbw->cache_index_map = NULL;
	}
	
	if (rbw->cache_offset_map != NULL)
	{
		//rbw->cache_offset_map = MEM_callocN(sizeof(int), "cache_offset_map");
		MEM_freeN(rbw->cache_offset_map);
		rbw->cache_offset_map = NULL;
	}

	l = BLI_countlist(&rbw->group->gobject); // all objects
	m = rigidbody_count_regular_objects(rbw->group->gobject);
	n = rigidbody_count_shards(rbw->group->gobject);

	//if (rbw->numbodies != (m+n))
	{
		rbw->numbodies = m+n;
		rbw->objects = MEM_mallocN(sizeof(Object *) * l, "objects");
		rbw->cache_index_map = MEM_mallocN(sizeof(RigidBodyOb*) * rbw->numbodies, "cache_index_map");
		rbw->cache_offset_map = MEM_mallocN(sizeof(int) * rbw->numbodies, "cache_offset_map");
		printf("RigidbodyCount changed: %d\n", rbw->numbodies);
	}
	for (go = rbw->group->gobject.first, i = 0; go; go = go->next, i++) {
		Object *ob = go->ob;
		rbw->objects[i] = ob;

		for (md = ob->modifiers.first; md; md = md->next) {

			if (md->type == eModifierType_Fracture) {
				rmd = (FractureModifierData*)md;
				if (isModifierActive(rmd)) {
					for (mi = rmd->meshIslands.first, j = 0; mi; mi = mi->next) {
						rbw->cache_index_map[counter] = mi->rigidbody; //map all shards of an object to this object index
						rbw->cache_offset_map[counter] = i;
						mi->linear_index = counter;
						counter++;
						j++;
					}
					ismapped = true;
					break;
				}
			}
		}

		if (!ismapped) {
			//printf("index map:  %d %d\n", counter, i);
			rbw->cache_index_map[counter] = ob->rigidbody_object; //i; 1 object 1 index here (normal case)
			rbw->cache_offset_map[counter] = i;
			//mi->linear_index = counter;
			counter++;
		}

		ismapped = false;
	}
}

static void rigidbody_update_sim_world(Scene *scene, RigidBodyWorld *rbw)
{
	float adj_gravity[3];

	/* adjust gravity to take effector weights into account */
	if (scene->physics_settings.flag & PHYS_GLOBAL_GRAVITY) {
		copy_v3_v3(adj_gravity, scene->physics_settings.gravity);
		mul_v3_fl(adj_gravity, rbw->effector_weights->global_gravity * rbw->effector_weights->weight[0]);
	}
	else {
		zero_v3(adj_gravity);
	}

	/* update gravity, since this RNA setting is not part of RigidBody settings */
	RB_dworld_set_gravity(rbw->physics_world, adj_gravity);

	/* update object array in case there are changes */
	rigidbody_update_ob_array(rbw);
}

static void rigidbody_update_sim_ob(Scene *scene, RigidBodyWorld *rbw, Object *ob, RigidBodyOb *rbo, float centroid[3])
{
	float loc[3];
	float rot[4];
	float scale[3], centr[3];

	/* only update if rigid body exists */
	if (rbo->physics_object == NULL)
		return;

	if (rbo->shape == RB_SHAPE_TRIMESH && rbo->flag & RBO_FLAG_USE_DEFORM) {
		DerivedMesh *dm = ob->derivedDeform;
		if (dm) {
			MVert *mvert = dm->getVertArray(dm);
			int totvert = dm->getNumVerts(dm);
			BoundBox *bb = BKE_object_boundbox_get(ob);

			RB_shape_trimesh_update(rbo->physics_shape, (float *)mvert, totvert, sizeof(MVert), bb->vec[0], bb->vec[6]);
		}
	}
	copy_v3_v3(centr, centroid);
	
	mat4_decompose(loc, rot, scale, ob->obmat);

	/* update scale for all objects */
	RB_body_set_scale(rbo->physics_object, scale);
	/* compensate for embedded convex hull collision margin */
	if (!(rbo->flag & RBO_FLAG_USE_MARGIN) && rbo->shape == RB_SHAPE_CONVEXH)
		RB_shape_set_margin(rbo->physics_shape, RBO_GET_MARGIN(rbo) * MIN3(scale[0], scale[1], scale[2]));

	/* make transformed objects temporarily kinmatic so that they can be moved by the user during simulation */
	if (ob->flag & SELECT && G.moving & G_TRANSFORM_OBJ) {
		RB_body_set_kinematic_state(rbo->physics_object, true);
		RB_body_set_mass(rbo->physics_object, 0.0f);
	}

	/* update rigid body location and rotation for kinematic bodies */
	if (rbo->flag & RBO_FLAG_KINEMATIC || (ob->flag & SELECT && G.moving & G_TRANSFORM_OBJ)) {
		mul_v3_v3(centr, scale);
		mul_qt_v3(rot, centr);
		add_v3_v3(loc, centr);
		RB_body_activate(rbo->physics_object);
		RB_body_set_loc_rot(rbo->physics_object, loc, rot);
	}
	/* update influence of effectors - but don't do it on an effector */
	/* only dynamic bodies need effector update */
	else if (rbo->type == RBO_TYPE_ACTIVE && ((ob->pd == NULL) || (ob->pd->forcefield == PFIELD_NULL))) {
		EffectorWeights *effector_weights = rbw->effector_weights;
		EffectedPoint epoint;
		ListBase *effectors;

		/* get effectors present in the group specified by effector_weights */
		effectors = pdInitEffectors(scene, ob, NULL, effector_weights, true);
		if (effectors) {
			float eff_force[3] = {0.0f, 0.0f, 0.0f};
			float eff_loc[3], eff_vel[3];

			/* create dummy 'point' which represents last known position of object as result of sim */
			// XXX: this can create some inaccuracies with sim position, but is probably better than using unsimulated vals?
			RB_body_get_position(rbo->physics_object, eff_loc);
			//mul_v3_v3(centr, scale);
			//add_v3_v3(eff_loc, centr);

			RB_body_get_linear_velocity(rbo->physics_object, eff_vel);

			pd_point_from_loc(scene, eff_loc, eff_vel, 0, &epoint);

			/* calculate net force of effectors, and apply to sim object
			 *	- we use 'central force' since apply force requires a "relative position" which we don't have...
			 */
			pdDoEffectors(effectors, NULL, effector_weights, &epoint, eff_force, NULL);
			if (G.f & G_DEBUG)
				printf("\tapplying force (%f,%f,%f) to '%s'\n", eff_force[0], eff_force[1], eff_force[2], ob->id.name + 2);
			/* activate object in case it is deactivated */
			if (!is_zero_v3(eff_force))
				RB_body_activate(rbo->physics_object);
			RB_body_apply_central_force(rbo->physics_object, eff_force);
		}
		else if (G.f & G_DEBUG)
			printf("\tno forces to apply to '%s'\n", ob->id.name + 2);

		/* cleanup */
		pdEndEffectors(&effectors);
	}
	/* NOTE: passive objects don't need to be updated since they don't move */

	/* NOTE: no other settings need to be explicitly updated here,
	 * since RNA setters take care of the rest :)
	 */
}

<<<<<<< HEAD
static void validateShard(RigidBodyWorld *rbw, MeshIsland* mi, Object* ob, int rebuild)
{
	if (mi == NULL || mi->rigidbody == NULL)
	{
		return;
	}
	
	if (rebuild) { // && (mi->rigidbody->flag & RBO_FLAG_NEEDS_VALIDATE)) {
		/* World has been rebuilt so rebuild object */
		BKE_rigidbody_validate_sim_shard(rbw, mi, ob, true);
	}
	else if (mi->rigidbody->flag & RBO_FLAG_NEEDS_VALIDATE) {
		BKE_rigidbody_validate_sim_shard(rbw, mi, ob, false);
	}
	/* refresh shape... */
	if (mi->rigidbody->flag & RBO_FLAG_NEEDS_RESHAPE) {
		/* mesh/shape data changed, so force shape refresh */
		BKE_rigidbody_validate_sim_shard_shape(mi, ob, true);
		/* now tell RB sim about it */
		// XXX: we assume that this can only get applied for active/passive shapes that will be included as rigidbodies
		//if (mi->rigidbody->physics_shape != NULL)
		RB_body_set_collision_shape(mi->rigidbody->physics_object, mi->rigidbody->physics_shape);
	}
	mi->rigidbody->flag &= ~(RBO_FLAG_NEEDS_VALIDATE | RBO_FLAG_NEEDS_RESHAPE);
}

/* Updates and validates world, bodies and shapes.
 * < rebuild: rebuild entire simulation
=======
/**
 * Updates and validates world, bodies and shapes.
 *
 * \param rebuild Rebuild entire simulation
>>>>>>> 3ca78a40
 */
static void rigidbody_update_simulation(Scene *scene, RigidBodyWorld *rbw, bool rebuild)
{
	GroupObject *go;
	MeshIsland* mi = NULL;
	float centroid[3] = {0, 0, 0};
	RigidBodyShardCon *rbsc;
	//int rebuildcon = rebuild;

	/* update world */
	if (rebuild)
	{
		BKE_rigidbody_validate_sim_world(scene, rbw, true);
		rigidbody_update_sim_world(scene, rbw);
	}

	/* update objects */
	for (go = rbw->group->gobject.first; go; go = go->next) {
		Object *ob = go->ob;
		ModifierData *md = NULL;
		FractureModifierData *rmd = NULL;

		if (ob && (ob->type == OB_MESH || ob->type == OB_CURVE || ob->type == OB_SURF || ob->type == OB_FONT)) {

			/* check for fractured objects which want to participate first, then handle other normal objects*/
			for (md = ob->modifiers.first; md; md = md->next) {
				if (md->type == eModifierType_Fracture) {
					rmd = (FractureModifierData*)md;
					//BKE_rigidbody_sync_all_shards(ob);
					if (rbw->refresh_modifiers)
					{
						//trigger refresh of modifier at next execution (if we jumped back to startframea after changing an object)
						rmd->refresh = true;
						BKE_rigidbody_remove_object(scene, ob);
						//rbw->refresh_modifiers = FALSE;
						rbw->object_changed = false;
						//rebuildcon = TRUE;
					}
					
					/*if (rbw->rebuild_comp_con) {
						rmd->refresh_constraints = TRUE;
						rbw->rebuild_comp_con = FALSE;
					}*/
					break;
				}
			}

			if (isModifierActive(rmd)) {
				float max_con_mass = 0;
				float min_con_dist = FLT_MAX;
			
				//BKE_object_where_is_calc(scene, ob);
				int count = BLI_countlist(&rmd->meshIslands);
				for (mi = rmd->meshIslands.first; mi; mi = mi->next) {
					if (mi->rigidbody == NULL) {
						continue;
						/*if (mi->compound_count == 0)
						{
							//treat compound parents separately - do not reassign deleted rigidbodies
							mi->rigidbody = BKE_rigidbody_create_shard(scene, ob, mi);
							BKE_rigidbody_calc_shard_mass(ob, mi);
							BKE_rigidbody_validate_sim_shard(rbw, mi, ob, true);
							mi->rigidbody->flag &= ~RBO_FLAG_NEEDS_VALIDATE;
						}*/
					}
					else {  //as usual, but for each shard now, and no constraints
						/* perform simulation data updates as tagged */
						/* refresh object... */
						int do_rebuild = rebuild;
						
						if (rmd->breaking_percentage > 0)
						{
							int broken_cons = 0, cons = 0, i = 0;
							RigidBodyShardCon* con;
							
							cons = mi->participating_constraint_count;
							//calc ratio of broken cons here, per Mi and flag the rest to be broken too
							for (i = 0; i < cons; i++)
							{
								con = mi->participating_constraints[i];
								if (con && con->physics_constraint)
								{
									if (!RB_constraint_is_enabled(con->physics_constraint))
									{
										broken_cons++;
									}
								}
							}
							
							if (cons > 0)
							{
								if ((float)broken_cons / (float)cons * 100 >= rmd->breaking_percentage) {
									//break all cons if over percentage
									for (i = 0; i < cons; i++)
									{
										con = mi->participating_constraints[i];
										if (con)
										{
											con->flag &= ~RBC_FLAG_ENABLED;
											con->flag |= RBC_FLAG_NEEDS_VALIDATE;
											
											if (con->physics_constraint)
											{
												RB_constraint_set_enabled(con->physics_constraint, false);
											}
										}
									}
								}
							}
						}
						
						validateShard(rbw, count == 0 ? NULL : mi, ob, do_rebuild);
					}

					/* update simulation object... */
					rigidbody_update_sim_ob(scene, rbw, ob, mi->rigidbody, mi->centroid);
				}

				if (rmd->mass_dependent_thresholds || rmd->use_proportional_solver_iterations)
				{
					max_con_mass = BKE_rigidbody_calc_max_con_mass(ob);
				}

				if (rmd->dist_dependent_thresholds)
				{
					min_con_dist = BKE_rigidbody_calc_min_con_dist(ob);
				}

				for (rbsc = rmd->meshConstraints.first; rbsc; rbsc = rbsc->next) {

					int iterations;
					if (rmd->solver_iterations_override == 0)
					{
						iterations = rbw->num_solver_iterations;
					}
					else
					{
						iterations = rmd->solver_iterations_override;
					}
					
					if (rmd->use_proportional_solver_iterations)
					{
						float con_mass = 0;
						if (rbsc->mi1 && rbsc->mi1->rigidbody && rbsc->mi2 && rbsc->mi2->rigidbody) {
							con_mass = rbsc->mi1->rigidbody->mass + rbsc->mi2->rigidbody->mass;
						}
						
						iterations = (int)((con_mass / max_con_mass) * (float)iterations);
					}
					
					if (iterations > 0)
					{
						rbsc->flag |= RBC_FLAG_OVERRIDE_SOLVER_ITERATIONS;
						rbsc->num_solver_iterations = iterations;
					}
					
					if ((rmd->mass_dependent_thresholds) || (rmd->dist_dependent_thresholds))
					{
						BKE_rigidbody_calc_threshold(max_con_mass, min_con_dist, rmd, rbsc);
					}
					
					if (((rmd->breaking_angle > 0) || (rmd->breaking_distance > 0)) && !rebuild)
					{
						float dist, angle, distdiff, anglediff;
						calc_dist_angle(rbsc, &dist, &angle);
						
						anglediff = fabs(angle - rbsc->start_angle);
						distdiff = fabs(dist - rbsc->start_dist);
						
						
						if ((rmd->breaking_angle > 0) && (anglediff > rmd->breaking_angle))
						{
							rbsc->flag &= ~RBC_FLAG_ENABLED;
							rbsc->flag |= RBC_FLAG_NEEDS_VALIDATE;
							
							if (rbsc->physics_constraint)
							{
								RB_constraint_set_enabled(rbsc->physics_constraint, false);
							}
						}
						
						if ((rmd->breaking_distance > 0) && (distdiff > rmd->breaking_distance))
						{
							rbsc->flag &= ~RBC_FLAG_ENABLED;
							rbsc->flag |= RBC_FLAG_NEEDS_VALIDATE;
							
							if (rbsc->physics_constraint)
							{
								RB_constraint_set_enabled(rbsc->physics_constraint, false);
							}
						}
					}

					if (rebuild) {
						/* World has been rebuilt so rebuild constraint */
						BKE_rigidbody_validate_sim_shard_constraint(rbw, rbsc, ob, true);
						BKE_rigidbody_start_dist_angle(rbsc);
					}

					else if (rbsc->flag & RBC_FLAG_NEEDS_VALIDATE) {
						BKE_rigidbody_validate_sim_shard_constraint(rbw, rbsc, ob, false);
					}

					rbsc->flag &= ~RBC_FLAG_NEEDS_VALIDATE;
					
					if (rmd->use_cellbased_sim) //bullet crash, todo...
					{
						for (mi = rmd->meshIslands.first; mi; mi = mi->next) {
							if (isDisconnected(mi))
							{
								float cfra = BKE_scene_frame_get(scene);
								rmd->split(rmd, ob, mi, cfra);
							}
						}
					}
				}
			}
			else
			{
				/* validate that we've got valid object set up here... */
				RigidBodyOb *rbo = ob->rigidbody_object;
				/* update transformation matrix of the object so we don't get a frame of lag for simple animations */
				BKE_object_where_is_calc(scene, ob);

				if (rbo == NULL) {
					/* Since this object is included in the sim group but doesn't have
					 * rigid body settings (perhaps it was added manually), add!
					 *	- assume object to be active? That is the default for newly added settings...
					 */
					ob->rigidbody_object = BKE_rigidbody_create_object(scene, ob, RBO_TYPE_ACTIVE);
					rigidbody_validate_sim_object(rbw, ob, true);

					rbo = ob->rigidbody_object;
				}
				else {
					/* perform simulation data updates as tagged */
					/* refresh object... */
					if (rebuild) {
						/* World has been rebuilt so rebuild object */
						rigidbody_validate_sim_object(rbw, ob, true);
					}
					else if (rbo->flag & RBO_FLAG_NEEDS_VALIDATE) {
						rigidbody_validate_sim_object(rbw, ob, false);
					}
					/* refresh shape... */
					if (rbo->flag & RBO_FLAG_NEEDS_RESHAPE) {
						/* mesh/shape data changed, so force shape refresh */
						rigidbody_validate_sim_shape(ob, true);
						/* now tell RB sim about it */
						// XXX: we assume that this can only get applied for active/passive shapes that will be included as rigidbodies
						RB_body_set_collision_shape(rbo->physics_object, rbo->physics_shape);
					}
					rbo->flag &= ~(RBO_FLAG_NEEDS_VALIDATE | RBO_FLAG_NEEDS_RESHAPE);
				}

				/* update simulation object... */
				rigidbody_update_sim_ob(scene, rbw, ob, rbo, centroid);
			}
		}
		//rigidbody_update_ob_array(rbw);
		rbw->refresh_modifiers = false;
	}

	/* update constraints */
	if (rbw->constraints == NULL) /* no constraints, move on */
		return;
	for (go = rbw->constraints->gobject.first; go; go = go->next) {
		Object *ob = go->ob;

		if (ob) {
			/* validate that we've got valid object set up here... */
			RigidBodyCon *rbc = ob->rigidbody_constraint;
			/* update transformation matrix of the object so we don't get a frame of lag for simple animations */
			BKE_object_where_is_calc(scene, ob);

			if (rbc == NULL) {
				/* Since this object is included in the group but doesn't have
				 * constraint settings (perhaps it was added manually), add!
				 */
				ob->rigidbody_constraint = BKE_rigidbody_create_constraint(scene, ob, RBC_TYPE_FIXED);
				rigidbody_validate_sim_constraint(rbw, ob, true);

				rbc = ob->rigidbody_constraint;
			}
			else {
				/* perform simulation data updates as tagged */
				if (rebuild) {
					/* World has been rebuilt so rebuild constraint */
					rigidbody_validate_sim_constraint(rbw, ob, true);
				}
				else if (rbc->flag & RBC_FLAG_NEEDS_VALIDATE) {
					rigidbody_validate_sim_constraint(rbw, ob, false);
				}
				rbc->flag &= ~RBC_FLAG_NEEDS_VALIDATE;
			}
		}
	}
}

static void rigidbody_update_simulation_post_step(RigidBodyWorld *rbw)
{
	GroupObject *go;
	ModifierData *md;
	FractureModifierData *rmd;
	int modFound = false;
	RigidBodyOb *rbo;
	MeshIsland *mi;

	for (go = rbw->group->gobject.first; go; go = go->next) {

		Object *ob = go->ob;
		//handle fractured rigidbodies, maybe test for psys as well ?
		for (md = ob->modifiers.first; md; md = md->next) {
			if (md->type == eModifierType_Fracture) {
				rmd = (FractureModifierData*)md;
				if (isModifierActive(rmd)) {
					for (mi = rmd->meshIslands.first; mi; mi = mi->next) {
						rbo = mi->rigidbody;
						if (!rbo) continue;
						/* reset kinematic state for transformed objects */
						if (ob->flag & SELECT && G.moving & G_TRANSFORM_OBJ) {
							RB_body_set_kinematic_state(rbo->physics_object, rbo->flag & RBO_FLAG_KINEMATIC || rbo->flag & RBO_FLAG_DISABLED);
							RB_body_set_mass(rbo->physics_object, RBO_GET_MASS(rbo));
							/* deactivate passive objects so they don't interfere with deactivation of active objects */
							if (rbo->type == RBO_TYPE_PASSIVE)
								RB_body_deactivate(rbo->physics_object);
						}
					}
					modFound = true;
					break;
				}
			}
		}

		//handle regular rigidbodies
		if (ob && !modFound) {
			RigidBodyOb *rbo = ob->rigidbody_object;
			/* reset kinematic state for transformed objects */
			if (ob->flag & SELECT && G.moving & G_TRANSFORM_OBJ) {
				RB_body_set_kinematic_state(rbo->physics_object, rbo->flag & RBO_FLAG_KINEMATIC || rbo->flag & RBO_FLAG_DISABLED);
				RB_body_set_mass(rbo->physics_object, RBO_GET_MASS(rbo));
				/* deactivate passive objects so they don't interfere with deactivation of active objects */
				if (rbo->type == RBO_TYPE_PASSIVE)
					RB_body_deactivate(rbo->physics_object);
			}
		}
		modFound = false;
	}
}

/*int is_zero_m4(float mat[4][4]) {
	return is_zero_v4(mat[0]) &&
		   is_zero_v4(mat[1]) &&
		   is_zero_v4(mat[2]) &&
		   is_zero_v4(mat[3]);
}*/

bool BKE_rigidbody_check_sim_running(RigidBodyWorld *rbw, float ctime)
{
	return (rbw && (rbw->flag & RBW_FLAG_MUTED) == 0 && ctime > rbw->pointcache->startframe);
}

/* Sync rigid body and object transformations */
void BKE_rigidbody_sync_transforms(RigidBodyWorld *rbw, Object *ob, float ctime)
{
	RigidBodyOb *rbo = NULL;
	FractureModifierData *rmd = NULL;
//	ExplodeModifierData *emd = NULL;
	MeshIsland *mi;
	ModifierData * md;
	float centr[3], size[3];
	int modFound = false;
	bool exploPresent = false, exploOK = false;

	if (rbw == NULL)
		return;

	for (md = ob->modifiers.first; md; md = md->next)
	{
		/*if (md->type == eModifierType_Explode)
		{
			emd = (ExplodeModifierData*)md;
			if (emd->mode == eFractureMode_Cells && emd->cells != NULL){
				exploPresent = true;
			}
		}*/
		if (md->type == eModifierType_Fracture)
		{
			rmd = (FractureModifierData*)md;
			exploOK = !rmd->explo_shared || (rmd->explo_shared && rmd->frac_mesh && rmd->dm);
			
			if (isModifierActive(rmd) && exploOK) {
				int count;
				modFound = true;
				count = BLI_countlist(&rmd->meshIslands);
				
				if ((ob->flag & SELECT && G.moving & G_TRANSFORM_OBJ) ||
				((ob->rigidbody_object) && (ob->rigidbody_object->flag & RBO_FLAG_KINEMATIC))) {
					//update "original" matrix
					copy_m4_m4(rmd->origmat, ob->obmat);
					if (ob->flag & SELECT && G.moving & G_TRANSFORM_OBJ && rbw)
					{
						RigidBodyShardCon* con;
						
						rbw->object_changed = true;
						BKE_rigidbody_cache_reset(rbw);
						//re-enable all constraints as well
						for (con = rmd->meshConstraints.first; con; con = con->next) {
							con->flag |= RBC_FLAG_ENABLED;
							con->flag |= RBC_FLAG_NEEDS_VALIDATE;
						}
					}
				}

				if (!is_zero_m4(rmd->origmat) && rbw && !rbw->object_changed) {
					copy_m4_m4(ob->obmat, rmd->origmat);
				}

				for (mi = rmd->meshIslands.first; mi; mi = mi->next) {
					rbo = mi->rigidbody;
					if (!rbo)
					{
						continue;
					}
					
					/* use rigid body transform after cache start frame if objects is not being transformed */
					if (BKE_rigidbody_check_sim_running(rbw, ctime) && !(ob->flag & SELECT && G.moving & G_TRANSFORM_OBJ)) {

					/* keep original transform when the simulation is muted */
						if (rbw->flag & RBW_FLAG_MUTED)
							return;
					}
					/* otherwise set rigid body transform to current obmat*/
					else {
						//offset
						mat4_to_loc_quat(rbo->pos, rbo->orn, ob->obmat);
						mat4_to_size(size, ob->obmat);
						copy_v3_v3(centr, mi->centroid);
						mul_v3_v3(centr, size);
						mul_qt_v3(rbo->orn, centr);
						add_v3_v3(rbo->pos, centr);
					}
					BKE_rigidbody_update_cell(mi, ob, rbo->pos, rbo->orn, ctime, 
											 rbw->pointcache->flag & PTCACHE_BAKED && rmd->use_cellbased_sim, rmd);
				}
				
				break;
			}
		}

		modFound = false;
	}

	if (!modFound)
	{
		rbo = ob->rigidbody_object;

		/* keep original transform for kinematic and passive objects */
		if (ELEM(NULL, rbw, rbo) || rbo->flag & RBO_FLAG_KINEMATIC || rbo->type == RBO_TYPE_PASSIVE)
			return;

		/* use rigid body transform after cache start frame if objects is not being transformed */
		if (BKE_rigidbody_check_sim_running(rbw, ctime) && !(ob->flag & SELECT && G.moving & G_TRANSFORM_OBJ)) {
			float mat[4][4], size_mat[4][4], size[3];

			normalize_qt(rbo->orn); // RB_TODO investigate why quaternion isn't normalized at this point
			quat_to_mat4(mat, rbo->orn);
			copy_v3_v3(mat[3], rbo->pos);

			/* keep original transform when the simulation is muted */
			if (rbw->flag & RBW_FLAG_MUTED)
				return;

			/*normalize_qt(rbo->orn); // RB_TODO investigate why quaternion isn't normalized at this point
			quat_to_mat4(mat, rbo->orn);
			copy_v3_v3(mat[3], rbo->pos);*/

			mat4_to_size(size, ob->obmat);
			size_to_mat4(size_mat, size);
			mul_m4_m4m4(mat, mat, size_mat);

			copy_m4_m4(ob->obmat, mat);
		}
			/* otherwise set rigid body transform to current obmat */
		else {
			if (ob->flag & SELECT && G.moving & G_TRANSFORM_OBJ)
				rbw->object_changed = true;
			mat4_to_loc_quat(rbo->pos, rbo->orn, ob->obmat);
		}
	}
}

/* Used when cancelling transforms - return rigidbody and object to initial states */
void BKE_rigidbody_aftertrans_update(Object *ob, float loc[3], float rot[3], float quat[4], float rotAxis[3], float rotAngle)
{
	RigidBodyOb *rbo;
	ModifierData *md;
	FractureModifierData *rmd;
	
	md = modifiers_findByType(ob, eModifierType_Fracture);
	if (md != NULL)
	{
		MeshIsland* mi;
		rmd = (FractureModifierData*)md;
		copy_m4_m4(rmd->origmat, ob->obmat);
		for (mi = rmd->meshIslands.first; mi; mi = mi->next)
		{
			rbo = mi->rigidbody;
			/* return rigid body and object to their initial states */
			copy_v3_v3(rbo->pos, ob->loc);
			add_v3_v3(rbo->pos, mi->centroid);
			copy_v3_v3(ob->loc, loc);
		
			if (ob->rotmode > 0) {
				eulO_to_quat(rbo->orn, ob->rot, ob->rotmode);
				copy_v3_v3(ob->rot, rot);
			}
			else if (ob->rotmode == ROT_MODE_AXISANGLE) {
				axis_angle_to_quat(rbo->orn, ob->rotAxis, ob->rotAngle);
				copy_v3_v3(ob->rotAxis, rotAxis);
				ob->rotAngle = rotAngle;
			}
			else {
				copy_qt_qt(rbo->orn, ob->quat);
				copy_qt_qt(ob->quat, quat);
			}
			if (rbo->physics_object) {
				/* allow passive objects to return to original transform */
				if (rbo->type == RBO_TYPE_PASSIVE)
					RB_body_set_kinematic_state(rbo->physics_object, true);
				RB_body_set_loc_rot(rbo->physics_object, rbo->pos, rbo->orn);
			}
		}
	}
	else
	{
		rbo = ob->rigidbody_object;
		/* return rigid body and object to their initial states */
		copy_v3_v3(rbo->pos, ob->loc);
		copy_v3_v3(ob->loc, loc);
	
		if (ob->rotmode > 0) {
			eulO_to_quat(rbo->orn, ob->rot, ob->rotmode);
			copy_v3_v3(ob->rot, rot);
		}
		else if (ob->rotmode == ROT_MODE_AXISANGLE) {
			axis_angle_to_quat(rbo->orn, ob->rotAxis, ob->rotAngle);
			copy_v3_v3(ob->rotAxis, rotAxis);
			ob->rotAngle = rotAngle;
		}
		else {
			copy_qt_qt(rbo->orn, ob->quat);
			copy_qt_qt(ob->quat, quat);
		}
		if (rbo->physics_object) {
			/* allow passive objects to return to original transform */
			if (rbo->type == RBO_TYPE_PASSIVE)
			RB_body_set_kinematic_state(rbo->physics_object, true);
			RB_body_set_loc_rot(rbo->physics_object, rbo->pos, rbo->orn);
		}
		// RB_TODO update rigid body physics object's loc/rot for dynamic objects here as well (needs to be done outside bullet's update loop)
	}
}

void BKE_rigidbody_cache_reset(RigidBodyWorld *rbw)
{
	if (rbw)
		rbw->pointcache->flag |= PTCACHE_OUTDATED;
}


/* ------------------ */

/* Rebuild rigid body world */
/* NOTE: this needs to be called before frame update to work correctly */
void BKE_rigidbody_rebuild_world(Scene *scene, float ctime)
{
	RigidBodyWorld *rbw = scene->rigidbody_world;
	PointCache *cache;
	PTCacheID pid;
	int startframe, endframe;

	BKE_ptcache_id_from_rigidbody(&pid, NULL, rbw);
	BKE_ptcache_id_time(&pid, scene, ctime, &startframe, &endframe, NULL);
	cache = rbw->pointcache;

	/* flag cache as outdated if we don't have a world or number of objects in the simulation has changed */
	if (rbw->physics_world == NULL || rbw->numbodies != (rigidbody_count_regular_objects(rbw->group->gobject) + rigidbody_count_shards(rbw->group->gobject))) {
		cache->flag |= PTCACHE_OUTDATED;
	}

	if (ctime == startframe + 1 && rbw->ltime == startframe) {
		if (cache->flag & PTCACHE_OUTDATED) {
			BKE_ptcache_id_reset(scene, &pid, PTCACHE_RESET_OUTDATED);
			rigidbody_update_simulation(scene, rbw, true);
			BKE_ptcache_validate(cache, (int)ctime);
			cache->last_exact = 0;
			cache->flag &= ~PTCACHE_REDO_NEEDED;
		}
	}
}

/* Run RigidBody simulation for the specified physics world */
void BKE_rigidbody_do_simulation(Scene *scene, float ctime)
{
	float timestep;
	RigidBodyWorld *rbw = scene->rigidbody_world;
	PointCache *cache;
	PTCacheID pid;
	int startframe, endframe;

	BKE_ptcache_id_from_rigidbody(&pid, NULL, rbw);
	BKE_ptcache_id_time(&pid, scene, ctime, &startframe, &endframe, NULL);
	cache = rbw->pointcache;

	if (ctime <= startframe) {
		rbw->ltime = startframe;
		if ((rbw->object_changed))
		{	//flag modifier refresh at their next execution
			rbw->refresh_modifiers = true;
			rbw->object_changed = false;
			rigidbody_update_simulation(scene, rbw, true);
		}
		rbw->rebuild_comp_con = true;
		return;
	}
	/* make sure we don't go out of cache frame range */
	else if (ctime > endframe) {
		ctime = endframe;
	}

	/* don't try to run the simulation if we don't have a world yet but allow reading baked cache */
	if (rbw->physics_world == NULL && !(cache->flag & PTCACHE_BAKED))
		return;
	else if ((rbw->objects == NULL) || (rbw->cache_index_map == NULL))
		rigidbody_update_ob_array(rbw);
	
	/* try to read from cache */
	// RB_TODO deal with interpolated, old and baked results
	if (BKE_ptcache_read(&pid, ctime)) {
		BKE_ptcache_validate(cache, (int)ctime);
		rbw->ltime = ctime;
		return;
	}

	/* advance simulation, we can only step one frame forward */
	if (ctime == rbw->ltime + 1 && !(cache->flag & PTCACHE_BAKED)) {
		/* write cache for first frame when on second frame */
		if (rbw->ltime == startframe && (cache->flag & PTCACHE_OUTDATED || cache->last_exact == 0)) {
			BKE_ptcache_write(&pid, startframe);
			//rbw->object_changed = TRUE; //flag refresh of modifiers ONCE if cache is empty
		}

		/* update and validate simulation */
		rigidbody_update_simulation(scene, rbw, false);

		/* calculate how much time elapsed since last step in seconds */
		timestep = 1.0f / (float)FPS * (ctime - rbw->ltime) * rbw->time_scale;
		/* step simulation by the requested timestep, steps per second are adjusted to take time scale into account */
		RB_dworld_step_simulation(rbw->physics_world, timestep, INT_MAX, 1.0f / (float)rbw->steps_per_second * min_ff(rbw->time_scale, 1.0f));

		rigidbody_update_simulation_post_step(rbw);

		/* write cache for current frame */
		BKE_ptcache_validate(cache, (int)ctime);
		BKE_ptcache_write(&pid, (unsigned int)ctime);

		rbw->ltime = ctime;
	}
}
/* ************************************** */

#else  /* WITH_BULLET */

/* stubs */
#ifdef __GNUC__
#  pragma GCC diagnostic push
#  pragma GCC diagnostic ignored "-Wunused-parameter"
#endif

void BKE_rigidbody_free_world(RigidBodyWorld *rbw) {}
void BKE_rigidbody_free_object(Object *ob) {}
void BKE_rigidbody_free_constraint(Object *ob) {}
struct RigidBodyOb *BKE_rigidbody_copy_object(Object *ob) { return NULL; }
struct RigidBodyCon *BKE_rigidbody_copy_constraint(Object *ob) { return NULL; }
void BKE_rigidbody_relink_constraint(RigidBodyCon *rbc) {}
void BKE_rigidbody_validate_sim_world(Scene *scene, RigidBodyWorld *rbw, bool rebuild) {}
<<<<<<< HEAD
void BKE_rigidbody_validate_sim_object(RigidBodyWorld *rbw, Object *ob, short rebuild) {}
void BKE_rigidbody_validate_sim_constraint(RigidBodyWorld *rbw, Object *ob, short rebuild) {}
void BKE_rigidbody_validate_sim_world(Scene *scene, RigidBodyWorld *rbw, short rebuild) {}
=======
void BKE_rigidbody_calc_volume(Object *ob, float *r_vol) { if (r_vol) *r_vol = 0.0f; }
void BKE_rigidbody_calc_center_of_mass(Object *ob, float r_com[3]) { zero_v3(r_com); }
>>>>>>> 3ca78a40
struct RigidBodyWorld *BKE_rigidbody_create_world(Scene *scene) { return NULL; }
struct RigidBodyWorld *BKE_rigidbody_world_copy(RigidBodyWorld *rbw) { return NULL; }
void BKE_rigidbody_world_groups_relink(struct RigidBodyWorld *rbw) {}
struct RigidBodyOb *BKE_rigidbody_create_object(Scene *scene, Object *ob, short type) { return NULL; }
struct RigidBodyCon *BKE_rigidbody_create_constraint(Scene *scene, Object *ob, short type) { return NULL; }
struct RigidBodyWorld *BKE_rigidbody_get_world(Scene *scene) { return NULL; }
void BKE_rigidbody_remove_object(Scene *scene, Object *ob) {}
void BKE_rigidbody_remove_constraint(Scene *scene, Object *ob) {}
void BKE_rigidbody_sync_transforms(RigidBodyWorld *rbw, Object *ob, float ctime) {}
void BKE_rigidbody_aftertrans_update(Object *ob, float loc[3], float rot[3], float quat[4], float rotAxis[3], float rotAngle) {}
bool BKE_rigidbody_check_sim_running(RigidBodyWorld *rbw, float ctime) { return false; }
void BKE_rigidbody_cache_reset(RigidBodyWorld *rbw) {}
void BKE_rigidbody_rebuild_world(Scene *scene, float ctime) {}
void BKE_rigidbody_do_simulation(Scene *scene, float ctime) {}

#ifdef __GNUC__
#  pragma GCC diagnostic pop
#endif

#endif  /* WITH_BULLET */<|MERGE_RESOLUTION|>--- conflicted
+++ resolved
@@ -20,7 +20,7 @@
  *
  * The Original Code is: all of this file.
  *
- * Contributor(s): Joshua Leung, Sergej Reich
+ * Contributor(s): Joshua Leung, Sergej Reich, Martin Felke
  *
  * ***** END GPL LICENSE BLOCK *****
  */
@@ -811,10 +811,10 @@
 
 		DM_ensure_tessface(dm);
 
-		mvert   = dm->getVertArray(dm);
-		totvert = dm->getNumVerts(dm);
-		mface   = dm->getTessFaceArray(dm);
-		totface = dm->getNumTessFaces(dm);
+		mvert   = (dm) ? dm->getVertArray(dm) : NULL;
+		totvert = (dm) ? dm->getNumVerts(dm) : 0;
+		mface   = (dm) ? dm->getTessFaceArray(dm) : NULL;
+		totface = (dm) ? dm->getNumTessFaces(dm) : 0;
 
 		/* sanity checking - potential case when no data will be present */
 		if ((totvert == 0) || (totface == 0)) {
@@ -868,7 +868,7 @@
 		}
 
 		/* cleanup temp data */
-		if (ob->rigidbody_object->mesh_source == RBO_MESH_BASE) {
+		if (dm && ob->rigidbody_object->mesh_source == RBO_MESH_BASE) {
 			dm->release(dm);
 		}
 	}
@@ -901,24 +901,12 @@
 		if (dm == NULL)
 			return NULL;
 
-<<<<<<< HEAD
 		DM_ensure_tessface(dm);
-=======
-	if (ELEM(rbo->shape, RB_SHAPE_CAPSULE, RB_SHAPE_CYLINDER, RB_SHAPE_CONE)) {
-		/* take radius as largest x/y dimension, and height as z-dimension */
-		radius = MAX2(size[0], size[1]);
-		height = size[2];
-	}
-	else if (rbo->shape == RB_SHAPE_SPHERE) {
-		/* take radius to the the largest dimension to try and encompass everything */
-		radius = MAX3(size[0], size[1], size[2]);
-	}
->>>>>>> 3ca78a40
-
-		mvert   = (dm) ? dm->getVertArray(dm) : NULL;
-		totvert = (dm) ? dm->getNumVerts(dm) : 0;
-		mface   = (dm) ? dm->getTessFaceArray(dm) : NULL;
-		totface = (dm) ? dm->getNumTessFaces(dm) : 0;
+
+		mvert   = dm->getVertArray(dm);
+		totvert = dm->getNumVerts(dm);
+		mface   = dm->getTessFaceArray(dm);
+		totface = dm->getNumTessFaces(dm);
 
 		/* sanity checking - potential case when no data will be present */
 		if ((totvert == 0) || (totface == 0)) {
@@ -972,7 +960,7 @@
 		}
 
 		/* cleanup temp data */
-		if (dm && ob->rigidbody_object->mesh_source == RBO_MESH_BASE) {
+		if (ob->rigidbody_object->mesh_source == RBO_MESH_BASE) {
 			dm->release(dm);
 		}
 	}
@@ -1106,7 +1094,7 @@
 	}
 	mul_v3_fl(size, 0.5f);
 
-	if (ELEM3(rbo->shape, RB_SHAPE_CAPSULE, RB_SHAPE_CYLINDER, RB_SHAPE_CONE)) {
+	if (ELEM(rbo->shape, RB_SHAPE_CAPSULE, RB_SHAPE_CYLINDER, RB_SHAPE_CONE)) {
 		/* take radius as largest x/y dimension, and height as z-dimension */
 		radius = MAX2(size[0], size[1]);
 		height = size[2];
@@ -1377,186 +1365,8 @@
 
 /* --------------------- */
 
-/* helper function to calculate volume of rigidbody object */
-// TODO: allow a parameter to specify method used to calculate this?
-void BKE_rigidbody_calc_volume(Object *ob, float *r_vol)
-{
-	RigidBodyOb *rbo = ob->rigidbody_object;
-
-	float size[3]  = {1.0f, 1.0f, 1.0f};
-	float radius = 1.0f;
-	float height = 1.0f;
-
-	float volume = 0.0f;
-
-	/* if automatically determining dimensions, use the Object's boundbox
-	 *	- assume that all quadrics are standing upright on local z-axis
-	 *	- assume even distribution of mass around the Object's pivot
-	 *	  (i.e. Object pivot is centralized in boundbox)
-	 *	- boundbox gives full width
-	 */
-	// XXX: all dimensions are auto-determined now... later can add stored settings for this
-	BKE_object_dimensions_get(ob, size);
-
-	if (ELEM(rbo->shape, RB_SHAPE_CAPSULE, RB_SHAPE_CYLINDER, RB_SHAPE_CONE)) {
-		/* take radius as largest x/y dimension, and height as z-dimension */
-		radius = MAX2(size[0], size[1]) * 0.5f;
-		height = size[2];
-	}
-	else if (rbo->shape == RB_SHAPE_SPHERE) {
-		/* take radius to the the largest dimension to try and encompass everything */
-		radius = max_fff(size[0], size[1], size[2]) * 0.5f;
-	}
-
-	/* calculate volume as appropriate  */
-	switch (rbo->shape) {
-		case RB_SHAPE_BOX:
-			volume = size[0] * size[1] * size[2];
-			break;
-
-		case RB_SHAPE_SPHERE:
-			volume = 4.0f / 3.0f * (float)M_PI * radius * radius * radius;
-			break;
-
-		/* for now, assume that capsule is close enough to a cylinder... */
-		case RB_SHAPE_CAPSULE:
-		case RB_SHAPE_CYLINDER:
-			volume = (float)M_PI * radius * radius * height;
-			break;
-
-		case RB_SHAPE_CONE:
-			volume = (float)M_PI / 3.0f * radius * radius * height;
-			break;
-
-		case RB_SHAPE_CONVEXH:
-		case RB_SHAPE_TRIMESH:
-		{
-			if (ob->type == OB_MESH) {
-				DerivedMesh *dm = rigidbody_get_mesh(ob);
-				MVert *mvert;
-				MFace *mface;
-				int totvert, totface;
-				
-				/* ensure mesh validity, then grab data */
-				if (dm == NULL)
-					return;
-			
-				DM_ensure_tessface(dm);
-			
-				mvert   = dm->getVertArray(dm);
-				totvert = dm->getNumVerts(dm);
-				mface   = dm->getTessFaceArray(dm);
-				totface = dm->getNumTessFaces(dm);
-				
-				if (totvert > 0 && totface > 0) {
-					BKE_mesh_calc_volume(mvert, totvert, mface, totface, &volume, NULL);
-				}
-				
-				/* cleanup temp data */
-				if (ob->rigidbody_object->mesh_source == RBO_MESH_BASE) {
-					dm->release(dm);
-				}
-			}
-			else {
-				/* rough estimate from boundbox as fallback */
-				/* XXX could implement other types of geometry here (curves, etc.) */
-				volume = size[0] * size[1] * size[2];
-			}
-			break;
-		}
-
-#if 0 // XXX: not defined yet
-		case RB_SHAPE_COMPOUND:
-			volume = 0.0f;
-			break;
-#endif
-	}
-
-	/* return the volume calculated */
-	if (r_vol) *r_vol = volume;
-}
-
-void BKE_rigidbody_calc_center_of_mass(Object *ob, float r_com[3])
-{
-	RigidBodyOb *rbo = ob->rigidbody_object;
-
-	float size[3]  = {1.0f, 1.0f, 1.0f};
-	float height = 1.0f;
-
-	zero_v3(r_com);
-
-	/* if automatically determining dimensions, use the Object's boundbox
-	 *	- assume that all quadrics are standing upright on local z-axis
-	 *	- assume even distribution of mass around the Object's pivot
-	 *	  (i.e. Object pivot is centralized in boundbox)
-	 *	- boundbox gives full width
-	 */
-	// XXX: all dimensions are auto-determined now... later can add stored settings for this
-	BKE_object_dimensions_get(ob, size);
-
-	/* calculate volume as appropriate  */
-	switch (rbo->shape) {
-		case RB_SHAPE_BOX:
-		case RB_SHAPE_SPHERE:
-		case RB_SHAPE_CAPSULE:
-		case RB_SHAPE_CYLINDER:
-			break;
-
-		case RB_SHAPE_CONE:
-			/* take radius as largest x/y dimension, and height as z-dimension */
-			height = size[2];
-			/* cone is geometrically centered on the median,
-			 * center of mass is 1/4 up from the base
-			 */
-			r_com[2] = -0.25f * height;
-			break;
-
-		case RB_SHAPE_CONVEXH:
-		case RB_SHAPE_TRIMESH:
-		{
-			if (ob->type == OB_MESH) {
-				DerivedMesh *dm = rigidbody_get_mesh(ob);
-				MVert *mvert;
-				MFace *mface;
-				int totvert, totface;
-				
-				/* ensure mesh validity, then grab data */
-				if (dm == NULL)
-					return;
-			
-				DM_ensure_tessface(dm);
-			
-				mvert   = dm->getVertArray(dm);
-				totvert = dm->getNumVerts(dm);
-				mface   = dm->getTessFaceArray(dm);
-				totface = dm->getNumTessFaces(dm);
-				
-				if (totvert > 0 && totface > 0) {
-					BKE_mesh_calc_volume(mvert, totvert, mface, totface, NULL, r_com);
-				}
-				
-				/* cleanup temp data */
-				if (ob->rigidbody_object->mesh_source == RBO_MESH_BASE) {
-					dm->release(dm);
-				}
-			}
-			break;
-		}
-
-#if 0 // XXX: not defined yet
-		case RB_SHAPE_COMPOUND:
-			volume = 0.0f;
-			break;
-#endif
-	}
-}
-
-/* --------------------- */
-
-/**
- * Create physics sim representation of object given RigidBody settings
- *
- * \param rebuild Even if an instance already exists, replace it
+/* Create physics sim representation of object given RigidBody settings
+ * < rebuild: even if an instance already exists, replace it
  */
 static void rigidbody_validate_sim_object(RigidBodyWorld *rbw, Object *ob, bool rebuild)
 {
@@ -1576,7 +1386,7 @@
 		rigidbody_validate_sim_shape(ob, true);
 
 	if (rbo->physics_object && rebuild == false) {
-			RB_dworld_remove_body(rbw->physics_world, rbo->physics_object);
+		RB_dworld_remove_body(rbw->physics_world, rbo->physics_object);
 	}
 	if (!rbo->physics_object || rebuild) {
 		/* remove rigid body if it already exists before creating a new one */
@@ -1600,13 +1410,13 @@
 
 
 		RB_body_set_linear_factor(rbo->physics_object,
-								  (ob->protectflag & OB_LOCK_LOCX) == 0,
-								  (ob->protectflag & OB_LOCK_LOCY) == 0,
-								  (ob->protectflag & OB_LOCK_LOCZ) == 0);
+		                          (ob->protectflag & OB_LOCK_LOCX) == 0,
+		                          (ob->protectflag & OB_LOCK_LOCY) == 0,
+		                          (ob->protectflag & OB_LOCK_LOCZ) == 0);
 		RB_body_set_angular_factor(rbo->physics_object,
-								   (ob->protectflag & OB_LOCK_ROTX) == 0,
-								   (ob->protectflag & OB_LOCK_ROTY) == 0,
-								   (ob->protectflag & OB_LOCK_ROTZ) == 0);
+		                           (ob->protectflag & OB_LOCK_ROTX) == 0,
+		                           (ob->protectflag & OB_LOCK_ROTY) == 0,
+		                           (ob->protectflag & OB_LOCK_ROTZ) == 0);
 
 		RB_body_set_mass(rbo->physics_object, RBO_GET_MASS(rbo));
 		RB_body_set_kinematic_state(rbo->physics_object, rbo->flag & RBO_FLAG_KINEMATIC || rbo->flag & RBO_FLAG_DISABLED);
@@ -1618,10 +1428,8 @@
 
 /* --------------------- */
 
-/**
- * Create physics sim representation of constraint given rigid body constraint settings
- *
- * \param rebuild Even if an instance already exists, replace it
+/* Create physics sim representation of constraint given rigid body constraint settings
+ * < rebuild: even if an instance already exists, replace it
  */
 static void rigidbody_validate_sim_constraint(RigidBodyWorld *rbw, Object *ob, bool rebuild)
 {
@@ -2135,6 +1943,7 @@
 }
 
 /* --------------------- */
+
 /* Create physics sim world given RigidBody world settings */
 // NOTE: this does NOT update object references that the scene uses, in case those aren't ready yet!
 void BKE_rigidbody_validate_sim_world(Scene *scene, RigidBodyWorld *rbw, bool rebuild)
@@ -2742,6 +2551,7 @@
 		rbw->cache_offset_map = MEM_mallocN(sizeof(int) * rbw->numbodies, "cache_offset_map");
 		printf("RigidbodyCount changed: %d\n", rbw->numbodies);
 	}
+
 	for (go = rbw->group->gobject.first, i = 0; go; go = go->next, i++) {
 		Object *ob = go->ob;
 		rbw->objects[i] = ob;
@@ -2887,7 +2697,6 @@
 	 */
 }
 
-<<<<<<< HEAD
 static void validateShard(RigidBodyWorld *rbw, MeshIsland* mi, Object* ob, int rebuild)
 {
 	if (mi == NULL || mi->rigidbody == NULL)
@@ -2916,12 +2725,6 @@
 
 /* Updates and validates world, bodies and shapes.
  * < rebuild: rebuild entire simulation
-=======
-/**
- * Updates and validates world, bodies and shapes.
- *
- * \param rebuild Rebuild entire simulation
->>>>>>> 3ca78a40
  */
 static void rigidbody_update_simulation(Scene *scene, RigidBodyWorld *rbw, bool rebuild)
 {
@@ -3180,6 +2983,9 @@
 				/* update simulation object... */
 				rigidbody_update_sim_ob(scene, rbw, ob, rbo, centroid);
 			}
+
+			/* update simulation object... */
+			rigidbody_update_sim_ob(scene, rbw, ob, rbo);
 		}
 		//rigidbody_update_ob_array(rbw);
 		rbw->refresh_modifiers = false;
@@ -3260,7 +3066,7 @@
 		if (ob && !modFound) {
 			RigidBodyOb *rbo = ob->rigidbody_object;
 			/* reset kinematic state for transformed objects */
-			if (ob->flag & SELECT && G.moving & G_TRANSFORM_OBJ) {
+			if (rbo && (ob->flag & SELECT) && (G.moving & G_TRANSFORM_OBJ)) {
 				RB_body_set_kinematic_state(rbo->physics_object, rbo->flag & RBO_FLAG_KINEMATIC || rbo->flag & RBO_FLAG_DISABLED);
 				RB_body_set_mass(rbo->physics_object, RBO_GET_MASS(rbo));
 				/* deactivate passive objects so they don't interfere with deactivation of active objects */
@@ -3484,6 +3290,7 @@
 		}
 		// RB_TODO update rigid body physics object's loc/rot for dynamic objects here as well (needs to be done outside bullet's update loop)
 	}
+	// RB_TODO update rigid body physics object's loc/rot for dynamic objects here as well (needs to be done outside bullet's update loop)
 }
 
 void BKE_rigidbody_cache_reset(RigidBodyWorld *rbw)
@@ -3609,14 +3416,11 @@
 struct RigidBodyCon *BKE_rigidbody_copy_constraint(Object *ob) { return NULL; }
 void BKE_rigidbody_relink_constraint(RigidBodyCon *rbc) {}
 void BKE_rigidbody_validate_sim_world(Scene *scene, RigidBodyWorld *rbw, bool rebuild) {}
-<<<<<<< HEAD
 void BKE_rigidbody_validate_sim_object(RigidBodyWorld *rbw, Object *ob, short rebuild) {}
 void BKE_rigidbody_validate_sim_constraint(RigidBodyWorld *rbw, Object *ob, short rebuild) {}
 void BKE_rigidbody_validate_sim_world(Scene *scene, RigidBodyWorld *rbw, short rebuild) {}
-=======
 void BKE_rigidbody_calc_volume(Object *ob, float *r_vol) { if (r_vol) *r_vol = 0.0f; }
 void BKE_rigidbody_calc_center_of_mass(Object *ob, float r_com[3]) { zero_v3(r_com); }
->>>>>>> 3ca78a40
 struct RigidBodyWorld *BKE_rigidbody_create_world(Scene *scene) { return NULL; }
 struct RigidBodyWorld *BKE_rigidbody_world_copy(RigidBodyWorld *rbw) { return NULL; }
 void BKE_rigidbody_world_groups_relink(struct RigidBodyWorld *rbw) {}
