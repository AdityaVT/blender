--- conflicted
+++ resolved
@@ -357,93 +357,6 @@
 	}
 }
 
-<<<<<<< HEAD
-static void emDM_drawMappedEdges(
-        DerivedMesh *dm,
-        DMSetDrawOptions setDrawOptions,
-        void *userData)
-{
-	EditDerivedBMesh *bmdm = (EditDerivedBMesh *)dm;
-	BMesh *bm = bmdm->em->bm;
-	BMEdge *eed;
-	BMIter iter;
-	int i;
-
-	if (bmdm->emd.vertexCos) {
-
-		BM_mesh_elem_index_ensure(bm, BM_VERT);
-
-		glBegin(GL_LINES);
-		BM_ITER_MESH_INDEX (eed, &iter, bm, BM_EDGES_OF_MESH, i) {
-			if (!setDrawOptions || (setDrawOptions(userData, i) != DM_DRAW_OPTION_SKIP)) {
-				glVertex3fv(bmdm->emd.vertexCos[BM_elem_index_get(eed->v1)]);
-				glVertex3fv(bmdm->emd.vertexCos[BM_elem_index_get(eed->v2)]);
-			}
-		}
-		glEnd();
-	}
-	else {
-		glBegin(GL_LINES);
-		BM_ITER_MESH_INDEX (eed, &iter, bm, BM_EDGES_OF_MESH, i) {
-			if (!setDrawOptions || (setDrawOptions(userData, i) != DM_DRAW_OPTION_SKIP)) {
-				glVertex3fv(eed->v1->co);
-				glVertex3fv(eed->v2->co);
-			}
-		}
-		glEnd();
-	}
-}
-static void emDM_drawEdges(
-        DerivedMesh *dm,
-        bool UNUSED(drawLooseEdges),
-        bool UNUSED(drawAllEdges))
-{
-	emDM_drawMappedEdges(dm, NULL, NULL);
-}
-
-static void emDM_drawMappedEdgesInterp(
-        DerivedMesh *dm,
-        DMSetDrawOptions setDrawOptions,
-        DMSetDrawInterpOptions setDrawInterpOptions,
-        void *userData)
-{
-	EditDerivedBMesh *bmdm = (EditDerivedBMesh *)dm;
-	BMesh *bm = bmdm->em->bm;
-	BMEdge *eed;
-	BMIter iter;
-	int i;
-
-	if (bmdm->emd.vertexCos) {
-
-		BM_mesh_elem_index_ensure(bm, BM_VERT);
-
-		glBegin(GL_LINES);
-		BM_ITER_MESH_INDEX (eed, &iter, bm, BM_EDGES_OF_MESH, i) {
-			if (!setDrawOptions || (setDrawOptions(userData, i) != DM_DRAW_OPTION_SKIP)) {
-				setDrawInterpOptions(userData, i, 0.0);
-				glVertex3fv(bmdm->emd.vertexCos[BM_elem_index_get(eed->v1)]);
-				setDrawInterpOptions(userData, i, 1.0);
-				glVertex3fv(bmdm->emd.vertexCos[BM_elem_index_get(eed->v2)]);
-			}
-		}
-		glEnd();
-	}
-	else {
-		glBegin(GL_LINES);
-		BM_ITER_MESH_INDEX (eed, &iter, bm, BM_EDGES_OF_MESH, i) {
-			if (!setDrawOptions || (setDrawOptions(userData, i) != DM_DRAW_OPTION_SKIP)) {
-				setDrawInterpOptions(userData, i, 0.0);
-				glVertex3fv(eed->v1->co);
-				setDrawInterpOptions(userData, i, 1.0);
-				glVertex3fv(eed->v2->co);
-			}
-		}
-		glEnd();
-	}
-}
-
-=======
->>>>>>> 22b2bab7
 static void emDM_foreachMappedLoop(
         DerivedMesh *dm,
         void (*func)(void *userData, int vertex_index, int face_index, const float co[3], const float no[3]),
@@ -516,574 +429,6 @@
 	}
 }
 
-<<<<<<< HEAD
-static void emDM_drawMappedFaces(
-        DerivedMesh *dm,
-        DMSetDrawOptions setDrawOptions,
-        DMSetMaterial setMaterial,
-        /* currently unused -- each original face is handled separately */
-        DMCompareDrawOptions UNUSED(compareDrawOptions),
-        void *userData,
-        DMDrawFlag flag)
-{
-	EditDerivedBMesh *bmdm = (EditDerivedBMesh *)dm;
-	BMEditMesh *em = bmdm->em;
-	BMesh *bm = em->bm;
-	BMFace *efa;
-	struct BMLoop *(*looptris)[3] = bmdm->em->looptris;
-	const int tottri = bmdm->em->tottri;
-	DMDrawOption draw_option;
-	int i;
-	const int skip_normals = !(flag & DM_DRAW_NEED_NORMALS);
-	const float (*lnors)[3] = dm->getLoopDataArray(dm, CD_NORMAL);
-	MLoopCol *lcol[3] = {NULL} /* , dummylcol = {0} */;
-	unsigned char(*color_vert_array)[4] = em->derivedVertColor;
-	unsigned char(*color_face_array)[4] = em->derivedFaceColor;
-	bool has_vcol_preview = (color_vert_array != NULL) && !skip_normals;
-	bool has_fcol_preview = (color_face_array != NULL) && !skip_normals;
-	bool has_vcol_any = has_vcol_preview;
-
-	/* GL_ZERO is used to detect if drawing has started or not */
-	GLenum poly_prev = GL_ZERO;
-	GLenum shade_prev = GL_ZERO;
-	DMDrawOption draw_option_prev = DM_DRAW_OPTION_SKIP;
-
-	/* call again below is ok */
-	if (has_vcol_preview) {
-		BM_mesh_elem_index_ensure(bm, BM_VERT);
-	}
-	if (has_fcol_preview) {
-		BM_mesh_elem_index_ensure(bm, BM_FACE);
-	}
-	if (has_vcol_preview || has_fcol_preview) {
-		flag |= DM_DRAW_ALWAYS_SMOOTH;
-		/* weak, this logic should really be moved higher up */
-		setMaterial = NULL;
-	}
-
-	if (bmdm->emd.vertexCos) {
-		short prev_mat_nr = -1;
-
-		/* add direct access */
-		const float (*vertexCos)[3] = bmdm->emd.vertexCos;
-		const float (*vertexNos)[3];
-		const float (*polyNos)[3];
-
-		if (skip_normals) {
-			vertexNos = NULL;
-			polyNos = NULL;
-		}
-		else {
-			emDM_ensureVertNormals(bmdm);
-			emDM_ensurePolyNormals(bmdm);
-			vertexNos = bmdm->emd.vertexNos;
-			polyNos = bmdm->emd.polyNos;
-		}
-
-		BM_mesh_elem_index_ensure(bm, lnors ? BM_VERT | BM_FACE | BM_LOOP : BM_VERT | BM_FACE);
-
-		for (i = 0; i < tottri; i++) {
-			BMLoop **ltri = looptris[i];
-			int drawSmooth;
-
-			efa = ltri[0]->f;
-			drawSmooth = lnors || ((flag & DM_DRAW_ALWAYS_SMOOTH) ? 1 : BM_elem_flag_test(efa, BM_ELEM_SMOOTH));
-
-			draw_option = (!setDrawOptions ?
-			               DM_DRAW_OPTION_NORMAL :
-			               setDrawOptions(userData, BM_elem_index_get(efa)));
-			if (draw_option != DM_DRAW_OPTION_SKIP) {
-				const GLenum poly_type = GL_TRIANGLES; /* BMESH NOTE, this is odd but keep it for now to match trunk */
-
-				if (draw_option_prev != draw_option) {
-					if (draw_option_prev == DM_DRAW_OPTION_STIPPLE) {
-						if (poly_prev != GL_ZERO) glEnd();
-						poly_prev = GL_ZERO; /* force glBegin */
-
-						GPU_basic_shader_bind(GPU_SHADER_USE_COLOR);
-					}
-					draw_option_prev = draw_option;
-				}
-
-
-				if (efa->mat_nr != prev_mat_nr) {
-					if (setMaterial) {
-						if (poly_prev != GL_ZERO) glEnd();
-						poly_prev = GL_ZERO; /* force glBegin */
-
-						setMaterial(efa->mat_nr + 1, NULL);
-					}
-					prev_mat_nr = efa->mat_nr;
-				}
-
-				if (draw_option == DM_DRAW_OPTION_STIPPLE) { /* enabled with stipple */
-
-					if (poly_prev != GL_ZERO) glEnd();
-					poly_prev = GL_ZERO; /* force glBegin */
-
-					GPU_basic_shader_bind(GPU_SHADER_STIPPLE | GPU_SHADER_USE_COLOR);
-					GPU_basic_shader_stipple(GPU_SHADER_STIPPLE_QUARTTONE);
-				}
-
-				if      (has_vcol_preview) bmdm_get_tri_colpreview(ltri, lcol, color_vert_array);
-				else if (has_fcol_preview) glColor3ubv((const GLubyte *)&(color_face_array[BM_elem_index_get(efa)]));
-				if (skip_normals) {
-					if (poly_type != poly_prev) {
-						if (poly_prev != GL_ZERO) glEnd();
-						glBegin((poly_prev = poly_type)); /* BMesh: will always be GL_TRIANGLES */
-					}
-					if (has_vcol_any) glColor3ubv((const GLubyte *)&(lcol[0]->r));
-					glVertex3fv(vertexCos[BM_elem_index_get(ltri[0]->v)]);
-					if (has_vcol_any) glColor3ubv((const GLubyte *)&(lcol[1]->r));
-					glVertex3fv(vertexCos[BM_elem_index_get(ltri[1]->v)]);
-					if (has_vcol_any) glColor3ubv((const GLubyte *)&(lcol[2]->r));
-					glVertex3fv(vertexCos[BM_elem_index_get(ltri[2]->v)]);
-				}
-				else {
-					const GLenum shade_type = drawSmooth ? GL_SMOOTH : GL_FLAT;
-					if (shade_type != shade_prev) {
-						if (poly_prev != GL_ZERO) glEnd();
-						glShadeModel((shade_prev = shade_type)); /* same as below but switch shading */
-						glBegin((poly_prev = poly_type)); /* BMesh: will always be GL_TRIANGLES */
-					}
-					if (poly_type != poly_prev) {
-						if (poly_prev != GL_ZERO) glEnd();
-						glBegin((poly_prev = poly_type)); /* BMesh: will always be GL_TRIANGLES */
-					}
-
-					if (!drawSmooth) {
-						glNormal3fv(polyNos[BM_elem_index_get(efa)]);
-						if (has_vcol_any) glColor3ubv((const GLubyte *)&(lcol[0]->r));
-						glVertex3fv(vertexCos[BM_elem_index_get(ltri[0]->v)]);
-						if (has_vcol_any) glColor3ubv((const GLubyte *)&(lcol[1]->r));
-						glVertex3fv(vertexCos[BM_elem_index_get(ltri[1]->v)]);
-						if (has_vcol_any) glColor3ubv((const GLubyte *)&(lcol[2]->r));
-						glVertex3fv(vertexCos[BM_elem_index_get(ltri[2]->v)]);
-					}
-					else {
-						if (has_vcol_any) glColor3ubv((const GLubyte *)&(lcol[0]->r));
-						if (lnors) glNormal3fv(lnors[BM_elem_index_get(ltri[0])]);
-						else glNormal3fv(vertexNos[BM_elem_index_get(ltri[0]->v)]);
-						glVertex3fv(vertexCos[BM_elem_index_get(ltri[0]->v)]);
-						if (has_vcol_any) glColor3ubv((const GLubyte *)&(lcol[1]->r));
-						if (lnors) glNormal3fv(lnors[BM_elem_index_get(ltri[1])]);
-						else glNormal3fv(vertexNos[BM_elem_index_get(ltri[1]->v)]);
-						glVertex3fv(vertexCos[BM_elem_index_get(ltri[1]->v)]);
-						if (has_vcol_any) glColor3ubv((const GLubyte *)&(lcol[2]->r));
-						if (lnors) glNormal3fv(lnors[BM_elem_index_get(ltri[2])]);
-						else glNormal3fv(vertexNos[BM_elem_index_get(ltri[2]->v)]);
-						glVertex3fv(vertexCos[BM_elem_index_get(ltri[2]->v)]);
-					}
-				}
-			}
-		}
-	}
-	else {
-		short prev_mat_nr = -1;
-
-		BM_mesh_elem_index_ensure(bm, lnors ? BM_FACE | BM_LOOP : BM_FACE);
-
-		for (i = 0; i < tottri; i++) {
-			BMLoop **ltri = looptris[i];
-			int drawSmooth;
-
-			efa = ltri[0]->f;
-			drawSmooth = lnors || ((flag & DM_DRAW_ALWAYS_SMOOTH) ? 1 : BM_elem_flag_test(efa, BM_ELEM_SMOOTH));
-			
-			draw_option = (setDrawOptions ?
-			                   setDrawOptions(userData, BM_elem_index_get(efa)) :
-			                   DM_DRAW_OPTION_NORMAL);
-
-			if (draw_option != DM_DRAW_OPTION_SKIP) {
-				const GLenum poly_type = GL_TRIANGLES; /* BMESH NOTE, this is odd but keep it for now to match trunk */
-
-				if (draw_option_prev != draw_option) {
-					if (draw_option_prev == DM_DRAW_OPTION_STIPPLE) {
-						if (poly_prev != GL_ZERO) glEnd();
-						poly_prev = GL_ZERO; /* force glBegin */
-
-						GPU_basic_shader_bind(GPU_SHADER_USE_COLOR);
-					}
-					draw_option_prev = draw_option;
-				}
-
-				if (efa->mat_nr != prev_mat_nr) {
-					if (setMaterial) {
-						if (poly_prev != GL_ZERO) glEnd();
-						poly_prev = GL_ZERO; /* force glBegin */
-
-						setMaterial(efa->mat_nr + 1, NULL);
-					}
-					prev_mat_nr = efa->mat_nr;
-				}
-				
-				if (draw_option == DM_DRAW_OPTION_STIPPLE) { /* enabled with stipple */
-
-					if (poly_prev != GL_ZERO) glEnd();
-					poly_prev = GL_ZERO; /* force glBegin */
-
-					GPU_basic_shader_bind(GPU_SHADER_STIPPLE | GPU_SHADER_USE_COLOR);
-					GPU_basic_shader_stipple(GPU_SHADER_STIPPLE_QUARTTONE);
-				}
-
-				if      (has_vcol_preview) bmdm_get_tri_colpreview(ltri, lcol, color_vert_array);
-				else if (has_fcol_preview) glColor3ubv((const GLubyte *)&(color_face_array[BM_elem_index_get(efa)]));
-
-				if (skip_normals) {
-					if (poly_type != poly_prev) {
-						if (poly_prev != GL_ZERO) glEnd();
-						glBegin((poly_prev = poly_type)); /* BMesh: will always be GL_TRIANGLES */
-					}
-					if (has_vcol_any) glColor3ubv((const GLubyte *)&(lcol[0]->r));
-					glVertex3fv(ltri[0]->v->co);
-					if (has_vcol_any) glColor3ubv((const GLubyte *)&(lcol[1]->r));
-					glVertex3fv(ltri[1]->v->co);
-					if (has_vcol_any) glColor3ubv((const GLubyte *)&(lcol[2]->r));
-					glVertex3fv(ltri[2]->v->co);
-				}
-				else {
-					const GLenum shade_type = drawSmooth ? GL_SMOOTH : GL_FLAT;
-					if (shade_type != shade_prev) {
-						if (poly_prev != GL_ZERO) glEnd();
-						glShadeModel((shade_prev = shade_type)); /* same as below but switch shading */
-						glBegin((poly_prev = poly_type)); /* BMesh: will always be GL_TRIANGLES */
-					}
-					if (poly_type != poly_prev) {
-						if (poly_prev != GL_ZERO) glEnd();
-						glBegin((poly_prev = poly_type)); /* BMesh: will always be GL_TRIANGLES */
-					}
-
-					if (!drawSmooth) {
-						glNormal3fv(efa->no);
-						if (has_vcol_any) glColor3ubv((const GLubyte *)&(lcol[0]->r));
-						glVertex3fv(ltri[0]->v->co);
-						if (has_vcol_any) glColor3ubv((const GLubyte *)&(lcol[1]->r));
-						glVertex3fv(ltri[1]->v->co);
-						if (has_vcol_any) glColor3ubv((const GLubyte *)&(lcol[2]->r));
-						glVertex3fv(ltri[2]->v->co);
-					}
-					else {
-						if (has_vcol_any) glColor3ubv((const GLubyte *)&(lcol[0]->r));
-						if (lnors) glNormal3fv(lnors[BM_elem_index_get(ltri[0])]);
-						else glNormal3fv(ltri[0]->v->no);
-						glVertex3fv(ltri[0]->v->co);
-						if (has_vcol_any) glColor3ubv((const GLubyte *)&(lcol[1]->r));
-						if (lnors) glNormal3fv(lnors[BM_elem_index_get(ltri[1])]);
-						else glNormal3fv(ltri[1]->v->no);
-						glVertex3fv(ltri[1]->v->co);
-						if (has_vcol_any) glColor3ubv((const GLubyte *)&(lcol[2]->r));
-						if (lnors) glNormal3fv(lnors[BM_elem_index_get(ltri[2])]);
-						else glNormal3fv(ltri[2]->v->no);
-						glVertex3fv(ltri[2]->v->co);
-					}
-				}
-			}
-		}
-	}
-
-	/* if non zero we know a face was rendered */
-	if (poly_prev != GL_ZERO) glEnd();
-
-	if (draw_option_prev == DM_DRAW_OPTION_STIPPLE) {
-		GPU_basic_shader_bind(GPU_SHADER_USE_COLOR);
-	}
-
-	if (shade_prev == GL_FLAT) {
-		glShadeModel(GL_SMOOTH);
-	}
-}
-
-static void bmdm_get_tri_colpreview(BMLoop *ls[3], MLoopCol *lcol[3], unsigned char(*color_vert_array)[4])
-{
-	lcol[0] = (MLoopCol *)color_vert_array[BM_elem_index_get(ls[0]->v)];
-	lcol[1] = (MLoopCol *)color_vert_array[BM_elem_index_get(ls[1]->v)];
-	lcol[2] = (MLoopCol *)color_vert_array[BM_elem_index_get(ls[2]->v)];
-}
-
-/**
- * \note
- *
- * For UV's:
- *   const MLoopUV *luv = BM_ELEM_CD_GET_VOID_P(loop, attribs->tface[i].em_offset);
- *
- * This is intentionally different to calling:
- *   CustomData_bmesh_get_n(&bm->ldata, loop->head.data, CD_MLOOPUV, i);
- *
- * ... because the material may use layer names to select different UV's
- * see: [#34378]
- */
-static void emdm_pass_attrib_vertex_glsl(const DMVertexAttribs *attribs, const BMLoop *loop)
-{
-	BMVert *eve = loop->v;
-	int i;
-	const float zero[4] = {0.0f, 0.0f, 0.0f, 0.0f};
-
-	if (attribs->totorco) {
-		int index = BM_elem_index_get(eve);
-		const float *orco = (attribs->orco.array) ? attribs->orco.array[index] : zero;
-
-		if (attribs->orco.gl_texco)
-			glTexCoord3fv(orco);
-		else
-			glVertexAttrib3fv(attribs->orco.gl_index, orco);
-	}
-	for (i = 0; i < attribs->tottface; i++) {
-		const float *uv;
-
-		if (attribs->tface[i].em_offset != -1) {
-			const MLoopUV *luv = BM_ELEM_CD_GET_VOID_P(loop, attribs->tface[i].em_offset);
-			uv = luv->uv;
-		}
-		else {
-			uv = zero;
-		}
-
-		if (attribs->tface[i].gl_texco)
-			glTexCoord2fv(uv);
-		else
-			glVertexAttrib2fv(attribs->tface[i].gl_index, uv);
-	}
-	for (i = 0; i < attribs->totmcol; i++) {
-		float col[4];
-		if (attribs->mcol[i].em_offset != -1) {
-			const MLoopCol *cp = BM_ELEM_CD_GET_VOID_P(loop, attribs->mcol[i].em_offset);
-			rgba_uchar_to_float(col, &cp->r);
-		}
-		else {
-			col[0] = 0.0f; col[1] = 0.0f; col[2] = 0.0f; col[3] = 0.0f;
-		}
-		glVertexAttrib4fv(attribs->mcol[i].gl_index, col);
-	}
-
-	for (i = 0; i < attribs->tottang; i++) {
-		const float *tang;
-		if (attribs->tang[i].em_offset != -1) {
-			tang = attribs->tang[i].array[BM_elem_index_get(loop)];
-		}
-		else {
-			tang = zero;
-		}
-		glVertexAttrib4fv(attribs->tang[i].gl_index, tang);
-	}
-}
-
-static void emDM_drawMappedFacesGLSL(
-        DerivedMesh *dm,
-        DMSetMaterial setMaterial,
-        DMSetDrawOptions setDrawOptions,
-        void *userData)
-{
-	EditDerivedBMesh *bmdm = (EditDerivedBMesh *)dm;
-	BMEditMesh *em = bmdm->em;
-	BMesh *bm = em->bm;
-	struct BMLoop *(*looptris)[3] = em->looptris;
-	/* add direct access */
-	const float (*vertexCos)[3] = bmdm->emd.vertexCos;
-	const float (*vertexNos)[3];
-	const float (*polyNos)[3];
-	const float (*lnors)[3] = dm->getLoopDataArray(dm, CD_NORMAL);
-
-	BMFace *efa;
-	DMVertexAttribs attribs;
-	GPUVertexAttribs gattribs;
-
-	int i, matnr, new_matnr, fi;
-	bool do_draw;
-
-	do_draw = false;
-	matnr = -1;
-
-	memset(&attribs, 0, sizeof(attribs));
-
-	emDM_ensureVertNormals(bmdm);
-	emDM_ensurePolyNormals(bmdm);
-	vertexNos = bmdm->emd.vertexNos;
-	polyNos = bmdm->emd.polyNos;
-
-	BM_mesh_elem_index_ensure(bm, (BM_VERT | BM_FACE) | (lnors ? BM_LOOP : 0));
-
-	for (i = 0; i < em->tottri; i++) {
-		BMLoop **ltri = looptris[i];
-		int drawSmooth;
-
-		efa = ltri[0]->f;
-
-		if (setDrawOptions && (setDrawOptions(userData, BM_elem_index_get(efa)) == DM_DRAW_OPTION_SKIP))
-			continue;
-
-		/* material */
-		new_matnr = efa->mat_nr + 1;
-		if (new_matnr != matnr) {
-			if (matnr != -1)
-				glEnd();
-
-			do_draw = setMaterial(matnr = new_matnr, &gattribs);
-			if (do_draw) {
-				DM_vertex_attributes_from_gpu(dm, &gattribs, &attribs);
-				DM_draw_attrib_vertex_uniforms(&attribs);
-				if (UNLIKELY(attribs.tottang && bm->elem_index_dirty & BM_LOOP)) {
-					BM_mesh_elem_index_ensure(bm, BM_LOOP);
-				}
-			}
-
-			glBegin(GL_TRIANGLES);
-		}
-
-		if (do_draw) {
-
-			/* draw face */
-			drawSmooth = lnors || BM_elem_flag_test(efa, BM_ELEM_SMOOTH);
-
-			if (!drawSmooth) {
-				if (vertexCos) {
-					glNormal3fv(polyNos[BM_elem_index_get(efa)]);
-					for (fi = 0; fi < 3; fi++) {
-						emdm_pass_attrib_vertex_glsl(&attribs, ltri[fi]);
-						glVertex3fv(vertexCos[BM_elem_index_get(ltri[fi]->v)]);
-					}
-				}
-				else {
-					glNormal3fv(efa->no);
-					for (fi = 0; fi < 3; fi++) {
-						emdm_pass_attrib_vertex_glsl(&attribs, ltri[fi]);
-						glVertex3fv(ltri[fi]->v->co);
-					}
-				}
-			}
-			else {
-				if (vertexCos) {
-					for (fi = 0; fi < 3; fi++) {
-						const int j = BM_elem_index_get(ltri[fi]->v);
-						emdm_pass_attrib_vertex_glsl(&attribs, ltri[fi]);
-						if (lnors) glNormal3fv(lnors[BM_elem_index_get(ltri[fi])]);
-						else glNormal3fv(vertexNos[j]);
-						glVertex3fv(vertexCos[j]);
-					}
-				}
-				else {
-					for (fi = 0; fi < 3; fi++) {
-						emdm_pass_attrib_vertex_glsl(&attribs, ltri[fi]);
-						if (lnors) glNormal3fv(lnors[BM_elem_index_get(ltri[fi])]);
-						else glNormal3fv(ltri[fi]->v->no);
-						glVertex3fv(ltri[fi]->v->co);
-					}
-				}
-			}
-		}
-	}
-
-	if (matnr != -1) {
-		glEnd();
-	}
-}
-
-static void emDM_drawFacesGLSL(
-        DerivedMesh *dm,
-        int (*setMaterial)(int matnr, void *attribs))
-{
-	dm->drawMappedFacesGLSL(dm, setMaterial, NULL, NULL);
-}
-
-static void emDM_drawMappedFacesMat(
-        DerivedMesh *dm,
-        void (*setMaterial)(void *userData, int matnr, void *attribs),
-        bool (*setFace)(void *userData, int index), void *userData)
-{
-	EditDerivedBMesh *bmdm = (EditDerivedBMesh *)dm;
-	BMEditMesh *em = bmdm->em;
-	BMesh *bm = em->bm;
-	struct BMLoop *(*looptris)[3] = em->looptris;
-	const float (*vertexCos)[3] = bmdm->emd.vertexCos;
-	const float (*vertexNos)[3];
-	const float (*polyNos)[3];
-	const float (*lnors)[3] = dm->getLoopDataArray(dm, CD_NORMAL);
-	BMFace *efa;
-	DMVertexAttribs attribs = {{{NULL}}};
-	GPUVertexAttribs gattribs;
-	int i, matnr, new_matnr, fi;
-
-	matnr = -1;
-
-	emDM_ensureVertNormals(bmdm);
-	emDM_ensurePolyNormals(bmdm);
-
-	vertexNos = bmdm->emd.vertexNos;
-	polyNos = bmdm->emd.polyNos;
-
-	BM_mesh_elem_index_ensure(bm, (BM_VERT | BM_FACE) | (lnors ? BM_LOOP : 0));
-
-	for (i = 0; i < em->tottri; i++) {
-		BMLoop **ltri = looptris[i];
-		int drawSmooth;
-
-		efa = ltri[0]->f;
-
-		/* face hiding */
-		if (setFace && !setFace(userData, BM_elem_index_get(efa)))
-			continue;
-
-		/* material */
-		new_matnr = efa->mat_nr + 1;
-		if (new_matnr != matnr) {
-			if (matnr != -1)
-				glEnd();
-
-			setMaterial(userData, matnr = new_matnr, &gattribs);
-			DM_vertex_attributes_from_gpu(dm, &gattribs, &attribs);
-			if (UNLIKELY(attribs.tottang && bm->elem_index_dirty & BM_LOOP)) {
-				BM_mesh_elem_index_ensure(bm, BM_LOOP);
-			}
-
-			glBegin(GL_TRIANGLES);
-		}
-
-		/* draw face */
-		drawSmooth = lnors || BM_elem_flag_test(efa, BM_ELEM_SMOOTH);
-
-		if (!drawSmooth) {
-			if (vertexCos) {
-				glNormal3fv(polyNos[BM_elem_index_get(efa)]);
-				for (fi = 0; fi < 3; fi++) {
-					emdm_pass_attrib_vertex_glsl(&attribs, ltri[fi]);
-					glVertex3fv(vertexCos[BM_elem_index_get(ltri[fi]->v)]);
-				}
-			}
-			else {
-				glNormal3fv(efa->no);
-				for (fi = 0; fi < 3; fi++) {
-					emdm_pass_attrib_vertex_glsl(&attribs, ltri[fi]);
-					glVertex3fv(ltri[fi]->v->co);
-				}
-			}
-		}
-		else {
-			if (vertexCos) {
-				for (fi = 0; fi < 3; fi++) {
-					const int j = BM_elem_index_get(ltri[fi]->v);
-					emdm_pass_attrib_vertex_glsl(&attribs, ltri[fi]);
-					if (lnors) glNormal3fv(lnors[BM_elem_index_get(ltri[fi])]);
-					else glNormal3fv(vertexNos[j]);
-					glVertex3fv(vertexCos[j]);
-				}
-			}
-			else {
-				for (fi = 0; fi < 3; fi++) {
-					emdm_pass_attrib_vertex_glsl(&attribs, ltri[fi]);
-					if (lnors) glNormal3fv(lnors[BM_elem_index_get(ltri[fi])]);
-					else glNormal3fv(ltri[fi]->v->no);
-					glVertex3fv(ltri[fi]->v->co);
-				}
-			}
-		}
-	}
-
-	if (matnr != -1) {
-		glEnd();
-	}
-}
-
-=======
->>>>>>> 22b2bab7
 static void emDM_getMinMax(DerivedMesh *dm, float r_min[3], float r_max[3])
 {
 	EditDerivedBMesh *bmdm = (EditDerivedBMesh *)dm;
