/*
 * ***** BEGIN GPL LICENSE BLOCK *****
 *
 * This program is free software; you can redistribute it and/or
 * modify it under the terms of the GNU General Public License
 * as published by the Free Software Foundation; either version 2
 * of the License, or (at your option) any later version.
 *
 * This program is distributed in the hope that it will be useful,
 * but WITHOUT ANY WARRANTY; without even the implied warranty of
 * MERCHANTABILITY or FITNESS FOR A PARTICULAR PURPOSE.  See the
 * GNU General Public License for more details.
 *
 * You should have received a copy of the GNU General Public License
 * along with this program; if not, write to the Free Software Foundation,
 * Inc., 51 Franklin Street, Fifth Floor, Boston, MA 02110-1301, USA.
 *
 * The Original Code is Copyright (C) Blender Foundation.
 * All rights reserved.
 *
 * The Original Code is: all of this file.
 *
 * Contributor(s): Daniel Genrich
 *                 Blender Foundation
 *
 * ***** END GPL LICENSE BLOCK *****
 */

/** \file blender/blenkernel/intern/smoke.c
 *  \ingroup bke
 */


/* Part of the code copied from elbeem fluid library, copyright by Nils Thuerey */

#include <GL/glew.h>

#include "MEM_guardedalloc.h"

#include <float.h>
#include <math.h>
#include <stdio.h>
#include <string.h> /* memset */

#include "BLI_blenlib.h"
#include "BLI_math.h"
#include "BLI_kdtree.h"
#include "BLI_kdopbvh.h"
#include "BLI_threads.h"
#include "BLI_utildefines.h"
#include "BLI_voxel.h"

#include "DNA_anim_types.h"
#include "DNA_armature_types.h"
#include "DNA_constraint_types.h"
#include "DNA_customdata_types.h"
#include "DNA_lamp_types.h"
#include "DNA_meshdata_types.h"
#include "DNA_modifier_types.h"
#include "DNA_object_types.h"
#include "DNA_particle_types.h"
#include "DNA_scene_types.h"
#include "DNA_smoke_types.h"

#include "BKE_animsys.h"
#include "BKE_armature.h"
#include "BKE_bvhutils.h"
#include "BKE_cdderivedmesh.h"
#include "BKE_collision.h"
#include "BKE_constraint.h"
#include "BKE_customdata.h"
#include "BKE_deform.h"
#include "BKE_DerivedMesh.h"
#include "BKE_global.h"
#include "BKE_effect.h"
#include "BKE_main.h"
#include "BKE_modifier.h"
#include "BKE_object.h"
#include "BKE_particle.h"
#include "BKE_pointcache.h"
#include "BKE_scene.h"
#include "BKE_smoke.h"
#include "BKE_texture.h"

#include "RE_shader_ext.h"

/* UNUSED so far, may be enabled later */
/* #define USE_SMOKE_COLLISION_DM */

#include "smoke_API.h"

#ifdef WITH_SMOKE

#ifdef _WIN32
#include <time.h>
#include <stdio.h>
#include <conio.h>
#include <windows.h>

static LARGE_INTEGER liFrequency;
static LARGE_INTEGER liStartTime;
static LARGE_INTEGER liCurrentTime;

static void tstart(void)
{
	QueryPerformanceFrequency(&liFrequency);
	QueryPerformanceCounter(&liStartTime);
}
static void tend(void)
{
	QueryPerformanceCounter(&liCurrentTime);
}
static double UNUSED_FUNCTION(tval) (void)
{
	return ((double)( (liCurrentTime.QuadPart - liStartTime.QuadPart) * (double)1000.0 / (double)liFrequency.QuadPart));
}
#else
#include <sys/time.h>
static struct timeval _tstart, _tend;
static struct timezone tz;
static void tstart(void)
{
	gettimeofday(&_tstart, &tz);
}
static void tend(void)
{
	gettimeofday(&_tend, &tz);
}

static double UNUSED_FUNCTION(tval) (void)
{
	double t1, t2;
	t1 = ( double ) _tstart.tv_sec * 1000 + ( double ) _tstart.tv_usec / (1000);
	t2 = ( double ) _tend.tv_sec * 1000 + ( double ) _tend.tv_usec / (1000);
	return t2 - t1;
}
#endif

struct Object;
struct Scene;
struct DerivedMesh;
struct SmokeModifierData;

// timestep default value for nice appearance 0.1f
#define DT_DEFAULT 0.1f

#define ADD_IF_LOWER_POS(a, b) (MIN2((a) + (b), MAX2((a), (b))))
#define ADD_IF_LOWER_NEG(a, b) (MAX2((a) + (b), MIN2((a), (b))))
#define ADD_IF_LOWER(a, b) (((b) > 0) ? ADD_IF_LOWER_POS((a), (b)) : ADD_IF_LOWER_NEG((a), (b)))

#else /* WITH_SMOKE */

/* Stubs to use when smoke is disabled */
struct WTURBULENCE *smoke_turbulence_init(int *UNUSED(res), int UNUSED(amplify), int UNUSED(noisetype), const char *UNUSED(noisefile_path), int UNUSED(use_fire), int UNUSED(use_colors)) { return NULL; }
//struct FLUID_3D *smoke_init(int *UNUSED(res), float *UNUSED(dx), float *UNUSED(dtdef), int UNUSED(use_heat), int UNUSED(use_fire), int UNUSED(use_colors)) { return NULL; }
void smoke_free(struct FLUID_3D *UNUSED(fluid)) {}
float *smoke_get_density(struct FLUID_3D *UNUSED(fluid)) { return NULL; }
void smoke_turbulence_free(struct WTURBULENCE *UNUSED(wt)) {}
void smoke_initWaveletBlenderRNA(struct WTURBULENCE *UNUSED(wt), float *UNUSED(strength)) {}
void smoke_initBlenderRNA(struct FLUID_3D *UNUSED(fluid), float *UNUSED(alpha), float *UNUSED(beta), float *UNUSED(dt_factor), float *UNUSED(vorticity),
                          int *UNUSED(border_colli), float *UNUSED(burning_rate), float *UNUSED(flame_smoke), float *UNUSED(flame_smoke_color),
                          float *UNUSED(flame_vorticity), float *UNUSED(flame_ignition_temp), float *UNUSED(flame_max_temp)) {}
struct DerivedMesh *smokeModifier_do(SmokeModifierData *UNUSED(smd), Scene *UNUSED(scene), Object *UNUSED(ob), DerivedMesh *UNUSED(dm), bool UNUSED(for_render)) { return NULL; }
float smoke_get_velocity_at(struct Object *UNUSED(ob), float UNUSED(position[3]), float UNUSED(velocity[3])) { return 0.0f; }
void flame_get_spectrum(unsigned char *UNUSED(spec), int UNUSED(width), float UNUSED(t1), float UNUSED(t2)) {}

#endif /* WITH_SMOKE */

#ifdef WITH_SMOKE

void smoke_reallocate_fluid(SmokeDomainSettings *sds, float dx, int res[3], int free_old)
{
	int use_heat = (sds->active_fields & SM_ACTIVE_HEAT);
	int use_fire = (sds->active_fields & SM_ACTIVE_FIRE);
	int use_colors = (sds->active_fields & SM_ACTIVE_COLORS);

	if (free_old && sds->fluid)
		smoke_free(sds->fluid);
	if (!min_iii(res[0], res[1], res[2])) {
		sds->fluid = NULL;
		return;
	}
	sds->fluid = smoke_init(res, dx, DT_DEFAULT, use_heat, use_fire, use_colors);
	smoke_initBlenderRNA(sds->fluid, &(sds->alpha), &(sds->beta), &(sds->time_scale), &(sds->vorticity), &(sds->border_collisions),
	                     &(sds->burning_rate), &(sds->flame_smoke), sds->flame_smoke_color, &(sds->flame_vorticity), &(sds->flame_ignition), &(sds->flame_max_temp));

	/* reallocate shadow buffer */
	if (sds->shadow)
		MEM_freeN(sds->shadow);
	sds->shadow = MEM_callocN(sizeof(float) * res[0] * res[1] * res[2], "SmokeDomainShadow");
}

void smoke_reallocate_highres_fluid(SmokeDomainSettings *sds, float dx, int res[3], int free_old)
{
	int use_fire = (sds->active_fields & (SM_ACTIVE_HEAT | SM_ACTIVE_FIRE));
	int use_colors = (sds->active_fields & SM_ACTIVE_COLORS);

	if (free_old && sds->wt)
		smoke_turbulence_free(sds->wt);
	if (!min_iii(res[0], res[1], res[2])) {
		sds->wt = NULL;
		return;
	}

	/* smoke_turbulence_init uses non-threadsafe functions from fftw3 lib (like fftw_plan & co). */
	BLI_lock_thread(LOCK_FFTW);

	sds->wt = smoke_turbulence_init(res, sds->amplify + 1, sds->noise, BLI_temporary_dir(), use_fire, use_colors);

	BLI_unlock_thread(LOCK_FFTW);

	sds->res_wt[0] = res[0] * (sds->amplify + 1);
	sds->res_wt[1] = res[1] * (sds->amplify + 1);
	sds->res_wt[2] = res[2] * (sds->amplify + 1);
	sds->dx_wt = dx / (sds->amplify + 1);
	smoke_initWaveletBlenderRNA(sds->wt, &(sds->strength));
}

/* convert global position to domain cell space */
static void smoke_pos_to_cell(SmokeDomainSettings *sds, float pos[3])
{
	mul_m4_v3(sds->imat, pos);
	sub_v3_v3(pos, sds->p0);
	pos[0] *= 1.0f / sds->cell_size[0];
	pos[1] *= 1.0f / sds->cell_size[1];
	pos[2] *= 1.0f / sds->cell_size[2];
}

/* set domain transformations and base resolution from object derivedmesh */
static void smoke_set_domain_from_derivedmesh(SmokeDomainSettings *sds, Object *ob, DerivedMesh *dm, bool init_resolution)
{
	size_t i;
	float min[3] = {FLT_MAX, FLT_MAX, FLT_MAX}, max[3] = {-FLT_MAX, -FLT_MAX, -FLT_MAX};
	float size[3];
	MVert *verts = dm->getVertArray(dm);
	float scale = 0.0;
	int res;

	res = sds->maxres;

	// get BB of domain
	for (i = 0; i < dm->getNumVerts(dm); i++)
	{
		// min BB
		min[0] = MIN2(min[0], verts[i].co[0]);
		min[1] = MIN2(min[1], verts[i].co[1]);
		min[2] = MIN2(min[2], verts[i].co[2]);

		// max BB
		max[0] = MAX2(max[0], verts[i].co[0]);
		max[1] = MAX2(max[1], verts[i].co[1]);
		max[2] = MAX2(max[2], verts[i].co[2]);
	}

	/* set domain bounds */
	copy_v3_v3(sds->p0, min);
	copy_v3_v3(sds->p1, max);
	sds->dx = 1.0f / res;

	/* calculate domain dimensions */
	sub_v3_v3v3(size, max, min);
	if (init_resolution) {
		zero_v3_int(sds->base_res);
		copy_v3_v3(sds->cell_size, size);
	}
	/* apply object scale */
	for (i = 0; i < 3; i++) {
		size[i] = fabs(size[i] * ob->size[i]);
	}
	copy_v3_v3(sds->global_size, size);
	copy_v3_v3(sds->dp0, min);

	invert_m4_m4(sds->imat, ob->obmat);

	// prevent crash when initializing a plane as domain
	if (!init_resolution || (size[0] < FLT_EPSILON) || (size[1] < FLT_EPSILON) || (size[2] < FLT_EPSILON))
		return;

	/* define grid resolutions from longest domain side */
	if (size[0] >= MAX2(size[1], size[2])) {
		scale = res / size[0];
		sds->scale = size[0] / fabsf(ob->size[0]);
		sds->base_res[0] = res;
		sds->base_res[1] = (int)(size[1] * scale + 0.5f);
		sds->base_res[2] = (int)(size[2] * scale + 0.5f);
	}
	else if (size[1] >= MAX2(size[0], size[2])) {
		scale = res / size[1];
		sds->scale = size[1] / fabsf(ob->size[1]);
		sds->base_res[0] = (int)(size[0] * scale + 0.5f);
		sds->base_res[1] = res;
		sds->base_res[2] = (int)(size[2] * scale + 0.5f);
	}
	else {
		scale = res / size[2];
		sds->scale = size[2] / fabsf(ob->size[2]);
		sds->base_res[0] = (int)(size[0] * scale + 0.5f);
		sds->base_res[1] = (int)(size[1] * scale + 0.5f);
		sds->base_res[2] = res;
	}

	/* set cell size */
	sds->cell_size[0] /= (float)sds->base_res[0];
	sds->cell_size[1] /= (float)sds->base_res[1];
	sds->cell_size[2] /= (float)sds->base_res[2];
}

static int smokeModifier_init(SmokeModifierData *smd, Object *ob, Scene *scene, DerivedMesh *dm)
{
	if ((smd->type & MOD_SMOKE_TYPE_DOMAIN) && smd->domain && !smd->domain->fluid)
	{
		SmokeDomainSettings *sds = smd->domain;
		int res[3];
		/* set domain dimensions from derivedmesh */
		smoke_set_domain_from_derivedmesh(sds, ob, dm, true);
		/* reset domain values */
		zero_v3_int(sds->shift);
		zero_v3(sds->shift_f);
		add_v3_fl(sds->shift_f, 0.5f);
		zero_v3(sds->prev_loc);
		mul_m4_v3(ob->obmat, sds->prev_loc);

		/* set resolutions */
		if (smd->domain->flags & MOD_SMOKE_ADAPTIVE_DOMAIN) {
			res[0] = res[1] = res[2] = 1; /* use minimum res for adaptive init */
		}
		else {
			VECCOPY(res, sds->base_res);
		}
		VECCOPY(sds->res, res);
		sds->total_cells = sds->res[0] * sds->res[1] * sds->res[2];
		sds->res_min[0] = sds->res_min[1] = sds->res_min[2] = 0;
		VECCOPY(sds->res_max, res);

		/* allocate fluid */
		smoke_reallocate_fluid(sds, sds->dx, sds->res, 0);

		smd->time = scene->r.cfra;

		/* allocate highres fluid */
		if (sds->flags & MOD_SMOKE_HIGHRES) {
			smoke_reallocate_highres_fluid(sds, sds->dx, sds->res, 0);
		}
		/* allocate shadow buffer */
		if (!sds->shadow)
			sds->shadow = MEM_callocN(sizeof(float) * sds->res[0] * sds->res[1] * sds->res[2], "SmokeDomainShadow");

		return 1;
	}
	else if ((smd->type & MOD_SMOKE_TYPE_FLOW) && smd->flow)
	{
		smd->time = scene->r.cfra;

		return 1;
	}
	else if ((smd->type & MOD_SMOKE_TYPE_COLL))
	{
		if (!smd->coll)
		{
			smokeModifier_createType(smd);
		}

		smd->time = scene->r.cfra;

		return 1;
	}

	return 2;
}

#endif /* WITH_SMOKE */

static void smokeModifier_freeDomain(SmokeModifierData *smd)
{
	if (smd->domain)
	{
		if (smd->domain->shadow)
			MEM_freeN(smd->domain->shadow);
		smd->domain->shadow = NULL;

		if (smd->domain->fluid)
			smoke_free(smd->domain->fluid);

		if (smd->domain->fluid_mutex)
			BLI_rw_mutex_free(smd->domain->fluid_mutex);

		if (smd->domain->wt)
			smoke_turbulence_free(smd->domain->wt);

		if (smd->domain->effector_weights)
			MEM_freeN(smd->domain->effector_weights);
		smd->domain->effector_weights = NULL;

		BKE_ptcache_free_list(&(smd->domain->ptcaches[0]));
		smd->domain->point_cache[0] = NULL;

		MEM_freeN(smd->domain);
		smd->domain = NULL;
	}
}

static void smokeModifier_freeFlow(SmokeModifierData *smd)
{
	if (smd->flow)
	{
		if (smd->flow->dm) smd->flow->dm->release(smd->flow->dm);
		if (smd->flow->verts_old) MEM_freeN(smd->flow->verts_old);
		MEM_freeN(smd->flow);
		smd->flow = NULL;
	}
}

static void smokeModifier_freeCollision(SmokeModifierData *smd)
{
	if (smd->coll)
	{
		SmokeCollSettings *scs = smd->coll;

		if (scs->numverts)
		{
			if (scs->verts_old)
			{
				MEM_freeN(scs->verts_old);
				scs->verts_old = NULL;
			}
		}

		if (smd->coll->dm)
			smd->coll->dm->release(smd->coll->dm);
		smd->coll->dm = NULL;

		MEM_freeN(smd->coll);
		smd->coll = NULL;
	}
}

void smokeModifier_reset_turbulence(struct SmokeModifierData *smd)
{
	if (smd && smd->domain && smd->domain->wt)
	{
		smoke_turbulence_free(smd->domain->wt);
		smd->domain->wt = NULL;
	}
}

static void smokeModifier_reset_ex(struct SmokeModifierData *smd, bool need_lock)
{
	if (smd)
	{
		if (smd->domain)
		{
			if (smd->domain->shadow)
				MEM_freeN(smd->domain->shadow);
			smd->domain->shadow = NULL;

			if (smd->domain->fluid)
			{
				if (need_lock)
					BLI_rw_mutex_lock(smd->domain->fluid_mutex, THREAD_LOCK_WRITE);

				smoke_free(smd->domain->fluid);
				smd->domain->fluid = NULL;

				if (need_lock)
					BLI_rw_mutex_unlock(smd->domain->fluid_mutex);
			}

			smokeModifier_reset_turbulence(smd);

			smd->time = -1;
			smd->domain->total_cells = 0;
			smd->domain->active_fields = 0;
		}
		else if (smd->flow)
		{
			if (smd->flow->verts_old) MEM_freeN(smd->flow->verts_old);
			smd->flow->verts_old = NULL;
			smd->flow->numverts = 0;
		}
		else if (smd->coll)
		{
			SmokeCollSettings *scs = smd->coll;

			if (scs->numverts && scs->verts_old)
			{
				MEM_freeN(scs->verts_old);
				scs->verts_old = NULL;
			}
		}
	}
}

void smokeModifier_reset(struct SmokeModifierData *smd)
{
	smokeModifier_reset_ex(smd, true);
}

void smokeModifier_free(SmokeModifierData *smd)
{
	if (smd)
	{
		smokeModifier_freeDomain(smd);
		smokeModifier_freeFlow(smd);
		smokeModifier_freeCollision(smd);
	}
}

void smokeModifier_createType(struct SmokeModifierData *smd)
{
	if (smd)
	{
		if (smd->type & MOD_SMOKE_TYPE_DOMAIN)
		{
			if (smd->domain)
				smokeModifier_freeDomain(smd);

			smd->domain = MEM_callocN(sizeof(SmokeDomainSettings), "SmokeDomain");

			smd->domain->smd = smd;

			smd->domain->point_cache[0] = BKE_ptcache_add(&(smd->domain->ptcaches[0]));
			smd->domain->point_cache[0]->flag |= PTCACHE_DISK_CACHE;
			smd->domain->point_cache[0]->step = 1;

			/* Deprecated */
			smd->domain->point_cache[1] = NULL;
			BLI_listbase_clear(&smd->domain->ptcaches[1]);
			/* set some standard values */
			smd->domain->fluid = NULL;
			smd->domain->fluid_mutex = BLI_rw_mutex_alloc();
			smd->domain->wt = NULL;
			smd->domain->eff_group = NULL;
			smd->domain->fluid_group = NULL;
			smd->domain->coll_group = NULL;
			smd->domain->maxres = 32;
			smd->domain->amplify = 1;
			smd->domain->alpha = -0.001;
			smd->domain->beta = 0.1;
			smd->domain->time_scale = 1.0;
			smd->domain->vorticity = 2.0;
			smd->domain->border_collisions = SM_BORDER_OPEN; // open domain
			smd->domain->flags = MOD_SMOKE_DISSOLVE_LOG;
			smd->domain->highres_sampling = SM_HRES_FULLSAMPLE;
			smd->domain->strength = 2.0;
			smd->domain->noise = MOD_SMOKE_NOISEWAVE;
			smd->domain->diss_speed = 5;
			smd->domain->active_fields = 0;

			smd->domain->adapt_margin = 4;
			smd->domain->adapt_res = 0;
			smd->domain->adapt_threshold = 0.02f;

			smd->domain->burning_rate = 0.75f;
			smd->domain->flame_smoke = 1.0f;
			smd->domain->flame_vorticity = 0.5f;
			smd->domain->flame_ignition = 1.25f;
			smd->domain->flame_max_temp = 1.75f;
			/* color */
			smd->domain->flame_smoke_color[0] = 0.7f;
			smd->domain->flame_smoke_color[1] = 0.7f;
			smd->domain->flame_smoke_color[2] = 0.7f;

			smd->domain->viewsettings = MOD_SMOKE_VIEW_SHOWBIG;
			smd->domain->effector_weights = BKE_add_effector_weights(NULL);
		}
		else if (smd->type & MOD_SMOKE_TYPE_FLOW)
		{
			if (smd->flow)
				smokeModifier_freeFlow(smd);

			smd->flow = MEM_callocN(sizeof(SmokeFlowSettings), "SmokeFlow");

			smd->flow->smd = smd;

			/* set some standard values */
			smd->flow->density = 1.0f;
			smd->flow->fuel_amount = 1.0f;
			smd->flow->temp = 1.0f;
			smd->flow->flags = MOD_SMOKE_FLOW_ABSOLUTE | MOD_SMOKE_FLOW_USE_PART_SIZE;
			smd->flow->vel_multi = 1.0f;
			smd->flow->volume_density = 0.0f;
			smd->flow->surface_distance = 1.5f;
			smd->flow->source = MOD_SMOKE_FLOW_SOURCE_MESH;
			smd->flow->texture_size = 1.0f;
			smd->flow->particle_size = 1.0f;
			smd->flow->subframes = 0;

			smd->flow->color[0] = 0.7f;
			smd->flow->color[1] = 0.7f;
			smd->flow->color[2] = 0.7f;

			smd->flow->dm = NULL;
			smd->flow->psys = NULL;

		}
		else if (smd->type & MOD_SMOKE_TYPE_COLL)
		{
			if (smd->coll)
				smokeModifier_freeCollision(smd);

			smd->coll = MEM_callocN(sizeof(SmokeCollSettings), "SmokeColl");

			smd->coll->smd = smd;
			smd->coll->verts_old = NULL;
			smd->coll->numverts = 0;
			smd->coll->type = 0; // static obstacle
			smd->coll->dm = NULL;

#ifdef USE_SMOKE_COLLISION_DM
			smd->coll->dm = NULL;
#endif
		}
	}
}

void smokeModifier_copy(struct SmokeModifierData *smd, struct SmokeModifierData *tsmd)
{
	tsmd->type = smd->type;
	tsmd->time = smd->time;

	smokeModifier_createType(tsmd);

	if (tsmd->domain) {
		tsmd->domain->fluid_group = smd->domain->fluid_group;
		tsmd->domain->coll_group = smd->domain->coll_group;

		tsmd->domain->adapt_margin = smd->domain->adapt_margin;
		tsmd->domain->adapt_res = smd->domain->adapt_res;
		tsmd->domain->adapt_threshold = smd->domain->adapt_threshold;

		tsmd->domain->alpha = smd->domain->alpha;
		tsmd->domain->beta = smd->domain->beta;
		tsmd->domain->amplify = smd->domain->amplify;
		tsmd->domain->maxres = smd->domain->maxres;
		tsmd->domain->flags = smd->domain->flags;
		tsmd->domain->highres_sampling = smd->domain->highres_sampling;
		tsmd->domain->viewsettings = smd->domain->viewsettings;
		tsmd->domain->noise = smd->domain->noise;
		tsmd->domain->diss_speed = smd->domain->diss_speed;
		tsmd->domain->strength = smd->domain->strength;

		tsmd->domain->border_collisions = smd->domain->border_collisions;
		tsmd->domain->vorticity = smd->domain->vorticity;
		tsmd->domain->time_scale = smd->domain->time_scale;

		tsmd->domain->burning_rate = smd->domain->burning_rate;
		tsmd->domain->flame_smoke = smd->domain->flame_smoke;
		tsmd->domain->flame_vorticity = smd->domain->flame_vorticity;
		tsmd->domain->flame_ignition = smd->domain->flame_ignition;
		tsmd->domain->flame_max_temp = smd->domain->flame_max_temp;
		copy_v3_v3(tsmd->domain->flame_smoke_color, smd->domain->flame_smoke_color);

		MEM_freeN(tsmd->domain->effector_weights);
		tsmd->domain->effector_weights = MEM_dupallocN(smd->domain->effector_weights);
	}
	else if (tsmd->flow) {
		tsmd->flow->psys = smd->flow->psys;
		tsmd->flow->noise_texture = smd->flow->noise_texture;

		tsmd->flow->vel_multi = smd->flow->vel_multi;
		tsmd->flow->vel_normal = smd->flow->vel_normal;
		tsmd->flow->vel_random = smd->flow->vel_random;

		tsmd->flow->density = smd->flow->density;
		copy_v3_v3(tsmd->flow->color, smd->flow->color);
		tsmd->flow->fuel_amount = smd->flow->fuel_amount;
		tsmd->flow->temp = smd->flow->temp;
		tsmd->flow->volume_density = smd->flow->volume_density;
		tsmd->flow->surface_distance = smd->flow->surface_distance;
		tsmd->flow->particle_size = smd->flow->particle_size;
		tsmd->flow->subframes = smd->flow->subframes;

		tsmd->flow->texture_size = smd->flow->texture_size;
		tsmd->flow->texture_offset = smd->flow->texture_offset;
		BLI_strncpy(tsmd->flow->uvlayer_name, tsmd->flow->uvlayer_name, sizeof(tsmd->flow->uvlayer_name));
		tsmd->flow->vgroup_density = smd->flow->vgroup_density;

		tsmd->flow->type = smd->flow->type;
		tsmd->flow->source = smd->flow->source;
		tsmd->flow->texture_type = smd->flow->texture_type;
		tsmd->flow->flags = smd->flow->flags;
	}
	else if (tsmd->coll) {
		/* leave it as initialized, collision settings is mostly caches */
	}
}

#ifdef WITH_SMOKE

// forward decleration
static void smoke_calc_transparency(SmokeDomainSettings *sds, Scene *scene);
static float calc_voxel_transp(float *result, float *input, int res[3], int *pixel, float *tRay, float correct);

static int get_lamp(Scene *scene, float *light)
{
	Base *base_tmp = NULL;
	int found_lamp = 0;

	// try to find a lamp, preferably local
	for (base_tmp = scene->base.first; base_tmp; base_tmp = base_tmp->next) {
		if (base_tmp->object->type == OB_LAMP) {
			Lamp *la = base_tmp->object->data;

			if (la->type == LA_LOCAL) {
				copy_v3_v3(light, base_tmp->object->obmat[3]);
				return 1;
			}
			else if (!found_lamp) {
				copy_v3_v3(light, base_tmp->object->obmat[3]);
				found_lamp = 1;
			}
		}
	}

	return found_lamp;
}

/**********************************************************
 *	Obstacles
 **********************************************************/

static void obstacles_from_derivedmesh(Object *coll_ob, SmokeDomainSettings *sds, SmokeCollSettings *scs, unsigned char *obstacle_map, float *velocityX, float *velocityY, float *velocityZ, float dt)
{
	if (!scs->dm) return;
	{
		DerivedMesh *dm = NULL;
		MVert *mvert = NULL;
		MFace *mface = NULL;
		BVHTreeFromMesh treeData = {NULL};
		int numverts, i, z;

		float surface_distance = 0.6;

		float *vert_vel = NULL;
		int has_velocity = 0;

		tstart();

		dm = CDDM_copy(scs->dm);
		CDDM_calc_normals(dm);
		mvert = dm->getVertArray(dm);
		mface = dm->getTessFaceArray(dm);
		numverts = dm->getNumVerts(dm);

		// DG TODO
		// if (scs->type > SM_COLL_STATIC)
		// if line above is used, the code is in trouble if the object moves but is declared as "does not move"

		{
			vert_vel = MEM_callocN(sizeof(float) * numverts * 3, "smoke_obs_velocity");

			if (scs->numverts != numverts || !scs->verts_old) {
				if (scs->verts_old) MEM_freeN(scs->verts_old);

				scs->verts_old = MEM_callocN(sizeof(float) * numverts * 3, "smoke_obs_verts_old");
				scs->numverts = numverts;
			}
			else {
				has_velocity = 1;
			}
		}

		/*	Transform collider vertices to
		 *   domain grid space for fast lookups */
		for (i = 0; i < numverts; i++) {
			float n[3];
			float co[3];

			/* vert pos */
			mul_m4_v3(coll_ob->obmat, mvert[i].co);
			smoke_pos_to_cell(sds, mvert[i].co);

			/* vert normal */
			normal_short_to_float_v3(n, mvert[i].no);
			mul_mat3_m4_v3(coll_ob->obmat, n);
			mul_mat3_m4_v3(sds->imat, n);
			normalize_v3(n);
			normal_float_to_short_v3(mvert[i].no, n);

			/* vert velocity */
			VECADD(co, mvert[i].co, sds->shift);
			if (has_velocity)
			{
				sub_v3_v3v3(&vert_vel[i * 3], co, &scs->verts_old[i * 3]);
				mul_v3_fl(&vert_vel[i * 3], sds->dx / dt);
			}
			copy_v3_v3(&scs->verts_old[i * 3], co);
		}

		if (bvhtree_from_mesh_faces(&treeData, dm, 0.0f, 4, 6)) {
#pragma omp parallel for schedule(static)
			for (z = sds->res_min[2]; z < sds->res_max[2]; z++) {
				int x, y;
				for (x = sds->res_min[0]; x < sds->res_max[0]; x++)
					for (y = sds->res_min[1]; y < sds->res_max[1]; y++) {
						int index = smoke_get_index(x - sds->res_min[0], sds->res[0], y - sds->res_min[1], sds->res[1], z - sds->res_min[2]);

						float ray_start[3] = {(float)x + 0.5f, (float)y + 0.5f, (float)z + 0.5f};
						BVHTreeNearest nearest = {0};
						nearest.index = -1;
						nearest.dist_sq = surface_distance * surface_distance; /* find_nearest uses squared distance */

						/* find the nearest point on the mesh */
						if (BLI_bvhtree_find_nearest(treeData.tree, ray_start, &nearest, treeData.nearest_callback, &treeData) != -1) {
							float weights[4];
							int v1, v2, v3, f_index = nearest.index;

							/* calculate barycentric weights for nearest point */
							v1 = mface[f_index].v1;
							v2 = (nearest.flags & BVH_ONQUAD) ? mface[f_index].v3 : mface[f_index].v2;
							v3 = (nearest.flags & BVH_ONQUAD) ? mface[f_index].v4 : mface[f_index].v3;
							interp_weights_face_v3(weights, mvert[v1].co, mvert[v2].co, mvert[v3].co, NULL, nearest.co);

							// DG TODO
							if (has_velocity)
							{
								/* apply object velocity */
								{
									float hit_vel[3];
									interp_v3_v3v3v3(hit_vel, &vert_vel[v1 * 3], &vert_vel[v2 * 3], &vert_vel[v3 * 3], weights);
									velocityX[index] += hit_vel[0];
									velocityY[index] += hit_vel[1];
									velocityZ[index] += hit_vel[2];
								}
							}

							/* tag obstacle cells */
							obstacle_map[index] = 1;

							if (has_velocity)
								obstacle_map[index] |= 8;
						}
					}
			}
		}
		/* free bvh tree */
		free_bvhtree_from_mesh(&treeData);
		dm->release(dm);

		if (vert_vel) MEM_freeN(vert_vel);
	}
}

/* Animated obstacles: dx_step = ((x_new - x_old) / totalsteps) * substep */
static void update_obstacles(Scene *scene, Object *ob, SmokeDomainSettings *sds, float dt,
                             int UNUSED(substep), int UNUSED(totalsteps))
{
	Object **collobjs = NULL;
	unsigned int numcollobj = 0;

	unsigned int collIndex;
	unsigned char *obstacles = smoke_get_obstacle(sds->fluid);
	float *velx = NULL;
	float *vely = NULL;
	float *velz = NULL;
	float *velxOrig = smoke_get_velocity_x(sds->fluid);
	float *velyOrig = smoke_get_velocity_y(sds->fluid);
	float *velzOrig = smoke_get_velocity_z(sds->fluid);
	float *density = smoke_get_density(sds->fluid);
	float *fuel = smoke_get_fuel(sds->fluid);
	float *flame = smoke_get_flame(sds->fluid);
	float *r = smoke_get_color_r(sds->fluid);
	float *g = smoke_get_color_g(sds->fluid);
	float *b = smoke_get_color_b(sds->fluid);
	unsigned int z;

	smoke_get_ob_velocity(sds->fluid, &velx, &vely, &velz);

	// TODO: delete old obstacle flags
	for (z = 0; z < sds->res[0] * sds->res[1] * sds->res[2]; z++)
	{
		if (obstacles[z] & 8) // Do not delete static obstacles
		{
			obstacles[z] = 0;
		}

		velx[z] = 0;
		vely[z] = 0;
		velz[z] = 0;
	}


	collobjs = get_collisionobjects(scene, ob, sds->coll_group, &numcollobj, eModifierType_Smoke);

	// update obstacle tags in cells
	for (collIndex = 0; collIndex < numcollobj; collIndex++)
	{
		Object *collob = collobjs[collIndex];
		SmokeModifierData *smd2 = (SmokeModifierData *)modifiers_findByType(collob, eModifierType_Smoke);

		// DG TODO: check if modifier is active?

		if ((smd2->type & MOD_SMOKE_TYPE_COLL) && smd2->coll)
		{
			SmokeCollSettings *scs = smd2->coll;
			obstacles_from_derivedmesh(collob, sds, scs, obstacles, velx, vely, velz, dt);
		}
	}

	if (collobjs)
		MEM_freeN(collobjs);

	/* obstacle cells should not contain any velocity from the smoke simulation */
	for (z = 0; z < sds->res[0] * sds->res[1] * sds->res[2]; z++)
	{
		if (obstacles[z])
		{
			velxOrig[z] = 0;
			velyOrig[z] = 0;
			velzOrig[z] = 0;
			density[z] = 0;
			if (fuel) {
				fuel[z] = 0;
				flame[z] = 0;
			}
			if (r) {
				r[z] = 0;
				g[z] = 0;
				b[z] = 0;
			}
		}
	}
}


/**********************************************************
 *	Object subframe update method from dynamicpaint.c
 **********************************************************/

/* set "ignore cache" flag for all caches on this object */
static void object_cacheIgnoreClear(Object *ob, bool state)
{
	ListBase pidlist;
	PTCacheID *pid;
	BKE_ptcache_ids_from_object(&pidlist, ob, NULL, 0);

	for (pid = pidlist.first; pid; pid = pid->next) {
		if (pid->cache) {
			if (state)
				pid->cache->flag |= PTCACHE_IGNORE_CLEAR;
			else
				pid->cache->flag &= ~PTCACHE_IGNORE_CLEAR;
		}
	}

	BLI_freelistN(&pidlist);
}

static bool subframe_updateObject(Scene *scene, Object *ob, int update_mesh, int parent_recursion, float frame, bool for_render)
{
	SmokeModifierData *smd = (SmokeModifierData *)modifiers_findByType(ob, eModifierType_Smoke);
	bConstraint *con;

	/* if other is dynamic paint canvas, don't update */
	if (smd && (smd->type & MOD_SMOKE_TYPE_DOMAIN))
		return 1;

	/* if object has parents, update them too */
	if (parent_recursion) {
		int recursion = parent_recursion - 1;
		bool is_domain = false;
		if (ob->parent) is_domain |= subframe_updateObject(scene, ob->parent, 0, recursion, frame, for_render);
		if (ob->track) is_domain |= subframe_updateObject(scene, ob->track, 0, recursion, frame, for_render);

		/* skip subframe if object is parented
		 *  to vertex of a dynamic paint canvas */
		if (is_domain && (ob->partype == PARVERT1 || ob->partype == PARVERT3))
			return 0;

		/* also update constraint targets */
		for (con = ob->constraints.first; con; con = con->next) {
			bConstraintTypeInfo *cti = BKE_constraint_typeinfo_get(con);
			ListBase targets = {NULL, NULL};

			if (cti && cti->get_constraint_targets) {
				bConstraintTarget *ct;
				cti->get_constraint_targets(con, &targets);
				for (ct = targets.first; ct; ct = ct->next) {
					if (ct->tar)
						subframe_updateObject(scene, ct->tar, 0, recursion, frame, for_render);
				}
				/* free temp targets */
				if (cti->flush_constraint_targets)
					cti->flush_constraint_targets(con, &targets, 0);
			}
		}
	}

	/* was originally OB_RECALC_ALL - TODO - which flags are really needed??? */
	ob->recalc |= OB_RECALC_OB | OB_RECALC_DATA | OB_RECALC_TIME;
	BKE_animsys_evaluate_animdata(scene, &ob->id, ob->adt, frame, ADT_RECALC_ANIM);
	if (update_mesh) {
		/* ignore cache clear during subframe updates
		 *  to not mess up cache validity */
		object_cacheIgnoreClear(ob, 1);
		BKE_object_handle_update(G.main->eval_ctx, scene, ob);
		object_cacheIgnoreClear(ob, 0);
	}
	else
		BKE_object_where_is_calc_time(scene, ob, frame);

	/* for curve following objects, parented curve has to be updated too */
	if (ob->type == OB_CURVE) {
		Curve *cu = ob->data;
		BKE_animsys_evaluate_animdata(scene, &cu->id, cu->adt, frame, ADT_RECALC_ANIM);
	}
	/* and armatures... */
	if (ob->type == OB_ARMATURE) {
		bArmature *arm = ob->data;
		BKE_animsys_evaluate_animdata(scene, &arm->id, arm->adt, frame, ADT_RECALC_ANIM);
		BKE_pose_where_is(scene, ob);
	}

	return 0;
}

/**********************************************************
 *	Flow emission code
 **********************************************************/

typedef struct EmissionMap {
	float *influence;
	float *influence_high;
	float *velocity;
	int min[3], max[3], res[3];
	int hmin[3], hmax[3], hres[3];
	int total_cells, valid;
} EmissionMap;

static void em_boundInsert(EmissionMap *em, float point[3])
{
	int i = 0;
	if (!em->valid) {
		for (; i < 3; i++) {
			em->min[i] = (int)floor(point[i]);
			em->max[i] = (int)ceil(point[i]);
		}
		em->valid = 1;
	}
	else {
		for (; i < 3; i++) {
			if (point[i] < em->min[i]) em->min[i] = (int)floor(point[i]);
			if (point[i] > em->max[i]) em->max[i] = (int)ceil(point[i]);
		}
	}
}

static void clampBoundsInDomain(SmokeDomainSettings *sds, int min[3], int max[3], float *min_vel, float *max_vel, int margin, float dt)
{
	int i;
	for (i = 0; i < 3; i++) {
		int adapt = (sds->flags & MOD_SMOKE_ADAPTIVE_DOMAIN) ? sds->adapt_res : 0;
		/* add margin */
		min[i] -= margin;
		max[i] += margin;

		/* adapt to velocity */
		if (min_vel && min_vel[i] < 0.0f) {
			min[i] += (int)floor(min_vel[i] * dt);
		}
		if (max_vel && max_vel[i] > 0.0f) {
			max[i] += (int)ceil(max_vel[i] * dt);
		}

		/* clamp within domain max size */
		CLAMP(min[i], -adapt, sds->base_res[i] + adapt);
		CLAMP(max[i], -adapt, sds->base_res[i] + adapt);
	}
}

static void em_allocateData(EmissionMap *em, bool use_velocity, int hires_mul)
{
	int i, res[3];

	for (i = 0; i < 3; i++) {
		res[i] = em->max[i] - em->min[i];
		if (res[i] <= 0)
			return;
	}
	em->total_cells = res[0] * res[1] * res[2];
	copy_v3_v3_int(em->res, res);


	em->influence = MEM_callocN(sizeof(float) * em->total_cells, "smoke_flow_influence");
	if (use_velocity)
		em->velocity = MEM_callocN(sizeof(float) * em->total_cells * 3, "smoke_flow_velocity");

	/* allocate high resolution map if required */
	if (hires_mul > 1) {
		int total_cells_high = em->total_cells * (hires_mul * hires_mul * hires_mul);

		for (i = 0; i < 3; i++) {
			em->hmin[i] = em->min[i] * hires_mul;
			em->hmax[i] = em->max[i] * hires_mul;
			em->hres[i] = em->res[i] * hires_mul;
		}

		em->influence_high = MEM_callocN(sizeof(float) * total_cells_high, "smoke_flow_influence_high");
	}
	em->valid = 1;
}

static void em_freeData(EmissionMap *em)
{
	if (em->influence)
		MEM_freeN(em->influence);
	if (em->influence_high)
		MEM_freeN(em->influence_high);
	if (em->velocity)
		MEM_freeN(em->velocity);
}

static void em_combineMaps(EmissionMap *output, EmissionMap *em2, int hires_multiplier, int additive, float sample_size)
{
	int i, x, y, z;

	/* copyfill input 1 struct and clear output for new allocation */
	EmissionMap em1;
	memcpy(&em1, output, sizeof(EmissionMap));
	memset(output, 0, sizeof(EmissionMap));

	for (i = 0; i < 3; i++) {
		if (em1.valid) {
			output->min[i] = MIN2(em1.min[i], em2->min[i]);
			output->max[i] = MAX2(em1.max[i], em2->max[i]);
		}
		else {
			output->min[i] = em2->min[i];
			output->max[i] = em2->max[i];
		}
	}
	/* allocate output map */
	em_allocateData(output, (em1.velocity || em2->velocity), hires_multiplier);

	/* base resolution inputs */
	for (x = output->min[0]; x < output->max[0]; x++)
		for (y = output->min[1]; y < output->max[1]; y++)
			for (z = output->min[2]; z < output->max[2]; z++) {
				int index_out = smoke_get_index(x - output->min[0], output->res[0], y - output->min[1], output->res[1], z - output->min[2]);

				/* initialize with first input if in range */
				if (x >= em1.min[0] && x < em1.max[0] &&
					y >= em1.min[1] && y < em1.max[1] &&
					z >= em1.min[2] && z < em1.max[2]) {
					int index_in = smoke_get_index(x - em1.min[0], em1.res[0], y - em1.min[1], em1.res[1], z - em1.min[2]);

					/* values */
					output->influence[index_out] = em1.influence[index_in];
					if (output->velocity && em1.velocity) {
						copy_v3_v3(&output->velocity[index_out * 3], &em1.velocity[index_in * 3]);
					}
				}

				/* apply second input if in range */
				if (x >= em2->min[0] && x < em2->max[0] &&
					y >= em2->min[1] && y < em2->max[1] &&
					z >= em2->min[2] && z < em2->max[2]) {
					int index_in = smoke_get_index(x - em2->min[0], em2->res[0], y - em2->min[1], em2->res[1], z - em2->min[2]);

					/* values */
					if (additive) {
						output->influence[index_out] += em2->influence[index_in] * sample_size;
					}
					else {
						output->influence[index_out] = MAX2(em2->influence[index_in], output->influence[index_out]);
					}
					if (output->velocity && em2->velocity) {
						/* last sample replaces the velocity */
						output->velocity[index_out * 3]		= ADD_IF_LOWER(output->velocity[index_out * 3], em2->velocity[index_in * 3]);
						output->velocity[index_out * 3 + 1] = ADD_IF_LOWER(output->velocity[index_out * 3 + 1], em2->velocity[index_in * 3 + 1]);
						output->velocity[index_out * 3 + 2] = ADD_IF_LOWER(output->velocity[index_out * 3 + 2], em2->velocity[index_in * 3 + 2]);
					}
				}
	} // low res loop



	/* initialize high resolution input if available */
	if (output->influence_high) {
		for (x = output->hmin[0]; x < output->hmax[0]; x++)
			for (y = output->hmin[1]; y < output->hmax[1]; y++)
				for (z = output->hmin[2]; z < output->hmax[2]; z++) {
					int index_out = smoke_get_index(x - output->hmin[0], output->hres[0], y - output->hmin[1], output->hres[1], z - output->hmin[2]);

					/* initialize with first input if in range */
					if (x >= em1.hmin[0] && x < em1.hmax[0] &&
						y >= em1.hmin[1] && y < em1.hmax[1] &&
						z >= em1.hmin[2] && z < em1.hmax[2]) {
						int index_in = smoke_get_index(x - em1.hmin[0], em1.hres[0], y - em1.hmin[1], em1.hres[1], z - em1.hmin[2]);
						/* values */
						output->influence_high[index_out] = em1.influence_high[index_in];
					}

					/* apply second input if in range */
					if (x >= em2->hmin[0] && x < em2->hmax[0] &&
						y >= em2->hmin[1] && y < em2->hmax[1] &&
						z >= em2->hmin[2] && z < em2->hmax[2]) {
						int index_in = smoke_get_index(x - em2->hmin[0], em2->hres[0], y - em2->hmin[1], em2->hres[1], z - em2->hmin[2]);

						/* values */
						if (additive) {
							output->influence_high[index_out] += em2->influence_high[index_in] * sample_size;
						}
						else {
							output->influence_high[index_out] = MAX2(em2->influence_high[index_in], output->influence_high[index_out]);
						}
					}
		} // high res loop
	}

	/* free original data */
	em_freeData(&em1);
}


static void emit_from_particles(Object *flow_ob, SmokeDomainSettings *sds, SmokeFlowSettings *sfs, EmissionMap *em, Scene *scene, float dt)
{
	if (sfs && sfs->psys && sfs->psys->part && ELEM(sfs->psys->part->type, PART_EMITTER, PART_FLUID)) // is particle system selected
	{
		ParticleSimulationData sim;
		ParticleSystem *psys = sfs->psys;
		float *particle_pos;
		float *particle_vel;
		int totpart = psys->totpart, totchild;
		int p = 0;
		int valid_particles = 0;
		int bounds_margin = 1;

		/* radius based flow */
		float solid = sfs->particle_size * 0.5f;
		float smooth = 0.5f; /* add 0.5 cells of linear falloff to reduce aliasing */
		int hires_multiplier = 1;
		int i, z;
		KDTree *tree;

		sim.scene = scene;
		sim.ob = flow_ob;
		sim.psys = psys;

		/* initialize particle cache */
		if (psys->part->type == PART_HAIR) {
			// TODO: PART_HAIR not supported whatsoever
			totchild = 0;
		}
		else {
			totchild = psys->totchild * psys->part->disp / 100;
		}

		particle_pos = MEM_callocN(sizeof(float) * (totpart + totchild) * 3, "smoke_flow_particles");
		particle_vel = MEM_callocN(sizeof(float) * (totpart + totchild) * 3, "smoke_flow_particles");

		/* setup particle radius emission if enabled */
		if (sfs->flags & MOD_SMOKE_FLOW_USE_PART_SIZE) {
			tree = BLI_kdtree_new(psys->totpart + psys->totchild);

			/* check need for high resolution map */
			if ((sds->flags & MOD_SMOKE_HIGHRES) && (sds->highres_sampling == SM_HRES_FULLSAMPLE)) {
				hires_multiplier = sds->amplify + 1;
			}

			bounds_margin = (int)ceil(solid + smooth);
		}

		/* calculate local position for each particle */
		for (p = 0; p < totpart + totchild; p++)
		{
			ParticleKey state;
			float *pos;
			if (p < totpart) {
				if (psys->particles[p].flag & (PARS_NO_DISP | PARS_UNEXIST))
					continue;
			}
			else {
				/* handle child particle */
				ChildParticle *cpa = &psys->child[p - totpart];
				if (psys->particles[cpa->parent].flag & (PARS_NO_DISP | PARS_UNEXIST))
					continue;
			}

			state.time = BKE_scene_frame_get(scene); /* use scene time */
			if (psys_get_particle_state(&sim, p, &state, 0) == 0)
				continue;

			/* location */
			pos = &particle_pos[valid_particles * 3];
			copy_v3_v3(pos, state.co);
			smoke_pos_to_cell(sds, pos);

			/* velocity */
			copy_v3_v3(&particle_vel[valid_particles * 3], state.vel);
			mul_mat3_m4_v3(sds->imat, &particle_vel[valid_particles * 3]);

			if (sfs->flags & MOD_SMOKE_FLOW_USE_PART_SIZE) {
				BLI_kdtree_insert(tree, valid_particles, pos);
			}

			/* calculate emission map bounds */
			em_boundInsert(em, pos);
			valid_particles++;
		}

		/* set emission map */
		clampBoundsInDomain(sds, em->min, em->max, NULL, NULL, bounds_margin, dt);
		em_allocateData(em, sfs->flags & MOD_SMOKE_FLOW_INITVELOCITY, hires_multiplier);

		if (!(sfs->flags & MOD_SMOKE_FLOW_USE_PART_SIZE)) {
			for (p = 0; p < valid_particles; p++)
			{
				int cell[3];
				size_t i = 0;
				size_t index = 0;
				int badcell = 0;

				/* 1. get corresponding cell */
				cell[0] = floor(particle_pos[p * 3]) - em->min[0];
				cell[1] = floor(particle_pos[p * 3 + 1]) - em->min[1];
				cell[2] = floor(particle_pos[p * 3 + 2]) - em->min[2];
				/* check if cell is valid (in the domain boundary) */
				for (i = 0; i < 3; i++) {
					if ((cell[i] > em->res[i] - 1) || (cell[i] < 0)) {
						badcell = 1;
						break;
					}
				}
				if (badcell)
					continue;
				/* get cell index */
				index = smoke_get_index(cell[0], em->res[0], cell[1], em->res[1], cell[2]);
				/* Add influence to emission map */
				em->influence[index] = 1.0f;
				/* Uses particle velocity as initial velocity for smoke */
				if (sfs->flags & MOD_SMOKE_FLOW_INITVELOCITY && (psys->part->phystype != PART_PHYS_NO))
				{
					VECADDFAC(&em->velocity[index * 3], &em->velocity[index * 3], &particle_vel[p * 3], sfs->vel_multi);
				}
			}   // particles loop
		}
		else if (valid_particles > 0) { // MOD_SMOKE_FLOW_USE_PART_SIZE

			int min[3], max[3], res[3];
			float hr = 1.0f / ((float)hires_multiplier);
			/* slightly adjust high res antialias smoothness based on number of divisions
			 * to allow smaller details but yet not differing too much from the low res size */
			const float hr_smooth = smooth * powf(hr, 1.0f / 3.0f);

			/* setup loop bounds */
			for (i = 0; i < 3; i++) {
				min[i] = em->min[i] * hires_multiplier;
				max[i] = em->max[i] * hires_multiplier;
				res[i] = em->res[i] * hires_multiplier;
			}

			BLI_kdtree_balance(tree);

			/* begin thread safe malloc */
			BLI_begin_threaded_malloc();

#pragma omp parallel for schedule(static)
			for (z = min[2]; z < max[2]; z++) {
				int x, y;
				for (x = min[0]; x < max[0]; x++)
					for (y = min[1]; y < max[1]; y++) {
						/* take low res samples where possible */
						if (hires_multiplier <= 1 || !(x % hires_multiplier || y % hires_multiplier || z % hires_multiplier)) {
							/* get low res space coordinates */
							int lx = x / hires_multiplier;
							int ly = y / hires_multiplier;
							int lz = z / hires_multiplier;

							int index = smoke_get_index(lx - em->min[0], em->res[0], ly - em->min[1], em->res[1], lz - em->min[2]);
							float ray_start[3] = {((float)lx) + 0.5f, ((float)ly) + 0.5f, ((float)lz) + 0.5f};

							/* find particle distance from the kdtree */
							KDTreeNearest nearest;
							float range = solid + smooth;
							BLI_kdtree_find_nearest(tree, ray_start, &nearest);

							if (nearest.dist < range) {
								em->influence[index] = (nearest.dist < solid) ? 1.0f : (1.0f - (nearest.dist-solid) / smooth);
								/* Uses particle velocity as initial velocity for smoke */
								if (sfs->flags & MOD_SMOKE_FLOW_INITVELOCITY && (psys->part->phystype != PART_PHYS_NO))
								{
									VECADDFAC(&em->velocity[index * 3], &em->velocity[index * 3], &particle_vel[nearest.index * 3], sfs->vel_multi);
								}
							}
						}

						/* take high res samples if required */
						if (hires_multiplier > 1) {
							/* get low res space coordinates */
							float lx = ((float)x) * hr;
							float ly = ((float)y) * hr;
							float lz = ((float)z) * hr;

							int index = smoke_get_index(x - min[0], res[0], y - min[1], res[1], z - min[2]);
							float ray_start[3] = {lx + 0.5f*hr, ly + 0.5f*hr, lz + 0.5f*hr};

							/* find particle distance from the kdtree */
							KDTreeNearest nearest;
							float range = solid + hr_smooth;
							BLI_kdtree_find_nearest(tree, ray_start, &nearest);

							if (nearest.dist < range) {
								em->influence_high[index] = (nearest.dist < solid) ? 1.0f : (1.0f - (nearest.dist-solid) / smooth);
							}
						}

					}
			}
			BLI_end_threaded_malloc();
		}

		if (sfs->flags & MOD_SMOKE_FLOW_USE_PART_SIZE) {
			BLI_kdtree_free(tree);
		}

		/* free data */
		if (particle_pos)
			MEM_freeN(particle_pos);
		if (particle_vel)
			MEM_freeN(particle_vel);
	}
}

static void sample_derivedmesh(
        SmokeFlowSettings *sfs, MVert *mvert, MTFace *tface, MFace *mface,
        float *influence_map, float *velocity_map, int index, int base_res[3], float flow_center[3],
        BVHTreeFromMesh *treeData, const float ray_start[3], const float *vert_vel,
        bool has_velocity, int defgrp_index, MDeformVert *dvert, float x, float y, float z)
{
	float ray_dir[3] = {1.0f, 0.0f, 0.0f};
	BVHTreeRayHit hit = {0};
	BVHTreeNearest nearest = {0};

	float volume_factor = 0.0f;
	float sample_str = 0.0f;

	hit.index = -1;
	hit.dist = 9999;
	nearest.index = -1;
	nearest.dist_sq = sfs->surface_distance * sfs->surface_distance; /* find_nearest uses squared distance */

	/* Check volume collision */
	if (sfs->volume_density) {
		if (BLI_bvhtree_ray_cast(treeData->tree, ray_start, ray_dir, 0.0f, &hit, treeData->raycast_callback, treeData) != -1) {
			float dot = ray_dir[0] * hit.no[0] + ray_dir[1] * hit.no[1] + ray_dir[2] * hit.no[2];
			/*  If ray and hit face normal are facing same direction
			 *	hit point is inside a closed mesh. */
			if (dot >= 0) {
				/* Also cast a ray in opposite direction to make sure
				 * point is at least surrounded by two faces */
				negate_v3(ray_dir);
				hit.index = -1;
				hit.dist = 9999;

				BLI_bvhtree_ray_cast(treeData->tree, ray_start, ray_dir, 0.0f, &hit, treeData->raycast_callback, treeData);
				if (hit.index != -1) {
					volume_factor = sfs->volume_density;
				}
			}
		}
	}

	/* find the nearest point on the mesh */
	if (BLI_bvhtree_find_nearest(treeData->tree, ray_start, &nearest, treeData->nearest_callback, treeData) != -1) {
		float weights[4];
		int v1, v2, v3, f_index = nearest.index;
		float n1[3], n2[3], n3[3], hit_normal[3];

		/* emit from surface based on distance */
		if (sfs->surface_distance) {
			sample_str = sqrtf(nearest.dist_sq) / sfs->surface_distance;
			CLAMP(sample_str, 0.0f, 1.0f);
			sample_str = pow(1.0f - sample_str, 0.5f);
		}
		else
			sample_str = 0.0f;

		/* calculate barycentric weights for nearest point */
		v1 = mface[f_index].v1;
		v2 = (nearest.flags & BVH_ONQUAD) ? mface[f_index].v3 : mface[f_index].v2;
		v3 = (nearest.flags & BVH_ONQUAD) ? mface[f_index].v4 : mface[f_index].v3;
		interp_weights_face_v3(weights, mvert[v1].co, mvert[v2].co, mvert[v3].co, NULL, nearest.co);

		if (sfs->flags & MOD_SMOKE_FLOW_INITVELOCITY && velocity_map) {
			/* apply normal directional velocity */
			if (sfs->vel_normal) {
				/* interpolate vertex normal vectors to get nearest point normal */
				normal_short_to_float_v3(n1, mvert[v1].no);
				normal_short_to_float_v3(n2, mvert[v2].no);
				normal_short_to_float_v3(n3, mvert[v3].no);
				interp_v3_v3v3v3(hit_normal, n1, n2, n3, weights);
				normalize_v3(hit_normal);
				/* apply normal directional and random velocity
				 * - TODO: random disabled for now since it doesnt really work well as pressure calc smoothens it out... */
				velocity_map[index * 3]   += hit_normal[0] * sfs->vel_normal * 0.25f;
				velocity_map[index * 3 + 1] += hit_normal[1] * sfs->vel_normal * 0.25f;
				velocity_map[index * 3 + 2] += hit_normal[2] * sfs->vel_normal * 0.25f;
				/* TODO: for fire emitted from mesh surface we can use
				 *  Vf = Vs + (Ps/Pf - 1)*S to model gaseous expansion from solid to fuel */
			}
			/* apply object velocity */
			if (has_velocity && sfs->vel_multi) {
				float hit_vel[3];
				interp_v3_v3v3v3(hit_vel, &vert_vel[v1 * 3], &vert_vel[v2 * 3], &vert_vel[v3 * 3], weights);
				velocity_map[index * 3]   += hit_vel[0] * sfs->vel_multi;
				velocity_map[index * 3 + 1] += hit_vel[1] * sfs->vel_multi;
				velocity_map[index * 3 + 2] += hit_vel[2] * sfs->vel_multi;
			}
		}

		/* apply vertex group influence if used */
		if (defgrp_index != -1 && dvert) {
			float weight_mask = defvert_find_weight(&dvert[v1], defgrp_index) * weights[0] +
			                    defvert_find_weight(&dvert[v2], defgrp_index) * weights[1] +
			                    defvert_find_weight(&dvert[v3], defgrp_index) * weights[2];
			sample_str *= weight_mask;
		}

		/* apply emission texture */
		if ((sfs->flags & MOD_SMOKE_FLOW_TEXTUREEMIT) && sfs->noise_texture) {
			float tex_co[3] = {0};
			TexResult texres;

			if (sfs->texture_type == MOD_SMOKE_FLOW_TEXTURE_MAP_AUTO) {
				tex_co[0] = ((x - flow_center[0]) / base_res[0]) / sfs->texture_size;
				tex_co[1] = ((y - flow_center[1]) / base_res[1]) / sfs->texture_size;
				tex_co[2] = ((z - flow_center[2]) / base_res[2] - sfs->texture_offset) / sfs->texture_size;
			}
			else if (tface) {
				interp_v2_v2v2v2(tex_co, tface[f_index].uv[0], tface[f_index].uv[(nearest.flags & BVH_ONQUAD) ? 2 : 1],
				                 tface[f_index].uv[(nearest.flags & BVH_ONQUAD) ? 3 : 2], weights);
				/* map between -1.0f and 1.0f */
				tex_co[0] = tex_co[0] * 2.0f - 1.0f;
				tex_co[1] = tex_co[1] * 2.0f - 1.0f;
				tex_co[2] = sfs->texture_offset;
			}
			texres.nor = NULL;
			BKE_texture_get_value(NULL, sfs->noise_texture, tex_co, &texres, false);
			sample_str *= texres.tin;
		}
	}

	/* multiply initial velocity by emitter influence */
	if (sfs->flags & MOD_SMOKE_FLOW_INITVELOCITY && velocity_map) {
		mul_v3_fl(&velocity_map[index * 3], sample_str);
	}

	/* apply final influence based on volume factor */
	influence_map[index] = MAX2(volume_factor, sample_str);
}

static void emit_from_derivedmesh(Object *flow_ob, SmokeDomainSettings *sds, SmokeFlowSettings *sfs, EmissionMap *em, float dt)
{
	if (sfs->dm) {
		DerivedMesh *dm;
		int defgrp_index = sfs->vgroup_density - 1;
		MDeformVert *dvert = NULL;
		MVert *mvert = NULL;
		MVert *mvert_orig = NULL;
		MFace *mface = NULL;
		MTFace *tface = NULL;
		BVHTreeFromMesh treeData = {NULL};
		int numOfVerts, i, z;
		float flow_center[3] = {0};

		float *vert_vel = NULL;
		int has_velocity = 0;
		int min[3], max[3], res[3];
		int hires_multiplier = 1;

		/* copy derivedmesh for thread safety because we modify it,
		 * main issue is its VertArray being modified, then replaced and freed
		 */
		dm = CDDM_copy(sfs->dm);

		CDDM_calc_normals(dm);
		mvert = dm->getVertArray(dm);
		mvert_orig = dm->dupVertArray(dm);  /* copy original mvert and restore when done */
		mface = dm->getTessFaceArray(dm);
		numOfVerts = dm->getNumVerts(dm);
		dvert = dm->getVertDataArray(dm, CD_MDEFORMVERT);
		tface = CustomData_get_layer_named(&dm->faceData, CD_MTFACE, sfs->uvlayer_name);

		if (sfs->flags & MOD_SMOKE_FLOW_INITVELOCITY) {
			vert_vel = MEM_callocN(sizeof(float) * numOfVerts * 3, "smoke_flow_velocity");

			if (sfs->numverts != numOfVerts || !sfs->verts_old) {
				if (sfs->verts_old) MEM_freeN(sfs->verts_old);
				sfs->verts_old = MEM_callocN(sizeof(float) * numOfVerts * 3, "smoke_flow_verts_old");
				sfs->numverts = numOfVerts;
			}
			else {
				has_velocity = 1;
			}
		}

		/*	Transform dm vertices to
		 *   domain grid space for fast lookups */
		for (i = 0; i < numOfVerts; i++) {
			float n[3];
			/* vert pos */
			mul_m4_v3(flow_ob->obmat, mvert[i].co);
			smoke_pos_to_cell(sds, mvert[i].co);
			/* vert normal */
			normal_short_to_float_v3(n, mvert[i].no);
			mul_mat3_m4_v3(flow_ob->obmat, n);
			mul_mat3_m4_v3(sds->imat, n);
			normalize_v3(n);
			normal_float_to_short_v3(mvert[i].no, n);
			/* vert velocity */
			if (sfs->flags & MOD_SMOKE_FLOW_INITVELOCITY) {
				float co[3];
				VECADD(co, mvert[i].co, sds->shift);
				if (has_velocity) {
					sub_v3_v3v3(&vert_vel[i * 3], co, &sfs->verts_old[i * 3]);
					mul_v3_fl(&vert_vel[i * 3], sds->dx / dt);
				}
				copy_v3_v3(&sfs->verts_old[i * 3], co);
			}

			/* calculate emission map bounds */
			em_boundInsert(em, mvert[i].co);
		}
		mul_m4_v3(flow_ob->obmat, flow_center);
		smoke_pos_to_cell(sds, flow_center);

		/* check need for high resolution map */
		if ((sds->flags & MOD_SMOKE_HIGHRES) && (sds->highres_sampling == SM_HRES_FULLSAMPLE)) {
			hires_multiplier = sds->amplify + 1;
		}

		/* set emission map */
		clampBoundsInDomain(sds, em->min, em->max, NULL, NULL, (int)ceil(sfs->surface_distance), dt);
		em_allocateData(em, sfs->flags & MOD_SMOKE_FLOW_INITVELOCITY, hires_multiplier);

		/* setup loop bounds */
		for (i = 0; i < 3; i++) {
			min[i] = em->min[i] * hires_multiplier;
			max[i] = em->max[i] * hires_multiplier;
			res[i] = em->res[i] * hires_multiplier;
		}

		if (bvhtree_from_mesh_faces(&treeData, dm, 0.0f, 4, 6)) {
#pragma omp parallel for schedule(static)
			for (z = min[2]; z < max[2]; z++) {
				int x, y;
				for (x = min[0]; x < max[0]; x++)
					for (y = min[1]; y < max[1]; y++) {
						/* take low res samples where possible */
						if (hires_multiplier <= 1 || !(x % hires_multiplier || y % hires_multiplier || z % hires_multiplier)) {
							/* get low res space coordinates */
							int lx = x / hires_multiplier;
							int ly = y / hires_multiplier;
							int lz = z / hires_multiplier;

							int index = smoke_get_index(lx - em->min[0], em->res[0], ly - em->min[1], em->res[1], lz - em->min[2]);
							float ray_start[3] = {((float)lx) + 0.5f, ((float)ly) + 0.5f, ((float)lz) + 0.5f};

							sample_derivedmesh(sfs, mvert, tface, mface, em->influence, em->velocity, index, sds->base_res, flow_center, &treeData, ray_start,
												vert_vel, has_velocity, defgrp_index, dvert, (float)lx, (float)ly, (float)lz);
						}

						/* take high res samples if required */
						if (hires_multiplier > 1) {
							/* get low res space coordinates */
							float hr = 1.0f / ((float)hires_multiplier);
							float lx = ((float)x) * hr;
							float ly = ((float)y) * hr;
							float lz = ((float)z) * hr;

							int index = smoke_get_index(x - min[0], res[0], y - min[1], res[1], z - min[2]);
							float ray_start[3] = {lx + 0.5f*hr, ly + 0.5f*hr, lz + 0.5f*hr};

							sample_derivedmesh(sfs, mvert, tface, mface, em->influence_high, NULL, index, sds->base_res, flow_center, &treeData, ray_start,
												vert_vel, has_velocity, defgrp_index, dvert, lx, ly, lz); /* x,y,z needs to be always lowres */
						}

					}
			}
		}
		/* free bvh tree */
		free_bvhtree_from_mesh(&treeData);
		/* restore original mverts */
		CustomData_set_layer(&dm->vertData, CD_MVERT, mvert_orig);

		if (mvert) {
			MEM_freeN(mvert);
		}
		if (vert_vel) {
			MEM_freeN(vert_vel);
		}

<<<<<<< HEAD
		if (vert_vel) MEM_freeN(vert_vel);

		if (dm)
		{
			dm->needsFree = 1;
			dm->release(dm);
			dm = NULL;
		}
=======
		dm->needsFree = 1;
		dm->release(dm);
>>>>>>> ef2ba65b
	}
}

/**********************************************************
 *	Smoke step
 **********************************************************/

static void adjustDomainResolution(SmokeDomainSettings *sds, int new_shift[3], EmissionMap *emaps, unsigned int numflowobj, float dt)
{
	int min[3] = {32767, 32767, 32767}, max[3] = {-32767, -32767, -32767}, res[3];
	int total_cells = 1, res_changed = 0, shift_changed = 0;
	float min_vel[3], max_vel[3];
	int x, y, z, i;
	float *density = smoke_get_density(sds->fluid);
	float *fuel = smoke_get_fuel(sds->fluid);
	float *bigdensity = smoke_turbulence_get_density(sds->wt);
	float *bigfuel = smoke_turbulence_get_fuel(sds->wt);
	float *vx = smoke_get_velocity_x(sds->fluid);
	float *vy = smoke_get_velocity_y(sds->fluid);
	float *vz = smoke_get_velocity_z(sds->fluid);
	int block_size = sds->amplify + 1;
	int wt_res[3];

	if (sds->flags & MOD_SMOKE_HIGHRES && sds->wt) {
		smoke_turbulence_get_res(sds->wt, wt_res);
	}

	INIT_MINMAX(min_vel, max_vel);

	/* Calculate bounds for current domain content */
	for (x = sds->res_min[0]; x <  sds->res_max[0]; x++)
		for (y =  sds->res_min[1]; y <  sds->res_max[1]; y++)
			for (z =  sds->res_min[2]; z <  sds->res_max[2]; z++)
			{
				int xn = x - new_shift[0];
				int yn = y - new_shift[1];
				int zn = z - new_shift[2];
				int index;
				float max_den;
				
				/* skip if cell already belongs to new area */
				if (xn >= min[0] && xn <= max[0] && yn >= min[1] && yn <= max[1] && zn >= min[2] && zn <= max[2])
					continue;

				index = smoke_get_index(x - sds->res_min[0], sds->res[0], y - sds->res_min[1], sds->res[1], z - sds->res_min[2]);
				max_den = (fuel) ? MAX2(density[index], fuel[index]) : density[index];

				/* check high resolution bounds if max density isnt already high enough */
				if (max_den < sds->adapt_threshold && sds->flags & MOD_SMOKE_HIGHRES && sds->wt) {
					int i, j, k;
					/* high res grid index */
					int xx = (x - sds->res_min[0]) * block_size;
					int yy = (y - sds->res_min[1]) * block_size;
					int zz = (z - sds->res_min[2]) * block_size;

					for (i = 0; i < block_size; i++)
						for (j = 0; j < block_size; j++)
							for (k = 0; k < block_size; k++)
							{
								int big_index = smoke_get_index(xx + i, wt_res[0], yy + j, wt_res[1], zz + k);
								float den = (bigfuel) ? MAX2(bigdensity[big_index], bigfuel[big_index]) : bigdensity[big_index];
								if (den > max_den) {
									max_den = den;
								}
							}
				}

				/* content bounds (use shifted coordinates) */
				if (max_den >= sds->adapt_threshold) {
					if (min[0] > xn) min[0] = xn;
					if (min[1] > yn) min[1] = yn;
					if (min[2] > zn) min[2] = zn;
					if (max[0] < xn) max[0] = xn;
					if (max[1] < yn) max[1] = yn;
					if (max[2] < zn) max[2] = zn;
				}

				/* velocity bounds */
				if (min_vel[0] > vx[index]) min_vel[0] = vx[index];
				if (min_vel[1] > vy[index]) min_vel[1] = vy[index];
				if (min_vel[2] > vz[index]) min_vel[2] = vz[index];
				if (max_vel[0] < vx[index]) max_vel[0] = vx[index];
				if (max_vel[1] < vy[index]) max_vel[1] = vy[index];
				if (max_vel[2] < vz[index]) max_vel[2] = vz[index];
			}

	/* also apply emission maps */
	for (i = 0; i < numflowobj; i++)
	{
		EmissionMap *em = &emaps[i];

		for (x = em->min[0]; x < em->max[0]; x++)
			for (y = em->min[1]; y < em->max[1]; y++)
				for (z = em->min[2]; z < em->max[2]; z++)
				{
					int index = smoke_get_index(x - em->min[0], em->res[0], y - em->min[1], em->res[1], z - em->min[2]);
					float max_den = em->influence[index];

					/* density bounds */
					if (max_den >= sds->adapt_threshold) {
						if (min[0] > x) min[0] = x;
						if (min[1] > y) min[1] = y;
						if (min[2] > z) min[2] = z;
						if (max[0] < x) max[0] = x;
						if (max[1] < y) max[1] = y;
						if (max[2] < z) max[2] = z;
					}
				}
	}

	/* calculate new bounds based on these values */
	mul_v3_fl(min_vel, 1.0f / sds->dx);
	mul_v3_fl(max_vel, 1.0f / sds->dx);
	clampBoundsInDomain(sds, min, max, min_vel, max_vel, sds->adapt_margin + 1, dt);

	for (i = 0; i < 3; i++) {
		/* calculate new resolution */
		res[i] = max[i] - min[i];
		total_cells *= res[i];

		if (new_shift[i])
			shift_changed = 1;

		/* if no content set minimum dimensions */
		if (res[i] <= 0) {
			int j;
			for (j = 0; j < 3; j++) {
				min[j] = 0;
				max[j] = 1;
				res[j] = 1;
			}
			res_changed = 1;
			total_cells = 1;
			break;
		}
		if (min[i] != sds->res_min[i] || max[i] != sds->res_max[i])
			res_changed = 1;
	}

	if (res_changed || shift_changed) {
		struct FLUID_3D *fluid_old = sds->fluid;
		struct WTURBULENCE *turb_old = sds->wt;
		/* allocate new fluid data */
		smoke_reallocate_fluid(sds, sds->dx, res, 0);
		if (sds->flags & MOD_SMOKE_HIGHRES) {
			smoke_reallocate_highres_fluid(sds, sds->dx, res, 0);
		}

		/* copy values from old fluid to new */
		if (sds->total_cells > 1 && total_cells > 1) {
			/* low res smoke */
			float *o_dens, *o_react, *o_flame, *o_fuel, *o_heat, *o_heatold, *o_vx, *o_vy, *o_vz, *o_r, *o_g, *o_b;
			float *n_dens, *n_react, *n_flame, *n_fuel, *n_heat, *n_heatold, *n_vx, *n_vy, *n_vz, *n_r, *n_g, *n_b;
			float dummy;
			unsigned char *dummy_p;
			/* high res smoke */
			int wt_res_old[3];
			float *o_wt_dens, *o_wt_react, *o_wt_flame, *o_wt_fuel, *o_wt_tcu, *o_wt_tcv, *o_wt_tcw, *o_wt_r, *o_wt_g, *o_wt_b;
			float *n_wt_dens, *n_wt_react, *n_wt_flame, *n_wt_fuel, *n_wt_tcu, *n_wt_tcv, *n_wt_tcw, *n_wt_r, *n_wt_g, *n_wt_b;

			smoke_export(fluid_old, &dummy, &dummy, &o_dens, &o_react, &o_flame, &o_fuel, &o_heat, &o_heatold, &o_vx, &o_vy, &o_vz, &o_r, &o_g, &o_b, &dummy_p);
			smoke_export(sds->fluid, &dummy, &dummy, &n_dens, &n_react, &n_flame, &n_fuel, &n_heat, &n_heatold, &n_vx, &n_vy, &n_vz, &n_r, &n_g, &n_b, &dummy_p);

			if (sds->flags & MOD_SMOKE_HIGHRES) {
				smoke_turbulence_export(turb_old, &o_wt_dens, &o_wt_react, &o_wt_flame, &o_wt_fuel, &o_wt_r, &o_wt_g, &o_wt_b, &o_wt_tcu, &o_wt_tcv, &o_wt_tcw);
				smoke_turbulence_get_res(turb_old, wt_res_old);
				smoke_turbulence_export(sds->wt, &n_wt_dens, &n_wt_react, &n_wt_flame, &n_wt_fuel, &n_wt_r, &n_wt_g, &n_wt_b, &n_wt_tcu, &n_wt_tcv, &n_wt_tcw);
			}


			for (x = sds->res_min[0]; x < sds->res_max[0]; x++)
				for (y = sds->res_min[1]; y < sds->res_max[1]; y++)
					for (z = sds->res_min[2]; z < sds->res_max[2]; z++)
					{
						/* old grid index */
						int xo = x - sds->res_min[0];
						int yo = y - sds->res_min[1];
						int zo = z - sds->res_min[2];
						int index_old = smoke_get_index(xo, sds->res[0], yo, sds->res[1], zo);
						/* new grid index */
						int xn = x - min[0] - new_shift[0];
						int yn = y - min[1] - new_shift[1];
						int zn = z - min[2] - new_shift[2];
						int index_new = smoke_get_index(xn, res[0], yn, res[1], zn);

						/* skip if outside new domain */
						if (xn < 0 || xn >= res[0] ||
						    yn < 0 || yn >= res[1] ||
						    zn < 0 || zn >= res[2])
							continue;

						/* copy data */
						n_dens[index_new] = o_dens[index_old];
						/* heat */
						if (n_heat && o_heat) {
							n_heat[index_new] = o_heat[index_old];
							n_heatold[index_new] = o_heatold[index_old];
						}
						/* fuel */
						if (n_fuel && o_fuel) {
							n_flame[index_new] = o_flame[index_old];
							n_fuel[index_new] = o_fuel[index_old];
							n_react[index_new] = o_react[index_old];
						}
						/* color */
						if (o_r && n_r) {
							n_r[index_new] = o_r[index_old];
							n_g[index_new] = o_g[index_old];
							n_b[index_new] = o_b[index_old];
						}
						n_vx[index_new] = o_vx[index_old];
						n_vy[index_new] = o_vy[index_old];
						n_vz[index_new] = o_vz[index_old];

						if (sds->flags & MOD_SMOKE_HIGHRES && turb_old) {
							int block_size = sds->amplify + 1;
							int i, j, k;
							/* old grid index */
							int xx_o = xo * block_size;
							int yy_o = yo * block_size;
							int zz_o = zo * block_size;
							/* new grid index */
							int xx_n = xn * block_size;
							int yy_n = yn * block_size;
							int zz_n = zn * block_size;

							n_wt_tcu[index_new] = o_wt_tcu[index_old];
							n_wt_tcv[index_new] = o_wt_tcv[index_old];
							n_wt_tcw[index_new] = o_wt_tcw[index_old];

							for (i = 0; i < block_size; i++)
								for (j = 0; j < block_size; j++)
									for (k = 0; k < block_size; k++)
									{
										int big_index_old = smoke_get_index(xx_o + i, wt_res_old[0], yy_o + j, wt_res_old[1], zz_o + k);
										int big_index_new = smoke_get_index(xx_n + i, sds->res_wt[0], yy_n + j, sds->res_wt[1], zz_n + k);
										/* copy data */
										n_wt_dens[big_index_new] = o_wt_dens[big_index_old];
										if (n_wt_flame && o_wt_flame) {
											n_wt_flame[big_index_new] = o_wt_flame[big_index_old];
											n_wt_fuel[big_index_new] = o_wt_fuel[big_index_old];
											n_wt_react[big_index_new] = o_wt_react[big_index_old];
										}
										if (n_wt_r && o_wt_r) {
											n_wt_r[big_index_new] = o_wt_r[big_index_old];
											n_wt_g[big_index_new] = o_wt_g[big_index_old];
											n_wt_b[big_index_new] = o_wt_b[big_index_old];
										}
									}
						}
					}
		}
		smoke_free(fluid_old);
		if (turb_old)
			smoke_turbulence_free(turb_old);

		/* set new domain dimensions */
		VECCOPY(sds->res_min, min);
		VECCOPY(sds->res_max, max);
		VECCOPY(sds->res, res);
		sds->total_cells = total_cells;
	}
}

BLI_INLINE void apply_outflow_fields(int index, float *density, float *heat, float *fuel, float *react, float *color_r, float *color_g, float *color_b)
{
	density[index] = 0.f;
	if (heat) {
		heat[index] = 0.f;
	}
	if (fuel) {
		fuel[index] = 0.f;
		react[index] = 0.f;
	}
	if (color_r) {
		color_r[index] = 0.f;
		color_g[index] = 0.f;
		color_b[index] = 0.f;
	}
}

BLI_INLINE void apply_inflow_fields(SmokeFlowSettings *sfs, float emission_value, int index, float *density, float *heat, float *fuel, float *react, float *color_r, float *color_g, float *color_b)
{
	int absolute_flow = (sfs->flags & MOD_SMOKE_FLOW_ABSOLUTE);
	float dens_old = density[index];
	// float fuel_old = (fuel) ? fuel[index] : 0.0f;  /* UNUSED */
	float dens_flow = (sfs->type == MOD_SMOKE_FLOW_TYPE_FIRE) ? 0.0f : emission_value * sfs->density;
	float fuel_flow = emission_value * sfs->fuel_amount;
	/* add heat */
	if (heat && emission_value > 0.0f) {
		heat[index] = ADD_IF_LOWER(heat[index], sfs->temp);
	}
	/* absolute */
	if (absolute_flow) {
		if (sfs->type != MOD_SMOKE_FLOW_TYPE_FIRE) {
			if (dens_flow > density[index])
				density[index] = dens_flow;
		}
		if (sfs->type != MOD_SMOKE_FLOW_TYPE_SMOKE && fuel && fuel_flow) {
			if (fuel_flow > fuel[index])
				fuel[index] = fuel_flow;
		}
	}
	/* additive */
	else {
		if (sfs->type != MOD_SMOKE_FLOW_TYPE_FIRE) {
			density[index] += dens_flow;
			CLAMP(density[index], 0.0f, 1.0f);
		}
		if (sfs->type != MOD_SMOKE_FLOW_TYPE_SMOKE && fuel && sfs->fuel_amount) {
			fuel[index] += fuel_flow;
			CLAMP(fuel[index], 0.0f, 10.0f);
		}
	}

	/* set color */
	if (color_r && dens_flow) {
		float total_dens = density[index] / (dens_old + dens_flow);
		color_r[index] = (color_r[index] + sfs->color[0] * dens_flow) * total_dens;
		color_g[index] = (color_g[index] + sfs->color[1] * dens_flow) * total_dens;
		color_b[index] = (color_b[index] + sfs->color[2] * dens_flow) * total_dens;
	}

	/* set fire reaction coordinate */
	if (fuel && fuel[index] > FLT_EPSILON) {
		/* instead of using 1.0 for all new fuel add slight falloff
		 * to reduce flow blockiness */
		float value = 1.0f - powf(1.0f - emission_value, 2.0f);

		if (value > react[index]) {
			float f = fuel_flow / fuel[index];
			react[index] = value * f + (1.0f - f) * react[index];
			CLAMP(react[index], 0.0f, value);
		}
	}
}

static void update_flowsfluids(Scene *scene, Object *ob, SmokeDomainSettings *sds, float dt, bool for_render)
{
	Object **flowobjs = NULL;
	EmissionMap *emaps = NULL;
	unsigned int numflowobj = 0;
	unsigned int flowIndex;
	int new_shift[3] = {0};
	int active_fields = sds->active_fields;

	/* calculate domain shift for current frame if using adaptive domain */
	if (sds->flags & MOD_SMOKE_ADAPTIVE_DOMAIN) {
		int total_shift[3];
		float frame_shift_f[3];
		float ob_loc[3] = {0};

		mul_m4_v3(ob->obmat, ob_loc);

		VECSUB(frame_shift_f, ob_loc, sds->prev_loc);
		copy_v3_v3(sds->prev_loc, ob_loc);
		/* convert global space shift to local "cell" space */
		mul_mat3_m4_v3(sds->imat, frame_shift_f);
		frame_shift_f[0] = frame_shift_f[0] / sds->cell_size[0];
		frame_shift_f[1] = frame_shift_f[1] / sds->cell_size[1];
		frame_shift_f[2] = frame_shift_f[2] / sds->cell_size[2];
		/* add to total shift */
		VECADD(sds->shift_f, sds->shift_f, frame_shift_f);
		/* convert to integer */
		total_shift[0] = floor(sds->shift_f[0]);
		total_shift[1] = floor(sds->shift_f[1]);
		total_shift[2] = floor(sds->shift_f[2]);
		VECSUB(new_shift, total_shift, sds->shift);
		copy_v3_v3_int(sds->shift, total_shift);

		/* calculate new domain boundary points so that smoke doesnt slide on sub-cell movement */
		sds->p0[0] = sds->dp0[0] - sds->cell_size[0] * (sds->shift_f[0] - total_shift[0] - 0.5f);
		sds->p0[1] = sds->dp0[1] - sds->cell_size[1] * (sds->shift_f[1] - total_shift[1] - 0.5f);
		sds->p0[2] = sds->dp0[2] - sds->cell_size[2] * (sds->shift_f[2] - total_shift[2] - 0.5f);
		sds->p1[0] = sds->p0[0] + sds->cell_size[0] * sds->base_res[0];
		sds->p1[1] = sds->p0[1] + sds->cell_size[1] * sds->base_res[1];
		sds->p1[2] = sds->p0[2] + sds->cell_size[2] * sds->base_res[2];
	}

	flowobjs = get_collisionobjects(scene, ob, sds->fluid_group, &numflowobj, eModifierType_Smoke);

	/* init emission maps for each flow */
	emaps = MEM_callocN(sizeof(struct EmissionMap) * numflowobj, "smoke_flow_maps");

	/* Prepare flow emission maps */
	for (flowIndex = 0; flowIndex < numflowobj; flowIndex++)
	{
		Object *collob = flowobjs[flowIndex];
		SmokeModifierData *smd2 = (SmokeModifierData *)modifiers_findByType(collob, eModifierType_Smoke);

		// check for initialized smoke object
		if ((smd2->type & MOD_SMOKE_TYPE_FLOW) && smd2->flow)
		{
			// we got nice flow object
			SmokeFlowSettings *sfs = smd2->flow;
			int subframes = sfs->subframes;
			EmissionMap *em = &emaps[flowIndex];

			/* just sample flow directly to emission map if no subframes */
			if (!subframes) {
				if (sfs->source == MOD_SMOKE_FLOW_SOURCE_PARTICLES) {
					emit_from_particles(collob, sds, sfs, em, scene, dt);
				}
				else {
					emit_from_derivedmesh(collob, sds, sfs, em, dt);
				}
			}
			/* sample subframes */
			else {
				int scene_frame = scene->r.cfra;
				// float scene_subframe = scene->r.subframe;  // UNUSED
				int subframe;
				for (subframe = 0; subframe <= subframes; subframe++) {
					EmissionMap em_temp = {NULL};
					float sample_size = 1.0f / (float)(subframes+1);
					float prev_frame_pos = sample_size * (float)(subframe+1);
					float sdt = dt * sample_size;
					int hires_multiplier = 1;

					if ((sds->flags & MOD_SMOKE_HIGHRES) && (sds->highres_sampling == SM_HRES_FULLSAMPLE)) {
						hires_multiplier = sds->amplify + 1;
					}

					/* set scene frame to match previous frame + subframe
					 * or use current frame for last sample */
					if (subframe < subframes) {
						scene->r.cfra = scene_frame - 1;
						scene->r.subframe = prev_frame_pos;
					}
					else {
						scene->r.cfra = scene_frame;
						scene->r.subframe = 0.0f;
					}

					if (sfs->source == MOD_SMOKE_FLOW_SOURCE_PARTICLES) {
						/* emit_from_particles() updates timestep internally */
						emit_from_particles(collob, sds, sfs, &em_temp, scene, sdt);
					}
					else { /* MOD_SMOKE_FLOW_SOURCE_MESH */
						/* update flow object frame */
						subframe_updateObject(scene, collob, 1, 5, BKE_scene_frame_get(scene), for_render);

						/* apply flow */
						emit_from_derivedmesh(collob, sds, sfs, &em_temp, sdt);
					}

					/* combine emission maps */
					em_combineMaps(em, &em_temp, hires_multiplier, !(sfs->flags & MOD_SMOKE_FLOW_ABSOLUTE), sample_size);
					em_freeData(&em_temp);
				}
			}

			/* update required data fields */
			if (em->total_cells && sfs->type != MOD_SMOKE_FLOW_TYPE_OUTFLOW) {
				/* activate heat field if flow produces any heat */
				if (sfs->temp) {
					active_fields |= SM_ACTIVE_HEAT;
				}
				/* activate fuel field if flow adds any fuel */
				if (sfs->type != MOD_SMOKE_FLOW_TYPE_SMOKE && sfs->fuel_amount) {
					active_fields |= SM_ACTIVE_FIRE;
				}
				/* activate color field if flows add smoke with varying colors */
				if (sfs->type != MOD_SMOKE_FLOW_TYPE_FIRE && sfs->density) {
					if (!(active_fields & SM_ACTIVE_COLOR_SET)) {
						copy_v3_v3(sds->active_color, sfs->color);
						active_fields |= SM_ACTIVE_COLOR_SET;
					}
					else if (!equals_v3v3(sds->active_color, sfs->color)) {
						active_fields |= SM_ACTIVE_COLORS;
					}
				}
			}
		}
	}

	/* monitor active fields based on domain settings */
	/* if domain has fire, activate new fields if required */
	if (active_fields & SM_ACTIVE_FIRE) {
		/* heat is always needed for fire */
		active_fields |= SM_ACTIVE_HEAT;
		/* also activate colors if domain smoke color differs from active color */
		if (!(active_fields & SM_ACTIVE_COLOR_SET)) {
			copy_v3_v3(sds->active_color, sds->flame_smoke_color);
			active_fields |= SM_ACTIVE_COLOR_SET;
		}
		else if (!equals_v3v3(sds->active_color, sds->flame_smoke_color)) {
			active_fields |= SM_ACTIVE_COLORS;
		}
	}

	/* Adjust domain size if needed */
	if (sds->flags & MOD_SMOKE_ADAPTIVE_DOMAIN) {
		adjustDomainResolution(sds, new_shift, emaps, numflowobj, dt);
	}

	/* Initialize new data fields if any */
	if (active_fields & SM_ACTIVE_HEAT) {
		smoke_ensure_heat(sds->fluid);
	}
	if (active_fields & SM_ACTIVE_FIRE) {
		smoke_ensure_fire(sds->fluid, sds->wt);
	}
	if (active_fields & SM_ACTIVE_COLORS) {
		/* initialize all smoke with "active_color" */
		smoke_ensure_colors(sds->fluid, sds->wt, sds->active_color[0], sds->active_color[1], sds->active_color[2]);
	}
	sds->active_fields = active_fields;

	/* Apply emission data */
	if (sds->fluid) {
		for (flowIndex = 0; flowIndex < numflowobj; flowIndex++)
		{
			Object *collob = flowobjs[flowIndex];
			SmokeModifierData *smd2 = (SmokeModifierData *)modifiers_findByType(collob, eModifierType_Smoke);

			// check for initialized smoke object
			if ((smd2->type & MOD_SMOKE_TYPE_FLOW) && smd2->flow)
			{
				// we got nice flow object
				SmokeFlowSettings *sfs = smd2->flow;
				EmissionMap *em = &emaps[flowIndex];

				float *density = smoke_get_density(sds->fluid);
				float *color_r = smoke_get_color_r(sds->fluid);
				float *color_g = smoke_get_color_g(sds->fluid);
				float *color_b = smoke_get_color_b(sds->fluid);
				float *fuel = smoke_get_fuel(sds->fluid);
				float *react = smoke_get_react(sds->fluid);
				float *bigdensity = smoke_turbulence_get_density(sds->wt);
				float *bigfuel = smoke_turbulence_get_fuel(sds->wt);
				float *bigreact = smoke_turbulence_get_react(sds->wt);
				float *bigcolor_r = smoke_turbulence_get_color_r(sds->wt);
				float *bigcolor_g = smoke_turbulence_get_color_g(sds->wt);
				float *bigcolor_b = smoke_turbulence_get_color_b(sds->wt);
				float *heat = smoke_get_heat(sds->fluid);
				float *velocity_x = smoke_get_velocity_x(sds->fluid);
				float *velocity_y = smoke_get_velocity_y(sds->fluid);
				float *velocity_z = smoke_get_velocity_z(sds->fluid);
				//unsigned char *obstacle = smoke_get_obstacle(sds->fluid);
				// DG TODO UNUSED unsigned char *obstacleAnim = smoke_get_obstacle_anim(sds->fluid);
				int bigres[3];
				float *velocity_map = em->velocity;
				float *emission_map = em->influence;
				float *emission_map_high = em->influence_high;

				int ii, jj, kk, gx, gy, gz, ex, ey, ez, dx, dy, dz, block_size;
				size_t e_index, d_index, index_big;

				// loop through every emission map cell
				for (gx = em->min[0]; gx < em->max[0]; gx++)
					for (gy = em->min[1]; gy < em->max[1]; gy++)
						for (gz = em->min[2]; gz < em->max[2]; gz++)
						{
							/* get emission map index */
							ex = gx - em->min[0];
							ey = gy - em->min[1];
							ez = gz - em->min[2];
							e_index = smoke_get_index(ex, em->res[0], ey, em->res[1], ez);

							/* get domain index */
							dx = gx - sds->res_min[0];
							dy = gy - sds->res_min[1];
							dz = gz - sds->res_min[2];
							d_index = smoke_get_index(dx, sds->res[0], dy, sds->res[1], dz);
							/* make sure emission cell is inside the new domain boundary */
							if (dx < 0 || dy < 0 || dz < 0 || dx >= sds->res[0] || dy >= sds->res[1] || dz >= sds->res[2]) continue;

							if (sfs->type == MOD_SMOKE_FLOW_TYPE_OUTFLOW) { // outflow
								apply_outflow_fields(d_index, density, heat, fuel, react, color_r, color_g, color_b);
							}
							else { // inflow
								apply_inflow_fields(sfs, emission_map[e_index], d_index, density, heat, fuel, react, color_r, color_g, color_b);

								/* initial velocity */
								if (sfs->flags & MOD_SMOKE_FLOW_INITVELOCITY) {
									velocity_x[d_index] = ADD_IF_LOWER(velocity_x[d_index], velocity_map[e_index * 3]);
									velocity_y[d_index] = ADD_IF_LOWER(velocity_y[d_index], velocity_map[e_index * 3 + 1]);
									velocity_z[d_index] = ADD_IF_LOWER(velocity_z[d_index], velocity_map[e_index * 3 + 2]);
								}
							}

							/* loop through high res blocks if high res enabled */
							if (bigdensity) {
								// neighbor cell emission densities (for high resolution smoke smooth interpolation)
								float c000, c001, c010, c011,  c100, c101, c110, c111;

								smoke_turbulence_get_res(sds->wt, bigres);
								block_size = sds->amplify + 1;  // high res block size

								c000 = (ex > 0 && ey > 0 && ez > 0) ? emission_map[smoke_get_index(ex - 1, em->res[0], ey - 1, em->res[1], ez - 1)] : 0;
								c001 = (ex > 0 && ey > 0) ? emission_map[smoke_get_index(ex - 1, em->res[0], ey - 1, em->res[1], ez)] : 0;
								c010 = (ex > 0 && ez > 0) ? emission_map[smoke_get_index(ex - 1, em->res[0], ey, em->res[1], ez - 1)] : 0;
								c011 = (ex > 0) ? emission_map[smoke_get_index(ex - 1, em->res[0], ey, em->res[1], ez)] : 0;

								c100 = (ey > 0 && ez > 0) ? emission_map[smoke_get_index(ex, em->res[0], ey - 1, em->res[1], ez - 1)] : 0;
								c101 = (ey > 0) ? emission_map[smoke_get_index(ex, em->res[0], ey - 1, em->res[1], ez)] : 0;
								c110 = (ez > 0) ? emission_map[smoke_get_index(ex, em->res[0], ey, em->res[1], ez - 1)] : 0;
								c111 = emission_map[smoke_get_index(ex, em->res[0], ey, em->res[1], ez)]; // this cell

								for (ii = 0; ii < block_size; ii++)
									for (jj = 0; jj < block_size; jj++)
										for (kk = 0; kk < block_size; kk++)
										{

											float fx, fy, fz, interpolated_value;
											int shift_x = 0, shift_y = 0, shift_z = 0;


											/* Use full sample emission map if enabled and available */
											if ((sds->highres_sampling == SM_HRES_FULLSAMPLE) && emission_map_high) {
												interpolated_value = emission_map_high[smoke_get_index(ex * block_size + ii, em->res[0] * block_size, ey * block_size + jj, em->res[1] * block_size, ez * block_size + kk)]; // this cell
											}
											else if (sds->highres_sampling == SM_HRES_NEAREST) {
												/* without interpolation use same low resolution
												 * block value for all hi-res blocks */
												interpolated_value = c111;
											}
											/* Fall back to interpolated */
											else
											{
												/* get relative block position
												 * for interpolation smoothing */
												fx = (float)ii / block_size + 0.5f / block_size;
												fy = (float)jj / block_size + 0.5f / block_size;
												fz = (float)kk / block_size + 0.5f / block_size;

												/* calculate trilinear interpolation */
												interpolated_value = c000 * (1 - fx) * (1 - fy) * (1 - fz) +
												                     c100 * fx * (1 - fy) * (1 - fz) +
												                     c010 * (1 - fx) * fy * (1 - fz) +
												                     c001 * (1 - fx) * (1 - fy) * fz +
												                     c101 * fx * (1 - fy) * fz +
												                     c011 * (1 - fx) * fy * fz +
												                     c110 * fx * fy * (1 - fz) +
												                     c111 * fx * fy * fz;


												/* add some contrast / sharpness
												 * depending on hi-res block size */
												interpolated_value = (interpolated_value - 0.4f) * (block_size / 2) + 0.4f;
												CLAMP(interpolated_value, 0.0f, 1.0f);

												/* shift smoke block index
												 * (because pixel center is actually
												 * in halfway of the low res block) */
												shift_x = (dx < 1) ? 0 : block_size / 2;
												shift_y = (dy < 1) ? 0 : block_size / 2;
												shift_z = (dz < 1) ? 0 : block_size / 2;
											}

											/* get shifted index for current high resolution block */
											index_big = smoke_get_index(block_size * dx + ii - shift_x, bigres[0], block_size * dy + jj - shift_y, bigres[1], block_size * dz + kk - shift_z);

											if (sfs->type == MOD_SMOKE_FLOW_TYPE_OUTFLOW) { // outflow
												if (interpolated_value) {
													apply_outflow_fields(index_big, bigdensity, NULL, bigfuel, bigreact, bigcolor_r, bigcolor_g, bigcolor_b);
												}
											}
											else { // inflow
												apply_inflow_fields(sfs, interpolated_value, index_big, bigdensity, NULL, bigfuel, bigreact, bigcolor_r, bigcolor_g, bigcolor_b);
											}
										} // hires loop
							}  // bigdensity
						} // low res loop

				// free emission maps
				em_freeData(em);

			} // end emission
		}
	}

	if (flowobjs)
		MEM_freeN(flowobjs);
	if (emaps)
		MEM_freeN(emaps);
}

static void update_effectors(Scene *scene, Object *ob, SmokeDomainSettings *sds, float UNUSED(dt))
{
	ListBase *effectors;
	/* make sure smoke flow influence is 0.0f */
	sds->effector_weights->weight[PFIELD_SMOKEFLOW] = 0.0f;
	effectors = pdInitEffectors(scene, ob, NULL, sds->effector_weights, true);

	if (effectors)
	{
		float *density = smoke_get_density(sds->fluid);
		float *fuel = smoke_get_fuel(sds->fluid);
		float *force_x = smoke_get_force_x(sds->fluid);
		float *force_y = smoke_get_force_y(sds->fluid);
		float *force_z = smoke_get_force_z(sds->fluid);
		float *velocity_x = smoke_get_velocity_x(sds->fluid);
		float *velocity_y = smoke_get_velocity_y(sds->fluid);
		float *velocity_z = smoke_get_velocity_z(sds->fluid);
		unsigned char *obstacle = smoke_get_obstacle(sds->fluid);
		int x;

		// precalculate wind forces
#pragma omp parallel for schedule(static)
		for (x = 0; x < sds->res[0]; x++)
		{
			int y, z;
			for (y = 0; y < sds->res[1]; y++)
				for (z = 0; z < sds->res[2]; z++)
				{
					EffectedPoint epoint;
					float mag;
					float voxelCenter[3] = {0, 0, 0}, vel[3] = {0, 0, 0}, retvel[3] = {0, 0, 0};
					unsigned int index = smoke_get_index(x, sds->res[0], y, sds->res[1], z);

					if (((fuel ? MAX2(density[index], fuel[index]) : density[index]) < FLT_EPSILON) || obstacle[index])
						continue;

					vel[0] = velocity_x[index];
					vel[1] = velocity_y[index];
					vel[2] = velocity_z[index];

					/* convert vel to global space */
					mag = len_v3(vel);
					mul_mat3_m4_v3(sds->obmat, vel);
					normalize_v3(vel);
					mul_v3_fl(vel, mag);

					voxelCenter[0] = sds->p0[0] + sds->cell_size[0] * ((float)(x + sds->res_min[0]) + 0.5f);
					voxelCenter[1] = sds->p0[1] + sds->cell_size[1] * ((float)(y + sds->res_min[1]) + 0.5f);
					voxelCenter[2] = sds->p0[2] + sds->cell_size[2] * ((float)(z + sds->res_min[2]) + 0.5f);
					mul_m4_v3(sds->obmat, voxelCenter);

					pd_point_from_loc(scene, voxelCenter, vel, index, &epoint);
					pdDoEffectors(effectors, NULL, sds->effector_weights, &epoint, retvel, NULL);

					/* convert retvel to local space */
					mag = len_v3(retvel);
					mul_mat3_m4_v3(sds->imat, retvel);
					normalize_v3(retvel);
					mul_v3_fl(retvel, mag);

					// TODO dg - do in force!
					force_x[index] = min_ff(max_ff(-1.0f, retvel[0] * 0.2f), 1.0f);
					force_y[index] = min_ff(max_ff(-1.0f, retvel[1] * 0.2f), 1.0f);
					force_z[index] = min_ff(max_ff(-1.0f, retvel[2] * 0.2f), 1.0f);
				}
		}
	}

	pdEndEffectors(&effectors);
}

static void step(Scene *scene, Object *ob, SmokeModifierData *smd, DerivedMesh *domain_dm, float fps, bool for_render)
{
	SmokeDomainSettings *sds = smd->domain;
	/* stability values copied from wturbulence.cpp */
	const int maxSubSteps = 25;
	float maxVel;
	// maxVel should be 1.5 (1.5 cell max movement) * dx (cell size)

	float dt;
	float maxVelMag = 0.0f;
	int totalSubsteps;
	int substep = 0;
	float dtSubdiv;
	float gravity[3] = {0.0f, 0.0f, -1.0f};
	float gravity_mag;

#if 0  /* UNUSED */
	   /* get max velocity and lower the dt value if it is too high */
	size_t size = sds->res[0] * sds->res[1] * sds->res[2];
	float *velX = smoke_get_velocity_x(sds->fluid);
	float *velY = smoke_get_velocity_y(sds->fluid);
	float *velZ = smoke_get_velocity_z(sds->fluid);
	size_t i;
#endif

	/* update object state */
	invert_m4_m4(sds->imat, ob->obmat);
	copy_m4_m4(sds->obmat, ob->obmat);
	smoke_set_domain_from_derivedmesh(sds, ob, domain_dm, (sds->flags & MOD_SMOKE_ADAPTIVE_DOMAIN) != 0);

	/* use global gravity if enabled */
	if (scene->physics_settings.flag & PHYS_GLOBAL_GRAVITY) {
		copy_v3_v3(gravity, scene->physics_settings.gravity);
		/* map default value to 1.0 */
		mul_v3_fl(gravity, 1.0f / 9.810f);
	}
	/* convert gravity to domain space */
	gravity_mag = len_v3(gravity);
	mul_mat3_m4_v3(sds->imat, gravity);
	normalize_v3(gravity);
	mul_v3_fl(gravity, gravity_mag);

	/* adapt timestep for different framerates, dt = 0.1 is at 25fps */
	dt = DT_DEFAULT * (25.0f / fps);
	// maximum timestep/"CFL" constraint: dt < 5.0 *dx / maxVel
	maxVel = (sds->dx * 5.0f);

#if 0
	for (i = 0; i < size; i++) {
		float vtemp = (velX[i] * velX[i] + velY[i] * velY[i] + velZ[i] * velZ[i]);
		if (vtemp > maxVelMag)
			maxVelMag = vtemp;
	}
#endif

	maxVelMag = sqrtf(maxVelMag) * dt * sds->time_scale;
	totalSubsteps = (int)((maxVelMag / maxVel) + 1.0f); /* always round up */
	totalSubsteps = (totalSubsteps < 1) ? 1 : totalSubsteps;
	totalSubsteps = (totalSubsteps > maxSubSteps) ? maxSubSteps : totalSubsteps;

	/* Disable substeps for now, since it results in numerical instability */
	totalSubsteps = 1.0f;

	dtSubdiv = (float)dt / (float)totalSubsteps;

	// printf("totalSubsteps: %d, maxVelMag: %f, dt: %f\n", totalSubsteps, maxVelMag, dt);

	for (substep = 0; substep < totalSubsteps; substep++)
	{
		// calc animated obstacle velocities
		update_flowsfluids(scene, ob, sds, dtSubdiv, for_render);
		update_obstacles(scene, ob, sds, dtSubdiv, substep, totalSubsteps);

		if (sds->total_cells > 1) {
			update_effectors(scene, ob, sds, dtSubdiv); // DG TODO? problem --> uses forces instead of velocity, need to check how they need to be changed with variable dt
			smoke_step(sds->fluid, gravity, dtSubdiv);
		}
	}
}

static DerivedMesh *createDomainGeometry(SmokeDomainSettings *sds, Object *ob)
{
	DerivedMesh *result;
	MVert *mverts;
	MPoly *mpolys;
	MLoop *mloops;
	float min[3];
	float max[3];
	float *co;
	MPoly *mp;
	MLoop *ml;

	int num_verts = 8;
	int num_faces = 6;
	int i;
	float ob_loc[3] = {0};
	float ob_cache_loc[3] = {0};

	/* dont generate any mesh if there isnt any content */
	if (sds->total_cells <= 1) {
		num_verts = 0;
		num_faces = 0;
	}

	result = CDDM_new(num_verts, 0, 0, num_faces * 4, num_faces);
	mverts = CDDM_get_verts(result);
	mpolys = CDDM_get_polys(result);
	mloops = CDDM_get_loops(result);


	if (num_verts) {
		/* volume bounds */
		VECMADD(min, sds->p0, sds->cell_size, sds->res_min);
		VECMADD(max, sds->p0, sds->cell_size, sds->res_max);

		/* set vertices */
		/* top slab */
		co = mverts[0].co; co[0] = min[0]; co[1] = min[1]; co[2] = max[2];
		co = mverts[1].co; co[0] = max[0]; co[1] = min[1]; co[2] = max[2];
		co = mverts[2].co; co[0] = max[0]; co[1] = max[1]; co[2] = max[2];
		co = mverts[3].co; co[0] = min[0]; co[1] = max[1]; co[2] = max[2];
		/* bottom slab */
		co = mverts[4].co; co[0] = min[0]; co[1] = min[1]; co[2] = min[2];
		co = mverts[5].co; co[0] = max[0]; co[1] = min[1]; co[2] = min[2];
		co = mverts[6].co; co[0] = max[0]; co[1] = max[1]; co[2] = min[2];
		co = mverts[7].co; co[0] = min[0]; co[1] = max[1]; co[2] = min[2];

		/* create faces */
		/* top */
		mp = &mpolys[0]; ml = &mloops[0 * 4]; mp->loopstart = 0 * 4; mp->totloop = 4;
		ml[0].v = 0; ml[1].v = 1; ml[2].v = 2; ml[3].v = 3;
		/* right */
		mp = &mpolys[1]; ml = &mloops[1 * 4]; mp->loopstart = 1 * 4; mp->totloop = 4;
		ml[0].v = 2; ml[1].v = 1; ml[2].v = 5; ml[3].v = 6;
		/* bottom */
		mp = &mpolys[2]; ml = &mloops[2 * 4]; mp->loopstart = 2 * 4; mp->totloop = 4;
		ml[0].v = 7; ml[1].v = 6; ml[2].v = 5; ml[3].v = 4;
		/* left */
		mp = &mpolys[3]; ml = &mloops[3 * 4]; mp->loopstart = 3 * 4; mp->totloop = 4;
		ml[0].v = 0; ml[1].v = 3; ml[2].v = 7; ml[3].v = 4;
		/* front */
		mp = &mpolys[4]; ml = &mloops[4 * 4]; mp->loopstart = 4 * 4; mp->totloop = 4;
		ml[0].v = 3; ml[1].v = 2; ml[2].v = 6; ml[3].v = 7;
		/* back */
		mp = &mpolys[5]; ml = &mloops[5 * 4]; mp->loopstart = 5 * 4; mp->totloop = 4;
		ml[0].v = 1; ml[1].v = 0; ml[2].v = 4; ml[3].v = 5;

		/* calculate required shift to match domain's global position
		 *  it was originally simulated at (if object moves without smoke step) */
		invert_m4_m4(ob->imat, ob->obmat);
		mul_m4_v3(ob->obmat, ob_loc);
		mul_m4_v3(sds->obmat, ob_cache_loc);
		VECSUB(sds->obj_shift_f, ob_cache_loc, ob_loc);
		/* convert shift to local space and apply to vertices */
		mul_mat3_m4_v3(ob->imat, sds->obj_shift_f);
		/* apply */
		for (i = 0; i < num_verts; i++) {
			add_v3_v3(mverts[i].co, sds->obj_shift_f);
		}
	}


	CDDM_calc_edges(result);
	result->dirty |= DM_DIRTY_NORMALS;
	return result;
}

static void smokeModifier_process(SmokeModifierData *smd, Scene *scene, Object *ob, DerivedMesh *dm, bool for_render)
{
	if ((smd->type & MOD_SMOKE_TYPE_FLOW))
	{
		if (scene->r.cfra >= smd->time)
			smokeModifier_init(smd, ob, scene, dm);

		if (smd->flow->dm) smd->flow->dm->release(smd->flow->dm);
		smd->flow->dm = CDDM_copy(dm);
		DM_ensure_tessface(smd->flow->dm);

		if (scene->r.cfra > smd->time)
		{
			smd->time = scene->r.cfra;
		}
		else if (scene->r.cfra < smd->time)
		{
			smd->time = scene->r.cfra;
			smokeModifier_reset_ex(smd, false);
		}
	}
	else if (smd->type & MOD_SMOKE_TYPE_COLL)
	{
		if (scene->r.cfra >= smd->time)
			smokeModifier_init(smd, ob, scene, dm);

		if (smd->coll)
		{
			if (smd->coll->dm)
				smd->coll->dm->release(smd->coll->dm);

			smd->coll->dm = CDDM_copy(dm);
			DM_ensure_tessface(smd->coll->dm);
		}

		smd->time = scene->r.cfra;
		if (scene->r.cfra < smd->time)
		{
			smokeModifier_reset_ex(smd, false);
		}
	}
	else if (smd->type & MOD_SMOKE_TYPE_DOMAIN)
	{
		SmokeDomainSettings *sds = smd->domain;
		PointCache *cache = NULL;
		PTCacheID pid;
		int startframe, endframe, framenr;
		float timescale;

		framenr = scene->r.cfra;

		//printf("time: %d\n", scene->r.cfra);

		cache = sds->point_cache[0];
		BKE_ptcache_id_from_smoke(&pid, ob, smd);
		BKE_ptcache_id_time(&pid, scene, framenr, &startframe, &endframe, &timescale);

		if (!smd->domain->fluid || framenr == startframe)
		{
			BKE_ptcache_id_reset(scene, &pid, PTCACHE_RESET_OUTDATED);
			smokeModifier_reset_ex(smd, false);
			BKE_ptcache_validate(cache, framenr);
			cache->flag &= ~PTCACHE_REDO_NEEDED;
		}

		if (!smd->domain->fluid && (framenr != startframe) && (smd->domain->flags & MOD_SMOKE_FILE_LOAD) == 0 && (cache->flag & PTCACHE_BAKED) == 0)
			return;

		smd->domain->flags &= ~MOD_SMOKE_FILE_LOAD;
		CLAMP(framenr, startframe, endframe);

		/* If already viewing a pre/after frame, no need to reload */
		if ((smd->time == framenr) && (framenr != scene->r.cfra))
			return;

		if (smokeModifier_init(smd, ob, scene, dm) == 0)
		{
			printf("bad smokeModifier_init\n");
			return;
		}

		/* try to read from cache */
		if (BKE_ptcache_read(&pid, (float)framenr) == PTCACHE_READ_EXACT) {
			BKE_ptcache_validate(cache, framenr);
			smd->time = framenr;
			return;
		}

		/* only calculate something when we advanced a single frame */
		if (framenr != (int)smd->time + 1)
			return;

		/* don't simulate if viewing start frame, but scene frame is not real start frame */
		if (framenr != scene->r.cfra)
			return;

		tstart();

		/* if on second frame, write cache for first frame */
		if ((int)smd->time == startframe && (cache->flag & PTCACHE_OUTDATED || cache->last_exact == 0)) {
			BKE_ptcache_write(&pid, startframe);
		}

		// set new time
		smd->time = scene->r.cfra;

		/* do simulation */

		// simulate the actual smoke (c++ code in intern/smoke)
		// DG: interesting commenting this line + deactivating loading of noise files
		if (framenr != startframe)
		{
			if (sds->flags & MOD_SMOKE_DISSOLVE) {
				/* low res dissolve */
				smoke_dissolve(sds->fluid, sds->diss_speed, sds->flags & MOD_SMOKE_DISSOLVE_LOG);
				/* high res dissolve */
				if (sds->wt) {
					smoke_dissolve_wavelet(sds->wt, sds->diss_speed, sds->flags & MOD_SMOKE_DISSOLVE_LOG);
				}

			}

			step(scene, ob, smd, dm, scene->r.frs_sec / scene->r.frs_sec_base, for_render);
		}

		// create shadows before writing cache so they get stored
		smoke_calc_transparency(sds, scene);

		if (sds->wt)
		{
			smoke_turbulence_step(sds->wt, sds->fluid);
		}

		BKE_ptcache_validate(cache, framenr);
		if (framenr != startframe)
			BKE_ptcache_write(&pid, framenr);

		tend();
		// printf ( "Frame: %d, Time: %f\n\n", (int)smd->time, (float) tval() );
	}
}

struct DerivedMesh *smokeModifier_do(SmokeModifierData *smd, Scene *scene, Object *ob, DerivedMesh *dm, bool for_render)
{
	/* lock so preview render does not read smoke data while it gets modified */
	if ((smd->type & MOD_SMOKE_TYPE_DOMAIN) && smd->domain)
		BLI_rw_mutex_lock(smd->domain->fluid_mutex, THREAD_LOCK_WRITE);

	smokeModifier_process(smd, scene, ob, dm, for_render);

	if ((smd->type & MOD_SMOKE_TYPE_DOMAIN) && smd->domain)
		BLI_rw_mutex_unlock(smd->domain->fluid_mutex);

	/* return generated geometry for adaptive domain */
	if (smd->type & MOD_SMOKE_TYPE_DOMAIN && smd->domain &&
	    smd->domain->flags & MOD_SMOKE_ADAPTIVE_DOMAIN &&
	    smd->domain->base_res[0])
	{
		return createDomainGeometry(smd->domain, ob);
	}
	else {
		return CDDM_copy(dm);
	}
}

static float calc_voxel_transp(float *result, float *input, int res[3], int *pixel, float *tRay, float correct)
{
	const size_t index = smoke_get_index(pixel[0], res[0], pixel[1], res[1], pixel[2]);

	// T_ray *= T_vox
	*tRay *= expf(input[index] * correct);

	if (result[index] < 0.0f)
	{
// #pragma omp critical
		result[index] = *tRay;
	}

	return *tRay;
}

static void bresenham_linie_3D(int x1, int y1, int z1, int x2, int y2, int z2, float *tRay, bresenham_callback cb, float *result, float *input, int res[3], float correct)
{
	int dx, dy, dz, i, l, m, n, x_inc, y_inc, z_inc, err_1, err_2, dx2, dy2, dz2;
	int pixel[3];

	pixel[0] = x1;
	pixel[1] = y1;
	pixel[2] = z1;

	dx = x2 - x1;
	dy = y2 - y1;
	dz = z2 - z1;

	x_inc = (dx < 0) ? -1 : 1;
	l = abs(dx);
	y_inc = (dy < 0) ? -1 : 1;
	m = abs(dy);
	z_inc = (dz < 0) ? -1 : 1;
	n = abs(dz);
	dx2 = l << 1;
	dy2 = m << 1;
	dz2 = n << 1;

	if ((l >= m) && (l >= n)) {
		err_1 = dy2 - l;
		err_2 = dz2 - l;
		for (i = 0; i < l; i++) {
			if (cb(result, input, res, pixel, tRay, correct) <= FLT_EPSILON)
				break;
			if (err_1 > 0) {
				pixel[1] += y_inc;
				err_1 -= dx2;
			}
			if (err_2 > 0) {
				pixel[2] += z_inc;
				err_2 -= dx2;
			}
			err_1 += dy2;
			err_2 += dz2;
			pixel[0] += x_inc;
		}
	}
	else if ((m >= l) && (m >= n)) {
		err_1 = dx2 - m;
		err_2 = dz2 - m;
		for (i = 0; i < m; i++) {
			if (cb(result, input, res, pixel, tRay, correct) <= FLT_EPSILON)
				break;
			if (err_1 > 0) {
				pixel[0] += x_inc;
				err_1 -= dy2;
			}
			if (err_2 > 0) {
				pixel[2] += z_inc;
				err_2 -= dy2;
			}
			err_1 += dx2;
			err_2 += dz2;
			pixel[1] += y_inc;
		}
	}
	else {
		err_1 = dy2 - n;
		err_2 = dx2 - n;
		for (i = 0; i < n; i++) {
			if (cb(result, input, res, pixel, tRay, correct) <= FLT_EPSILON)
				break;
			if (err_1 > 0) {
				pixel[1] += y_inc;
				err_1 -= dz2;
			}
			if (err_2 > 0) {
				pixel[0] += x_inc;
				err_2 -= dz2;
			}
			err_1 += dy2;
			err_2 += dx2;
			pixel[2] += z_inc;
		}
	}
	cb(result, input, res, pixel, tRay, correct);
}

static void smoke_calc_transparency(SmokeDomainSettings *sds, Scene *scene)
{
	float bv[6] = {0};
	float light[3];
	int a, z, slabsize = sds->res[0] * sds->res[1], size = sds->res[0] * sds->res[1] * sds->res[2];
	float *density = smoke_get_density(sds->fluid);
	float correct = -7.0f * sds->dx;

	if (!get_lamp(scene, light)) return;

	/* convert light pos to sim cell space */
	mul_m4_v3(sds->imat, light);
	light[0] = (light[0] - sds->p0[0]) / sds->cell_size[0] - 0.5f - (float)sds->res_min[0];
	light[1] = (light[1] - sds->p0[1]) / sds->cell_size[1] - 0.5f - (float)sds->res_min[1];
	light[2] = (light[2] - sds->p0[2]) / sds->cell_size[2] - 0.5f - (float)sds->res_min[2];

	for (a = 0; a < size; a++)
		sds->shadow[a] = -1.0f;

	/* calculate domain bounds in sim cell space */
	// 0,2,4 = 0.0f
	bv[1] = (float)sds->res[0]; // x
	bv[3] = (float)sds->res[1]; // y
	bv[5] = (float)sds->res[2]; // z

// #pragma omp parallel for schedule(static, 1)
	for (z = 0; z < sds->res[2]; z++)
	{
		size_t index = z * slabsize;
		int x, y;

		for (y = 0; y < sds->res[1]; y++)
			for (x = 0; x < sds->res[0]; x++, index++)
			{
				float voxelCenter[3];
				float pos[3];
				int cell[3];
				float tRay = 1.0;

				if (sds->shadow[index] >= 0.0f)
					continue;
				voxelCenter[0] = (float)x;
				voxelCenter[1] = (float)y;
				voxelCenter[2] = (float)z;

				// get starting cell (light pos)
				if (BLI_bvhtree_bb_raycast(bv, light, voxelCenter, pos) > FLT_EPSILON)
				{
					// we're ouside -> use point on side of domain
					cell[0] = (int)floor(pos[0]);
					cell[1] = (int)floor(pos[1]);
					cell[2] = (int)floor(pos[2]);
				}
				else {
					// we're inside -> use light itself
					cell[0] = (int)floor(light[0]);
					cell[1] = (int)floor(light[1]);
					cell[2] = (int)floor(light[2]);
				}
				/* clamp within grid bounds */
				CLAMP(cell[0], 0, sds->res[0] - 1);
				CLAMP(cell[1], 0, sds->res[1] - 1);
				CLAMP(cell[2], 0, sds->res[2] - 1);

				bresenham_linie_3D(cell[0], cell[1], cell[2], x, y, z, &tRay, calc_voxel_transp, sds->shadow, density, sds->res, correct);

				// convention -> from a RGBA float array, use G value for tRay
// #pragma omp critical
				sds->shadow[index] = tRay;
			}
	}
}

/* get smoke velocity and density at given coordinates
 *  returns fluid density or -1.0f if outside domain*/
float smoke_get_velocity_at(struct Object *ob, float position[3], float velocity[3])
{
	SmokeModifierData *smd = (SmokeModifierData *)modifiers_findByType(ob, eModifierType_Smoke);
	zero_v3(velocity);

	if (smd && (smd->type & MOD_SMOKE_TYPE_DOMAIN) && smd->domain && smd->domain->fluid) {
		SmokeDomainSettings *sds = smd->domain;
		float time_mult = 25.f * DT_DEFAULT;
		float vel_mag;
		float *velX = smoke_get_velocity_x(sds->fluid);
		float *velY = smoke_get_velocity_y(sds->fluid);
		float *velZ = smoke_get_velocity_z(sds->fluid);
		float density = 0.0f, fuel = 0.0f;
		float pos[3];
		copy_v3_v3(pos, position);
		smoke_pos_to_cell(sds, pos);

		/* check if point is outside domain max bounds */
		if (pos[0] < sds->res_min[0] || pos[1] < sds->res_min[1] || pos[2] < sds->res_min[2]) return -1.0f;
		if (pos[0] > sds->res_max[0] || pos[1] > sds->res_max[1] || pos[2] > sds->res_max[2]) return -1.0f;

		/* map pos between 0.0 - 1.0 */
		pos[0] = (pos[0] - sds->res_min[0]) / ((float)sds->res[0]);
		pos[1] = (pos[1] - sds->res_min[1]) / ((float)sds->res[1]);
		pos[2] = (pos[2] - sds->res_min[2]) / ((float)sds->res[2]);


		/* check if point is outside active area */
		if (smd->domain->flags & MOD_SMOKE_ADAPTIVE_DOMAIN) {
			if (pos[0] < 0.0f || pos[1] < 0.0f || pos[2] < 0.0f) return 0.0f;
			if (pos[0] > 1.0f || pos[1] > 1.0f || pos[2] > 1.0f) return 0.0f;
		}

		/* get interpolated velocity */
		velocity[0] = BLI_voxel_sample_trilinear(velX, sds->res, pos) * sds->global_size[0] * time_mult;
		velocity[1] = BLI_voxel_sample_trilinear(velY, sds->res, pos) * sds->global_size[1] * time_mult;
		velocity[2] = BLI_voxel_sample_trilinear(velZ, sds->res, pos) * sds->global_size[2] * time_mult;

		/* convert velocity direction to global space */
		vel_mag = len_v3(velocity);
		mul_mat3_m4_v3(sds->obmat, velocity);
		normalize_v3(velocity);
		mul_v3_fl(velocity, vel_mag);

		/* use max value of fuel or smoke density */
		density = BLI_voxel_sample_trilinear(smoke_get_density(sds->fluid), sds->res, pos);
		if (smoke_has_fuel(sds->fluid)) {
			fuel = BLI_voxel_sample_trilinear(smoke_get_fuel(sds->fluid), sds->res, pos);
		}
		return MAX2(density, fuel);
	}
	return -1.0f;
}

int smoke_get_data_flags(SmokeDomainSettings *sds)
{
	int flags = 0;
	if (smoke_has_heat(sds->fluid)) flags |= SM_ACTIVE_HEAT;
	if (smoke_has_fuel(sds->fluid)) flags |= SM_ACTIVE_FIRE;
	if (smoke_has_colors(sds->fluid)) flags |= SM_ACTIVE_COLORS;

	return flags;
}

#endif /* WITH_SMOKE */<|MERGE_RESOLUTION|>--- conflicted
+++ resolved
@@ -1691,19 +1691,8 @@
 			MEM_freeN(vert_vel);
 		}
 
-<<<<<<< HEAD
-		if (vert_vel) MEM_freeN(vert_vel);
-
-		if (dm)
-		{
-			dm->needsFree = 1;
-			dm->release(dm);
-			dm = NULL;
-		}
-=======
 		dm->needsFree = 1;
 		dm->release(dm);
->>>>>>> ef2ba65b
 	}
 }
 
