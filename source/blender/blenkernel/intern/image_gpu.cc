--- conflicted
+++ resolved
@@ -58,18 +58,6 @@
 static void image_update_gputexture_ex(
     Image *ima, ImageTile *tile, ImBuf *ibuf, int x, int y, int w, int h);
 
-<<<<<<< HEAD
-/* Is the alpha of the `GPUTexture` for a given image/ibuf premultiplied. */
-=======
-/* Internal structs. */
-#define IMA_PARTIAL_REFRESH_TILE_SIZE 256
-struct ImagePartialRefresh {
-  struct ImagePartialRefresh *next, *prev;
-  int tile_x;
-  int tile_y;
-};
-
->>>>>>> b069218a
 bool BKE_image_has_gpu_texture_premultiplied_alpha(Image *image, ImBuf *ibuf)
 {
   if (image) {
@@ -946,7 +934,6 @@
   BKE_image_release_ibuf(ima, ibuf, nullptr);
 }
 
-<<<<<<< HEAD
 /* Mark areas on the GPUTexture that needs to be updated. The areas are marked in chunks.
  * The next time the GPUTexture is used these tiles will be refreshes. This saves time
  * when writing to the same place multiple times This happens for during foreground
@@ -958,10 +945,6 @@
                                          int y,
                                          int w,
                                          int h)
-=======
-void BKE_image_update_gputexture_delayed(
-    struct Image *ima, struct ImBuf *ibuf, int x, int y, int w, int h)
->>>>>>> b069218a
 {
   /* Check for full refresh. */
   if (ibuf != nullptr && ima->source != IMA_SRC_TILED && x == 0 && y == 0 && w == ibuf->x &&
