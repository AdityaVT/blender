/*
 * ***** BEGIN GPL LICENSE BLOCK *****
 *
 * This program is free software; you can redistribute it and/or
 * modify it under the terms of the GNU General Public License
 * as published by the Free Software Foundation; either version 2
 * of the License, or (at your option) any later version.
 *
 * This program is distributed in the hope that it will be useful,
 * but WITHOUT ANY WARRANTY; without even the implied warranty of
 * MERCHANTABILITY or FITNESS FOR A PARTICULAR PURPOSE.  See the
 * GNU General Public License for more details.
 *
 * You should have received a copy of the GNU General Public License
 * along with this program; if not, write to the Free Software Foundation,
 * Inc., 51 Franklin Street, Fifth Floor, Boston, MA 02110-1301, USA.
 *
 * The Original Code is Copyright (C) 2001-2002 by NaN Holding BV.
 * All rights reserved.
 *
 * The Original Code is: all of this file.
 *
 * Contributor(s): none yet.
 *
 * ***** END GPL LICENSE BLOCK *****
 */

/** \file blender/blenkernel/intern/object.c
 *  \ingroup bke
 */


#include <string.h>
#include <math.h>
#include <stdio.h>

#include "MEM_guardedalloc.h"

#include "DNA_anim_types.h"
#include "DNA_armature_types.h"
#include "DNA_camera_types.h"
#include "DNA_constraint_types.h"
#include "DNA_group_types.h"
#include "DNA_key_types.h"
#include "DNA_lamp_types.h"
#include "DNA_lattice_types.h"
#include "DNA_material_types.h"
#include "DNA_meta_types.h"
#include "DNA_mesh_types.h"
#include "DNA_meshdata_types.h"
#include "DNA_movieclip_types.h"
#include "DNA_scene_types.h"
#include "DNA_screen_types.h"
#include "DNA_sequence_types.h"
#include "DNA_smoke_types.h"
#include "DNA_space_types.h"
#include "DNA_view3d_types.h"
#include "DNA_world_types.h"
#include "DNA_object_types.h"
#include "DNA_property_types.h"
#include "DNA_rigidbody_types.h"

#include "BLI_blenlib.h"
#include "BLI_math.h"
#include "BLI_threads.h"
#include "BLI_utildefines.h"
#include "BLI_linklist.h"
#include "BLI_kdtree.h"

#include "BLF_translation.h"

#include "BKE_pbvh.h"
#include "BKE_main.h"
#include "BKE_global.h"
#include "BKE_idprop.h"
#include "BKE_armature.h"
#include "BKE_action.h"
#include "BKE_bullet.h"
#include "BKE_deform.h"
#include "BKE_depsgraph.h"
#include "BKE_DerivedMesh.h"
#include "BKE_animsys.h"
#include "BKE_anim.h"
#include "BKE_constraint.h"
#include "BKE_curve.h"
#include "BKE_displist.h"
#include "BKE_effect.h"
#include "BKE_fcurve.h"
#include "BKE_group.h"
#include "BKE_key.h"
#include "BKE_lamp.h"
#include "BKE_lattice.h"
#include "BKE_library.h"
#include "BKE_linestyle.h"
#include "BKE_mesh.h"
#include "BKE_editmesh.h"
#include "BKE_mball.h"
#include "BKE_modifier.h"
#include "BKE_node.h"
#include "BKE_object.h"
#include "BKE_paint.h"
#include "BKE_particle.h"
#include "BKE_pointcache.h"
#include "BKE_property.h"
#include "BKE_rigidbody.h"
#include "BKE_sca.h"
#include "BKE_scene.h"
#include "BKE_sequencer.h"
#include "BKE_speaker.h"
#include "BKE_softbody.h"
#include "BKE_subsurf.h"
#include "BKE_material.h"
#include "BKE_camera.h"
#include "BKE_image.h"

#ifdef WITH_MOD_FLUID
#include "LBM_fluidsim.h"
#endif

#ifdef WITH_PYTHON
#include "BPY_extern.h"
#endif

#include "CCGSubSurf.h"

#include "GPU_material.h"

/* Vertex parent modifies original BMesh which is not safe for threading.
 * Ideally such a modification should be handled as a separate DAG update
 * callback for mesh datablock, but for until it is actually supported use
 * simpler solution with a mutex lock.
 *                                               - sergey -
 */
#define VPARENT_THREADING_HACK

#ifdef VPARENT_THREADING_HACK
static ThreadMutex vparent_lock = BLI_MUTEX_INITIALIZER;
#endif

void BKE_object_workob_clear(Object *workob)
{
	memset(workob, 0, sizeof(Object));
	
	workob->size[0] = workob->size[1] = workob->size[2] = 1.0f;
	workob->dscale[0] = workob->dscale[1] = workob->dscale[2] = 1.0f;
	workob->rotmode = ROT_MODE_EUL;
}

void BKE_object_update_base_layer(struct Scene *scene, Object *ob)
{
	Base *base = scene->base.first;

	while (base) {
		if (base->object == ob) base->lay = ob->lay;
		base = base->next;
	}
}

void BKE_object_free_particlesystems(Object *ob)
{
	ParticleSystem *psys;

	while ((psys = BLI_pophead(&ob->particlesystem))) {
		psys_free(ob, psys);
	}
}

void BKE_object_free_softbody(Object *ob)
{
	if (ob->soft) {
		sbFree(ob->soft);
		ob->soft = NULL;
	}
}

void BKE_object_free_bulletsoftbody(Object *ob)
{
	if (ob->bsoft) {
		bsbFree(ob->bsoft);
		ob->bsoft = NULL;
	}
}

void BKE_object_free_curve_cache(Object *ob)
{
	if (ob->curve_cache) {
		BKE_displist_free(&ob->curve_cache->disp);
		BKE_curve_bevelList_free(&ob->curve_cache->bev);
		if (ob->curve_cache->path) {
			free_path(ob->curve_cache->path);
		}
		BKE_nurbList_free(&ob->curve_cache->deformed_nurbs);
		MEM_freeN(ob->curve_cache);
		ob->curve_cache = NULL;
	}
}

void BKE_object_free_modifiers(Object *ob)
{
	ModifierData *md;

	while ((md = BLI_pophead(&ob->modifiers))) {
		modifier_free(md);
	}

	/* particle modifiers were freed, so free the particlesystems as well */
	BKE_object_free_particlesystems(ob);

	/* same for softbody */
	BKE_object_free_softbody(ob);
}

void BKE_object_modifier_hook_reset(Object *ob, HookModifierData *hmd)
{
	/* reset functionality */
	if (hmd->object) {
		bPoseChannel *pchan = BKE_pose_channel_find_name(hmd->object->pose, hmd->subtarget);

		if (hmd->subtarget[0] && pchan) {
			float imat[4][4], mat[4][4];

			/* calculate the world-space matrix for the pose-channel target first, then carry on as usual */
			mul_m4_m4m4(mat, hmd->object->obmat, pchan->pose_mat);

			invert_m4_m4(imat, mat);
			mul_m4_m4m4(hmd->parentinv, imat, ob->obmat);
		}
		else {
			invert_m4_m4(hmd->object->imat, hmd->object->obmat);
			mul_m4_m4m4(hmd->parentinv, hmd->object->imat, ob->obmat);
		}
	}
}

bool BKE_object_support_modifier_type_check(Object *ob, int modifier_type)
{
	ModifierTypeInfo *mti;

	mti = modifierType_getInfo(modifier_type);

	if (!((mti->flags & eModifierTypeFlag_AcceptsCVs) ||
	      (ob->type == OB_MESH && (mti->flags & eModifierTypeFlag_AcceptsMesh))))
	{
		return false;
	}

	return true;
}

void BKE_object_link_modifiers(struct Object *ob_dst, struct Object *ob_src)
{
	ModifierData *md;
	BKE_object_free_modifiers(ob_dst);

	if (!ELEM(ob_dst->type, OB_MESH, OB_CURVE, OB_SURF, OB_FONT, OB_LATTICE)) {
		/* only objects listed above can have modifiers and linking them to objects
		 * which doesn't have modifiers stack is quite silly */
		return;
	}

	for (md = ob_src->modifiers.first; md; md = md->next) {
		ModifierData *nmd = NULL;

		if (ELEM(md->type,
		         eModifierType_Hook,
		         eModifierType_Softbody,
		         eModifierType_ParticleInstance,
		         eModifierType_Collision))
		{
			continue;
		}

		if (!BKE_object_support_modifier_type_check(ob_dst, md->type))
			continue;
		
		if (md->type == eModifierType_Skin) {
			/* ensure skin-node customdata exists */
			BKE_mesh_ensure_skin_customdata(ob_dst->data);
		}

		nmd = modifier_new(md->type);
		BLI_strncpy(nmd->name, md->name, sizeof(nmd->name));
		modifier_copyData(md, nmd);
		BLI_addtail(&ob_dst->modifiers, nmd);
		modifier_unique_name(&ob_dst->modifiers, nmd);
	}

	BKE_object_copy_particlesystems(ob_dst, ob_src);
	BKE_object_copy_softbody(ob_dst, ob_src);

	/* TODO: smoke?, cloth? */
}

/* free data derived from mesh, called when mesh changes or is freed */
void BKE_object_free_derived_caches(Object *ob)
{
	/* also serves as signal to remake texspace */
	if (ob->type == OB_MESH) {
		Mesh *me = ob->data;

		if (me->bb) {
			me->bb->flag |= BOUNDBOX_DIRTY;
		}
	}
	else if (ELEM(ob->type, OB_SURF, OB_CURVE, OB_FONT)) {
		Curve *cu = ob->data;

		if (cu->bb) {
			cu->bb->flag |= BOUNDBOX_DIRTY;
		}
	}

	if (ob->bb) {
		MEM_freeN(ob->bb);
		ob->bb = NULL;
	}

	if (ob->derivedFinal) {
		ob->derivedFinal->needsFree = 1;
		ob->derivedFinal->release(ob->derivedFinal);
		ob->derivedFinal = NULL;
	}
	if (ob->derivedDeform) {
		ob->derivedDeform->needsFree = 1;
		ob->derivedDeform->release(ob->derivedDeform);
		ob->derivedDeform = NULL;
	}
	
	BKE_object_free_curve_cache(ob);
}

/* do not free object itself */
void BKE_object_free_ex(Object *ob, bool do_id_user)
{
	int a;
	
	BKE_object_free_derived_caches(ob);
	
	/* disconnect specific data, but not for lib data (might be indirect data, can get relinked) */
	if (ob->data) {
		ID *id = ob->data;
		id->us--;
		if (id->us == 0 && id->lib == NULL) {
			switch (ob->type) {
				case OB_MESH:
					BKE_mesh_unlink((Mesh *)id);
					break;
				case OB_CURVE:
					BKE_curve_unlink((Curve *)id);
					break;
				case OB_MBALL:
					BKE_mball_unlink((MetaBall *)id);
					break;
			}
		}
		ob->data = NULL;
	}

	if (ob->mat) {
		for (a = 0; a < ob->totcol; a++) {
			if (ob->mat[a]) ob->mat[a]->id.us--;
		}
		MEM_freeN(ob->mat);
	}
	if (ob->matbits) MEM_freeN(ob->matbits);
	ob->mat = NULL;
	ob->matbits = NULL;
	if (ob->iuser) MEM_freeN(ob->iuser);
	ob->iuser = NULL;
	if (ob->bb) MEM_freeN(ob->bb); 
	ob->bb = NULL;
	if (ob->adt) BKE_free_animdata((ID *)ob);
	if (ob->poselib) ob->poselib->id.us--;
	if (ob->gpd) ((ID *)ob->gpd)->us--;
	if (ob->defbase.first)
		BLI_freelistN(&ob->defbase);
	if (ob->pose)
		BKE_pose_free_ex(ob->pose, do_id_user);
	if (ob->mpath)
		animviz_free_motionpath(ob->mpath);
	BKE_bproperty_free_list(&ob->prop);
	BKE_object_free_modifiers(ob);
	
	free_sensors(&ob->sensors);
	free_controllers(&ob->controllers);
	free_actuators(&ob->actuators);
	
	BKE_constraints_free_ex(&ob->constraints, do_id_user);
	
	free_partdeflect(ob->pd);
	BKE_rigidbody_free_object(ob);
	BKE_rigidbody_free_constraint(ob);

	if (ob->soft) sbFree(ob->soft);
	if (ob->bsoft) bsbFree(ob->bsoft);
	if (ob->gpulamp.first) GPU_lamp_free(ob);

	BKE_free_sculptsession(ob);

	if (ob->pc_ids.first) BLI_freelistN(&ob->pc_ids);

	BLI_freelistN(&ob->lodlevels);

	/* Free runtime curves data. */
	if (ob->curve_cache) {
		BKE_curve_bevelList_free(&ob->curve_cache->bev);
		if (ob->curve_cache->path)
			free_path(ob->curve_cache->path);
		MEM_freeN(ob->curve_cache);
	}
}

void BKE_object_free(Object *ob)
{
	BKE_object_free_ex(ob, true);
}

static void unlink_object__unlinkModifierLinks(void *userData, Object *ob, Object **obpoin)
{
	Object *unlinkOb = userData;

	if (*obpoin == unlinkOb) {
		*obpoin = NULL;
		// XXX: should this just be OB_RECALC_DATA?
		DAG_id_tag_update(&ob->id, OB_RECALC_OB | OB_RECALC_DATA | OB_RECALC_TIME);
	}
}

void BKE_object_unlink(Object *ob)
{
	Main *bmain = G.main;
	Object *obt;
	Material *mat;
	World *wrld;
	bScreen *sc;
	Scene *sce;
	SceneRenderLayer *srl;
	FreestyleLineSet *lineset;
	bNodeTree *ntree;
	Curve *cu;
	Tex *tex;
	Group *group;
	Camera *camera;
	bConstraint *con;
	//bActionStrip *strip; // XXX animsys 
	ModifierData *md;
	ARegion *ar;
	RegionView3D *rv3d;
	LodLevel *lod;
	int a, found;
	
	unlink_controllers(&ob->controllers);
	unlink_actuators(&ob->actuators);
	
	/* check all objects: parents en bevels and fields, also from libraries */
	/* FIXME: need to check all animation blocks (drivers) */
	obt = bmain->object.first;
	while (obt) {
		if (obt->proxy == ob)
			obt->proxy = NULL;
		if (obt->proxy_from == ob) {
			obt->proxy_from = NULL;
			DAG_id_tag_update(&obt->id, OB_RECALC_OB);
		}
		if (obt->proxy_group == ob)
			obt->proxy_group = NULL;
		
		if (obt->parent == ob) {
			obt->parent = NULL;
			DAG_id_tag_update(&obt->id, OB_RECALC_OB | OB_RECALC_DATA | OB_RECALC_TIME);
		}
		
		modifiers_foreachObjectLink(obt, unlink_object__unlinkModifierLinks, ob);
		
		if (ELEM(obt->type, OB_CURVE, OB_FONT)) {
			cu = obt->data;

			if (cu->bevobj == ob) {
				cu->bevobj = NULL;
				DAG_id_tag_update(&obt->id, OB_RECALC_OB | OB_RECALC_DATA | OB_RECALC_TIME);
			}
			if (cu->taperobj == ob) {
				cu->taperobj = NULL;
				DAG_id_tag_update(&obt->id, OB_RECALC_OB | OB_RECALC_DATA | OB_RECALC_TIME);
			}
			if (cu->textoncurve == ob) {
				cu->textoncurve = NULL;
				DAG_id_tag_update(&obt->id, OB_RECALC_OB | OB_RECALC_DATA | OB_RECALC_TIME);
			}
		}
		else if (obt->type == OB_ARMATURE && obt->pose) {
			bPoseChannel *pchan;
			for (pchan = obt->pose->chanbase.first; pchan; pchan = pchan->next) {
				for (con = pchan->constraints.first; con; con = con->next) {
					bConstraintTypeInfo *cti = BKE_constraint_typeinfo_get(con);
					ListBase targets = {NULL, NULL};
					bConstraintTarget *ct;
					
					if (cti && cti->get_constraint_targets) {
						cti->get_constraint_targets(con, &targets);
						
						for (ct = targets.first; ct; ct = ct->next) {
							if (ct->tar == ob) {
								ct->tar = NULL;
								ct->subtarget[0] = '\0';
								DAG_id_tag_update(&obt->id, OB_RECALC_DATA);
							}
						}
						
						if (cti->flush_constraint_targets)
							cti->flush_constraint_targets(con, &targets, 0);
					}
				}
				if (pchan->custom == ob)
					pchan->custom = NULL;
			}
		}
		else if (ELEM(OB_MBALL, ob->type, obt->type)) {
			if (BKE_mball_is_basis_for(obt, ob))
				DAG_id_tag_update(&obt->id, OB_RECALC_DATA);
		}
		
		sca_remove_ob_poin(obt, ob);
		
		for (con = obt->constraints.first; con; con = con->next) {
			bConstraintTypeInfo *cti = BKE_constraint_typeinfo_get(con);
			ListBase targets = {NULL, NULL};
			bConstraintTarget *ct;
			
			if (cti && cti->get_constraint_targets) {
				cti->get_constraint_targets(con, &targets);
				
				for (ct = targets.first; ct; ct = ct->next) {
					if (ct->tar == ob) {
						ct->tar = NULL;
						ct->subtarget[0] = '\0';
						DAG_id_tag_update(&obt->id, OB_RECALC_DATA);
					}
				}
				
				if (cti->flush_constraint_targets)
					cti->flush_constraint_targets(con, &targets, 0);
			}
		}
		
		/* object is deflector or field */
		if (ob->pd) {
			if (obt->soft)
				DAG_id_tag_update(&obt->id, OB_RECALC_DATA);

			/* cloth */
			for (md = obt->modifiers.first; md; md = md->next)
				if (md->type == eModifierType_Cloth)
					DAG_id_tag_update(&obt->id, OB_RECALC_DATA);
		}
		
		/* strips */
#if 0 // XXX old animation system
		for (strip = obt->nlastrips.first; strip; strip = strip->next) {
			if (strip->object == ob)
				strip->object = NULL;
			
			if (strip->modifiers.first) {
				bActionModifier *amod;
				for (amod = strip->modifiers.first; amod; amod = amod->next)
					if (amod->ob == ob)
						amod->ob = NULL;
			}
		}
#endif // XXX old animation system

		/* particle systems */
		if (obt->particlesystem.first) {
			ParticleSystem *tpsys = obt->particlesystem.first;
			for (; tpsys; tpsys = tpsys->next) {
				BoidState *state = NULL;
				BoidRule *rule = NULL;

				ParticleTarget *pt = tpsys->targets.first;
				for (; pt; pt = pt->next) {
					if (pt->ob == ob) {
						pt->ob = NULL;
						DAG_id_tag_update(&obt->id, OB_RECALC_DATA);
						break;
					}
				}

				if (tpsys->target_ob == ob) {
					tpsys->target_ob = NULL;
					DAG_id_tag_update(&obt->id, OB_RECALC_DATA);
				}

				if (tpsys->part->dup_ob == ob)
					tpsys->part->dup_ob = NULL;

				if (tpsys->part->phystype == PART_PHYS_BOIDS) {
					ParticleData *pa;
					BoidParticle *bpa;
					int p;

					for (p = 0, pa = tpsys->particles; p < tpsys->totpart; p++, pa++) {
						bpa = pa->boid;
						if (bpa->ground == ob)
							bpa->ground = NULL;
					}
				}
				if (tpsys->part->boids) {
					for (state = tpsys->part->boids->states.first; state; state = state->next) {
						for (rule = state->rules.first; rule; rule = rule->next) {
							if (rule->type == eBoidRuleType_Avoid) {
								BoidRuleGoalAvoid *gabr = (BoidRuleGoalAvoid *)rule;
								if (gabr->ob == ob)
									gabr->ob = NULL;
							}
							else if (rule->type == eBoidRuleType_FollowLeader) {
								BoidRuleFollowLeader *flbr = (BoidRuleFollowLeader *)rule;
								if (flbr->ob == ob)
									flbr->ob = NULL;
							}
						}
					}
				}
				
				if (tpsys->parent == ob)
					tpsys->parent = NULL;
			}
			if (ob->pd)
				DAG_id_tag_update(&obt->id, OB_RECALC_DATA);
		}

		/* levels of detail */
		for (lod = obt->lodlevels.first; lod; lod = lod->next) {
			if (lod->source == ob)
				lod->source = NULL;
		}

		obt = obt->id.next;
	}
	
	/* materials */
	for (mat = bmain->mat.first; mat; mat = mat->id.next) {
		if (mat->nodetree) {
			ntreeSwitchID(mat->nodetree, &ob->id, NULL);
		}
		for (a = 0; a < MAX_MTEX; a++) {
			if (mat->mtex[a] && ob == mat->mtex[a]->object) {
				/* actually, test for lib here... to do */
				mat->mtex[a]->object = NULL;
			}
		}
	}

	/* node trees */
	for (ntree = bmain->nodetree.first; ntree; ntree = ntree->id.next) {
		if (ntree->type == NTREE_SHADER)
			ntreeSwitchID(ntree, &ob->id, NULL);
	}
	
	/* textures */
	for (tex = bmain->tex.first; tex; tex = tex->id.next) {
		if (tex->env && (ob == tex->env->object)) tex->env->object = NULL;
		if (tex->pd  && (ob == tex->pd->object)) tex->pd->object = NULL;
		if (tex->vd  && (ob == tex->vd->object)) tex->vd->object = NULL;
	}

	/* worlds */
	wrld = bmain->world.first;
	while (wrld) {
		if (wrld->id.lib == NULL) {
			for (a = 0; a < MAX_MTEX; a++) {
				if (wrld->mtex[a] && ob == wrld->mtex[a]->object)
					wrld->mtex[a]->object = NULL;
			}
		}
		
		wrld = wrld->id.next;
	}
		
	/* scenes */
	sce = bmain->scene.first;
	while (sce) {
		if (sce->id.lib == NULL) {
			if (sce->camera == ob) sce->camera = NULL;
			if (sce->toolsettings->skgen_template == ob) sce->toolsettings->skgen_template = NULL;
			if (sce->toolsettings->particle.object == ob) sce->toolsettings->particle.object = NULL;
			if (sce->toolsettings->particle.shape_object == ob) sce->toolsettings->particle.shape_object = NULL;

#ifdef DURIAN_CAMERA_SWITCH
			{
				TimeMarker *m;

				for (m = sce->markers.first; m; m = m->next) {
					if (m->camera == ob)
						m->camera = NULL;
				}
			}
#endif
			if (sce->ed) {
				Sequence *seq;
				SEQ_BEGIN(sce->ed, seq)
				{
					if (seq->scene_camera == ob) {
						seq->scene_camera = NULL;
					}
				}
				SEQ_END
			}

			for (srl = sce->r.layers.first; srl; srl = srl->next) {
				for (lineset = (FreestyleLineSet *)srl->freestyleConfig.linesets.first;
				     lineset; lineset = lineset->next)
				{
					if (lineset->linestyle) {
						BKE_linestyle_target_object_unlink(lineset->linestyle, ob);
					}
				}
			}
		}

		sce = sce->id.next;
	}
	
	/* screens */
	sc = bmain->screen.first;
	while (sc) {
		ScrArea *sa = sc->areabase.first;
		while (sa) {
			SpaceLink *sl;

			for (sl = sa->spacedata.first; sl; sl = sl->next) {
				if (sl->spacetype == SPACE_VIEW3D) {
					View3D *v3d = (View3D *) sl;

					/* found doesn't need to be set here */
					if (v3d->ob_centre == ob) {
						v3d->ob_centre = NULL;
						v3d->ob_centre_bone[0] = '\0';
					}
					if (v3d->localvd && v3d->localvd->ob_centre == ob) {
						v3d->localvd->ob_centre = NULL;
						v3d->localvd->ob_centre_bone[0] = '\0';
					}

					found = 0;
					if (v3d->camera == ob) {
						v3d->camera = NULL;
						found = 1;
					}
					if (v3d->localvd && v3d->localvd->camera == ob) {
						v3d->localvd->camera = NULL;
						found += 2;
					}

					if (found) {
						if (sa->spacetype == SPACE_VIEW3D) {
							for (ar = sa->regionbase.first; ar; ar = ar->next) {
								if (ar->regiontype == RGN_TYPE_WINDOW) {
									rv3d = (RegionView3D *)ar->regiondata;
									if (found == 1 || found == 3) {
										if (rv3d->persp == RV3D_CAMOB)
											rv3d->persp = RV3D_PERSP;
									}
									if (found == 2 || found == 3) {
										if (rv3d->localvd && rv3d->localvd->persp == RV3D_CAMOB)
											rv3d->localvd->persp = RV3D_PERSP;
									}
								}
							}
						}
					}
				}
				else if (sl->spacetype == SPACE_OUTLINER) {
					SpaceOops *so = (SpaceOops *)sl;

					if (so->treestore) {
						TreeStoreElem *tselem;
						BLI_mempool_iter iter;
						BLI_mempool_iternew(so->treestore, &iter);
						while ((tselem = BLI_mempool_iterstep(&iter))) {
							if (tselem->id == (ID *)ob) tselem->id = NULL;
						}
					}
				}
				else if (sl->spacetype == SPACE_BUTS) {
					SpaceButs *sbuts = (SpaceButs *)sl;

					if (sbuts->pinid == (ID *)ob) {
						sbuts->flag &= ~SB_PIN_CONTEXT;
						sbuts->pinid = NULL;
					}
				}
				else if (sl->spacetype == SPACE_NODE) {
					SpaceNode *snode = (SpaceNode *)sl;

					if (snode->from == (ID *)ob) {
						snode->flag &= ~SNODE_PIN;
						snode->from = NULL;
					}
				}
			}

			sa = sa->next;
		}
		sc = sc->id.next;
	}

	/* groups */
	group = bmain->group.first;
	while (group) {
		BKE_group_object_unlink(group, ob, NULL, NULL);
		group = group->id.next;
	}
	
	/* cameras */
	camera = bmain->camera.first;
	while (camera) {
		if (camera->dof_ob == ob) {
			camera->dof_ob = NULL;
		}
		camera = camera->id.next;
	}
}

/* actual check for internal data, not context or flags */
bool BKE_object_is_in_editmode(Object *ob)
{
	if (ob->data == NULL)
		return false;
	
	if (ob->type == OB_MESH) {
		Mesh *me = ob->data;
		if (me->edit_btmesh)
			return true;
	}
	else if (ob->type == OB_ARMATURE) {
		bArmature *arm = ob->data;
		
		if (arm->edbo)
			return true;
	}
	else if (ob->type == OB_FONT) {
		Curve *cu = ob->data;
		
		if (cu->editfont)
			return true;
	}
	else if (ob->type == OB_MBALL) {
		MetaBall *mb = ob->data;
		
		if (mb->editelems)
			return true;
	}
	else if (ob->type == OB_LATTICE) {
		Lattice *lt = ob->data;
		
		if (lt->editlatt)
			return true;
	}
	else if (ob->type == OB_SURF || ob->type == OB_CURVE) {
		Curve *cu = ob->data;

		if (cu->editnurb)
			return true;
	}
	return false;
}

bool BKE_object_is_in_editmode_vgroup(Object *ob)
{
	return (OB_TYPE_SUPPORT_VGROUP(ob->type) &&
	        BKE_object_is_in_editmode(ob));
}

bool BKE_object_is_in_wpaint_select_vert(Object *ob)
{
	if (ob->type == OB_MESH) {
		Mesh *me = ob->data;
		return ((ob->mode & OB_MODE_WEIGHT_PAINT) &&
		        (me->edit_btmesh == NULL) &&
		        (ME_EDIT_PAINT_SEL_MODE(me) == SCE_SELECT_VERTEX));
	}

	return false;
}

bool BKE_object_exists_check(Object *obtest)
{
	Object *ob;
	
	if (obtest == NULL) return false;
	
	ob = G.main->object.first;
	while (ob) {
		if (ob == obtest) return true;
		ob = ob->id.next;
	}
	return false;
}

/* *************************************************** */

void *BKE_object_obdata_add_from_type(Main *bmain, int type)
{
	switch (type) {
		case OB_MESH:      return BKE_mesh_add(bmain, "Mesh");
		case OB_CURVE:     return BKE_curve_add(bmain, "Curve", OB_CURVE);
		case OB_SURF:      return BKE_curve_add(bmain, "Surf", OB_SURF);
		case OB_FONT:      return BKE_curve_add(bmain, "Text", OB_FONT);
		case OB_MBALL:     return BKE_mball_add(bmain, "Meta");
		case OB_CAMERA:    return BKE_camera_add(bmain, "Camera");
		case OB_LAMP:      return BKE_lamp_add(bmain, "Lamp");
		case OB_LATTICE:   return BKE_lattice_add(bmain, "Lattice");
		case OB_ARMATURE:  return BKE_armature_add(bmain, "Armature");
		case OB_SPEAKER:   return BKE_speaker_add(bmain, "Speaker");
		case OB_EMPTY:     return NULL;
		default:
			printf("BKE_object_obdata_add_from_type: Internal error, bad type: %d\n", type);
			return NULL;
	}
}

static const char *get_obdata_defname(int type)
{
	switch (type) {
		case OB_MESH: return DATA_("Mesh");
		case OB_CURVE: return DATA_("Curve");
		case OB_SURF: return DATA_("Surf");
		case OB_FONT: return DATA_("Text");
		case OB_MBALL: return DATA_("Mball");
		case OB_CAMERA: return DATA_("Camera");
		case OB_LAMP: return DATA_("Lamp");
		case OB_LATTICE: return DATA_("Lattice");
		case OB_ARMATURE: return DATA_("Armature");
		case OB_SPEAKER: return DATA_("Speaker");
		case OB_EMPTY: return DATA_("Empty");
		default:
			printf("get_obdata_defname: Internal error, bad type: %d\n", type);
			return DATA_("Empty");
	}
}

/* more general add: creates minimum required data, but without vertices etc. */
Object *BKE_object_add_only_object(Main *bmain, int type, const char *name)
{
	Object *ob;

	if (!name)
		name = get_obdata_defname(type);

	ob = BKE_libblock_alloc(bmain, ID_OB, name);

	/* default object vars */
	ob->type = type;
	
	ob->col[0] = ob->col[1] = ob->col[2] = 1.0;
	ob->col[3] = 1.0;
	
	ob->size[0] = ob->size[1] = ob->size[2] = 1.0;
	ob->dscale[0] = ob->dscale[1] = ob->dscale[2] = 1.0;
	
	/* objects should default to having Euler XYZ rotations, 
	 * but rotations default to quaternions 
	 */
	ob->rotmode = ROT_MODE_EUL;

	unit_axis_angle(ob->rotAxis, &ob->rotAngle);
	unit_axis_angle(ob->drotAxis, &ob->drotAngle);

	unit_qt(ob->quat);
	unit_qt(ob->dquat);

	/* rotation locks should be 4D for 4 component rotations by default... */
	ob->protectflag = OB_LOCK_ROT4D;
	
	unit_m4(ob->constinv);
	unit_m4(ob->parentinv);
	unit_m4(ob->obmat);
	ob->dt = OB_TEXTURE;
	ob->empty_drawtype = OB_PLAINAXES;
	ob->empty_drawsize = 1.0;

	if (ELEM(type, OB_LAMP, OB_CAMERA, OB_SPEAKER)) {
		ob->trackflag = OB_NEGZ;
		ob->upflag = OB_POSY;
	}
	else {
		ob->trackflag = OB_POSY;
		ob->upflag = OB_POSZ;
	}
	
	ob->dupon = 1; ob->dupoff = 0;
	ob->dupsta = 1; ob->dupend = 100;
	ob->dupfacesca = 1.0;

	/* Game engine defaults*/
	ob->mass = ob->inertia = 1.0f;
	ob->formfactor = 0.4f;
	ob->damping = 0.04f;
	ob->rdamping = 0.1f;
	ob->anisotropicFriction[0] = 1.0f;
	ob->anisotropicFriction[1] = 1.0f;
	ob->anisotropicFriction[2] = 1.0f;
	ob->gameflag = OB_PROP | OB_COLLISION;
	ob->margin = 0.04f;
	ob->init_state = 1;
	ob->state = 1;
	ob->obstacleRad = 1.0f;
	ob->step_height = 0.15f;
	ob->jump_speed = 10.0f;
	ob->fall_speed = 55.0f;
	ob->col_group = 0x01;
	ob->col_mask = 0xff;

	/* NT fluid sim defaults */
	ob->fluidsimSettings = NULL;

	BLI_listbase_clear(&ob->pc_ids);
	
	/* Animation Visualization defaults */
	animviz_settings_init(&ob->avs);

	return ob;
}

/* general add: to scene, with layer from area and default name */
/* creates minimum required data, but without vertices etc. */
Object *BKE_object_add_named(Main *bmain, Scene *scene, int type, char *custname)
{
	Object *ob;
	Base *base;
	char name[MAX_ID_NAME];

	if (custname) {
		BLI_strncpy(name, custname, sizeof(name));
		MEM_freeN(custname);
	}
	else {
		BLI_strncpy(name, get_obdata_defname(type), sizeof(name));
	}

	ob = BKE_object_add_only_object(bmain, type, name);

	ob->data = BKE_object_obdata_add_from_type(bmain, type);

	ob->lay = scene->lay;

	base = BKE_scene_base_add(scene, ob);
	BKE_scene_base_deselect_all(scene);
	BKE_scene_base_select(scene, base);
	DAG_id_tag_update_ex(bmain, &ob->id, OB_RECALC_OB | OB_RECALC_DATA | OB_RECALC_TIME);

	return ob;
}

/* general add: to scene, with layer from area and default name */
/* creates minimum required data, but without vertices etc. */
Object *BKE_object_add(Main *bmain, Scene *scene, int type)
{
	Object *ob;
	Base *base;
	char name[MAX_ID_NAME];

	BLI_strncpy(name, get_obdata_defname(type), sizeof(name));
	ob = BKE_object_add_only_object(bmain, type, name);

	ob->data = BKE_object_obdata_add_from_type(bmain, type);

	ob->lay = scene->lay;
	
	base = BKE_scene_base_add(scene, ob);
	BKE_scene_base_deselect_all(scene);
	BKE_scene_base_select(scene, base);
	DAG_id_tag_update_ex(bmain, &ob->id, OB_RECALC_OB | OB_RECALC_DATA | OB_RECALC_TIME);

	return ob;
}


#ifdef WITH_GAMEENGINE

void BKE_object_lod_add(Object *ob)
{
	LodLevel *lod = MEM_callocN(sizeof(LodLevel), "LoD Level");
	LodLevel *last = ob->lodlevels.last;

	/* If the lod list is empty, initialize it with the base lod level */
	if (!last) {
		LodLevel *base = MEM_callocN(sizeof(LodLevel), "Base LoD Level");
		BLI_addtail(&ob->lodlevels, base);
		base->flags = OB_LOD_USE_MESH | OB_LOD_USE_MAT;
		base->source = ob;
		last = ob->currentlod = base;
	}
	
	lod->distance = last->distance + 25.0f;
	lod->flags = OB_LOD_USE_MESH | OB_LOD_USE_MAT;

	BLI_addtail(&ob->lodlevels, lod);
}

static int lod_cmp(const void *a, const void *b)
{
	const LodLevel *loda = a;
	const LodLevel *lodb = b;

	if (loda->distance < lodb->distance) return -1;
	return loda->distance > lodb->distance;
}

void BKE_object_lod_sort(Object *ob)
{
	BLI_listbase_sort(&ob->lodlevels, lod_cmp);
}

bool BKE_object_lod_remove(Object *ob, int level)
{
	LodLevel *rem;

	if (level < 1 || level > BLI_listbase_count(&ob->lodlevels) - 1)
		return false;

	rem = BLI_findlink(&ob->lodlevels, level);

	if (rem == ob->currentlod) {
		ob->currentlod = rem->prev;
	}

	BLI_remlink(&ob->lodlevels, rem);
	MEM_freeN(rem);

	/* If there are no user defined lods, remove the base lod as well */
	if (BLI_listbase_is_single(&ob->lodlevels)) {
		LodLevel *base = ob->lodlevels.first;
		BLI_remlink(&ob->lodlevels, base);
		MEM_freeN(base);
		ob->currentlod = NULL;
	}

	return true;
}

static LodLevel *lod_level_select(Object *ob, const float camera_position[3])
{
	LodLevel *current = ob->currentlod;
	float dist_sq, dist_sq_curr;

	if (!current) return NULL;

	dist_sq = len_squared_v3v3(ob->obmat[3], camera_position);
	dist_sq_curr = current->distance * current->distance;

	if (dist_sq < dist_sq_curr) {
		/* check for higher LoD */
		while (current->prev && dist_sq < dist_sq_curr) {
			current = current->prev;
		}
	}
	else {
		/* check for lower LoD */
		while (current->next && dist_sq > SQUARE(current->next->distance)) {
			current = current->next;
		}
	}

	return current;
}

bool BKE_object_lod_is_usable(Object *ob, Scene *scene)
{
	bool active = (scene) ? ob == OBACT : false;
	return (ob->mode == OB_MODE_OBJECT || !active);
}

void BKE_object_lod_update(Object *ob, const float camera_position[3])
{
	LodLevel *cur_level = ob->currentlod;
	LodLevel *new_level = lod_level_select(ob, camera_position);

	if (new_level != cur_level) {
		ob->currentlod = new_level;
	}
}

static Object *lod_ob_get(Object *ob, Scene *scene, int flag)
{
	LodLevel *current = ob->currentlod;

	if (!current || !BKE_object_lod_is_usable(ob, scene))
		return ob;

	while (current->prev && (!(current->flags & flag) || !current->source || current->source->type != OB_MESH)) {
		current = current->prev;
	}

	return current->source;
}

struct Object *BKE_object_lod_meshob_get(Object *ob, Scene *scene)
{
	return lod_ob_get(ob, scene, OB_LOD_USE_MESH);
}

struct Object *BKE_object_lod_matob_get(Object *ob, Scene *scene)
{
	return lod_ob_get(ob, scene, OB_LOD_USE_MAT);
}

#endif  /* WITH_GAMEENGINE */


SoftBody *copy_softbody(SoftBody *sb, bool copy_caches)
{
	SoftBody *sbn;
	
	if (sb == NULL) return(NULL);
	
	sbn = MEM_dupallocN(sb);

	if (copy_caches == false) {
		sbn->totspring = sbn->totpoint = 0;
		sbn->bpoint = NULL;
		sbn->bspring = NULL;
	}
	else {
		sbn->totspring = sb->totspring;
		sbn->totpoint = sb->totpoint;

		if (sbn->bpoint) {
			int i;

			sbn->bpoint = MEM_dupallocN(sbn->bpoint);

			for (i = 0; i < sbn->totpoint; i++) {
				if (sbn->bpoint[i].springs)
					sbn->bpoint[i].springs = MEM_dupallocN(sbn->bpoint[i].springs);
			}
		}

		if (sb->bspring)
			sbn->bspring = MEM_dupallocN(sb->bspring);
	}
	
	sbn->keys = NULL;
	sbn->totkey = sbn->totpointkey = 0;
	
	sbn->scratch = NULL;

	sbn->pointcache = BKE_ptcache_copy_list(&sbn->ptcaches, &sb->ptcaches, copy_caches);

	if (sb->effector_weights)
		sbn->effector_weights = MEM_dupallocN(sb->effector_weights);

	return sbn;
}

BulletSoftBody *copy_bulletsoftbody(BulletSoftBody *bsb)
{
	BulletSoftBody *bsbn;

	if (bsb == NULL)
		return NULL;
	bsbn = MEM_dupallocN(bsb);
	/* no pointer in this structure yet */
	return bsbn;
}

ParticleSystem *BKE_object_copy_particlesystem(ParticleSystem *psys)
{
	ParticleSystem *psysn;
	ParticleData *pa;
	int p;

	psysn = MEM_dupallocN(psys);
	psysn->particles = MEM_dupallocN(psys->particles);
	psysn->child = MEM_dupallocN(psys->child);

	if (psys->part->type == PART_HAIR) {
		for (p = 0, pa = psysn->particles; p < psysn->totpart; p++, pa++)
			pa->hair = MEM_dupallocN(pa->hair);
	}

	if (psysn->particles && (psysn->particles->keys || psysn->particles->boid)) {
		ParticleKey *key = psysn->particles->keys;
		BoidParticle *boid = psysn->particles->boid;

		if (key)
			key = MEM_dupallocN(key);
		
		if (boid)
			boid = MEM_dupallocN(boid);
		
		for (p = 0, pa = psysn->particles; p < psysn->totpart; p++, pa++) {
			if (boid)
				pa->boid = boid++;
			if (key) {
				pa->keys = key;
				key += pa->totkey;
			}
		}
	}

	if (psys->clmd) {
		psysn->clmd = (ClothModifierData *)modifier_new(eModifierType_Cloth);
		modifier_copyData((ModifierData *)psys->clmd, (ModifierData *)psysn->clmd);
		psys->hair_in_dm = psys->hair_out_dm = NULL;
	}

	BLI_duplicatelist(&psysn->targets, &psys->targets);

	psysn->pathcache = NULL;
	psysn->childcache = NULL;
	psysn->edit = NULL;
	psysn->pdd = NULL;
	psysn->effectors = NULL;
	psysn->tree = NULL;
	psysn->bvhtree = NULL;
	
	BLI_listbase_clear(&psysn->pathcachebufs);
	BLI_listbase_clear(&psysn->childcachebufs);
	psysn->renderdata = NULL;
	
	psysn->pointcache = BKE_ptcache_copy_list(&psysn->ptcaches, &psys->ptcaches, false);

	/* XXX - from reading existing code this seems correct but intended usage of
	 * pointcache should /w cloth should be added in 'ParticleSystem' - campbell */
	if (psysn->clmd) {
		psysn->clmd->point_cache = psysn->pointcache;
	}

	id_us_plus((ID *)psysn->part);

	return psysn;
}

void BKE_object_copy_particlesystems(Object *obn, Object *ob)
{
	ParticleSystem *psys, *npsys;
	ModifierData *md;

	if (obn->type != OB_MESH) {
		/* currently only mesh objects can have soft body */
		return;
	}

	BLI_listbase_clear(&obn->particlesystem);
	for (psys = ob->particlesystem.first; psys; psys = psys->next) {
		npsys = BKE_object_copy_particlesystem(psys);

		BLI_addtail(&obn->particlesystem, npsys);

		/* need to update particle modifiers too */
		for (md = obn->modifiers.first; md; md = md->next) {
			if (md->type == eModifierType_ParticleSystem) {
				ParticleSystemModifierData *psmd = (ParticleSystemModifierData *)md;
				if (psmd->psys == psys)
					psmd->psys = npsys;
			}
			else if (md->type == eModifierType_DynamicPaint) {
				DynamicPaintModifierData *pmd = (DynamicPaintModifierData *)md;
				if (pmd->brush) {
					if (pmd->brush->psys == psys) {
						pmd->brush->psys = npsys;
					}
				}
			}
			else if (md->type == eModifierType_Smoke) {
				SmokeModifierData *smd = (SmokeModifierData *) md;
				
				if (smd->type == MOD_SMOKE_TYPE_FLOW) {
					if (smd->flow) {
						if (smd->flow->psys == psys)
							smd->flow->psys = npsys;
					}
				}
			}
		}
	}
}

void BKE_object_copy_softbody(Object *obn, Object *ob)
{
	if (ob->soft)
		obn->soft = copy_softbody(ob->soft, false);
}

static void copy_object_pose(Object *obn, Object *ob)
{
	bPoseChannel *chan;
	
	/* note: need to clear obn->pose pointer first, so that BKE_pose_copy_data works (otherwise there's a crash) */
	obn->pose = NULL;
	BKE_pose_copy_data(&obn->pose, ob->pose, 1);    /* 1 = copy constraints */

	for (chan = obn->pose->chanbase.first; chan; chan = chan->next) {
		bConstraint *con;
		
		chan->flag &= ~(POSE_LOC | POSE_ROT | POSE_SIZE);
		
		for (con = chan->constraints.first; con; con = con->next) {
			bConstraintTypeInfo *cti = BKE_constraint_typeinfo_get(con);
			ListBase targets = {NULL, NULL};
			bConstraintTarget *ct;
			
			if (cti && cti->get_constraint_targets) {
				cti->get_constraint_targets(con, &targets);
				
				for (ct = targets.first; ct; ct = ct->next) {
					if (ct->tar == ob)
						ct->tar = obn;
				}
				
				if (cti->flush_constraint_targets)
					cti->flush_constraint_targets(con, &targets, 0);
			}
		}
	}
}

static void copy_object_lod(Object *obn, Object *ob)
{
	BLI_duplicatelist(&obn->lodlevels, &ob->lodlevels);

	if (obn->lodlevels.first)
		((LodLevel *)obn->lodlevels.first)->source = obn;

	obn->currentlod = (LodLevel *)obn->lodlevels.first;
}

bool BKE_object_pose_context_check(Object *ob)
{
	if ((ob) &&
	    (ob->type == OB_ARMATURE) &&
	    (ob->pose) &&
	    (ob->mode & OB_MODE_POSE))
	{
		return true;
	}
	else {
		return false;
	}
}

Object *BKE_object_pose_armature_get(Object *ob)
{
	if (ob == NULL)
		return NULL;

	if (BKE_object_pose_context_check(ob))
		return ob;

	ob = modifiers_isDeformedByArmature(ob);

	if (BKE_object_pose_context_check(ob))
		return ob;

	return NULL;
}

void BKE_object_transform_copy(Object *ob_tar, const Object *ob_src)
{
	copy_v3_v3(ob_tar->loc, ob_src->loc);
	copy_v3_v3(ob_tar->rot, ob_src->rot);
	copy_v3_v3(ob_tar->quat, ob_src->quat);
	copy_v3_v3(ob_tar->rotAxis, ob_src->rotAxis);
	ob_tar->rotAngle = ob_src->rotAngle;
	ob_tar->rotmode = ob_src->rotmode;
	copy_v3_v3(ob_tar->size, ob_src->size);
}

Object *BKE_object_copy_ex(Main *bmain, Object *ob, bool copy_caches)
{
	Object *obn;
	ModifierData *md;
	int a;

	obn = BKE_libblock_copy_ex(bmain, &ob->id);
	
	if (ob->totcol) {
		obn->mat = MEM_dupallocN(ob->mat);
		obn->matbits = MEM_dupallocN(ob->matbits);
		obn->totcol = ob->totcol;
	}

	if (ob->iuser) obn->iuser = MEM_dupallocN(ob->iuser);
	
	if (ob->bb) obn->bb = MEM_dupallocN(ob->bb);
	obn->flag &= ~OB_FROMGROUP;
	
	BLI_listbase_clear(&obn->modifiers);
	
	for (md = ob->modifiers.first; md; md = md->next) {
		ModifierData *nmd = modifier_new(md->type);
		BLI_strncpy(nmd->name, md->name, sizeof(nmd->name));
		modifier_copyData(md, nmd);
		BLI_addtail(&obn->modifiers, nmd);
	}

	BLI_listbase_clear(&obn->prop);
	BKE_bproperty_copy_list(&obn->prop, &ob->prop);
	
	copy_sensors(&obn->sensors, &ob->sensors);
	copy_controllers(&obn->controllers, &ob->controllers);
	copy_actuators(&obn->actuators, &ob->actuators);
	
	if (ob->pose) {
		copy_object_pose(obn, ob);
		/* backwards compat... non-armatures can get poses in older files? */
		if (ob->type == OB_ARMATURE)
			BKE_pose_rebuild(obn, obn->data);
	}
	defgroup_copy_list(&obn->defbase, &ob->defbase);
	BKE_constraints_copy(&obn->constraints, &ob->constraints, true);

	obn->mode = OB_MODE_OBJECT;
	obn->sculpt = NULL;

	/* increase user numbers */
	id_us_plus((ID *)obn->data);
	id_us_plus((ID *)obn->gpd);
	id_lib_extern((ID *)obn->dup_group);

	for (a = 0; a < obn->totcol; a++) id_us_plus((ID *)obn->mat[a]);
	
	if (ob->pd) {
		obn->pd = MEM_dupallocN(ob->pd);
		if (obn->pd->tex)
			id_us_plus(&(obn->pd->tex->id));
		if (obn->pd->rng)
			obn->pd->rng = MEM_dupallocN(ob->pd->rng);
	}
	obn->soft = copy_softbody(ob->soft, copy_caches);
	obn->bsoft = copy_bulletsoftbody(ob->bsoft);
	obn->rigidbody_object = BKE_rigidbody_copy_object(ob);
	obn->rigidbody_constraint = BKE_rigidbody_copy_constraint(ob);

	BKE_object_copy_particlesystems(obn, ob);
	
	obn->derivedDeform = NULL;
	obn->derivedFinal = NULL;

	BLI_listbase_clear(&obn->gpulamp);
	BLI_listbase_clear(&obn->pc_ids);

	obn->mpath = NULL;

	copy_object_lod(obn, ob);
	

	/* Copy runtime surve data. */
	obn->curve_cache = NULL;

	if (ob->id.lib) {
		BKE_id_lib_local_paths(bmain, ob->id.lib, &obn->id);
	}

	return obn;
}

/* copy objects, will re-initialize cached simulation data */
Object *BKE_object_copy(Object *ob)
{
	return BKE_object_copy_ex(G.main, ob, false);
}

static void extern_local_object__modifiersForeachIDLink(
        void *UNUSED(userData), Object *UNUSED(ob),
        ID **idpoin)
{
	if (*idpoin) {
		/* intentionally omit ID_OB */
		if (ELEM(GS((*idpoin)->name), ID_IM, ID_TE)) {
			id_lib_extern(*idpoin);
		}
	}
}

static void extern_local_object(Object *ob)
{
	ParticleSystem *psys;

	id_lib_extern((ID *)ob->data);
	id_lib_extern((ID *)ob->dup_group);
	id_lib_extern((ID *)ob->poselib);
	id_lib_extern((ID *)ob->gpd);

	extern_local_matarar(ob->mat, ob->totcol);

	for (psys = ob->particlesystem.first; psys; psys = psys->next)
		id_lib_extern((ID *)psys->part);

	modifiers_foreachIDLink(ob, extern_local_object__modifiersForeachIDLink, NULL);
}

void BKE_object_make_local(Object *ob)
{
	Main *bmain = G.main;
	Scene *sce;
	Base *base;
	bool is_local = false, is_lib = false;

	/* - only lib users: do nothing
	 * - only local users: set flag
	 * - mixed: make copy
	 */

	if (ob->id.lib == NULL) return;
	
	ob->proxy = ob->proxy_from = NULL;
	
	if (ob->id.us == 1) {
		id_clear_lib_data(bmain, &ob->id);
		extern_local_object(ob);
	}
	else {
		for (sce = bmain->scene.first; sce && ELEM(0, is_lib, is_local); sce = sce->id.next) {
			if (BKE_scene_base_find(sce, ob)) {
				if (sce->id.lib) is_lib = true;
				else is_local = true;
			}
		}

		if (is_local && is_lib == false) {
			id_clear_lib_data(bmain, &ob->id);
			extern_local_object(ob);
		}
		else if (is_local && is_lib) {
			Object *ob_new = BKE_object_copy(ob);

			ob_new->id.us = 0;
			
			/* Remap paths of new ID using old library as base. */
			BKE_id_lib_local_paths(bmain, ob->id.lib, &ob_new->id);

			sce = bmain->scene.first;
			while (sce) {
				if (sce->id.lib == NULL) {
					base = sce->base.first;
					while (base) {
						if (base->object == ob) {
							base->object = ob_new;
							ob_new->id.us++;
							ob->id.us--;
						}
						base = base->next;
					}
				}
				sce = sce->id.next;
			}
		}
	}
}

/*
 * Returns true if the Object is a from an external blend file (libdata)
 */
bool BKE_object_is_libdata(Object *ob)
{
	if (!ob) return false;
	if (ob->proxy) return false;
	if (ob->id.lib) return true;
	return false;
}

/* Returns true if the Object data is a from an external blend file (libdata) */
bool BKE_object_obdata_is_libdata(Object *ob)
{
	if (!ob) return false;
	if (ob->proxy && (ob->data == NULL || ((ID *)ob->data)->lib == NULL)) return false;
	if (ob->id.lib) return true;
	if (ob->data == NULL) return false;
	if (((ID *)ob->data)->lib) return true;

	return false;
}

/* *************** PROXY **************** */

/* when you make proxy, ensure the exposed layers are extern */
static void armature_set_id_extern(Object *ob)
{
	bArmature *arm = ob->data;
	bPoseChannel *pchan;
	unsigned int lay = arm->layer_protected;
	
	for (pchan = ob->pose->chanbase.first; pchan; pchan = pchan->next) {
		if (!(pchan->bone->layer & lay))
			id_lib_extern((ID *)pchan->custom);
	}
			
}

void BKE_object_copy_proxy_drivers(Object *ob, Object *target)
{
	if ((target->adt) && (target->adt->drivers.first)) {
		FCurve *fcu;
		
		/* add new animdata block */
		if (!ob->adt)
			ob->adt = BKE_id_add_animdata(&ob->id);
		
		/* make a copy of all the drivers (for now), then correct any links that need fixing */
		free_fcurves(&ob->adt->drivers);
		copy_fcurves(&ob->adt->drivers, &target->adt->drivers);
		
		for (fcu = ob->adt->drivers.first; fcu; fcu = fcu->next) {
			ChannelDriver *driver = fcu->driver;
			DriverVar *dvar;
			
			for (dvar = driver->variables.first; dvar; dvar = dvar->next) {
				/* all drivers */
				DRIVER_TARGETS_LOOPER(dvar) 
				{
					if (dtar->id) {
						if ((Object *)dtar->id == target)
							dtar->id = (ID *)ob;
						else {
							/* only on local objects because this causes indirect links
							 * 'a -> b -> c', blend to point directly to a.blend
							 * when a.blend has a proxy thats linked into c.blend  */
							if (ob->id.lib == NULL)
								id_lib_extern((ID *)dtar->id);
						}
					}
				}
				DRIVER_TARGETS_LOOPER_END
			}
		}
	}
}

/* proxy rule: lib_object->proxy_from == the one we borrow from, set temporally while object_update */
/*             local_object->proxy == pointer to library object, saved in files and read */
/*             local_object->proxy_group == pointer to group dupli-object, saved in files and read */

void BKE_object_make_proxy(Object *ob, Object *target, Object *gob)
{
	/* paranoia checks */
	if (ob->id.lib || target->id.lib == NULL) {
		printf("cannot make proxy\n");
		return;
	}
	
	ob->proxy = target;
	ob->proxy_group = gob;
	id_lib_extern(&target->id);
	
	DAG_id_tag_update(&ob->id, OB_RECALC_OB | OB_RECALC_DATA | OB_RECALC_TIME);
	DAG_id_tag_update(&target->id, OB_RECALC_OB | OB_RECALC_DATA | OB_RECALC_TIME);
	
	/* copy transform
	 * - gob means this proxy comes from a group, just apply the matrix
	 *   so the object wont move from its dupli-transform.
	 *
	 * - no gob means this is being made from a linked object,
	 *   this is closer to making a copy of the object - in-place. */
	if (gob) {
		ob->rotmode = target->rotmode;
		mul_m4_m4m4(ob->obmat, gob->obmat, target->obmat);
		if (gob->dup_group) { /* should always be true */
			float tvec[3];
			copy_v3_v3(tvec, gob->dup_group->dupli_ofs);
			mul_mat3_m4_v3(ob->obmat, tvec);
			sub_v3_v3(ob->obmat[3], tvec);
		}
		BKE_object_apply_mat4(ob, ob->obmat, false, true);
	}
	else {
		BKE_object_transform_copy(ob, target);
		ob->parent = target->parent; /* libdata */
		copy_m4_m4(ob->parentinv, target->parentinv);
	}
	
	/* copy animdata stuff - drivers only for now... */
	BKE_object_copy_proxy_drivers(ob, target);

	/* skip constraints? */
	/* FIXME: this is considered by many as a bug */
	
	/* set object type and link to data */
	ob->type = target->type;
	ob->data = target->data;
	id_us_plus((ID *)ob->data);     /* ensures lib data becomes LIB_EXTERN */
	
	/* copy material and index information */
	ob->actcol = ob->totcol = 0;
	if (ob->mat) MEM_freeN(ob->mat);
	if (ob->matbits) MEM_freeN(ob->matbits);
	ob->mat = NULL;
	ob->matbits = NULL;
	if ((target->totcol) && (target->mat) && OB_TYPE_SUPPORT_MATERIAL(ob->type)) {
		int i;
		
		ob->actcol = target->actcol;
		ob->totcol = target->totcol;
		
		ob->mat = MEM_dupallocN(target->mat);
		ob->matbits = MEM_dupallocN(target->matbits);
		for (i = 0; i < target->totcol; i++) {
			/* don't need to run test_object_materials since we know this object is new and not used elsewhere */
			id_us_plus((ID *)ob->mat[i]); 
		}
	}
	
	/* type conversions */
	if (target->type == OB_ARMATURE) {
		copy_object_pose(ob, target);   /* data copy, object pointers in constraints */
		BKE_pose_rest(ob->pose);            /* clear all transforms in channels */
		BKE_pose_rebuild(ob, ob->data); /* set all internal links */
		
		armature_set_id_extern(ob);
	}
	else if (target->type == OB_EMPTY) {
		ob->empty_drawtype = target->empty_drawtype;
		ob->empty_drawsize = target->empty_drawsize;
	}

	/* copy IDProperties */
	if (ob->id.properties) {
		IDP_FreeProperty(ob->id.properties);
		MEM_freeN(ob->id.properties);
		ob->id.properties = NULL;
	}
	if (target->id.properties) {
		ob->id.properties = IDP_CopyProperty(target->id.properties);
	}

	/* copy drawtype info */
	ob->dt = target->dt;
}

/**
 * Use with newly created objects to set their size
 * (used to apply scene-scale).
 */
void BKE_object_obdata_size_init(struct Object *ob, const float size)
{
	/* apply radius as a scale to types that support it */
	switch (ob->type) {
		case OB_EMPTY:
		{
			ob->empty_drawsize *= size;
			break;
		}
		case OB_FONT:
		{
			Curve *cu = ob->data;
			cu->fsize *= size;
			break;
		}
		case OB_CAMERA:
		{
			Camera *cam = ob->data;
			cam->drawsize *= size;
			break;
		}
		case OB_LAMP:
		{
			Lamp *lamp = ob->data;
			lamp->dist *= size;
			lamp->area_size  *= size;
			lamp->area_sizey *= size;
			lamp->area_sizez *= size;
			break;
		}
		/* Only lattice (not mesh, curve, mball...),
		 * because its got data when newly added */
		case OB_LATTICE:
		{
			struct Lattice *lt = ob->data;
			float mat[4][4];

			unit_m4(mat);
			scale_m4_fl(mat, size);

			BKE_lattice_transform(lt, (float (*)[4])mat, false);
			break;
		}
	}
}

/* *************** CALC ****************** */

void BKE_object_scale_to_mat3(Object *ob, float mat[3][3])
{
	float vec[3];
	mul_v3_v3v3(vec, ob->size, ob->dscale);
	size_to_mat3(mat, vec);
}

void BKE_object_rot_to_mat3(Object *ob, float mat[3][3], bool use_drot)
{
	float rmat[3][3], dmat[3][3];
	
	/* 'dmat' is the delta-rotation matrix, which will get (pre)multiplied
	 * with the rotation matrix to yield the appropriate rotation
	 */

	/* rotations may either be quats, eulers (with various rotation orders), or axis-angle */
	if (ob->rotmode > 0) {
		/* euler rotations (will cause gimble lock, but this can be alleviated a bit with rotation orders) */
		eulO_to_mat3(rmat, ob->rot, ob->rotmode);
		eulO_to_mat3(dmat, ob->drot, ob->rotmode);
	}
	else if (ob->rotmode == ROT_MODE_AXISANGLE) {
		/* axis-angle - not really that great for 3D-changing orientations */
		axis_angle_to_mat3(rmat, ob->rotAxis, ob->rotAngle);
		axis_angle_to_mat3(dmat, ob->drotAxis, ob->drotAngle);
	}
	else {
		/* quats are normalized before use to eliminate scaling issues */
		float tquat[4];
		
		normalize_qt_qt(tquat, ob->quat);
		quat_to_mat3(rmat, tquat);
		
		normalize_qt_qt(tquat, ob->dquat);
		quat_to_mat3(dmat, tquat);
	}
	
	/* combine these rotations */
	if (use_drot)
		mul_m3_m3m3(mat, dmat, rmat);
	else
		copy_m3_m3(mat, rmat);
}

void BKE_object_mat3_to_rot(Object *ob, float mat[3][3], bool use_compat)
{
	switch (ob->rotmode) {
		case ROT_MODE_QUAT:
		{
			float dquat[4];
			mat3_to_quat(ob->quat, mat);
			normalize_qt_qt(dquat, ob->dquat);
			invert_qt(dquat);
			mul_qt_qtqt(ob->quat, dquat, ob->quat);
			break;
		}
		case ROT_MODE_AXISANGLE:
		{
			mat3_to_axis_angle(ob->rotAxis, &ob->rotAngle, mat);
			sub_v3_v3(ob->rotAxis, ob->drotAxis);
			ob->rotAngle -= ob->drotAngle;
			break;
		}
		default: /* euler */
		{
			float quat[4];
			float dquat[4];
			float tmat[3][3];

			/* without drot we could apply 'mat' directly */
			mat3_to_quat(quat, mat);
			eulO_to_quat(dquat, ob->drot, ob->rotmode);
			invert_qt(dquat);
			mul_qt_qtqt(quat, dquat, quat);
			quat_to_mat3(tmat, quat);
			/* end drot correction */

			if (use_compat) mat3_to_compatible_eulO(ob->rot, ob->rot, ob->rotmode, tmat);
			else            mat3_to_eulO(ob->rot, ob->rotmode, tmat);
			break;
		}
	}
}

void BKE_object_tfm_protected_backup(const Object *ob,
                                     ObjectTfmProtectedChannels *obtfm)
{

#define TFMCPY(_v) (obtfm->_v = ob->_v)
#define TFMCPY3D(_v) copy_v3_v3(obtfm->_v, ob->_v)
#define TFMCPY4D(_v) copy_v4_v4(obtfm->_v, ob->_v)

	TFMCPY3D(loc);
	TFMCPY3D(dloc);
	TFMCPY3D(size);
	TFMCPY3D(dscale);
	TFMCPY3D(rot);
	TFMCPY3D(drot);
	TFMCPY4D(quat);
	TFMCPY4D(dquat);
	TFMCPY3D(rotAxis);
	TFMCPY3D(drotAxis);
	TFMCPY(rotAngle);
	TFMCPY(drotAngle);

#undef TFMCPY
#undef TFMCPY3D
#undef TFMCPY4D

}

void BKE_object_tfm_protected_restore(Object *ob,
                                      const ObjectTfmProtectedChannels *obtfm,
                                      const short protectflag)
{
	unsigned int i;

	for (i = 0; i < 3; i++) {
		if (protectflag & (OB_LOCK_LOCX << i)) {
			ob->loc[i] =  obtfm->loc[i];
			ob->dloc[i] = obtfm->dloc[i];
		}

		if (protectflag & (OB_LOCK_SCALEX << i)) {
			ob->size[i] =  obtfm->size[i];
			ob->dscale[i] = obtfm->dscale[i];
		}

		if (protectflag & (OB_LOCK_ROTX << i)) {
			ob->rot[i] =  obtfm->rot[i];
			ob->drot[i] = obtfm->drot[i];

			ob->quat[i + 1] =  obtfm->quat[i + 1];
			ob->dquat[i + 1] = obtfm->dquat[i + 1];

			ob->rotAxis[i] =  obtfm->rotAxis[i];
			ob->drotAxis[i] = obtfm->drotAxis[i];
		}
	}

	if ((protectflag & OB_LOCK_ROT4D) && (protectflag & OB_LOCK_ROTW)) {
		ob->quat[0] =  obtfm->quat[0];
		ob->dquat[0] = obtfm->dquat[0];

		ob->rotAngle =  obtfm->rotAngle;
		ob->drotAngle = obtfm->drotAngle;
	}
}

void BKE_object_to_mat3(Object *ob, float mat[3][3]) /* no parent */
{
	float smat[3][3];
	float rmat[3][3];
	/*float q1[4];*/
	
	/* size */
	BKE_object_scale_to_mat3(ob, smat);

	/* rot */
	BKE_object_rot_to_mat3(ob, rmat, true);
	mul_m3_m3m3(mat, rmat, smat);
}

void BKE_object_to_mat4(Object *ob, float mat[4][4])
{
	float tmat[3][3];
	
	BKE_object_to_mat3(ob, tmat);
	
	copy_m4_m3(mat, tmat);

	add_v3_v3v3(mat[3], ob->loc, ob->dloc);
}

static void ob_get_parent_matrix(Scene *scene, Object *ob, Object *par, float parentmat[4][4]);

void BKE_object_matrix_local_get(struct Object *ob, float mat[4][4])
{
	if (ob->parent) {
		float par_imat[4][4];

		ob_get_parent_matrix(NULL, ob, ob->parent, par_imat);
		invert_m4(par_imat);
		mul_m4_m4m4(mat, par_imat, ob->obmat);
	}
	else {
		copy_m4_m4(mat, ob->obmat);
	}
}

/* extern */
int enable_cu_speed = 1;

static void ob_parcurve(Scene *scene, Object *ob, Object *par, float mat[4][4])
{
	Curve *cu;
	float vec[4], dir[3], quat[4], radius, ctime;
	
	unit_m4(mat);
	
	cu = par->data;
	if (ELEM(NULL, par->curve_cache, par->curve_cache->path, par->curve_cache->path->data)) /* only happens on reload file, but violates depsgraph still... fix! */
		BKE_displist_make_curveTypes(scene, par, 0);
	if (par->curve_cache->path == NULL) return;
	
	/* catch exceptions: feature for nla stride editing */
	if (ob->ipoflag & OB_DISABLE_PATH) {
		ctime = 0.0f;
	}
	/* catch exceptions: curve paths used as a duplicator */
	else if (enable_cu_speed) {
		/* ctime is now a proper var setting of Curve which gets set by Animato like any other var that's animated,
		 * but this will only work if it actually is animated... 
		 *
		 * we divide the curvetime calculated in the previous step by the length of the path, to get a time
		 * factor, which then gets clamped to lie within 0.0 - 1.0 range
		 */
		if (cu->pathlen) {
			ctime = cu->ctime / cu->pathlen;
		}
		else {
			ctime = cu->ctime;
		}

		CLAMP(ctime, 0.0f, 1.0f);
	}
	else {
		ctime = BKE_scene_frame_get(scene);
		if (cu->pathlen) {
			ctime /= cu->pathlen;
		}
		
		CLAMP(ctime, 0.0f, 1.0f);
	}
	
	/* vec: 4 items! */
	if (where_on_path(par, ctime, vec, dir, cu->flag & CU_FOLLOW ? quat : NULL, &radius, NULL)) {

		if (cu->flag & CU_FOLLOW) {
#if 0
			float si, q[4];
			vec_to_quat(quat, dir, ob->trackflag, ob->upflag);
			
			/* the tilt */
			normalize_v3(dir);
			q[0] = cosf(0.5 * vec[3]);
			si = sinf(0.5 * vec[3]);
			q[1] = -si * dir[0];
			q[2] = -si * dir[1];
			q[3] = -si * dir[2];
			mul_qt_qtqt(quat, q, quat);
#else
			quat_apply_track(quat, ob->trackflag, ob->upflag);
#endif
			normalize_qt(quat);
			quat_to_mat4(mat, quat);
		}
		
		if (cu->flag & CU_PATH_RADIUS) {
			float tmat[4][4], rmat[4][4];
			scale_m4_fl(tmat, radius);
			mul_m4_m4m4(rmat, tmat, mat);
			copy_m4_m4(mat, rmat);
		}

		copy_v3_v3(mat[3], vec);
		
	}
}

static void ob_parbone(Object *ob, Object *par, float mat[4][4])
{	
	bPoseChannel *pchan;
	float vec[3];
	
	if (par->type != OB_ARMATURE) {
		unit_m4(mat);
		return;
	}
	
	/* Make sure the bone is still valid */
	pchan = BKE_pose_channel_find_name(par->pose, ob->parsubstr);
	if (!pchan || !pchan->bone) {
		printf("Object %s with Bone parent: bone %s doesn't exist\n", ob->id.name + 2, ob->parsubstr);
		unit_m4(mat);
		return;
	}

	/* get bone transform */
	if (pchan->bone->flag & BONE_RELATIVE_PARENTING) {
		/* the new option uses the root - expected bahaviour, but differs from old... */
		/* XXX check on version patching? */
		copy_m4_m4(mat, pchan->chan_mat);
	}
	else {
		copy_m4_m4(mat, pchan->pose_mat);

		/* but for backwards compatibility, the child has to move to the tail */
		copy_v3_v3(vec, mat[1]);
		mul_v3_fl(vec, pchan->bone->length);
		add_v3_v3(mat[3], vec);
	}
}

static void give_parvert(Object *par, int nr, float vec[3])
{
	zero_v3(vec);
	
	if (par->type == OB_MESH) {
		Mesh *me = par->data;
		BMEditMesh *em = me->edit_btmesh;
		DerivedMesh *dm;

		dm = (em) ? em->derivedFinal : par->derivedFinal;
			
		if (dm) {
			int count = 0;
			int numVerts = dm->getNumVerts(dm);

			if (nr < numVerts) {
				bool use_special_ss_case = false;

				if (dm->type == DM_TYPE_CCGDM) {
					ModifierData *md;
					VirtualModifierData virtualModifierData;
					use_special_ss_case = true;
					for (md = modifiers_getVirtualModifierList(par, &virtualModifierData);
					     md != NULL;
					     md = md->next)
					{
						ModifierTypeInfo *mti = modifierType_getInfo(md->type);
						/* TODO(sergey): Check for disabled modifiers. */
						if (mti->type != eModifierTypeType_OnlyDeform && md->next != NULL) {
							use_special_ss_case = false;
							break;
						}
					}
				}

				if (!use_special_ss_case) {
					/* avoid dm->getVertDataArray() since it allocates arrays in the dm (not thread safe) */
					if (em && dm->type == DM_TYPE_EDITBMESH) {
						if (em->bm->elem_table_dirty & BM_VERT) {
#ifdef VPARENT_THREADING_HACK
							BLI_mutex_lock(&vparent_lock);
							if (em->bm->elem_table_dirty & BM_VERT) {
								BM_mesh_elem_table_ensure(em->bm, BM_VERT);
							}
							BLI_mutex_unlock(&vparent_lock);
#else
							BLI_assert(!"Not safe for threading");
							BM_mesh_elem_table_ensure(em->bm, BM_VERT);
#endif
						}
					}
				}

				if (use_special_ss_case) {
					/* Special case if the last modifier is SS and no constructive modifier are in front of it. */
					CCGDerivedMesh *ccgdm = (CCGDerivedMesh *)dm;
					CCGVert *ccg_vert = ccgSubSurf_getVert(ccgdm->ss, SET_INT_IN_POINTER(nr));
					/* In case we deleted some verts, nr may refer to inexistent one now, see T42557. */
					if (ccg_vert) {
						float *co = ccgSubSurf_getVertData(ccgdm->ss, ccg_vert);
						add_v3_v3(vec, co);
						count++;
					}
				}
				else if (CustomData_has_layer(&dm->vertData, CD_ORIGINDEX) &&
				         !(em && dm->type == DM_TYPE_EDITBMESH))
				{
					int i;

					/* Get the average of all verts with (original index == nr). */
					for (i = 0; i < numVerts; i++) {
						const int *index = dm->getVertData(dm, i, CD_ORIGINDEX);
						if (*index == nr) {
							float co[3];
							dm->getVertCo(dm, i, co);
							add_v3_v3(vec, co);
							count++;
						}
					}
				}
				else {
					if (nr < numVerts) {
						float co[3];
						dm->getVertCo(dm, nr, co);
						add_v3_v3(vec, co);
						count++;
					}
				}
			}

			if (count == 0) {
				/* keep as 0, 0, 0 */
			}
			else if (count > 0) {
				mul_v3_fl(vec, 1.0f / count);
			}
			else {
				/* use first index if its out of range */
				dm->getVertCo(dm, 0, vec);
			}
		}
		else {
			fprintf(stderr,
			        "%s: DerivedMesh is needed to solve parenting, "
			        "object position can be wrong now\n", __func__);
		}
	}
	else if (ELEM(par->type, OB_CURVE, OB_SURF)) {
		ListBase *nurb;

		/* Unless there's some weird depsgraph failure the cache should exist. */
		BLI_assert(par->curve_cache != NULL);

		if (par->curve_cache->deformed_nurbs.first != NULL) {
			nurb = &par->curve_cache->deformed_nurbs;
		}
		else {
			Curve *cu = par->data;
			nurb = BKE_curve_nurbs_get(cu);
		}

		BKE_nurbList_index_get_co(nurb, nr, vec);
	}
	else if (par->type == OB_LATTICE) {
		Lattice *latt  = par->data;
		DispList *dl   = par->curve_cache ? BKE_displist_find(&par->curve_cache->disp, DL_VERTS) : NULL;
		float (*co)[3] = dl ? (float (*)[3])dl->verts : NULL;
		int tot;

		if (latt->editlatt) latt = latt->editlatt->latt;

		tot = latt->pntsu * latt->pntsv * latt->pntsw;

		/* ensure dl is correct size */
		BLI_assert(dl == NULL || dl->nr == tot);

		if (nr < tot) {
			if (co) {
				copy_v3_v3(vec, co[nr]);
			}
			else {
				copy_v3_v3(vec, latt->def[nr].vec);
			}
		}
	}
}

static void ob_parvert3(Object *ob, Object *par, float mat[4][4])
{

	/* in local ob space */
	if (OB_TYPE_SUPPORT_PARVERT(par->type)) {
		float cmat[3][3], v1[3], v2[3], v3[3], q[4];

		give_parvert(par, ob->par1, v1);
		give_parvert(par, ob->par2, v2);
		give_parvert(par, ob->par3, v3);

		tri_to_quat(q, v1, v2, v3);
		quat_to_mat3(cmat, q);
		copy_m4_m3(mat, cmat);

		mid_v3_v3v3v3(mat[3], v1, v2, v3);
	}
	else {
		unit_m4(mat);
	}
}

static void ob_get_parent_matrix(Scene *scene, Object *ob, Object *par, float parentmat[4][4])
{
	float tmat[4][4];
	float vec[3];
	bool ok;

	switch (ob->partype & PARTYPE) {
		case PAROBJECT:
			ok = 0;
			if (par->type == OB_CURVE) {
				if (scene && ((Curve *)par->data)->flag & CU_PATH) {
					ob_parcurve(scene, ob, par, tmat);
					ok = 1;
				}
			}
			
			if (ok) mul_m4_m4m4(parentmat, par->obmat, tmat);
			else copy_m4_m4(parentmat, par->obmat);
			
			break;
		case PARBONE:
			ob_parbone(ob, par, tmat);
			mul_m4_m4m4(parentmat, par->obmat, tmat);
			break;
		
		case PARVERT1:
			unit_m4(parentmat);
			give_parvert(par, ob->par1, vec);
			mul_v3_m4v3(parentmat[3], par->obmat, vec);
			break;
		case PARVERT3:
			ob_parvert3(ob, par, tmat);
			
			mul_m4_m4m4(parentmat, par->obmat, tmat);
			break;
		
		case PARSKEL:
			copy_m4_m4(parentmat, par->obmat);
			break;
	}

}

/**
 * \param r_originmat  Optional matrix that stores the space the object is in (without its own matrix applied)
 */
static void solve_parenting(Scene *scene, Object *ob, Object *par, float obmat[4][4], float slowmat[4][4],
                            float r_originmat[3][3], const bool set_origin)
{
	float totmat[4][4];
	float tmat[4][4];
	float locmat[4][4];
	
	BKE_object_to_mat4(ob, locmat);
	
	if (ob->partype & PARSLOW) copy_m4_m4(slowmat, obmat);

	ob_get_parent_matrix(scene, ob, par, totmat);
	
	/* total */
	mul_m4_m4m4(tmat, totmat, ob->parentinv);
	mul_m4_m4m4(obmat, tmat, locmat);
	
	if (r_originmat) {
		/* usable originmat */
		copy_m3_m4(r_originmat, tmat);
	}
	
	/* origin, for help line */
	if (set_origin) {
		if ((ob->partype & PARTYPE) == PARSKEL) {
			copy_v3_v3(ob->orig, par->obmat[3]);
		}
		else {
			copy_v3_v3(ob->orig, totmat[3]);
		}
	}
}

static bool where_is_object_parslow(Object *ob, float obmat[4][4], float slowmat[4][4])
{
	float *fp1, *fp2;
	float fac1, fac2;
	int a;

	/* include framerate */
	fac1 = (1.0f / (1.0f + fabsf(ob->sf)));
	if (fac1 >= 1.0f) return false;
	fac2 = 1.0f - fac1;

	fp1 = obmat[0];
	fp2 = slowmat[0];
	for (a = 0; a < 16; a++, fp1++, fp2++) {
		fp1[0] = fac1 * fp1[0] + fac2 * fp2[0];
	}

	return true;
}

/* note, scene is the active scene while actual_scene is the scene the object resides in */
void BKE_object_where_is_calc_time_ex(Scene *scene, Object *ob, float ctime,
                                      RigidBodyWorld *rbw, float r_originmat[3][3])
{
	if (ob == NULL) return;
	
	/* execute drivers only, as animation has already been done */
	BKE_animsys_evaluate_animdata(scene, &ob->id, ob->adt, ctime, ADT_RECALC_DRIVERS);
	
	if (ob->parent) {
		Object *par = ob->parent;
		float slowmat[4][4];
		
		/* calculate parent matrix */
		solve_parenting(scene, ob, par, ob->obmat, slowmat, r_originmat, true);
		
		/* "slow parent" is definitely not threadsafe, and may also give bad results jumping around 
		 * An old-fashioned hack which probably doesn't really cut it anymore
		 */
		if (ob->partype & PARSLOW) {
			if (!where_is_object_parslow(ob, ob->obmat, slowmat))
				return;
		}
	}
	else {
		BKE_object_to_mat4(ob, ob->obmat);
	}

	/* try to fall back to the scene rigid body world if none given */
	rbw = rbw ? rbw : scene->rigidbody_world;
	/* read values pushed into RBO from sim/cache... */
	BKE_rigidbody_sync_transforms(rbw, ob, ctime);
	
	/* solve constraints */
	if (ob->constraints.first && !(ob->transflag & OB_NO_CONSTRAINTS)) {
		bConstraintOb *cob;
		cob = BKE_constraints_make_evalob(scene, ob, NULL, CONSTRAINT_OBTYPE_OBJECT);
		BKE_constraints_solve(&ob->constraints, cob, ctime);
		BKE_constraints_clear_evalob(cob);
	}
	
	/* set negative scale flag in object */
	if (is_negative_m4(ob->obmat)) ob->transflag |= OB_NEG_SCALE;
	else ob->transflag &= ~OB_NEG_SCALE;
}

void BKE_object_where_is_calc_time(Scene *scene, Object *ob, float ctime)
{
	BKE_object_where_is_calc_time_ex(scene, ob, ctime, NULL, NULL);
}

/* get object transformation matrix without recalculating dependencies and
 * constraints -- assume dependencies are already solved by depsgraph.
 * no changes to object and it's parent would be done.
 * used for bundles orientation in 3d space relative to parented blender camera */
void BKE_object_where_is_calc_mat4(Scene *scene, Object *ob, float obmat[4][4])
{

	if (ob->parent) {
		float slowmat[4][4];

		Object *par = ob->parent;
		
		solve_parenting(scene, ob, par, obmat, slowmat, NULL, false);
		
		if (ob->partype & PARSLOW)
			where_is_object_parslow(ob, obmat, slowmat);
	}
	else {
		BKE_object_to_mat4(ob, obmat);
	}
}

void BKE_object_where_is_calc_ex(Scene *scene, RigidBodyWorld *rbw, Object *ob, float r_originmat[3][3])
{
	BKE_object_where_is_calc_time_ex(scene, ob, BKE_scene_frame_get(scene), rbw, r_originmat);
}
void BKE_object_where_is_calc(Scene *scene, Object *ob)
{
	BKE_object_where_is_calc_time_ex(scene, ob, BKE_scene_frame_get(scene), NULL, NULL);
}

/* for calculation of the inverse parent transform, only used for editor */
void BKE_object_workob_calc_parent(Scene *scene, Object *ob, Object *workob)
{
	BKE_object_workob_clear(workob);
	
	unit_m4(workob->obmat);
	unit_m4(workob->parentinv);
	unit_m4(workob->constinv);
	workob->parent = ob->parent;

	workob->trackflag = ob->trackflag;
	workob->upflag = ob->upflag;
	
	workob->partype = ob->partype;
	workob->par1 = ob->par1;
	workob->par2 = ob->par2;
	workob->par3 = ob->par3;

	workob->constraints.first = ob->constraints.first;
	workob->constraints.last = ob->constraints.last;

	BLI_strncpy(workob->parsubstr, ob->parsubstr, sizeof(workob->parsubstr));

	BKE_object_where_is_calc(scene, workob);
}

/* see BKE_pchan_apply_mat4() for the equivalent 'pchan' function */
void BKE_object_apply_mat4(Object *ob, float mat[4][4], const bool use_compat, const bool use_parent)
{
	float rot[3][3];

	if (use_parent && ob->parent) {
		float rmat[4][4], diff_mat[4][4], imat[4][4], parent_mat[4][4];

		ob_get_parent_matrix(NULL, ob, ob->parent, parent_mat);

		mul_m4_m4m4(diff_mat, parent_mat, ob->parentinv);
		invert_m4_m4(imat, diff_mat);
		mul_m4_m4m4(rmat, imat, mat); /* get the parent relative matrix */

		/* same as below, use rmat rather than mat */
		mat4_to_loc_rot_size(ob->loc, rot, ob->size, rmat);
	}
	else {
		mat4_to_loc_rot_size(ob->loc, rot, ob->size, mat);
	}

	BKE_object_mat3_to_rot(ob, rot, use_compat);

	sub_v3_v3(ob->loc, ob->dloc);

	if (ob->dscale[0] != 0.0f) ob->size[0] /= ob->dscale[0];
	if (ob->dscale[1] != 0.0f) ob->size[1] /= ob->dscale[1];
	if (ob->dscale[2] != 0.0f) ob->size[2] /= ob->dscale[2];

	/* BKE_object_mat3_to_rot handles delta rotations */
}

BoundBox *BKE_boundbox_alloc_unit(void)
{
	BoundBox *bb;
	const float min[3] = {-1.0f, -1.0f, -1.0f}, max[3] = {-1.0f, -1.0f, -1.0f};

	bb = MEM_callocN(sizeof(BoundBox), "OB-BoundBox");
	BKE_boundbox_init_from_minmax(bb, min, max);
	
	return bb;
}

void BKE_boundbox_init_from_minmax(BoundBox *bb, const float min[3], const float max[3])
{
	bb->vec[0][0] = bb->vec[1][0] = bb->vec[2][0] = bb->vec[3][0] = min[0];
	bb->vec[4][0] = bb->vec[5][0] = bb->vec[6][0] = bb->vec[7][0] = max[0];
	
	bb->vec[0][1] = bb->vec[1][1] = bb->vec[4][1] = bb->vec[5][1] = min[1];
	bb->vec[2][1] = bb->vec[3][1] = bb->vec[6][1] = bb->vec[7][1] = max[1];

	bb->vec[0][2] = bb->vec[3][2] = bb->vec[4][2] = bb->vec[7][2] = min[2];
	bb->vec[1][2] = bb->vec[2][2] = bb->vec[5][2] = bb->vec[6][2] = max[2];
}

void BKE_boundbox_calc_center_aabb(const BoundBox *bb, float r_cent[3])
{
	r_cent[0] = 0.5f * (bb->vec[0][0] + bb->vec[4][0]);
	r_cent[1] = 0.5f * (bb->vec[0][1] + bb->vec[2][1]);
	r_cent[2] = 0.5f * (bb->vec[0][2] + bb->vec[1][2]);
}

void BKE_boundbox_calc_size_aabb(const BoundBox *bb, float r_size[3])
{
	r_size[0] = 0.5f * fabsf(bb->vec[0][0] - bb->vec[4][0]);
	r_size[1] = 0.5f * fabsf(bb->vec[0][1] - bb->vec[2][1]);
	r_size[2] = 0.5f * fabsf(bb->vec[0][2] - bb->vec[1][2]);
}

BoundBox *BKE_object_boundbox_get(Object *ob)
{
	BoundBox *bb = NULL;
	
	if (ob->type == OB_MESH) {
		bb = BKE_mesh_boundbox_get(ob);
	}
	else if (ELEM(ob->type, OB_CURVE, OB_SURF, OB_FONT)) {
		bb = BKE_curve_boundbox_get(ob);
	}
	else if (ob->type == OB_MBALL) {
		bb = ob->bb;
	}
	return bb;
}

/* used to temporally disable/enable boundbox */
void BKE_object_boundbox_flag(Object *ob, int flag, const bool set)
{
	BoundBox *bb = BKE_object_boundbox_get(ob);
	if (bb) {
		if (set) bb->flag |= flag;
		else bb->flag &= ~flag;
	}
}

void BKE_object_dimensions_get(Object *ob, float vec[3])
{
	BoundBox *bb = NULL;
	
	bb = BKE_object_boundbox_get(ob);
	if (bb) {
		float scale[3];
		
		mat4_to_size(scale, ob->obmat);
		
		vec[0] = fabsf(scale[0]) * (bb->vec[4][0] - bb->vec[0][0]);
		vec[1] = fabsf(scale[1]) * (bb->vec[2][1] - bb->vec[0][1]);
		vec[2] = fabsf(scale[2]) * (bb->vec[1][2] - bb->vec[0][2]);
	}
	else {
		zero_v3(vec);
	}
}

void BKE_object_dimensions_set(Object *ob, const float value[3])
{
	BoundBox *bb = NULL;
	
	bb = BKE_object_boundbox_get(ob);
	if (bb) {
		float scale[3], len[3];
		
		mat4_to_size(scale, ob->obmat);
		
		len[0] = bb->vec[4][0] - bb->vec[0][0];
		len[1] = bb->vec[2][1] - bb->vec[0][1];
		len[2] = bb->vec[1][2] - bb->vec[0][2];
		
		if (len[0] > 0.f) ob->size[0] = value[0] / len[0];
		if (len[1] > 0.f) ob->size[1] = value[1] / len[1];
		if (len[2] > 0.f) ob->size[2] = value[2] / len[2];
	}
}

void BKE_object_minmax(Object *ob, float min_r[3], float max_r[3], const bool use_hidden)
{
	BoundBox bb;
	float vec[3];
	int a;
	bool changed = false;
	
	switch (ob->type) {
		case OB_CURVE:
		case OB_FONT:
		case OB_SURF:
		{
			bb = *BKE_curve_boundbox_get(ob);

			for (a = 0; a < 8; a++) {
				mul_m4_v3(ob->obmat, bb.vec[a]);
				minmax_v3v3_v3(min_r, max_r, bb.vec[a]);
			}
			changed = true;
			break;
		}
		case OB_LATTICE:
		{
			Lattice *lt = ob->data;
			BPoint *bp = lt->def;
			int u, v, w;

			for (w = 0; w < lt->pntsw; w++) {
				for (v = 0; v < lt->pntsv; v++) {
					for (u = 0; u < lt->pntsu; u++, bp++) {
						mul_v3_m4v3(vec, ob->obmat, bp->vec);
						minmax_v3v3_v3(min_r, max_r, vec);
					}
				}
			}
			changed = true;
			break;
		}
		case OB_ARMATURE:
		{
			if (ob->pose) {
				bArmature *arm = ob->data;
				bPoseChannel *pchan;

				for (pchan = ob->pose->chanbase.first; pchan; pchan = pchan->next) {
					/* XXX pchan->bone may be NULL for duplicated bones, see duplicateEditBoneObjects() comment
					 *     (editarmature.c:2592)... Skip in this case too! */
					if (pchan->bone && !((use_hidden == false) && (PBONE_VISIBLE(arm, pchan->bone) == false))) {
						mul_v3_m4v3(vec, ob->obmat, pchan->pose_head);
						minmax_v3v3_v3(min_r, max_r, vec);
						mul_v3_m4v3(vec, ob->obmat, pchan->pose_tail);
						minmax_v3v3_v3(min_r, max_r, vec);

						changed = true;
					}
				}
			}
			break;
		}
		case OB_MESH:
		{
			Mesh *me = BKE_mesh_from_object(ob);

			if (me) {
				bb = *BKE_mesh_boundbox_get(ob);

				for (a = 0; a < 8; a++) {
					mul_m4_v3(ob->obmat, bb.vec[a]);
					minmax_v3v3_v3(min_r, max_r, bb.vec[a]);
				}
				changed = true;
			}
			break;
		}
		case OB_MBALL:
		{
			float ob_min[3], ob_max[3];

			changed = BKE_mball_minmax_ex(ob->data, ob_min, ob_max, ob->obmat, 0);
			if (changed) {
				minmax_v3v3_v3(min_r, max_r, ob_min);
				minmax_v3v3_v3(min_r, max_r, ob_max);
			}
			break;
		}
	}

	if (changed == false) {
		float size[3];

		copy_v3_v3(size, ob->size);
		if (ob->type == OB_EMPTY) {
			mul_v3_fl(size, ob->empty_drawsize);
		}

		minmax_v3v3_v3(min_r, max_r, ob->obmat[3]);

		copy_v3_v3(vec, ob->obmat[3]);
		add_v3_v3(vec, size);
		minmax_v3v3_v3(min_r, max_r, vec);

		copy_v3_v3(vec, ob->obmat[3]);
		sub_v3_v3(vec, size);
		minmax_v3v3_v3(min_r, max_r, vec);
	}
}

void BKE_object_empty_draw_type_set(Object *ob, const int value)
{
	ob->empty_drawtype = value;

	if (ob->type == OB_EMPTY && ob->empty_drawtype == OB_EMPTY_IMAGE) {
		if (!ob->iuser) {
			ob->iuser = MEM_callocN(sizeof(ImageUser), "image user");
			ob->iuser->ok = 1;
			ob->iuser->frames = 100;
			ob->iuser->sfra = 1;
			ob->iuser->fie_ima = 2;
		}
	}
	else {
		if (ob->iuser) {
			MEM_freeN(ob->iuser);
			ob->iuser = NULL;
		}
	}
}

bool BKE_object_minmax_dupli(Scene *scene, Object *ob, float r_min[3], float r_max[3], const bool use_hidden)
{
	bool ok = false;
	if ((ob->transflag & OB_DUPLI) == 0) {
		return ok;
	}
	else {
		ListBase *lb;
		DupliObject *dob;
		lb = object_duplilist(G.main->eval_ctx, scene, ob);
		for (dob = lb->first; dob; dob = dob->next) {
			if ((use_hidden == false) && (dob->no_draw != 0)) {
				/* pass */
			}
			else {
				BoundBox *bb = BKE_object_boundbox_get(dob->ob);

				if (bb) {
					int i;
					for (i = 0; i < 8; i++) {
						float vec[3];
						mul_v3_m4v3(vec, dob->mat, bb->vec[i]);
						minmax_v3v3_v3(r_min, r_max, vec);
					}

					ok = true;
				}
			}
		}
		free_object_duplilist(lb);  /* does restore */
	}

	return ok;
}

void BKE_object_foreach_display_point(
        Object *ob, float obmat[4][4],
        void (*func_cb)(const float[3], void *), void *user_data)
{
	float co[3];

	if (ob->derivedFinal) {
		DerivedMesh *dm = ob->derivedFinal;
		MVert *mv = dm->getVertArray(dm);
		int totvert = dm->getNumVerts(dm);
		int i;

		for (i = 0; i < totvert; i++, mv++) {
			mul_v3_m4v3(co, obmat, mv->co);
			func_cb(co, user_data);
		}
	}
	else if (ob->curve_cache && ob->curve_cache->disp.first) {
		DispList *dl;

		for (dl = ob->curve_cache->disp.first; dl; dl = dl->next) {
			const float *v3 = dl->verts;
			int totvert = dl->nr;
			int i;

			for (i = 0; i < totvert; i++, v3 += 3) {
				mul_v3_m4v3(co, obmat, v3);
				func_cb(co, user_data);
			}
		}
	}
}

void BKE_scene_foreach_display_point(
        Scene *scene, View3D *v3d, const short flag,
        void (*func_cb)(const float[3], void *), void *user_data)
{
	Base *base;
	Object *ob;

	for (base = FIRSTBASE; base; base = base->next) {
		if (BASE_VISIBLE_BGMODE(v3d, scene, base) && (base->flag & flag) == flag) {
			ob = base->object;

			if ((ob->transflag & OB_DUPLI) == 0) {
				BKE_object_foreach_display_point(ob, ob->obmat, func_cb, user_data);
			}
			else {
				ListBase *lb;
				DupliObject *dob;

				lb = object_duplilist(G.main->eval_ctx, scene, ob);
				for (dob = lb->first; dob; dob = dob->next) {
					if (dob->no_draw == 0) {
						BKE_object_foreach_display_point(dob->ob, dob->mat, func_cb, user_data);
					}
				}
				free_object_duplilist(lb);  /* does restore */
			}
		}
	}
}

/* copied from DNA_object_types.h */
typedef struct ObTfmBack {
	float loc[3], dloc[3], orig[3];
	float size[3], dscale[3];   /* scale and delta scale */
	float rot[3], drot[3];      /* euler rotation */
	float quat[4], dquat[4];    /* quaternion rotation */
	float rotAxis[3], drotAxis[3];  /* axis angle rotation - axis part */
	float rotAngle, drotAngle;  /* axis angle rotation - angle part */
	float obmat[4][4];      /* final worldspace matrix with constraints & animsys applied */
	float parentinv[4][4]; /* inverse result of parent, so that object doesn't 'stick' to parent */
	float constinv[4][4]; /* inverse result of constraints. doesn't include effect of parent or object local transform */
	float imat[4][4];   /* inverse matrix of 'obmat' for during render, old game engine, temporally: ipokeys of transform  */
} ObTfmBack;

void *BKE_object_tfm_backup(Object *ob)
{
	ObTfmBack *obtfm = MEM_mallocN(sizeof(ObTfmBack), "ObTfmBack");
	copy_v3_v3(obtfm->loc, ob->loc);
	copy_v3_v3(obtfm->dloc, ob->dloc);
	copy_v3_v3(obtfm->orig, ob->orig);
	copy_v3_v3(obtfm->size, ob->size);
	copy_v3_v3(obtfm->dscale, ob->dscale);
	copy_v3_v3(obtfm->rot, ob->rot);
	copy_v3_v3(obtfm->drot, ob->drot);
	copy_qt_qt(obtfm->quat, ob->quat);
	copy_qt_qt(obtfm->dquat, ob->dquat);
	copy_v3_v3(obtfm->rotAxis, ob->rotAxis);
	copy_v3_v3(obtfm->drotAxis, ob->drotAxis);
	obtfm->rotAngle = ob->rotAngle;
	obtfm->drotAngle = ob->drotAngle;
	copy_m4_m4(obtfm->obmat, ob->obmat);
	copy_m4_m4(obtfm->parentinv, ob->parentinv);
	copy_m4_m4(obtfm->constinv, ob->constinv);
	copy_m4_m4(obtfm->imat, ob->imat);

	return (void *)obtfm;
}

void BKE_object_tfm_restore(Object *ob, void *obtfm_pt)
{
	ObTfmBack *obtfm = (ObTfmBack *)obtfm_pt;
	copy_v3_v3(ob->loc, obtfm->loc);
	copy_v3_v3(ob->dloc, obtfm->dloc);
	copy_v3_v3(ob->orig, obtfm->orig);
	copy_v3_v3(ob->size, obtfm->size);
	copy_v3_v3(ob->dscale, obtfm->dscale);
	copy_v3_v3(ob->rot, obtfm->rot);
	copy_v3_v3(ob->drot, obtfm->drot);
	copy_qt_qt(ob->quat, obtfm->quat);
	copy_qt_qt(ob->dquat, obtfm->dquat);
	copy_v3_v3(ob->rotAxis, obtfm->rotAxis);
	copy_v3_v3(ob->drotAxis, obtfm->drotAxis);
	ob->rotAngle = obtfm->rotAngle;
	ob->drotAngle = obtfm->drotAngle;
	copy_m4_m4(ob->obmat, obtfm->obmat);
	copy_m4_m4(ob->parentinv, obtfm->parentinv);
	copy_m4_m4(ob->constinv, obtfm->constinv);
	copy_m4_m4(ob->imat, obtfm->imat);
}

bool BKE_object_parent_loop_check(const Object *par, const Object *ob)
{
	/* test if 'ob' is a parent somewhere in par's parents */
	if (par == NULL) return false;
	if (ob == par) return true;
	return BKE_object_parent_loop_check(par->parent, ob);
}

/* proxy rule: lib_object->proxy_from == the one we borrow from, only set temporal and cleared here */
/*           local_object->proxy      == pointer to library object, saved in files and read */

/* function below is polluted with proxy exceptions, cleanup will follow! */

/* the main object update call, for object matrix, constraints, keys and displist (modifiers) */
/* requires flags to be set! */
/* Ideally we shouldn't have to pass the rigid body world, but need bigger restructuring to avoid id */
void BKE_object_handle_update_ex(EvaluationContext *eval_ctx,
                                 Scene *scene, Object *ob,
                                 RigidBodyWorld *rbw,
                                 const bool do_proxy_update)
{
	if (ob->recalc & OB_RECALC_ALL) {
		/* speed optimization for animation lookups */
		if (ob->pose)
			BKE_pose_channels_hash_make(ob->pose);

		if (ob->recalc & OB_RECALC_DATA) {
			if (ob->type == OB_ARMATURE) {
				/* this happens for reading old files and to match library armatures
				 * with poses we do it ahead of BKE_object_where_is_calc to ensure animation
				 * is evaluated on the rebuilt pose, otherwise we get incorrect poses
				 * on file load */
				if (ob->pose == NULL || (ob->pose->flag & POSE_RECALC))
					BKE_pose_rebuild(ob, ob->data);
			}
		}

		/* XXX new animsys warning: depsgraph tag OB_RECALC_DATA should not skip drivers, 
		 * which is only in BKE_object_where_is_calc now */
		/* XXX: should this case be OB_RECALC_OB instead? */
		if (ob->recalc & OB_RECALC_ALL) {
			
			if (G.debug & G_DEBUG_DEPSGRAPH)
				printf("recalcob %s\n", ob->id.name + 2);
			
			/* handle proxy copy for target */
			if (ob->id.lib && ob->proxy_from) {
				// printf("ob proxy copy, lib ob %s proxy %s\n", ob->id.name, ob->proxy_from->id.name);
				if (ob->proxy_from->proxy_group) { /* transform proxy into group space */
					Object *obg = ob->proxy_from->proxy_group;
					invert_m4_m4(obg->imat, obg->obmat);
					mul_m4_m4m4(ob->obmat, obg->imat, ob->proxy_from->obmat);
					if (obg->dup_group) { /* should always be true */
						add_v3_v3(ob->obmat[3], obg->dup_group->dupli_ofs);
					}
				}
				else
					copy_m4_m4(ob->obmat, ob->proxy_from->obmat);
			}
			else
				BKE_object_where_is_calc_ex(scene, rbw, ob, NULL);
		}
		
		if (ob->recalc & OB_RECALC_DATA) {
			ID *data_id = (ID *)ob->data;
			AnimData *adt = BKE_animdata_from_id(data_id);
			Key *key;
			float ctime = BKE_scene_frame_get(scene);
			
			if (G.debug & G_DEBUG_DEPSGRAPH)
				printf("recalcdata %s\n", ob->id.name + 2);

			if (adt) {
				/* evaluate drivers - datalevel */
				/* XXX: for mesh types, should we push this to derivedmesh instead? */
				BKE_animsys_evaluate_animdata(scene, data_id, adt, ctime, ADT_RECALC_DRIVERS);
			}
			
			key = BKE_key_from_object(ob);
			if (key && key->block.first) {
				if (!(ob->shapeflag & OB_SHAPE_LOCK))
					BKE_animsys_evaluate_animdata(scene, &key->id, key->adt, ctime, ADT_RECALC_DRIVERS);
			}

			/* includes all keys and modifiers */
			switch (ob->type) {
				case OB_MESH:
				{
					BMEditMesh *em = (ob == scene->obedit) ? BKE_editmesh_from_object(ob) : NULL;
					uint64_t data_mask = scene->customdata_mask | CD_MASK_BAREMESH;
#ifdef WITH_FREESTYLE
					/* make sure Freestyle edge/face marks appear in DM for render (see T40315) */
					if (eval_ctx->mode != DAG_EVAL_VIEWPORT) {
						data_mask |= CD_MASK_FREESTYLE_EDGE | CD_MASK_FREESTYLE_FACE;
					}
#endif
					if (em) {
						makeDerivedMesh(scene, ob, em,  data_mask, 0); /* was CD_MASK_BAREMESH */
					}
					else {
						makeDerivedMesh(scene, ob, NULL, data_mask, 0);
					}
					break;
				}
				case OB_ARMATURE:
					if (ob->id.lib && ob->proxy_from) {
						if (BKE_pose_copy_result(ob->pose, ob->proxy_from->pose) == false) {
							printf("Proxy copy error, lib Object: %s proxy Object: %s\n",
							       ob->id.name + 2, ob->proxy_from->id.name + 2);
						}
					}
					else {
						BKE_pose_where_is(scene, ob);
					}
					break;

				case OB_MBALL:
					BKE_displist_make_mball(eval_ctx, scene, ob);
					break;

				case OB_CURVE:
				case OB_SURF:
				case OB_FONT:
					BKE_displist_make_curveTypes(scene, ob, 0);
					break;
				
				case OB_LATTICE:
					BKE_lattice_modifiers_calc(scene, ob);
					break;

				case OB_EMPTY:
					if (ob->empty_drawtype == OB_EMPTY_IMAGE && ob->data)
						if (BKE_image_is_animated(ob->data))
							BKE_image_user_check_frame_calc(ob->iuser, (int)ctime, 0);
					break;
			}
			
			/* related materials */
			/* XXX: without depsgraph tagging, this will always need to be run, which will be slow! 
			 * However, not doing anything (or trying to hack around this lack) is not an option 
			 * anymore, especially due to Cycles [#31834] 
			 */
			if (ob->totcol) {
				int a;
				
				for (a = 1; a <= ob->totcol; a++) {
					Material *ma = give_current_material(ob, a);
					
					if (ma) {
						/* recursively update drivers for this material */
						material_drivers_update(scene, ma, ctime);
					}
				}
			}
			else if (ob->type == OB_LAMP)
				lamp_drivers_update(scene, ob->data, ctime);
			
			/* particles */
			if (ob != scene->obedit && ob->particlesystem.first) {
				ParticleSystem *tpsys, *psys;
				DerivedMesh *dm;
				ob->transflag &= ~OB_DUPLIPARTS;
				
				psys = ob->particlesystem.first;
				while (psys) {
					/* ensure this update always happens even if psys is disabled */
					if (psys->recalc & PSYS_RECALC_TYPE) {
						psys_changed_type(ob, psys);
					}

					if (psys_check_enabled(ob, psys)) {
						/* check use of dupli objects here */
						if (psys->part && (psys->part->draw_as == PART_DRAW_REND || eval_ctx->mode == DAG_EVAL_RENDER) &&
						    ((psys->part->ren_as == PART_DRAW_OB && psys->part->dup_ob) ||
						     (psys->part->ren_as == PART_DRAW_GR && psys->part->dup_group)))
						{
							ob->transflag |= OB_DUPLIPARTS;
						}

						particle_system_update(scene, ob, psys);
						psys = psys->next;
					}
					else if (psys->flag & PSYS_DELETE) {
						tpsys = psys->next;
						BLI_remlink(&ob->particlesystem, psys);
						psys_free(ob, psys);
						psys = tpsys;
					}
					else
						psys = psys->next;
				}

				if (eval_ctx->mode == DAG_EVAL_RENDER && ob->transflag & OB_DUPLIPARTS) {
					/* this is to make sure we get render level duplis in groups:
					 * the derivedmesh must be created before init_render_mesh,
					 * since object_duplilist does dupliparticles before that */
					dm = mesh_create_derived_render(scene, ob, CD_MASK_BAREMESH | CD_MASK_MTFACE | CD_MASK_MCOL);
					dm->release(dm);

					for (psys = ob->particlesystem.first; psys; psys = psys->next)
						psys_get_modifier(ob, psys)->flag &= ~eParticleSystemFlag_psys_updated;
				}
			}
			
			/* quick cache removed */
		}

		ob->recalc &= ~OB_RECALC_ALL;
	}

	/* the case when this is a group proxy, object_update is called in group.c */
	if (ob->proxy) {
		/* set pointer in library proxy target, for copying, but restore it */
		ob->proxy->proxy_from = ob;
		// printf("set proxy pointer for later group stuff %s\n", ob->id.name);

		/* the no-group proxy case, we call update */
		if (ob->proxy_group == NULL) {
			if (do_proxy_update) {
				// printf("call update, lib ob %s proxy %s\n", ob->proxy->id.name, ob->id.name);
				BKE_object_handle_update(eval_ctx, scene, ob->proxy);
			}
		}
	}
}
/* WARNING: "scene" here may not be the scene object actually resides in. 
 * When dealing with background-sets, "scene" is actually the active scene.
 * e.g. "scene" <-- set 1 <-- set 2 ("ob" lives here) <-- set 3 <-- ... <-- set n
 * rigid bodies depend on their world so use BKE_object_handle_update_ex() to also pass along the corrent rigid body world
 */
void BKE_object_handle_update(EvaluationContext *eval_ctx, Scene *scene, Object *ob)
{
	BKE_object_handle_update_ex(eval_ctx, scene, ob, NULL, true);
}

void BKE_object_sculpt_modifiers_changed(Object *ob)
{
	SculptSession *ss = ob->sculpt;

	if (ss) {
		if (!ss->cache) {
			/* we free pbvh on changes, except during sculpt since it can't deal with
			 * changing PVBH node organization, we hope topology does not change in
			 * the meantime .. weak */
			if (ss->pbvh) {
				BKE_pbvh_free(ss->pbvh);
				ss->pbvh = NULL;
			}

			BKE_free_sculptsession_deformMats(ob->sculpt);
		}
		else {
			PBVHNode **nodes;
			int n, totnode;

			BKE_pbvh_search_gather(ss->pbvh, NULL, NULL, &nodes, &totnode);

			for (n = 0; n < totnode; n++)
				BKE_pbvh_node_mark_update(nodes[n]);

			MEM_freeN(nodes);
		}
	}
}

int BKE_object_obdata_texspace_get(Object *ob, short **r_texflag, float **r_loc, float **r_size, float **r_rot)
{
	
	if (ob->data == NULL)
		return 0;
	
	switch (GS(((ID *)ob->data)->name)) {
		case ID_ME:
		{
			Mesh *me = ob->data;
			if (r_texflag) *r_texflag = &me->texflag;
			if (r_loc) *r_loc = me->loc;
			if (r_size) *r_size = me->size;
			if (r_rot) *r_rot = me->rot;
			break;
		}
		case ID_CU:
		{
			Curve *cu = ob->data;
			if (r_texflag) *r_texflag = &cu->texflag;
			if (r_loc) *r_loc = cu->loc;
			if (r_size) *r_size = cu->size;
			if (r_rot) *r_rot = cu->rot;
			break;
		}
		case ID_MB:
		{
			MetaBall *mb = ob->data;
			if (r_texflag) *r_texflag = &mb->texflag;
			if (r_loc) *r_loc = mb->loc;
			if (r_size) *r_size = mb->size;
			if (r_rot) *r_rot = mb->rot;
			break;
		}
		default:
			return 0;
	}
	return 1;
}

/*
 * Test a bounding box for ray intersection
 * assumes the ray is already local to the boundbox space
 */
bool BKE_boundbox_ray_hit_check(
        const struct BoundBox *bb,
        const float ray_start[3], const float ray_normal[3],
        float *r_lambda)
{
	const int triangle_indexes[12][3] = {
	    {0, 1, 2}, {0, 2, 3},
	    {3, 2, 6}, {3, 6, 7},
	    {1, 2, 6}, {1, 6, 5},
	    {5, 6, 7}, {4, 5, 7},
	    {0, 3, 7}, {0, 4, 7},
	    {0, 1, 5}, {0, 4, 5}};

	bool result = false;
	int i;

	for (i = 0; i < 12 && (!result || r_lambda); i++) {
		float lambda;
		int v1, v2, v3;
		v1 = triangle_indexes[i][0];
		v2 = triangle_indexes[i][1];
		v3 = triangle_indexes[i][2];
		if (isect_ray_tri_v3(ray_start, ray_normal, bb->vec[v1], bb->vec[v2], bb->vec[v3], &lambda, NULL) &&
		    (!r_lambda || *r_lambda > lambda))
		{
			result = true;
			if (r_lambda) {
				*r_lambda = lambda;
			}
		}
	}

	return result;
}

static int pc_cmp(const void *a, const void *b)
{
	const LinkData *ad = a, *bd = b;
	if (GET_INT_FROM_POINTER(ad->data) > GET_INT_FROM_POINTER(bd->data))
		return 1;
	else return 0;
}

int BKE_object_insert_ptcache(Object *ob) 
{
	LinkData *link = NULL;
	int i = 0;

	BLI_listbase_sort(&ob->pc_ids, pc_cmp);

	for (link = ob->pc_ids.first, i = 0; link; link = link->next, i++) {
		int index = GET_INT_FROM_POINTER(link->data);

		if (i < index)
			break;
	}

	link = MEM_callocN(sizeof(LinkData), "PCLink");
	link->data = SET_INT_IN_POINTER(i);
	BLI_addtail(&ob->pc_ids, link);

	return i;
}

static int pc_findindex(ListBase *listbase, int index)
{
	LinkData *link = NULL;
	int number = 0;
	
	if (listbase == NULL) return -1;
	
	link = listbase->first;
	while (link) {
		if (GET_INT_FROM_POINTER(link->data) == index)
			return number;
		
		number++;
		link = link->next;
	}
	
	return -1;
}

void BKE_object_delete_ptcache(Object *ob, int index)
{
	int list_index = pc_findindex(&ob->pc_ids, index);
	LinkData *link = BLI_findlink(&ob->pc_ids, list_index);
	BLI_freelinkN(&ob->pc_ids, link);
}

/* shape key utility function */

/************************* Mesh ************************/
static KeyBlock *insert_meshkey(Object *ob, const char *name, const bool from_mix)
{
	Mesh *me = ob->data;
	Key *key = me->key;
	KeyBlock *kb;
	int newkey = 0;

	if (key == NULL) {
		key = me->key = BKE_key_add((ID *)me);
		key->type = KEY_RELATIVE;
		newkey = 1;
	}

	if (newkey || from_mix == false) {
		/* create from mesh */
		kb = BKE_keyblock_add_ctime(key, name, false);
		BKE_keyblock_convert_from_mesh(me, kb);
	}
	else {
		/* copy from current values */
		int totelem;
		float *data = BKE_key_evaluate_object(ob, &totelem);

		/* create new block with prepared data */
		kb = BKE_keyblock_add_ctime(key, name, false);
		kb->data = data;
		kb->totelem = totelem;
	}

	return kb;
}
/************************* Lattice ************************/
static KeyBlock *insert_lattkey(Object *ob, const char *name, const bool from_mix)
{
	Lattice *lt = ob->data;
	Key *key = lt->key;
	KeyBlock *kb;
	int newkey = 0;

	if (key == NULL) {
		key = lt->key = BKE_key_add((ID *)lt);
		key->type = KEY_RELATIVE;
		newkey = 1;
	}

	if (newkey || from_mix == false) {
		kb = BKE_keyblock_add_ctime(key, name, false);
		if (!newkey) {
			KeyBlock *basekb = (KeyBlock *)key->block.first;
			kb->data = MEM_dupallocN(basekb->data);
			kb->totelem = basekb->totelem;
		}
		else {
			BKE_keyblock_convert_from_lattice(lt, kb);
		}
	}
	else {
		/* copy from current values */
		int totelem;
		float *data = BKE_key_evaluate_object(ob, &totelem);

		/* create new block with prepared data */
		kb = BKE_keyblock_add_ctime(key, name, false);
		kb->totelem = totelem;
		kb->data = data;
	}

	return kb;
}
/************************* Curve ************************/
static KeyBlock *insert_curvekey(Object *ob, const char *name, const bool from_mix)
{
	Curve *cu = ob->data;
	Key *key = cu->key;
	KeyBlock *kb;
	ListBase *lb = BKE_curve_nurbs_get(cu);
	int newkey = 0;

	if (key == NULL) {
		key = cu->key = BKE_key_add((ID *)cu);
		key->type = KEY_RELATIVE;
		newkey = 1;
	}

	if (newkey || from_mix == false) {
		/* create from curve */
		kb = BKE_keyblock_add_ctime(key, name, false);
		if (!newkey) {
			KeyBlock *basekb = (KeyBlock *)key->block.first;
			kb->data = MEM_dupallocN(basekb->data);
			kb->totelem = basekb->totelem;
		}
		else {
			BKE_keyblock_convert_from_curve(cu, kb, lb);
		}
	}
	else {
		/* copy from current values */
		int totelem;
		float *data = BKE_key_evaluate_object(ob, &totelem);

		/* create new block with prepared data */
		kb = BKE_keyblock_add_ctime(key, name, false);
		kb->totelem = totelem;
		kb->data = data;
	}

	return kb;
}

KeyBlock *BKE_object_insert_shape_key(Object *ob, const char *name, const bool from_mix)
{	
	switch (ob->type) {
		case OB_MESH:
			return insert_meshkey(ob, name, from_mix);
		case OB_CURVE:
		case OB_SURF:
			return insert_curvekey(ob, name, from_mix);
		case OB_LATTICE:
			return insert_lattkey(ob, name, from_mix);
		default:
			return NULL;
	}

}

bool BKE_object_flag_test_recursive(const Object *ob, short flag)
{
	if (ob->flag & flag) {
		return true;
	}
	else if (ob->parent) {
		return BKE_object_flag_test_recursive(ob->parent, flag);
	}
	else {
		return false;
	}
}

bool BKE_object_is_child_recursive(Object *ob_parent, Object *ob_child)
{
	for (ob_child = ob_child->parent; ob_child; ob_child = ob_child->parent) {
		if (ob_child == ob_parent) {
			return true;
		}
	}
	return false;
}

/* most important if this is modified it should _always_ return True, in certain
 * cases false positives are hard to avoid (shape keys for example) */
int BKE_object_is_modified(Scene *scene, Object *ob)
{
	int flag = 0;

	if (BKE_key_from_object(ob)) {
		flag |= eModifierMode_Render | eModifierMode_Realtime;
	}
	else {
		ModifierData *md;
		VirtualModifierData virtualModifierData;
		/* cloth */
		for (md = modifiers_getVirtualModifierList(ob, &virtualModifierData);
		     md && (flag != (eModifierMode_Render | eModifierMode_Realtime));
		     md = md->next)
		{
			if ((flag & eModifierMode_Render) == 0 && modifier_isEnabled(scene, md, eModifierMode_Render))
				flag |= eModifierMode_Render;

			if ((flag & eModifierMode_Realtime) == 0 && modifier_isEnabled(scene, md, eModifierMode_Realtime))
				flag |= eModifierMode_Realtime;
		}
	}

	return flag;
}

/* Check of objects moves in time. */
/* NOTE: This function is currently optimized for usage in combination
 * with mti->canDeform, so modifiers can quickly check if their target
 * objects moves (causing deformation motion blur) or not.
 *
 * This makes it possible to give some degree of false-positives here,
 * but it's currently an acceptable tradeoff between complexity and check
 * speed. In combination with checks of modifier stack and real life usage
 * percentage of false-positives shouldn't be that hight.
 */
static bool object_moves_in_time(Object *object)
{
	AnimData *adt = object->adt;
	if (adt != NULL) {
		/* If object has any sort of animation data assume it is moving. */
		if (adt->action != NULL ||
		    !BLI_listbase_is_empty(&adt->nla_tracks) ||
		    !BLI_listbase_is_empty(&adt->drivers) ||
		    !BLI_listbase_is_empty(&adt->overrides))
		{
			return true;
		}
	}
	if (!BLI_listbase_is_empty(&object->constraints)) {
		return true;
	}
	if (object->parent != NULL) {
		/* TODO(sergey): Do recursive check here? */
		return true;
	}
	return false;
}

static bool constructive_modifier_is_deform_modified(ModifierData *md)
{
	/* TODO(sergey): Consider generalizing this a bit so all modifier logic
	 * is concentrated in MOD_{modifier}.c file,
	 */
	if (md->type == eModifierType_Array) {
		ArrayModifierData *amd = (ArrayModifierData *)md;
		/* TODO(sergey): Check if curve is deformed. */
		return (amd->start_cap != NULL && object_moves_in_time(amd->start_cap)) ||
		       (amd->end_cap != NULL && object_moves_in_time(amd->end_cap)) ||
		       (amd->curve_ob != NULL && object_moves_in_time(amd->curve_ob)) ||
		       (amd->offset_ob != NULL && object_moves_in_time(amd->offset_ob));
	}
	else if (md->type == eModifierType_Mirror) {
		MirrorModifierData *mmd = (MirrorModifierData *)md;
		return mmd->mirror_ob != NULL && object_moves_in_time(mmd->mirror_ob);
	}
	else if (md->type == eModifierType_Screw) {
		ScrewModifierData *smd = (ScrewModifierData *)md;
		return smd->ob_axis != NULL && object_moves_in_time(smd->ob_axis);
	}
	return false;
}

static bool modifiers_has_animation_check(Object *ob)
{
	/* TODO(sergey): This is a bit code duplication with depsgraph, but
	 * would be nicer to solve this as a part of new dependency graph
	 * work, so we avoid conflicts and so.
	 */
	if (ob->adt != NULL) {
		AnimData *adt = ob->adt;
		FCurve *fcu;
		if (adt->action != NULL) {
			for (fcu = adt->action->curves.first; fcu; fcu = fcu->next) {
				if (fcu->rna_path && strstr(fcu->rna_path, "modifiers[")) {
					return true;
				}
			}
		}
		for (fcu = adt->drivers.first; fcu; fcu = fcu->next) {
			if (fcu->rna_path && strstr(fcu->rna_path, "modifiers[")) {
				return true;
			}
		}
	}
	return false;
}

/* test if object is affected by deforming modifiers (for motion blur). again
 * most important is to avoid false positives, this is to skip computations
 * and we can still if there was actual deformation afterwards */
int BKE_object_is_deform_modified(Scene *scene, Object *ob)
{
	ModifierData *md;
	VirtualModifierData virtualModifierData;
	int flag = 0;
	const bool is_modifier_animated = modifiers_has_animation_check(ob);

	if (BKE_key_from_object(ob))
		flag |= eModifierMode_Realtime | eModifierMode_Render;

	/* cloth */
	for (md = modifiers_getVirtualModifierList(ob, &virtualModifierData);
	     md && (flag != (eModifierMode_Render | eModifierMode_Realtime));
	     md = md->next)
	{
		ModifierTypeInfo *mti = modifierType_getInfo(md->type);
		bool can_deform = mti->type == eModifierTypeType_OnlyDeform ||
		                  is_modifier_animated;

		if (!can_deform) {
			can_deform = constructive_modifier_is_deform_modified(md);
		}

<<<<<<< HEAD
		/* special case for fracture modifier, for object deformation motion blur with the shards */
		if (mti->type == eModifierTypeType_OnlyDeform || md->type == eModifierType_Fracture) {
=======
		if (can_deform) {
>>>>>>> 000dfc03
			if (!(flag & eModifierMode_Render) && modifier_isEnabled(scene, md, eModifierMode_Render))
				flag |= eModifierMode_Render;

			if (!(flag & eModifierMode_Realtime) && modifier_isEnabled(scene, md, eModifierMode_Realtime))
				flag |= eModifierMode_Realtime;
		}
	}

	return flag;
}

/* See if an object is using an animated modifier */
bool BKE_object_is_animated(Scene *scene, Object *ob)
{
	ModifierData *md;
	VirtualModifierData virtualModifierData;

	for (md = modifiers_getVirtualModifierList(ob, &virtualModifierData); md; md = md->next)
		if (modifier_dependsOnTime(md) &&
		    (modifier_isEnabled(scene, md, eModifierMode_Realtime) ||
		     modifier_isEnabled(scene, md, eModifierMode_Render)))
		{
			return true;
		}
	return false;
}

static void copy_object__forwardModifierLinks(void *UNUSED(userData), Object *UNUSED(ob), ID **idpoin)
{
	/* this is copied from ID_NEW; it might be better to have a macro */
	if (*idpoin && (*idpoin)->newid) *idpoin = (*idpoin)->newid;
}

void BKE_object_relink(Object *ob)
{
	if (ob->id.lib)
		return;

	BKE_constraints_relink(&ob->constraints);
	if (ob->pose) {
		bPoseChannel *chan;
		for (chan = ob->pose->chanbase.first; chan; chan = chan->next) {
			BKE_constraints_relink(&chan->constraints);
		}
	}
	modifiers_foreachIDLink(ob, copy_object__forwardModifierLinks, NULL);

	if (ob->adt)
		BKE_relink_animdata(ob->adt);
	
	if (ob->rigidbody_constraint)
		BKE_rigidbody_relink_constraint(ob->rigidbody_constraint);

	ID_NEW(ob->parent);

	ID_NEW(ob->proxy);
	ID_NEW(ob->proxy_group);
}

MovieClip *BKE_object_movieclip_get(Scene *scene, Object *ob, bool use_default)
{
	MovieClip *clip = use_default ? scene->clip : NULL;
	bConstraint *con = ob->constraints.first, *scon = NULL;

	while (con) {
		if (con->type == CONSTRAINT_TYPE_CAMERASOLVER) {
			if (scon == NULL || (scon->flag & CONSTRAINT_OFF))
				scon = con;
		}

		con = con->next;
	}

	if (scon) {
		bCameraSolverConstraint *solver = scon->data;
		if ((solver->flag & CAMERASOLVER_ACTIVECLIP) == 0)
			clip = solver->clip;
		else
			clip = scene->clip;
	}

	return clip;
}


/*
 * Find an associated Armature object
 */
static Object *obrel_armature_find(Object *ob)
{
	Object *ob_arm = NULL;

	if (ob->parent && ob->partype == PARSKEL && ob->parent->type == OB_ARMATURE) {
		ob_arm = ob->parent;
	}
	else {
		ModifierData *mod;
		for (mod = (ModifierData *)ob->modifiers.first; mod; mod = mod->next) {
			if (mod->type == eModifierType_Armature) {
				ob_arm = ((ArmatureModifierData *)mod)->object;
			}
		}
	}

	return ob_arm;
}

static bool obrel_list_test(Object *ob)
{
	return ob && !(ob->id.flag & LIB_DOIT);
}

static void obrel_list_add(LinkNode **links, Object *ob)
{
	BLI_linklist_prepend(links, ob);
	ob->id.flag |= LIB_DOIT;
}

/*
 * Iterates over all objects of the given scene.
 * Depending on the eObjectSet flag:
 * collect either OB_SET_ALL, OB_SET_VISIBLE or OB_SET_SELECTED objects.
 * If OB_SET_VISIBLE or OB_SET_SELECTED are collected, 
 * then also add related objects according to the given includeFilters.
 */
LinkNode *BKE_object_relational_superset(struct Scene *scene, eObjectSet objectSet, eObRelationTypes includeFilter)
{
	LinkNode *links = NULL;

	Base *base;

	/* Remove markers from all objects */
	for (base = scene->base.first; base; base = base->next) {
		base->object->id.flag &= ~LIB_DOIT;
	}

	/* iterate over all selected and visible objects */
	for (base = scene->base.first; base; base = base->next) {
		if (objectSet == OB_SET_ALL) {
			/* as we get all anyways just add it */
			Object *ob = base->object;
			obrel_list_add(&links, ob);
		}
		else {
			if ((objectSet == OB_SET_SELECTED && TESTBASELIB_BGMODE(((View3D *)NULL), scene, base)) ||
			    (objectSet == OB_SET_VISIBLE  && BASE_EDITABLE_BGMODE(((View3D *)NULL), scene, base)))
			{
				Object *ob = base->object;

				if (obrel_list_test(ob))
					obrel_list_add(&links, ob);

				/* parent relationship */
				if (includeFilter & (OB_REL_PARENT | OB_REL_PARENT_RECURSIVE)) {
					Object *parent = ob->parent;
					if (obrel_list_test(parent)) {

						obrel_list_add(&links, parent);

						/* recursive parent relationship */
						if (includeFilter & OB_REL_PARENT_RECURSIVE) {
							parent = parent->parent;
							while (obrel_list_test(parent)) {

								obrel_list_add(&links, parent);
								parent = parent->parent;
							}
						}
					}
				}

				/* child relationship */
				if (includeFilter & (OB_REL_CHILDREN | OB_REL_CHILDREN_RECURSIVE)) {
					Base *local_base;
					for (local_base = scene->base.first; local_base; local_base = local_base->next) {
						if (BASE_EDITABLE_BGMODE(((View3D *)NULL), scene, local_base)) {

							Object *child = local_base->object;
							if (obrel_list_test(child)) {
								if ((includeFilter & OB_REL_CHILDREN_RECURSIVE && BKE_object_is_child_recursive(ob, child)) ||
								    (includeFilter & OB_REL_CHILDREN && child->parent && child->parent == ob))
								{
									obrel_list_add(&links, child);
								}
							}
						}
					}
				}


				/* include related armatures */
				if (includeFilter & OB_REL_MOD_ARMATURE) {
					Object *arm = obrel_armature_find(ob);
					if (obrel_list_test(arm)) {
						obrel_list_add(&links, arm);
					}
				}

			}
		}
	}

	return links;
}

/**
 * return all groups this object is apart of, caller must free.
 */
struct LinkNode *BKE_object_groups(Object *ob)
{
	LinkNode *group_linknode = NULL;
	Group *group = NULL;
	while ((group = BKE_group_object_find(group, ob))) {
		BLI_linklist_prepend(&group_linknode, group);
	}

	return group_linknode;
}

void BKE_object_groups_clear(Scene *scene, Base *base, Object *object)
{
	Group *group = NULL;

	BLI_assert((base == NULL) || (base->object == object));

	if (scene && base == NULL) {
		base = BKE_scene_base_find(scene, object);
	}

	while ((group = BKE_group_object_find(group, base->object))) {
		BKE_group_object_unlink(group, object, scene, base);
	}
}

/**
 * Return a KDTree from the deformed object (in worldspace)
 *
 * \note Only mesh objects currently support deforming, others are TODO.
 *
 * \param ob
 * \param r_tot
 * \return The kdtree or NULL if it can't be created.
 */
KDTree *BKE_object_as_kdtree(Object *ob, int *r_tot)
{
	KDTree *tree = NULL;
	unsigned int tot = 0;

	switch (ob->type) {
		case OB_MESH:
		{
			Mesh *me = ob->data;
			unsigned int i;

			DerivedMesh *dm = ob->derivedDeform ? ob->derivedDeform : ob->derivedFinal;
			const int *index;

			if (dm && (index = CustomData_get_layer(&dm->vertData, CD_ORIGINDEX))) {
				MVert *mvert = dm->getVertArray(dm);
				unsigned int totvert = dm->getNumVerts(dm);

				/* tree over-allocs in case where some verts have ORIGINDEX_NONE */
				tot = 0;
				tree = BLI_kdtree_new(totvert);

				/* we don't how how many verts from the DM we can use */
				for (i = 0; i < totvert; i++) {
					if (index[i] != ORIGINDEX_NONE) {
						float co[3];
						mul_v3_m4v3(co, ob->obmat, mvert[i].co);
						BLI_kdtree_insert(tree, index[i], co);
						tot++;
					}
				}
			}
			else {
				MVert *mvert = me->mvert;

				tot = me->totvert;
				tree = BLI_kdtree_new(tot);

				for (i = 0; i < tot; i++) {
					float co[3];
					mul_v3_m4v3(co, ob->obmat, mvert[i].co);
					BLI_kdtree_insert(tree, i, co);
				}
			}

			BLI_kdtree_balance(tree);
			break;
		}
		case OB_CURVE:
		case OB_SURF:
		{
			/* TODO: take deformation into account */
			Curve *cu = ob->data;
			unsigned int i, a;

			Nurb *nu;

			tot = BKE_nurbList_verts_count_without_handles(&cu->nurb);
			tree = BLI_kdtree_new(tot);
			i = 0;

			nu = cu->nurb.first;
			while (nu) {
				if (nu->bezt) {
					BezTriple *bezt;

					bezt = nu->bezt;
					a = nu->pntsu;
					while (a--) {
						float co[3];
						mul_v3_m4v3(co, ob->obmat, bezt->vec[1]);
						BLI_kdtree_insert(tree, i++, co);
						bezt++;
					}
				}
				else {
					BPoint *bp;

					bp = nu->bp;
					a = nu->pntsu * nu->pntsv;
					while (a--) {
						float co[3];
						mul_v3_m4v3(co, ob->obmat, bp->vec);
						BLI_kdtree_insert(tree, i++, co);
						bp++;
					}
				}
				nu = nu->next;
			}

			BLI_kdtree_balance(tree);
			break;
		}
		case OB_LATTICE:
		{
			/* TODO: take deformation into account */
			Lattice *lt = ob->data;
			BPoint *bp;
			unsigned int i;

			tot = lt->pntsu * lt->pntsv * lt->pntsw;
			tree = BLI_kdtree_new(tot);
			i = 0;

			for (bp = lt->def; i < tot; bp++) {
				float co[3];
				mul_v3_m4v3(co, ob->obmat, bp->vec);
				BLI_kdtree_insert(tree, i++, co);
			}

			BLI_kdtree_balance(tree);
			break;
		}
	}

	*r_tot = tot;
	return tree;
}<|MERGE_RESOLUTION|>--- conflicted
+++ resolved
@@ -3661,18 +3661,14 @@
 	{
 		ModifierTypeInfo *mti = modifierType_getInfo(md->type);
 		bool can_deform = mti->type == eModifierTypeType_OnlyDeform ||
+		                  md->type == eModifierType_Fracture ||
 		                  is_modifier_animated;
 
 		if (!can_deform) {
 			can_deform = constructive_modifier_is_deform_modified(md);
 		}
 
-<<<<<<< HEAD
-		/* special case for fracture modifier, for object deformation motion blur with the shards */
-		if (mti->type == eModifierTypeType_OnlyDeform || md->type == eModifierType_Fracture) {
-=======
 		if (can_deform) {
->>>>>>> 000dfc03
 			if (!(flag & eModifierMode_Render) && modifier_isEnabled(scene, md, eModifierMode_Render))
 				flag |= eModifierMode_Render;
 
