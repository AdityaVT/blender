--- conflicted
+++ resolved
@@ -889,24 +889,18 @@
 	/* cache libraries */
 	for (cachelib = bmain->cache_library.first; cachelib; cachelib = cachelib->id.next) {
 		CacheItem *item, *item_next;
-<<<<<<< HEAD
-=======
 		CacheModifier *md;
 		
->>>>>>> e9df0e53
 		for (item = cachelib->items.first; item; item = item_next) {
 			item_next = item->next;
 			if (item->ob == ob) {
 				BKE_cache_library_remove_item(cachelib, item);
 			}
 		}
-<<<<<<< HEAD
-=======
 		
 		for (md = cachelib->modifiers.first; md; md = md->next) {
 			BKE_cache_modifier_foreachIDLink(cachelib, md, unlink_object__unlinkCacheModifierLinks, ob);
 		}
->>>>>>> e9df0e53
 	}
 }
 
