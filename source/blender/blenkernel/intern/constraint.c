--- conflicted
+++ resolved
@@ -1204,9 +1204,9 @@
 		float vec[4], dir[3], radius;
 		float totmat[4][4]= MAT4_UNITY;
 		float curvetime;
-
+		
 		unit_m4(ct->matrix);
-
+		
 		/* note: when creating constraints that follow path, the curve gets the CU_PATH set now,
 		 *		currently for paths to work it needs to go through the bevlist/displist system (ton) 
 		 */
@@ -3809,12 +3809,9 @@
 	
 	float pivot[3], vec[3];
 	float rotMat[3][3];
-<<<<<<< HEAD
-=======
-
+	
 	/* pivot correction */
 	float axis[3], angle;
->>>>>>> 6d201907
 	
 	/* firstly, check if pivoting should take place based on the current rotation */
 	if (data->rotAxis != PIVOTCON_AXIS_NONE) {
@@ -3857,10 +3854,7 @@
 	// TODO: perhaps we might want to include scaling based on the pivot too?
 	copy_m3_m4(rotMat, cob->matrix);
 	normalize_m3(rotMat);
-<<<<<<< HEAD
-	
-=======
-
+	
 
 	/* correct the pivot by the rotation axis otherwise the pivot translates when it shouldnt */
 	mat3_to_axis_angle(axis, &angle, rotMat);
@@ -3871,7 +3865,6 @@
 		sub_v3_v3(pivot, dvec);
 	}
 
->>>>>>> 6d201907
 	/* perform the pivoting... */
 		/* 1. take the vector from owner to the pivot */
 	sub_v3_v3v3(vec, cob->matrix[3], pivot);
