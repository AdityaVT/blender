--- conflicted
+++ resolved
@@ -274,15 +274,13 @@
 		mb = ob->data;
 		return &(mb->mat);
 	}
-<<<<<<< HEAD
+	else if (ob->type == OB_GPENCIL) {
+		gpd = ob->data;
+		return &(gpd->mat);
+	}
 	else if (ob->type == OB_GROOM) {
 		Groom *groom = ob->data;
 		return &(groom->mat);
-=======
-	else if (ob->type == OB_GPENCIL) {
-		gpd = ob->data;
-		return &(gpd->mat);
->>>>>>> dc2d841b
 	}
 	return NULL;
 }
@@ -306,15 +304,13 @@
 		mb = ob->data;
 		return &(mb->totcol);
 	}
-<<<<<<< HEAD
+	else if (ob->type == OB_GPENCIL) {
+		gpd = ob->data;
+		return &(gpd->totcol);
+	}
 	else if (ob->type == OB_GROOM) {
 		Groom *groom = ob->data;
 		return &(groom->totcol);
-=======
-	else if (ob->type == OB_GPENCIL) {
-		gpd = ob->data;
-		return &(gpd->totcol);
->>>>>>> dc2d841b
 	}
 	return NULL;
 }
@@ -332,13 +328,10 @@
 			return &(((Curve *)id)->mat);
 		case ID_MB:
 			return &(((MetaBall *)id)->mat);
-<<<<<<< HEAD
+		case ID_GD:
+			return &(((bGPdata *)id)->mat);
 		case ID_GM:
 			return &(((Groom *)id)->mat);
-=======
-		case ID_GD:
-			return &(((bGPdata *)id)->mat);
->>>>>>> dc2d841b
 		default:
 			break;
 	}
@@ -357,13 +350,10 @@
 			return &(((Curve *)id)->totcol);
 		case ID_MB:
 			return &(((MetaBall *)id)->totcol);
-<<<<<<< HEAD
+		case ID_GD:
+			return &(((bGPdata *)id)->totcol);
 		case ID_GM:
 			return &(((Groom *)id)->totcol);
-=======
-		case ID_GD:
-			return &(((bGPdata *)id)->totcol);
->>>>>>> dc2d841b
 		default:
 			break;
 	}
