/*
 * ***** BEGIN GPL LICENSE BLOCK *****
 *
 * This program is free software; you can redistribute it and/or
 * modify it under the terms of the GNU General Public License
 * as published by the Free Software Foundation; either version 2
 * of the License, or (at your option) any later version.
 *
 * This program is distributed in the hope that it will be useful,
 * but WITHOUT ANY WARRANTY; without even the implied warranty of
 * MERCHANTABILITY or FITNESS FOR A PARTICULAR PURPOSE.  See the
 * GNU General Public License for more details.
 *
 * You should have received a copy of the GNU General Public License
 * along with this program; if not, write to the Free Software Foundation,
 * Inc., 51 Franklin Street, Fifth Floor, Boston, MA 02110-1301, USA.
 *
 * The Original Code is Copyright (C) 2001-2002 by NaN Holding BV.
 * All rights reserved.
 *
 * The Original Code is: all of this file.
 *
 * Contributor(s): none yet.
 *
 * ***** END GPL LICENSE BLOCK *****
 */
#ifndef __BKE_BLENDER_H__
#define __BKE_BLENDER_H__

/** \file BKE_blender.h
 *  \ingroup bke
 *  \since March 2001
 *  \author nzc
 *  \brief Blender util stuff
 */

#ifdef __cplusplus
extern "C" {
#endif

/* these lines are grep'd, watch out for our not-so-awesome regex
 * and keep comment above the defines.
 * Use STRINGIFY() rather than defining with quotes */
#define BLENDER_VERSION         271
#define BLENDER_SUBVERSION      1
<<<<<<< HEAD

=======
>>>>>>> 2788d5f3
/* 262 was the last editmesh release but it has compatibility code for bmesh data */
#define BLENDER_MINVERSION      270
#define BLENDER_MINSUBVERSION   5

/* used by packaging tools */
/* can be left blank, otherwise a,b,c... etc with no quotes */
#define BLENDER_VERSION_CHAR   
/* alpha/beta/rc/release, docs use this */
#define BLENDER_VERSION_CYCLE   alpha

extern char versionstr[]; /* from blender.c */

struct ListBase;
struct MemFile;
struct bContext;
struct ReportList;
struct Scene;
struct Main;
struct ID;

int BKE_read_file(struct bContext *C, const char *filepath, struct ReportList *reports);

#define BKE_READ_FILE_FAIL              0 /* no load */
#define BKE_READ_FILE_OK                1 /* OK */
#define BKE_READ_FILE_OK_USERPREFS      2 /* OK, and with new user settings */

int BKE_read_file_from_memory(struct bContext *C, const void *filebuf,
	int filelength, struct ReportList *reports, int update_defaults);
int BKE_read_file_from_memfile(struct bContext *C, struct MemFile *memfile,
	struct ReportList *reports);

int BKE_read_file_userdef(const char *filepath, struct ReportList *reports);
int BKE_write_file_userdef(const char *filepath, struct ReportList *reports);

void free_blender(void);
void initglobals(void);

/* load new userdef from file, exit blender */
void BKE_userdef_free(void);
/* handle changes in userdef */
void BKE_userdef_state(void);
	
/* set this callback when a UI is running */
void set_blender_test_break_cb(void (*func)(void) );
int blender_test_break(void);

#define BKE_UNDO_STR_MAX 64

/* global undo */
extern void BKE_write_undo(struct bContext *C, const char *name);
extern void BKE_undo_step(struct bContext *C, int step);
extern void BKE_undo_name(struct bContext *C, const char *name);
extern int BKE_undo_valid(const char *name);
extern void BKE_reset_undo(void);
extern void BKE_undo_number(struct bContext *C, int nr);
extern const char *BKE_undo_get_name(int nr, int *active);
extern bool BKE_undo_save_file(const char *filename);
extern struct Main *BKE_undo_get_main(struct Scene **scene);

/* copybuffer */
void BKE_copybuffer_begin(struct Main *bmain);
void BKE_copybuffer_tag_ID(struct ID *id);
int BKE_copybuffer_save(const char *filename, struct ReportList *reports);
int BKE_copybuffer_paste(struct bContext *C, const char *libname, struct ReportList *reports);

#ifdef __cplusplus
}
#endif

#endif
<|MERGE_RESOLUTION|>--- conflicted
+++ resolved
@@ -42,11 +42,7 @@
  * and keep comment above the defines.
  * Use STRINGIFY() rather than defining with quotes */
 #define BLENDER_VERSION         271
-#define BLENDER_SUBVERSION      1
-<<<<<<< HEAD
-
-=======
->>>>>>> 2788d5f3
+#define BLENDER_SUBVERSION      2
 /* 262 was the last editmesh release but it has compatibility code for bmesh data */
 #define BLENDER_MINVERSION      270
 #define BLENDER_MINSUBVERSION   5
