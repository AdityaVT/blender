--- conflicted
+++ resolved
@@ -205,13 +205,8 @@
   using SaveFn = std::function<void(OutputAttribute &)>;
 
  private:
-<<<<<<< HEAD
   std::unique_ptr<GVMutableArray> varray_;
-  AttributeDomain domain_;
-=======
-  GVMutableArrayPtr varray_;
   AttributeDomain domain_ = ATTR_DOMAIN_AUTO;
->>>>>>> 3e75f70a
   SaveFn save_;
   std::unique_ptr<fn::GVMutableArray_GSpan> optional_span_varray_;
   bool ignore_old_values_ = false;
