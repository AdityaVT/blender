--- conflicted
+++ resolved
@@ -171,16 +171,14 @@
 if env['WITH_BF_FREESTYLE']:
     defs.append('WITH_FREESTYLE')
 
-<<<<<<< HEAD
 if env['WITH_BF_VORONOI']:
     incs += ' #/extern/voro++'
     defs.append('WITH_VORO')
-=======
+
 if env['WITH_BF_OPENSUBDIV']:
     defs.append('WITH_OPENSUBDIV')
     incs += ' #intern/opensubdiv'
     incs += ' ' + env['BF_OPENSUBDIV_INC']
->>>>>>> 0951ea2c
 
 if env['OURPLATFORM'] in ('win32-vc', 'win32-mingw', 'linuxcross', 'win64-vc', 'win64-mingw'):
     incs += ' ' + env['BF_PTHREADS_INC']
