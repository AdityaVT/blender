--- conflicted
+++ resolved
@@ -127,8 +127,7 @@
 void   BKE_mesh_orco_verts_transform(struct Mesh *me, float (*orco)[3], int totvert, int invert);
 int test_index_face(struct MFace *mface, struct CustomData *mfdata, int mfindex, int nr);
 struct Mesh *BKE_mesh_from_object(struct Object *ob);
-<<<<<<< HEAD
-void BKE_mesh_assign_object(struct Object *ob, struct Mesh *me);
+void BKE_mesh_assign_object(struct Main *bmain, struct Object *ob, struct Mesh *me);
 void BKE_mesh_from_metaball(struct ListBase *lb, struct Mesh *me);
 int  BKE_mesh_nurbs_to_mdata(
         struct Object *ob, struct MVert **r_allvert, int *r_totvert,
@@ -145,9 +144,6 @@
 void BKE_mesh_from_nurbs(struct Object *ob);
 void BKE_mesh_to_curve_nurblist(struct DerivedMesh *dm, struct ListBase *nurblist, const int edge_users_test);
 void BKE_mesh_to_curve(struct Depsgraph *depsgraph, struct Scene *scene, struct Object *ob);
-=======
-void BKE_mesh_assign_object(struct Main *bmain, struct Object *ob, struct Mesh *me);
->>>>>>> f7af08b5
 void BKE_mesh_material_index_remove(struct Mesh *me, short index);
 void BKE_mesh_material_index_clear(struct Mesh *me);
 void BKE_mesh_material_remap(struct Mesh *me, const unsigned int *remap, unsigned int remap_len);
