/*
 * This program is free software; you can redistribute it and/or
 * modify it under the terms of the GNU General Public License
 * as published by the Free Software Foundation; either version 2
 * of the License, or (at your option) any later version.
 *
 * This program is distributed in the hope that it will be useful,
 * but WITHOUT ANY WARRANTY; without even the implied warranty of
 * MERCHANTABILITY or FITNESS FOR A PARTICULAR PURPOSE.  See the
 * GNU General Public License for more details.
 *
 * You should have received a copy of the GNU General Public License
 * along with this program; if not, write to the Free Software Foundation,
 * Inc., 51 Franklin Street, Fifth Floor, Boston, MA 02110-1301, USA.
 *
 * The Original Code is Copyright (C) 2001-2002 by NaN Holding BV.
 * All rights reserved.
 */
#ifndef __BKE_GLOBAL_H__
#define __BKE_GLOBAL_H__

/** \file
 * \ingroup bke
 * \section aboutglobal Global settings
 *   Global settings, handles, pointers. This is the root for finding
 *   any data in Blender. This block is not serialized, but built anew
 *   for every fresh Blender run.
 */

#include "BLI_utildefines.h"
#include "DNA_listBase.h"

#ifdef __cplusplus
extern "C" {
#endif

struct Main;

typedef struct Global {

  /** Active pointers. */
  struct Main *main;

  /** Strings: last saved */
  char ima[1024], lib[1024]; /* 1024 = FILE_MAX */

  /** When set: `G_MAIN->name` contains valid relative base path. */
  bool relbase_valid;
  bool file_loaded;
  bool save_over;

  /** Strings of recent opened files. */
  struct ListBase recent_files;

  /** Has escape been pressed or Ctrl+C pressed in background mode, used for render quit. */
  bool is_break;

  bool background;
  bool factory_startup;

  short moving;

  /** To indicate render is busy, prevent renderwindow events etc. */
  bool is_rendering;

  /**
   * Debug value, can be set from the UI and python, used for testing nonstandard features.
   * DO NOT abuse it with generic checks like `if (G.debug_value > 0)`. Do not use it as bitflags.
   * Only precise specific values should be checked for, to avoid unpredictable side-effects.
   * Please document here the value(s) you are using (or a range of values reserved to some area).
   *   * -16384 and below: Reserved for python (add-ons) usage.
   *   *     -1: Disable faster motion paths computation (since 08/2018).
   *   * 1 - 30: EEVEE debug/stats values (01/2018).
   *   *    101: Enable UI debug drawing of fullscreen area's corner widget (10/2014).
   *   *    527: Old mysterious switch in behavior of MeshDeform modifier (before 04/2010).
   *   *    666: Use quicker batch delete for outliners' delete hierarchy (01/2019).
   *   *    777: Enable UI node panel's sockets polling (11/2011).
   *   *    799: Enable some mysterious new depsgraph behavior (05/2015).
   *   *   1112: Disable new Cloth internal springs handling (09/2014).
   *   *   1234: Disable new dyntopo code fixing skinny faces generation (04/2015).
   *   *   3001: Enable additional Fluid modifier (Mantaflow) options (02/2020).
   *   * 16384 and above: Reserved for python (add-ons) usage.
   */
  short debug_value;

  /** Saved to the blend file as #FileGlobal.globalf,
   * however this is now only used for runtime options. */
  int f;

  struct {
    /** Verbosity for third party loggers */
    int level;
    /** FILE handle or use stderr (we own this so close when done). */
    void *file; /* currently unused */
  } log;

  /** debug flag, #G_DEBUG, #G_DEBUG_PYTHON & friends, set python or command line args */
  int debug;

  /** This variable is written to / read from #FileGlobal.fileflags */
  int fileflags;

  /** Message to use when auto execution fails. */
  char autoexec_fail[200];
} Global;

/* **************** GLOBAL ********************* */

/** #Global.f */
enum {
  G_FLAG_RENDER_VIEWPORT = (1 << 0),
  G_FLAG_PICKSEL = (1 << 2),
  /** Support simulating events (for testing). */
  G_FLAG_EVENT_SIMULATE = (1 << 3),
  G_FLAG_USERPREF_NO_SAVE_ON_EXIT = (1 << 4),

  G_FLAG_SCRIPT_AUTOEXEC = (1 << 13),
  /** When this flag is set ignore the prefs #USER_SCRIPT_AUTOEXEC_DISABLE. */
  G_FLAG_SCRIPT_OVERRIDE_PREF = (1 << 14),
  G_FLAG_SCRIPT_AUTOEXEC_FAIL = (1 << 15),
  G_FLAG_SCRIPT_AUTOEXEC_FAIL_QUIET = (1 << 16),
};

/** Don't overwrite these flags when reading a file. */
#define G_FLAG_ALL_RUNTIME \
  (G_FLAG_SCRIPT_AUTOEXEC | G_FLAG_SCRIPT_OVERRIDE_PREF | G_FLAG_EVENT_SIMULATE | \
   G_FLAG_USERPREF_NO_SAVE_ON_EXIT)

/** Flags to read from blend file. */
#define G_FLAG_ALL_READFILE 0

/** #Global.debug */
enum {
  G_DEBUG = (1 << 0), /* general debug flag, print more info in unexpected cases */
  G_DEBUG_FFMPEG = (1 << 1),
  G_DEBUG_PYTHON = (1 << 2),                /* extra python info */
  G_DEBUG_EVENTS = (1 << 3),                /* unused, converted to log WM_LOG_EVENTS */
  G_DEBUG_HANDLERS = (1 << 4),              /* unused, converted to log WM_LOG_HANDLERS  */
  G_DEBUG_WM = (1 << 5),                    /* operator, undo */
  G_DEBUG_JOBS = (1 << 6),                  /* unused, converted to log WM_LOG_JOBS */
  G_DEBUG_FREESTYLE = (1 << 7),             /* freestyle messages */
  G_DEBUG_DEPSGRAPH_BUILD = (1 << 8),       /* depsgraph construction messages */
  G_DEBUG_DEPSGRAPH_EVAL = (1 << 9),        /* depsgraph evaluation messages */
  G_DEBUG_DEPSGRAPH_TAG = (1 << 10),        /* depsgraph tagging messages */
  G_DEBUG_DEPSGRAPH_TIME = (1 << 11),       /* depsgraph timing statistics and messages */
  G_DEBUG_DEPSGRAPH_NO_THREADS = (1 << 12), /* single threaded depsgraph */
  G_DEBUG_DEPSGRAPH_PRETTY = (1 << 13),     /* use pretty colors in depsgraph messages */
  G_DEBUG_DEPSGRAPH_UUID = (1 << 14),       /* use pretty colors in depsgraph messages */
  G_DEBUG_DEPSGRAPH = (G_DEBUG_DEPSGRAPH_BUILD | G_DEBUG_DEPSGRAPH_EVAL | G_DEBUG_DEPSGRAPH_TAG |
<<<<<<< HEAD
                       G_DEBUG_DEPSGRAPH_TIME),
  G_DEBUG_SIMDATA = (1 << 14),               /* sim debug data display */
  G_DEBUG_GPU_MEM = (1 << 15),               /* gpu memory in status bar */
  G_DEBUG_GPU = (1 << 16),                   /* gpu debug */
  G_DEBUG_IO = (1 << 17),                    /* IO Debugging (for Collada, ...)*/
  G_DEBUG_GPU_SHADERS = (1 << 18),           /* GLSL shaders */
  G_DEBUG_GPU_FORCE_WORKAROUNDS = (1 << 19), /* force gpu workarounds bypassing detections. */
  G_DEBUG_XR = (1 << 20),                    /* XR/OpenXR messages */
  G_DEBUG_XR_TIME = (1 << 21),               /* XR/OpenXR timing messages */

  G_DEBUG_GHOST = (1 << 22), /* Debug GHOST module. */
=======
                       G_DEBUG_DEPSGRAPH_TIME | G_DEBUG_DEPSGRAPH_UUID),
  G_DEBUG_SIMDATA = (1 << 15),               /* sim debug data display */
  G_DEBUG_GPU_MEM = (1 << 16),               /* gpu memory in status bar */
  G_DEBUG_GPU = (1 << 17),                   /* gpu debug */
  G_DEBUG_IO = (1 << 18),                    /* IO Debugging (for Collada, ...)*/
  G_DEBUG_GPU_SHADERS = (1 << 19),           /* GLSL shaders */
  G_DEBUG_GPU_FORCE_WORKAROUNDS = (1 << 20), /* force gpu workarounds bypassing detections. */
  G_DEBUG_XR = (1 << 21),                    /* XR/OpenXR messages */
  G_DEBUG_XR_TIME = (1 << 22),               /* XR/OpenXR timing messages */

  G_DEBUG_GHOST = (1 << 23), /* Debug GHOST module. */
>>>>>>> 977f89ef
};

#define G_DEBUG_ALL \
  (G_DEBUG | G_DEBUG_FFMPEG | G_DEBUG_PYTHON | G_DEBUG_EVENTS | G_DEBUG_WM | G_DEBUG_JOBS | \
   G_DEBUG_FREESTYLE | G_DEBUG_DEPSGRAPH | G_DEBUG_GPU_MEM | G_DEBUG_IO | G_DEBUG_GPU_SHADERS | \
   G_DEBUG_GHOST)

/** #Global.fileflags */
enum {
  G_FILE_AUTOPACK = (1 << 0),
  G_FILE_COMPRESS = (1 << 1),

  // G_FILE_DEPRECATED_9 = (1 << 9),
  G_FILE_NO_UI = (1 << 10),

  /* Bits 11 to 22 (inclusive) are deprecated & need to be cleared */

  /** On read, use #FileGlobal.filename instead of the real location on-disk,
   * needed for recovering temp files so relative paths resolve */
  G_FILE_RECOVER = (1 << 23),
  /** BMesh option to save as older mesh format */
  /* #define G_FILE_MESH_COMPAT       (1 << 26) */
  /* #define G_FILE_GLSL_NO_ENV_LIGHTING (1 << 28) */ /* deprecated */
};

/**
 * Run-time only #G.fileflags which are never read or written to/from Blend files.
 * This means we can change the values without worrying about do-versions.
 */
#define G_FILE_FLAG_ALL_RUNTIME (G_FILE_NO_UI)

/** ENDIAN_ORDER: indicates what endianness the platform where the file was written had. */
#if !defined(__BIG_ENDIAN__) && !defined(__LITTLE_ENDIAN__)
#  error Either __BIG_ENDIAN__ or __LITTLE_ENDIAN__ must be defined.
#endif

#define L_ENDIAN 1
#define B_ENDIAN 0

#ifdef __BIG_ENDIAN__
#  define ENDIAN_ORDER B_ENDIAN
#else
#  define ENDIAN_ORDER L_ENDIAN
#endif

/** #Global.moving, signals drawing in (3d) window to denote transform */
enum {
  G_TRANSFORM_OBJ = (1 << 0),
  G_TRANSFORM_EDIT = (1 << 1),
  G_TRANSFORM_SEQ = (1 << 2),
  G_TRANSFORM_FCURVES = (1 << 3),
  G_TRANSFORM_WM = (1 << 4),
};

/** Defined in blender.c */
extern Global G;

/**
 * Stupid macro to hide the few *valid* usages of `G.main` (from startup/exit code e.g.),
 * helps with cleanup task.
 */
#define G_MAIN (G).main

#ifdef __cplusplus
}
#endif

#endif<|MERGE_RESOLUTION|>--- conflicted
+++ resolved
@@ -147,19 +147,6 @@
   G_DEBUG_DEPSGRAPH_PRETTY = (1 << 13),     /* use pretty colors in depsgraph messages */
   G_DEBUG_DEPSGRAPH_UUID = (1 << 14),       /* use pretty colors in depsgraph messages */
   G_DEBUG_DEPSGRAPH = (G_DEBUG_DEPSGRAPH_BUILD | G_DEBUG_DEPSGRAPH_EVAL | G_DEBUG_DEPSGRAPH_TAG |
-<<<<<<< HEAD
-                       G_DEBUG_DEPSGRAPH_TIME),
-  G_DEBUG_SIMDATA = (1 << 14),               /* sim debug data display */
-  G_DEBUG_GPU_MEM = (1 << 15),               /* gpu memory in status bar */
-  G_DEBUG_GPU = (1 << 16),                   /* gpu debug */
-  G_DEBUG_IO = (1 << 17),                    /* IO Debugging (for Collada, ...)*/
-  G_DEBUG_GPU_SHADERS = (1 << 18),           /* GLSL shaders */
-  G_DEBUG_GPU_FORCE_WORKAROUNDS = (1 << 19), /* force gpu workarounds bypassing detections. */
-  G_DEBUG_XR = (1 << 20),                    /* XR/OpenXR messages */
-  G_DEBUG_XR_TIME = (1 << 21),               /* XR/OpenXR timing messages */
-
-  G_DEBUG_GHOST = (1 << 22), /* Debug GHOST module. */
-=======
                        G_DEBUG_DEPSGRAPH_TIME | G_DEBUG_DEPSGRAPH_UUID),
   G_DEBUG_SIMDATA = (1 << 15),               /* sim debug data display */
   G_DEBUG_GPU_MEM = (1 << 16),               /* gpu memory in status bar */
@@ -171,7 +158,6 @@
   G_DEBUG_XR_TIME = (1 << 22),               /* XR/OpenXR timing messages */
 
   G_DEBUG_GHOST = (1 << 23), /* Debug GHOST module. */
->>>>>>> 977f89ef
 };
 
 #define G_DEBUG_ALL \
