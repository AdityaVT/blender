--- conflicted
+++ resolved
@@ -66,7 +66,7 @@
             'BF_FANCY', 'BF_QUIET',
             'BF_X264_CONFIG',
             'BF_XVIDCORE_CONFIG',
-			'BF_WITH_BF_FREESTYLE'
+			'WITH_BF_FREESTYLE'
             ]
 
     arg_list = ['BF_DEBUG', 'BF_QUIET', 'BF_CROSS', 'BF_UPDATE',
@@ -258,15 +258,11 @@
         ('BF_SOLID_INC', 'Solid include path', ''),
         ('BF_WINTAB', 'WinTab base dir', ''),
         ('BF_WINTAB_INC', 'WinTab include dir', ''),
-<<<<<<< HEAD
-
-		(BoolOption('WITH_BF_FREESTYLE', 'Use Freestyle if true', 'true')),
-
-=======
         ('BF_CXX', 'c++ base path for libstdc++, only used when static linking', ''),
         (BoolOption('WITH_BF_STATICCXX', 'static link to stdc++', 'false')),
         ('BF_CXX_LIB_STATIC', 'static library path for stdc++', ''),
->>>>>>> 1e62b58b
+
+		(BoolOption('WITH_BF_FREESTYLE', 'Use Freestyle if true', 'true')),
 ##
 ##WITH_BF_NSPR = 'true'
 ##BF_NSPR = $(LCGDIR)/nspr
