/*
 * ***** BEGIN GPL LICENSE BLOCK *****
 *
 * This program is free software; you can redistribute it and/or
 * modify it under the terms of the GNU General Public License
 * as published by the Free Software Foundation; either version 2
 * of the License, or (at your option) any later version.
 *
 * This program is distributed in the hope that it will be useful,
 * but WITHOUT ANY WARRANTY; without even the implied warranty of
 * MERCHANTABILITY or FITNESS FOR A PARTICULAR PURPOSE.  See the
 * GNU General Public License for more details.
 *
 * You should have received a copy of the GNU General Public License
 * along with this program; if not, write to the Free Software Foundation,
 * Inc., 51 Franklin Street, Fifth Floor, Boston, MA 02110-1301, USA.
 *
 * The Original Code is Copyright (C) 2011 Blender Foundation.
 * All rights reserved.
 *
 * Contributor(s): Blender Foundation,
 *                 Sergey Sharybin
 *
 * ***** END GPL LICENSE BLOCK *****
 */

/* define this to generate PNG images with content of search areas
   tracking between which failed */
#undef DUMP_FAILURE

/* define this to generate PNG images with content of search areas
   on every itteration of tracking */
#undef DUMP_ALWAYS

#include "libmv-capi.h"

#include "third_party/gflags/gflags/gflags.h"
#include "glog/logging.h"
#include "libmv/logging/logging.h"

#include "Math/v3d_optimization.h"

#include "libmv/numeric/numeric.h"

#include "libmv/tracking/esm_region_tracker.h"
#include "libmv/tracking/brute_region_tracker.h"
#include "libmv/tracking/hybrid_region_tracker.h"
#include "libmv/tracking/klt_region_tracker.h"
#include "libmv/tracking/trklt_region_tracker.h"
#include "libmv/tracking/lmicklt_region_tracker.h"
#include "libmv/tracking/pyramid_region_tracker.h"
#include "libmv/tracking/track_region.h"

#include "libmv/simple_pipeline/callbacks.h"
#include "libmv/simple_pipeline/tracks.h"
#include "libmv/simple_pipeline/initialize_reconstruction.h"
#include "libmv/simple_pipeline/bundle.h"
#include "libmv/simple_pipeline/detect.h"
#include "libmv/simple_pipeline/pipeline.h"
#include "libmv/simple_pipeline/camera_intrinsics.h"
#include "libmv/simple_pipeline/rigid_registration.h"
#include "libmv/simple_pipeline/modal_solver.h"

#include <stdlib.h>
#include <assert.h>

#if defined(DUMP_FAILURE) || defined (DUMP_ALWAYS)
#  include <png.h>
#endif

#ifdef _MSC_VER
#  define snprintf _snprintf
#endif

typedef struct libmv_Reconstruction {
	libmv::EuclideanReconstruction reconstruction;

	/* used for per-track average error calculation after reconstruction */
	libmv::Tracks tracks;
	libmv::CameraIntrinsics intrinsics;

	double error;
} libmv_Reconstruction;

typedef struct libmv_Features {
	int count, margin;
	libmv::Feature *features;
} libmv_Features;

/* ************ Logging ************ */

void libmv_initLogging(const char *argv0)
{
	google::InitGoogleLogging(argv0);
	google::SetCommandLineOption("logtostderr", "1");
	google::SetCommandLineOption("v", "0");
	google::SetCommandLineOption("stderrthreshold", "7");
	google::SetCommandLineOption("minloglevel", "7");
	V3D::optimizerVerbosenessLevel = 0;
}

void libmv_startDebugLogging(void)
{
	google::SetCommandLineOption("logtostderr", "1");
	google::SetCommandLineOption("v", "2");
	google::SetCommandLineOption("stderrthreshold", "1");
	google::SetCommandLineOption("minloglevel", "0");
	V3D::optimizerVerbosenessLevel = 1;
}

void libmv_setLoggingVerbosity(int verbosity)
{
	char val[10];
	snprintf(val, sizeof(val), "%d", verbosity);

	google::SetCommandLineOption("v", val);
	V3D::optimizerVerbosenessLevel = verbosity;
}

/* ************ RegionTracker ************ */

libmv_RegionTracker *libmv_pyramidRegionTrackerNew(int max_iterations, int pyramid_level, int half_window_size, double minimum_correlation)
{
	libmv::EsmRegionTracker *esm_region_tracker = new libmv::EsmRegionTracker;
	esm_region_tracker->half_window_size = half_window_size;
	esm_region_tracker->max_iterations = max_iterations;
	esm_region_tracker->min_determinant = 1e-4;
	esm_region_tracker->minimum_correlation = minimum_correlation;

	libmv::PyramidRegionTracker *pyramid_region_tracker =
		new libmv::PyramidRegionTracker(esm_region_tracker, pyramid_level);

	return (libmv_RegionTracker *)pyramid_region_tracker;
}

libmv_RegionTracker *libmv_hybridRegionTrackerNew(int max_iterations, int half_window_size, double minimum_correlation)
{
	libmv::EsmRegionTracker *esm_region_tracker = new libmv::EsmRegionTracker;
	esm_region_tracker->half_window_size = half_window_size;
	esm_region_tracker->max_iterations = max_iterations;
	esm_region_tracker->min_determinant = 1e-4;
	esm_region_tracker->minimum_correlation = minimum_correlation;

	libmv::BruteRegionTracker *brute_region_tracker = new libmv::BruteRegionTracker;
	brute_region_tracker->half_window_size = half_window_size;

	/* do not use correlation check for brute checker itself,
	 * this check will happen in esm tracker */
	brute_region_tracker->minimum_correlation = 0.0;

	libmv::HybridRegionTracker *hybrid_region_tracker =
		new libmv::HybridRegionTracker(brute_region_tracker, esm_region_tracker);

	return (libmv_RegionTracker *)hybrid_region_tracker;
}

libmv_RegionTracker *libmv_bruteRegionTrackerNew(int half_window_size, double minimum_correlation)
{
	libmv::BruteRegionTracker *brute_region_tracker = new libmv::BruteRegionTracker;
	brute_region_tracker->half_window_size = half_window_size;
	brute_region_tracker->minimum_correlation = minimum_correlation;

	return (libmv_RegionTracker *)brute_region_tracker;
}

static void floatBufToImage(const float *buf, int width, int height, int channels, libmv::FloatImage *image)
{
	int x, y, k, a = 0;

	image->Resize(height, width, channels);

	for (y = 0; y < height; y++) {
		for (x = 0; x < width; x++) {
			for (k = 0; k < channels; k++) {
				(*image)(y, x, k) = buf[a++];
			}
		}
	}
}

static void imageToFloatBuf(const libmv::FloatImage *image, int channels, float *buf)
{
	int x, y, k, a = 0;

	for (y = 0; y < image->Height(); y++) {
		for (x = 0; x < image->Width(); x++) {
			for (k = 0; k < channels; k++) {
				buf[a++] = (*image)(y, x, k);
			}
		}
	}
}

#if defined(DUMP_FAILURE) || defined (DUMP_ALWAYS)
static void savePNGImage(png_bytep *row_pointers, int width, int height, int depth, int color_type, char *file_name)
{
	png_infop info_ptr;
	png_structp png_ptr;
	FILE *fp = fopen(file_name, "wb");

	if (!fp)
		return;

	/* Initialize stuff */
	png_ptr = png_create_write_struct(PNG_LIBPNG_VER_STRING, NULL, NULL, NULL);
	info_ptr = png_create_info_struct(png_ptr);

	if (setjmp(png_jmpbuf(png_ptr))) {
		fclose(fp);
		return;
	}

	png_init_io(png_ptr, fp);

	/* write header */
	if (setjmp(png_jmpbuf(png_ptr))) {
		fclose(fp);
		return;
	}

	png_set_IHDR(png_ptr, info_ptr, width, height,
		depth, color_type, PNG_INTERLACE_NONE,
		PNG_COMPRESSION_TYPE_BASE, PNG_FILTER_TYPE_BASE);

	png_write_info(png_ptr, info_ptr);

	/* write bytes */
	if (setjmp(png_jmpbuf(png_ptr))) {
		fclose(fp);
		return;
	}

	png_write_image(png_ptr, row_pointers);

	/* end write */
	if (setjmp(png_jmpbuf(png_ptr))) {
		fclose(fp);
		return;
	}

	png_write_end(png_ptr, NULL);

	fclose(fp);
}

static void saveImage(const char *prefix, libmv::FloatImage image, int x0, int y0)
{
	int x, y;
	png_bytep *row_pointers;

	row_pointers= (png_bytep*)malloc(sizeof(png_bytep)*image.Height());

	for (y = 0; y < image.Height(); y++) {
		row_pointers[y]= (png_bytep)malloc(sizeof(png_byte)*4*image.Width());

		for (x = 0; x < image.Width(); x++) {
			if (x0 == x && image.Height() - y0 - 1 == y) {
				row_pointers[y][x*4+0]= 255;
				row_pointers[y][x*4+1]= 0;
				row_pointers[y][x*4+2]= 0;
				row_pointers[y][x*4+3]= 255;
			}
			else {
				float pixel = image(image.Height() - y - 1, x, 0);
				row_pointers[y][x*4+0]= pixel*255;
				row_pointers[y][x*4+1]= pixel*255;
				row_pointers[y][x*4+2]= pixel*255;
				row_pointers[y][x*4+3]= 255;
			}
		}
	}

	{
		static int a= 0;
		char buf[128];
		snprintf(buf, sizeof(buf), "%s_%02d.png", prefix, ++a);
		savePNGImage(row_pointers, image.Width(), image.Height(), 8, PNG_COLOR_TYPE_RGBA, buf);
	}

	for (y = 0; y < image.Height(); y++) {
		free(row_pointers[y]);
	}
	free(row_pointers);
}

static void saveBytesImage(const char *prefix, unsigned char *data, int width, int height)
{
	int x, y;
	png_bytep *row_pointers;

	row_pointers= (png_bytep*)malloc(sizeof(png_bytep)*height);

	for (y = 0; y < height; y++) {
		row_pointers[y]= (png_bytep)malloc(sizeof(png_byte)*4*width);

		for (x = 0; x < width; x++) {
			char pixel = data[width*y+x];
			row_pointers[y][x*4+0]= pixel;
			row_pointers[y][x*4+1]= pixel;
			row_pointers[y][x*4+2]= pixel;
			row_pointers[y][x*4+3]= 255;
		}
	}

	{
		static int a= 0;
		char buf[128];
		snprintf(buf, sizeof(buf), "%s_%02d.png", prefix, ++a);
		savePNGImage(row_pointers, width, height, 8, PNG_COLOR_TYPE_RGBA, buf);
	}

	for (y = 0; y < height; y++) {
		free(row_pointers[y]);
	}
	free(row_pointers);
}
#endif

int libmv_regionTrackerTrack(libmv_RegionTracker *libmv_tracker, const float *ima1, const float *ima2,
			 int width, int height, double x1, double y1, double *x2, double *y2)
{
	libmv::RegionTracker *region_tracker = (libmv::RegionTracker *)libmv_tracker;
	libmv::FloatImage old_patch, new_patch;

	floatBufToImage(ima1, width, height, 1, &old_patch);
	floatBufToImage(ima2, width, height, 1, &new_patch);

#if !defined(DUMP_FAILURE) && !defined(DUMP_ALWAYS)
	return region_tracker->Track(old_patch, new_patch, x1, y1, x2, y2);
#else
	{
		/* double sx2 = *x2, sy2 = *y2; */
		int result = region_tracker->Track(old_patch, new_patch, x1, y1, x2, y2);

#if defined(DUMP_ALWAYS)
		{
#else
		if (!result) {
#endif
			saveImage("old_patch", old_patch, x1, y1);
			saveImage("new_patch", new_patch, *x2, *y2);
		}

		return result;
	}
#endif
}

void libmv_regionTrackerDestroy(libmv_RegionTracker *libmv_tracker)
{
	libmv::RegionTracker *region_tracker= (libmv::RegionTracker *)libmv_tracker;

	delete region_tracker;
}

/* ************ Planar tracker ************ */

/* TrackRegion (new planar tracker) */
int libmv_trackRegion(const struct libmv_trackRegionOptions *options,
                      const float *image1, int image1_width, int image1_height,
                      const float *image2, int image2_width, int image2_height,
                      const double *x1, const double *y1,
                      struct libmv_trackRegionResult *result,
                      double *x2, double *y2)
{
	double xx1[5], yy1[5];
	double xx2[5], yy2[5];
	bool tracking_result = false;

	/* Convert to doubles for the libmv api. The four corners and the center. */
	for (int i = 0; i < 5; ++i) {
		xx1[i] = x1[i];
		yy1[i] = y1[i];
		xx2[i] = x2[i];
		yy2[i] = y2[i];
	}

	libmv::TrackRegionOptions track_region_options;
	libmv::FloatImage image1_mask;

	switch (options->motion_model) {
#define LIBMV_CONVERT(the_model) \
    case libmv::TrackRegionOptions::the_model: \
		track_region_options.mode = libmv::TrackRegionOptions::the_model; \
		break;
		LIBMV_CONVERT(TRANSLATION)
		LIBMV_CONVERT(TRANSLATION_ROTATION)
		LIBMV_CONVERT(TRANSLATION_SCALE)
		LIBMV_CONVERT(TRANSLATION_ROTATION_SCALE)
		LIBMV_CONVERT(AFFINE)
		LIBMV_CONVERT(HOMOGRAPHY)
#undef LIBMV_CONVERT
	}

	track_region_options.minimum_correlation = options->minimum_correlation;
	track_region_options.max_iterations = options->num_iterations;
	track_region_options.sigma = options->sigma;
	track_region_options.num_extra_points = 1;
	track_region_options.image1_mask = NULL;
	track_region_options.use_brute_initialization = options->use_brute;
	track_region_options.use_normalized_intensities = options->use_normalization;

	if (options->image1_mask) {
		floatBufToImage(options->image1_mask, image1_width, image1_height, 1, &image1_mask);

		track_region_options.image1_mask = &image1_mask;
	}

	/* Convert from raw float buffers to libmv's FloatImage. */
	libmv::FloatImage old_patch, new_patch;
	floatBufToImage(image1, image1_width, image1_height, 1, &old_patch);
	floatBufToImage(image2, image2_width, image2_height, 1, &new_patch);

	libmv::TrackRegionResult track_region_result;
	libmv::TrackRegion(old_patch, new_patch, xx1, yy1, track_region_options, xx2, yy2, &track_region_result);

	/* Convert to floats for the blender api. */
	for (int i = 0; i < 5; ++i) {
		x2[i] = xx2[i];
		y2[i] = yy2[i];
	}

	/* TODO(keir): Update the termination string with failure details. */
	if (track_region_result.termination == libmv::TrackRegionResult::PARAMETER_TOLERANCE ||
	    track_region_result.termination == libmv::TrackRegionResult::FUNCTION_TOLERANCE  ||
	    track_region_result.termination == libmv::TrackRegionResult::GRADIENT_TOLERANCE  ||
	    track_region_result.termination == libmv::TrackRegionResult::NO_CONVERGENCE)
	{
		tracking_result = true;
	}

#if defined(DUMP_FAILURE) || defined(DUMP_ALWAYS)
#if defined(DUMP_ALWAYS)
	{
#else
	if (!tracking_result) {
#endif
		saveImage("old_patch", old_patch, x1[4], y1[4]);
		saveImage("new_patch", new_patch, x2[4], y2[4]);

		if (options->image1_mask)
			saveImage("mask", image1_mask, x2[4], y2[4]);
	}
#endif

	return tracking_result;
}

void libmv_samplePlanarPatch(const float *image, int width, int height,
                             int channels, const double *xs, const double *ys,
                             int num_samples_x, int num_samples_y,
                             const float *mask, float *patch,
                             double *warped_position_x, double *warped_position_y)
{
	libmv::FloatImage libmv_image, libmv_patch, libmv_mask;
	libmv::FloatImage *libmv_mask_for_sample = NULL;

	floatBufToImage(image, width, height, channels, &libmv_image);

	if (mask) {
		floatBufToImage(mask, width, height, 1, &libmv_mask);

		libmv_mask_for_sample = &libmv_mask;
	}

	libmv::SamplePlanarPatch(libmv_image, xs, ys, num_samples_x, num_samples_y,
	                         libmv_mask_for_sample, &libmv_patch,
	                         warped_position_x, warped_position_y);

	imageToFloatBuf(&libmv_patch, channels, patch);
}

/* ************ Tracks ************ */

libmv_Tracks *libmv_tracksNew(void)
{
	libmv::Tracks *libmv_tracks = new libmv::Tracks();

	return (libmv_Tracks *)libmv_tracks;
}

void libmv_tracksInsert(struct libmv_Tracks *libmv_tracks, int image, int track, double x, double y)
{
	((libmv::Tracks*)libmv_tracks)->Insert(image, track, x, y);
}

void libmv_tracksDestroy(libmv_Tracks *libmv_tracks)
{
	delete (libmv::Tracks*)libmv_tracks;
}

/* ************ Reconstruction solver ************ */

class ReconstructUpdateCallback : public libmv::ProgressUpdateCallback {
public:
	ReconstructUpdateCallback(reconstruct_progress_update_cb progress_update_callback,
			void *callback_customdata)
	{
		progress_update_callback_ = progress_update_callback;
		callback_customdata_ = callback_customdata;
	}

	void invoke(double progress, const char *message)
	{
		if(progress_update_callback_) {
			progress_update_callback_(callback_customdata_, progress, message);
		}
	}
protected:
	reconstruct_progress_update_cb progress_update_callback_;
	void *callback_customdata_;
};

int libmv_refineParametersAreValid(int parameters) {
	return (parameters == (LIBMV_REFINE_FOCAL_LENGTH))         ||
	       (parameters == (LIBMV_REFINE_FOCAL_LENGTH           |
	                       LIBMV_REFINE_PRINCIPAL_POINT))      ||
	       (parameters == (LIBMV_REFINE_FOCAL_LENGTH           |
	                       LIBMV_REFINE_PRINCIPAL_POINT        |
	                       LIBMV_REFINE_RADIAL_DISTORTION_K1   |
	                       LIBMV_REFINE_RADIAL_DISTORTION_K2)) ||
	       (parameters == (LIBMV_REFINE_FOCAL_LENGTH           |
	                       LIBMV_REFINE_RADIAL_DISTORTION_K1   |
	                       LIBMV_REFINE_RADIAL_DISTORTION_K2)) ||
	       (parameters == (LIBMV_REFINE_FOCAL_LENGTH           |
	                       LIBMV_REFINE_RADIAL_DISTORTION_K1));
}

static void libmv_solveRefineIntrinsics(libmv::Tracks *tracks, libmv::CameraIntrinsics *intrinsics,
			libmv::EuclideanReconstruction *reconstruction, int refine_intrinsics,
			reconstruct_progress_update_cb progress_update_callback, void *callback_customdata)
{
	/* only a few combinations are supported but trust the caller */
	int libmv_refine_flags = 0;

	if (refine_intrinsics & LIBMV_REFINE_FOCAL_LENGTH) {
		libmv_refine_flags |= libmv::BUNDLE_FOCAL_LENGTH;
	}
	if (refine_intrinsics & LIBMV_REFINE_PRINCIPAL_POINT) {
		libmv_refine_flags |= libmv::BUNDLE_PRINCIPAL_POINT;
	}
	if (refine_intrinsics & LIBMV_REFINE_RADIAL_DISTORTION_K1) {
		libmv_refine_flags |= libmv::BUNDLE_RADIAL_K1;
	}
	if (refine_intrinsics & LIBMV_REFINE_RADIAL_DISTORTION_K2) {
		libmv_refine_flags |= libmv::BUNDLE_RADIAL_K2;
	}

	progress_update_callback(callback_customdata, 1.0, "Refining solution");

	libmv::EuclideanBundleCommonIntrinsics(*(libmv::Tracks *)tracks, libmv_refine_flags,
		reconstruction, intrinsics);
}

static void cameraIntrinsicsFromOptions(libmv::CameraIntrinsics *camera_intrinsics,
                                        libmv_cameraIntrinsicsOptions *camera_intrinsics_options)
{
	camera_intrinsics->SetFocalLength(camera_intrinsics_options->focal_length,
	                                  camera_intrinsics_options->focal_length);

	camera_intrinsics->SetPrincipalPoint(camera_intrinsics_options->principal_point_x,
	                                     camera_intrinsics_options->principal_point_y);

	camera_intrinsics->SetRadialDistortion(camera_intrinsics_options->k1,
	                                       camera_intrinsics_options->k2,
	                                       camera_intrinsics_options->k3);
<<<<<<< HEAD
=======

	camera_intrinsics->SetImageSize(camera_intrinsics_options->image_width,
	                                camera_intrinsics_options->image_height);
>>>>>>> 5137b5a1
}

static libmv::Tracks getNormalizedTracks(libmv::Tracks *tracks, libmv::CameraIntrinsics *camera_intrinsics)
{
	libmv::vector<libmv::Marker> markers = tracks->AllMarkers();

	for (int i = 0; i < markers.size(); ++i) {
		camera_intrinsics->InvertIntrinsics(markers[i].x, markers[i].y,
			&(markers[i].x), &(markers[i].y));
	}

	return libmv::Tracks(markers);
}

static void finishReconstruction(libmv::Tracks *tracks, libmv::CameraIntrinsics *camera_intrinsics,
                                 libmv_Reconstruction *libmv_reconstruction,
                                 reconstruct_progress_update_cb progress_update_callback,
                                 void *callback_customdata)
{
	libmv::EuclideanReconstruction *reconstruction = &libmv_reconstruction->reconstruction;

	/* reprojection error calculation */
	progress_update_callback(callback_customdata, 1.0, "Finishing solution");
	libmv_reconstruction->tracks = *tracks;
	libmv_reconstruction->error = libmv::EuclideanReprojectionError(*tracks, *reconstruction, *camera_intrinsics);
}

libmv_Reconstruction *libmv_solveReconstruction(libmv_Tracks *libmv_tracks,
			libmv_cameraIntrinsicsOptions *libmv_camera_intrinsics_options,
			libmv_reconstructionOptions *libmv_reconstruction_options,
			reconstruct_progress_update_cb progress_update_callback,
			void *callback_customdata)
{
	libmv_Reconstruction *libmv_reconstruction = new libmv_Reconstruction();

	libmv::Tracks *tracks = ((libmv::Tracks *) libmv_tracks);
	libmv::EuclideanReconstruction *reconstruction = &libmv_reconstruction->reconstruction;
	libmv::CameraIntrinsics *camera_intrinsics = &libmv_reconstruction->intrinsics;

	ReconstructUpdateCallback update_callback =
		ReconstructUpdateCallback(progress_update_callback, callback_customdata);

	cameraIntrinsicsFromOptions(camera_intrinsics, libmv_camera_intrinsics_options);

	/* Invert the camera intrinsics */
	libmv::Tracks normalized_tracks = getNormalizedTracks(tracks, camera_intrinsics);
<<<<<<< HEAD

	/* actual reconstruction */
	libmv::ReconstructionOptions reconstruction_options;
	reconstruction_options.success_threshold = libmv_reconstruction_options->success_threshold;
	reconstruction_options.use_fallback_reconstruction = libmv_reconstruction_options->use_fallback_reconstruction;

=======

	/* actual reconstruction */
	libmv::ReconstructionOptions reconstruction_options;
	reconstruction_options.success_threshold = libmv_reconstruction_options->success_threshold;
	reconstruction_options.use_fallback_reconstruction = libmv_reconstruction_options->use_fallback_reconstruction;

>>>>>>> 5137b5a1
	int keyframe1 = libmv_reconstruction_options->keyframe1,
	    keyframe2 = libmv_reconstruction_options->keyframe2;

	LG << "frames to init from: " << keyframe1 << " " << keyframe2;

	libmv::vector<libmv::Marker> keyframe_markers =
		normalized_tracks.MarkersForTracksInBothImages(keyframe1, keyframe2);

	LG << "number of markers for init: " << keyframe_markers.size();

	update_callback.invoke(0, "Initial reconstruction");

	libmv::EuclideanReconstructTwoFrames(keyframe_markers, reconstruction);
	libmv::EuclideanBundle(normalized_tracks, reconstruction);
	libmv::EuclideanCompleteReconstruction(reconstruction_options, normalized_tracks,
	                                       reconstruction, &update_callback);

	/* refinement */
	if (libmv_reconstruction_options->refine_intrinsics) {
		libmv_solveRefineIntrinsics((libmv::Tracks *)tracks, camera_intrinsics, reconstruction,
			libmv_reconstruction_options->refine_intrinsics,
			progress_update_callback, callback_customdata);
	}

	/* finish reconstruction */
	finishReconstruction(tracks, camera_intrinsics, libmv_reconstruction,
	                     progress_update_callback, callback_customdata);

	return (libmv_Reconstruction *)libmv_reconstruction;
}

struct libmv_Reconstruction *libmv_solveModal(struct libmv_Tracks *libmv_tracks,
			libmv_cameraIntrinsicsOptions *libmv_camera_intrinsics_options,
			reconstruct_progress_update_cb progress_update_callback,
			void *callback_customdata)
{
	libmv_Reconstruction *libmv_reconstruction = new libmv_Reconstruction();

	libmv::Tracks *tracks = ((libmv::Tracks *) libmv_tracks);
	libmv::EuclideanReconstruction *reconstruction = &libmv_reconstruction->reconstruction;
	libmv::CameraIntrinsics *camera_intrinsics = &libmv_reconstruction->intrinsics;

	ReconstructUpdateCallback update_callback =
		ReconstructUpdateCallback(progress_update_callback, callback_customdata);

	cameraIntrinsicsFromOptions(camera_intrinsics, libmv_camera_intrinsics_options);

	/* Invert the camera intrinsics */
	libmv::Tracks normalized_tracks = getNormalizedTracks(tracks, camera_intrinsics);

	/* actual reconstruction */
	libmv::ModalSolver(normalized_tracks, reconstruction, &update_callback);

	/* finish reconstruction */
	finishReconstruction(tracks, camera_intrinsics, libmv_reconstruction,
	                     progress_update_callback, callback_customdata);

	return (libmv_Reconstruction *)libmv_reconstruction;
}

int libmv_reporojectionPointForTrack(libmv_Reconstruction *libmv_reconstruction, int track, double pos[3])
{
	libmv::EuclideanReconstruction *reconstruction = &libmv_reconstruction->reconstruction;
	libmv::EuclideanPoint *point = reconstruction->PointForTrack(track);

	if(point) {
		pos[0] = point->X[0];
		pos[1] = point->X[2];
		pos[2] = point->X[1];

		return 1;
	}

	return 0;
}

static libmv::Marker ProjectMarker(const libmv::EuclideanPoint &point, const libmv::EuclideanCamera &camera,
			const libmv::CameraIntrinsics &intrinsics) {
	libmv::Vec3 projected = camera.R * point.X + camera.t;
	projected /= projected(2);

	libmv::Marker reprojected_marker;
	intrinsics.ApplyIntrinsics(projected(0), projected(1), &reprojected_marker.x, &reprojected_marker.y);

	reprojected_marker.image = camera.image;
	reprojected_marker.track = point.track;

	return reprojected_marker;
}

double libmv_reporojectionErrorForTrack(libmv_Reconstruction *libmv_reconstruction, int track)
{
	libmv::EuclideanReconstruction *reconstruction = &libmv_reconstruction->reconstruction;
	libmv::CameraIntrinsics *intrinsics = &libmv_reconstruction->intrinsics;
	libmv::vector<libmv::Marker> markers = libmv_reconstruction->tracks.MarkersForTrack(track);

	int num_reprojected = 0;
	double total_error = 0.0;

	for (int i = 0; i < markers.size(); ++i) {
		const libmv::EuclideanCamera *camera = reconstruction->CameraForImage(markers[i].image);
		const libmv::EuclideanPoint *point = reconstruction->PointForTrack(markers[i].track);

		if (!camera || !point) {
			continue;
		}

		num_reprojected++;

		libmv::Marker reprojected_marker = ProjectMarker(*point, *camera, *intrinsics);
		double ex = reprojected_marker.x - markers[i].x;
		double ey = reprojected_marker.y - markers[i].y;

		total_error += sqrt(ex*ex + ey*ey);
	}

	return total_error / num_reprojected;
}

double libmv_reporojectionErrorForImage(libmv_Reconstruction *libmv_reconstruction, int image)
{
	libmv::EuclideanReconstruction *reconstruction = &libmv_reconstruction->reconstruction;
	libmv::CameraIntrinsics *intrinsics = &libmv_reconstruction->intrinsics;
	libmv::vector<libmv::Marker> markers = libmv_reconstruction->tracks.MarkersInImage(image);
	const libmv::EuclideanCamera *camera = reconstruction->CameraForImage(image);
	int num_reprojected = 0;
	double total_error = 0.0;

	if (!camera)
		return 0;

	for (int i = 0; i < markers.size(); ++i) {
		const libmv::EuclideanPoint *point = reconstruction->PointForTrack(markers[i].track);

		if (!point) {
			continue;
		}

		num_reprojected++;

		libmv::Marker reprojected_marker = ProjectMarker(*point, *camera, *intrinsics);
		double ex = reprojected_marker.x - markers[i].x;
		double ey = reprojected_marker.y - markers[i].y;

		total_error += sqrt(ex*ex + ey*ey);
	}

	return total_error / num_reprojected;
}

int libmv_reporojectionCameraForImage(libmv_Reconstruction *libmv_reconstruction, int image, double mat[4][4])
{
	libmv::EuclideanReconstruction *reconstruction = &libmv_reconstruction->reconstruction;
	libmv::EuclideanCamera *camera = reconstruction->CameraForImage(image);

	if(camera) {
		for (int j = 0; j < 3; ++j) {
			for (int k = 0; k < 3; ++k) {
				int l = k;

				if (k == 1) l = 2;
				else if (k == 2) l = 1;

				if (j == 2) mat[j][l] = -camera->R(j,k);
				else mat[j][l] = camera->R(j,k);
			}
			mat[j][3]= 0.0;
		}

		libmv::Vec3 optical_center = -camera->R.transpose() * camera->t;

		mat[3][0] = optical_center(0);
		mat[3][1] = optical_center(2);
		mat[3][2] = optical_center(1);

		mat[3][3]= 1.0;

		return 1;
	}

	return 0;
}

double libmv_reprojectionError(libmv_Reconstruction *libmv_reconstruction)
{
	return libmv_reconstruction->error;
}

void libmv_destroyReconstruction(libmv_Reconstruction *libmv_reconstruction)
{
	delete libmv_reconstruction;
}

/* ************ feature detector ************ */

struct libmv_Features *libmv_detectFeaturesFAST(unsigned char *data, int width, int height, int stride,
			int margin, int min_trackness, int min_distance)
{
	libmv::Feature *features = NULL;
	std::vector<libmv::Feature> v;
	libmv_Features *libmv_features = new libmv_Features();
	int i= 0, count;

	if(margin) {
		data += margin*stride+margin;
		width -= 2*margin;
		height -= 2*margin;
	}

	v = libmv::DetectFAST(data, width, height, stride, min_trackness, min_distance);

	count = v.size();

	if(count) {
		features= new libmv::Feature[count];

		for(std::vector<libmv::Feature>::iterator it = v.begin(); it != v.end(); it++) {
			features[i++]= *it;
		}
	}

	libmv_features->features = features;
	libmv_features->count = count;
	libmv_features->margin = margin;

	return (libmv_Features *)libmv_features;
}

struct libmv_Features *libmv_detectFeaturesMORAVEC(unsigned char *data, int width, int height, int stride,
			int margin, int count, int min_distance)
{
	libmv::Feature *features = NULL;
	libmv_Features *libmv_features = new libmv_Features;

	if(count) {
		if(margin) {
			data += margin*stride+margin;
			width -= 2*margin;
			height -= 2*margin;
		}

		features = new libmv::Feature[count];
		libmv::DetectMORAVEC(data, stride, width, height, features, &count, min_distance, NULL);
	}

	libmv_features->count = count;
	libmv_features->margin = margin;
	libmv_features->features = features;

	return libmv_features;
}

int libmv_countFeatures(struct libmv_Features *libmv_features)
{
	return libmv_features->count;
}

void libmv_getFeature(struct libmv_Features *libmv_features, int number, double *x, double *y, double *score, double *size)
{
	libmv::Feature feature= libmv_features->features[number];

	*x = feature.x + libmv_features->margin;
	*y = feature.y + libmv_features->margin;
	*score = feature.score;
	*size = feature.size;
}

void libmv_destroyFeatures(struct libmv_Features *libmv_features)
{
	if(libmv_features->features)
		delete [] libmv_features->features;

	delete libmv_features;
}

/* ************ camera intrinsics ************ */

struct libmv_CameraIntrinsics *libmv_ReconstructionExtractIntrinsics(struct libmv_Reconstruction *libmv_Reconstruction) {
	return (struct libmv_CameraIntrinsics *)&libmv_Reconstruction->intrinsics;
}

struct libmv_CameraIntrinsics *libmv_CameraIntrinsicsNew(libmv_cameraIntrinsicsOptions *libmv_camera_intrinsics_options)
{
	libmv::CameraIntrinsics *camera_intrinsics = new libmv::CameraIntrinsics();

	cameraIntrinsicsFromOptions(camera_intrinsics, libmv_camera_intrinsics_options);

	return (struct libmv_CameraIntrinsics *) camera_intrinsics;
}

struct libmv_CameraIntrinsics *libmv_CameraIntrinsicsCopy(struct libmv_CameraIntrinsics *libmvIntrinsics)
{
	libmv::CameraIntrinsics *orig_intrinsics = (libmv::CameraIntrinsics *) libmvIntrinsics;
	libmv::CameraIntrinsics *new_intrinsics= new libmv::CameraIntrinsics(*orig_intrinsics);

	return (struct libmv_CameraIntrinsics *) new_intrinsics;
}

void libmv_CameraIntrinsicsDestroy(struct libmv_CameraIntrinsics *libmvIntrinsics)
{
	libmv::CameraIntrinsics *intrinsics = (libmv::CameraIntrinsics *) libmvIntrinsics;

	delete intrinsics;
}

void libmv_CameraIntrinsicsUpdate(struct libmv_CameraIntrinsics *libmv_intrinsics,
                                  libmv_cameraIntrinsicsOptions *libmv_camera_intrinsics_options)
{
	libmv::CameraIntrinsics *camera_intrinsics = (libmv::CameraIntrinsics *) libmv_intrinsics;

	double focal_length = libmv_camera_intrinsics_options->focal_length;
	double principal_x = libmv_camera_intrinsics_options->principal_point_x;
	double principal_y = libmv_camera_intrinsics_options->principal_point_y;
	double k1 = libmv_camera_intrinsics_options->k1;
	double k2 = libmv_camera_intrinsics_options->k2;
	double k3 = libmv_camera_intrinsics_options->k3;
	int image_width = libmv_camera_intrinsics_options->image_width;
	int image_height = libmv_camera_intrinsics_options->image_height;

	/* try avoid unnecessary updates so pre-computed distortion grids are not freed */

<<<<<<< HEAD
	if (intrinsics->principal_point_x() != principal_x || intrinsics->principal_point_y() != principal_y)
		intrinsics->SetPrincipalPoint(principal_x, principal_y);
=======
	if (camera_intrinsics->focal_length() != focal_length)
		camera_intrinsics->SetFocalLength(focal_length, focal_length);

	if (camera_intrinsics->principal_point_x() != principal_x ||
	    camera_intrinsics->principal_point_y() != principal_y)
	{
		camera_intrinsics->SetPrincipalPoint(principal_x, principal_y);
	}
>>>>>>> 5137b5a1

	if (camera_intrinsics->k1() != k1 ||
	    camera_intrinsics->k2() != k2 ||
	    camera_intrinsics->k3() != k3)
	{
		camera_intrinsics->SetRadialDistortion(k1, k2, k3);
	}

	if (camera_intrinsics->image_width() != image_width ||
	    camera_intrinsics->image_height() != image_height)
	{
		camera_intrinsics->SetImageSize(image_width, image_height);
	}
}

void libmv_CameraIntrinsicsExtract(struct libmv_CameraIntrinsics *libmv_intrinsics, double *focal_length,
			double *principal_x, double *principal_y, double *k1, double *k2, double *k3, int *width, int *height)
{
	libmv::CameraIntrinsics *camera_intrinsics = (libmv::CameraIntrinsics *) libmv_intrinsics;

	*focal_length = camera_intrinsics->focal_length();
	*principal_x = camera_intrinsics->principal_point_x();
	*principal_y = camera_intrinsics->principal_point_y();
	*k1 = camera_intrinsics->k1();
	*k2 = camera_intrinsics->k2();
}

void libmv_CameraIntrinsicsUndistortByte(struct libmv_CameraIntrinsics *libmv_intrinsics,
			unsigned char *src, unsigned char *dst, int width, int height, float overscan, int channels)
{
	libmv::CameraIntrinsics *camera_intrinsics = (libmv::CameraIntrinsics *) libmv_intrinsics;

	camera_intrinsics->Undistort(src, dst, width, height, overscan, channels);
}

void libmv_CameraIntrinsicsUndistortFloat(struct libmv_CameraIntrinsics *libmvIntrinsics,
			float *src, float *dst, int width, int height, float overscan, int channels)
{
	libmv::CameraIntrinsics *intrinsics = (libmv::CameraIntrinsics *) libmvIntrinsics;

	intrinsics->Undistort(src, dst, width, height, overscan, channels);
}

void libmv_CameraIntrinsicsDistortByte(struct libmv_CameraIntrinsics *libmvIntrinsics,
			unsigned char *src, unsigned char *dst, int width, int height, float overscan, int channels)
{
	libmv::CameraIntrinsics *intrinsics = (libmv::CameraIntrinsics *) libmvIntrinsics;
	intrinsics->Distort(src, dst, width, height, overscan, channels);
}

void libmv_CameraIntrinsicsDistortFloat(struct libmv_CameraIntrinsics *libmvIntrinsics,
			float *src, float *dst, int width, int height, float overscan, int channels)
{
	libmv::CameraIntrinsics *intrinsics = (libmv::CameraIntrinsics *) libmvIntrinsics;

	intrinsics->Distort(src, dst, width, height, overscan, channels);
}

/* ************ distortion ************ */

void libmv_undistortByte(libmv_cameraIntrinsicsOptions *libmv_camera_intrinsics_options,
                         unsigned char *src, unsigned char *dst, int width, int height,
                         float overscan, int channels)
{
	libmv::CameraIntrinsics camera_intrinsics;

	cameraIntrinsicsFromOptions(&camera_intrinsics, libmv_camera_intrinsics_options);

	camera_intrinsics.Undistort(src, dst, width, height, overscan, channels);
}

void libmv_undistortFloat(libmv_cameraIntrinsicsOptions *libmv_camera_intrinsics_options,
                          float *src, float *dst, int width, int height,
                          float overscan, int channels)
{
	libmv::CameraIntrinsics camera_intrinsics;

	cameraIntrinsicsFromOptions(&camera_intrinsics, libmv_camera_intrinsics_options);

	camera_intrinsics.Undistort(src, dst, width, height, overscan, channels);
}

void libmv_distortByte(libmv_cameraIntrinsicsOptions *libmv_camera_intrinsics_options,
                       unsigned char *src, unsigned char *dst, int width, int height,
                       float overscan, int channels)
{
	libmv::CameraIntrinsics camera_intrinsics;

	cameraIntrinsicsFromOptions(&camera_intrinsics, libmv_camera_intrinsics_options);

	camera_intrinsics.Distort(src, dst, width, height, overscan, channels);
}

void libmv_distortFloat(libmv_cameraIntrinsicsOptions *libmv_camera_intrinsics_options,
                        float *src, float *dst, int width, int height,
                        float overscan, int channels)
{
	libmv::CameraIntrinsics camera_intrinsics;

	cameraIntrinsicsFromOptions(&camera_intrinsics, libmv_camera_intrinsics_options);

	camera_intrinsics.Distort(src, dst, width, height, overscan, channels);
}

/* ************ utils ************ */

void libmv_applyCameraIntrinsics(libmv_cameraIntrinsicsOptions *libmv_camera_intrinsics_options,
                                 double x, double y, double *x1, double *y1)
{
	libmv::CameraIntrinsics camera_intrinsics;

	cameraIntrinsicsFromOptions(&camera_intrinsics, libmv_camera_intrinsics_options);

	if (libmv_camera_intrinsics_options->focal_length) {
		/* do a lens undistortion if focal length is non-zero only */

		camera_intrinsics.ApplyIntrinsics(x, y, x1, y1);
	}
}

void libmv_InvertIntrinsics(libmv_cameraIntrinsicsOptions *libmv_camera_intrinsics_options,
                            double x, double y, double *x1, double *y1)
{
	libmv::CameraIntrinsics camera_intrinsics;

	cameraIntrinsicsFromOptions(&camera_intrinsics, libmv_camera_intrinsics_options);

	if (libmv_camera_intrinsics_options->focal_length) {
		/* do a lens distortion if focal length is non-zero only */

		camera_intrinsics.InvertIntrinsics(x, y, x1, y1);
	}
}

/* ************ point clouds ************ */

static void libmvTransformToMat4(libmv::Mat3 &R, libmv::Vec3 &S, libmv::Vec3 &t, double M[4][4])
{
	for (int j = 0; j < 3; ++j)
		for (int k = 0; k < 3; ++k)
			M[j][k] = R(k, j) * S(j);

	for (int i = 0; i < 3; ++i) {
		M[3][0] = t(0);
		M[3][1] = t(1);
		M[3][2] = t(2);

		M[0][3] = M[1][3] = M[2][3] = 0;
	}

	M[3][3] = 1.0;
}

void libmv_rigidRegistration(float (*reference_points)[3], float (*points)[3], int total_points,
                             int use_scale, int use_translation, double M[4][4])
{
	libmv::Mat3 R;
	libmv::Vec3 S;
	libmv::Vec3 t;
	libmv::vector<libmv::Vec3> reference_points_vector, points_vector;

	for (int i = 0; i < total_points; i++) {
		reference_points_vector.push_back(libmv::Vec3(reference_points[i][0],
		                                              reference_points[i][1],
		                                              reference_points[i][2]));

		points_vector.push_back(libmv::Vec3(points[i][0],
		                                    points[i][1],
		                                    points[i][2]));
	}

	if (use_scale && use_translation) {
		libmv::RigidRegistration(reference_points_vector, points_vector, R, S, t);
	}
	else if (use_translation) {
		S = libmv::Vec3(1.0, 1.0, 1.0);
		libmv::RigidRegistration(reference_points_vector, points_vector, R, t);
	}
	else {
		S = libmv::Vec3(1.0, 1.0, 1.0);
		t = libmv::Vec3::Zero();
		libmv::RigidRegistration(reference_points_vector, points_vector, R);
	}

	libmvTransformToMat4(R, S, t, M);
}<|MERGE_RESOLUTION|>--- conflicted
+++ resolved
@@ -564,12 +564,9 @@
 	camera_intrinsics->SetRadialDistortion(camera_intrinsics_options->k1,
 	                                       camera_intrinsics_options->k2,
 	                                       camera_intrinsics_options->k3);
-<<<<<<< HEAD
-=======
 
 	camera_intrinsics->SetImageSize(camera_intrinsics_options->image_width,
 	                                camera_intrinsics_options->image_height);
->>>>>>> 5137b5a1
 }
 
 static libmv::Tracks getNormalizedTracks(libmv::Tracks *tracks, libmv::CameraIntrinsics *camera_intrinsics)
@@ -616,21 +613,12 @@
 
 	/* Invert the camera intrinsics */
 	libmv::Tracks normalized_tracks = getNormalizedTracks(tracks, camera_intrinsics);
-<<<<<<< HEAD
 
 	/* actual reconstruction */
 	libmv::ReconstructionOptions reconstruction_options;
 	reconstruction_options.success_threshold = libmv_reconstruction_options->success_threshold;
 	reconstruction_options.use_fallback_reconstruction = libmv_reconstruction_options->use_fallback_reconstruction;
 
-=======
-
-	/* actual reconstruction */
-	libmv::ReconstructionOptions reconstruction_options;
-	reconstruction_options.success_threshold = libmv_reconstruction_options->success_threshold;
-	reconstruction_options.use_fallback_reconstruction = libmv_reconstruction_options->use_fallback_reconstruction;
-
->>>>>>> 5137b5a1
 	int keyframe1 = libmv_reconstruction_options->keyframe1,
 	    keyframe2 = libmv_reconstruction_options->keyframe2;
 
@@ -952,10 +940,6 @@
 
 	/* try avoid unnecessary updates so pre-computed distortion grids are not freed */
 
-<<<<<<< HEAD
-	if (intrinsics->principal_point_x() != principal_x || intrinsics->principal_point_y() != principal_y)
-		intrinsics->SetPrincipalPoint(principal_x, principal_y);
-=======
 	if (camera_intrinsics->focal_length() != focal_length)
 		camera_intrinsics->SetFocalLength(focal_length, focal_length);
 
@@ -964,7 +948,6 @@
 	{
 		camera_intrinsics->SetPrincipalPoint(principal_x, principal_y);
 	}
->>>>>>> 5137b5a1
 
 	if (camera_intrinsics->k1() != k1 ||
 	    camera_intrinsics->k2() != k2 ||
