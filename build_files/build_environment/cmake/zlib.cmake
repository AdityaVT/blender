--- conflicted
+++ resolved
@@ -25,11 +25,7 @@
   INSTALL_DIR ${LIBDIR}/zlib
 )
 
-<<<<<<< HEAD
-if (WIN32)
-=======
 if(WIN32)
->>>>>>> 0e280b96
   if(BUILD_MODE STREQUAL Release)
     ExternalProject_Add_Step(external_zlib after_install
       COMMAND ${CMAKE_COMMAND} -E copy ${LIBDIR}/zlib/lib/zlibstatic${LIBEXT} ${HARVEST_TARGET}/zlib/lib/libz_st${LIBEXT}
