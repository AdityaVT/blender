import os
import os.path
import SCons.Options

import SCons.Variables
try:
    import subprocess
except ImportError:
    pass
import string
import glob
import shutil
import sys

Variables = SCons.Variables
BoolVariable = SCons.Variables.BoolVariable

def get_version():
    import re

    fname = os.path.join(os.path.dirname(__file__), "..", "..", "..", "source", "blender", "blenkernel", "BKE_blender.h")
    ver_base = None
    ver_char = None
    ver_cycle = None

    re_ver = re.compile("^#\s*define\s+BLENDER_VERSION\s+([0-9]+)")
    re_ver_char = re.compile("^#\s*define\s+BLENDER_VERSION_CHAR\s*(\S*)") # optional arg
    re_ver_cycle = re.compile("^#\s*define\s+BLENDER_VERSION_CYCLE\s*(\S*)") # optional arg

    for l in open(fname, "r"):
        match = re_ver.match(l)
        if match:
            ver = int(match.group(1))
            ver_base = "%d.%d" % (ver / 100, ver % 100)

        match = re_ver_char.match(l)
        if match:
            ver_char = match.group(1)
            if ver_char == "BLENDER_CHAR_VERSION":
                ver_char = ""

        match = re_ver_cycle.match(l)
        if match:
            ver_cycle = match.group(1)
            if ver_cycle == "BLENDER_CYCLE_VERSION":
                ver_cycle = ""

        if (ver_base is not None) and (ver_char is not None) and (ver_cycle is not None):
            # eg '2.56a-beta'
            if ver_cycle:
                ver_display = "%s%s-%s" % (ver_base, ver_char, ver_cycle)
            else:
                ver_display = "%s%s" % (ver_base, ver_char)  # assume release

            return ver_base, ver_display

    raise Exception("%s: missing version string" % fname)

def get_revision():
    build_rev = os.popen('svnversion').read()[:-1] # remove \n
    if build_rev == '' or build_rev==None: 
        build_rev = 'UNKNOWN'

    return 'r' + build_rev

# This is used in creating the local config directories
VERSION, VERSION_DISPLAY = get_version()
REVISION = get_revision()

def print_arguments(args, bc):
    if len(args):
        for k,v in args.iteritems():
            if type(v)==list:
                v = ' '.join(v)
            print '\t'+bc.OKBLUE+k+bc.ENDC+' = '+bc.OKGREEN + v + bc.ENDC
    else:
        print '\t'+bc.WARNING+'No  command-line arguments given'+bc.ENDC

def validate_arguments(args, bc):
    opts_list = [
            'WITH_BF_PYTHON', 'WITH_BF_PYTHON_SAFETY', 'BF_PYTHON', 'BF_PYTHON_VERSION', 'BF_PYTHON_INC', 'BF_PYTHON_BINARY', 'BF_PYTHON_LIB', 'BF_PYTHON_LIBPATH', 'WITH_BF_STATICPYTHON', 'BF_PYTHON_LIB_STATIC', 'BF_PYTHON_DLL', 'BF_PYTHON_ABI_FLAGS', 
            'WITH_BF_OPENAL', 'BF_OPENAL', 'BF_OPENAL_INC', 'BF_OPENAL_LIB', 'BF_OPENAL_LIBPATH', 'WITH_BF_STATICOPENAL', 'BF_OPENAL_LIB_STATIC',
            'WITH_BF_SDL', 'BF_SDL', 'BF_SDL_INC', 'BF_SDL_LIB', 'BF_SDL_LIBPATH',
            'BF_LIBSAMPLERATE', 'BF_LIBSAMPLERATE_INC', 'BF_LIBSAMPLERATE_LIB', 'BF_LIBSAMPLERATE_LIBPATH', 'WITH_BF_STATICLIBSAMPLERATE', 'BF_LIBSAMPLERATE_LIB_STATIC',
            'WITH_BF_JACK', 'BF_JACK', 'BF_JACK_INC', 'BF_JACK_LIB', 'BF_JACK_LIBPATH',
            'WITH_BF_SNDFILE', 'BF_SNDFILE', 'BF_SNDFILE_INC', 'BF_SNDFILE_LIB', 'BF_SNDFILE_LIBPATH', 'WITH_BF_STATICSNDFILE', 'BF_SNDFILE_LIB_STATIC',
            'BF_PTHREADS', 'BF_PTHREADS_INC', 'BF_PTHREADS_LIB', 'BF_PTHREADS_LIBPATH',
            'WITH_BF_OPENEXR', 'BF_OPENEXR', 'BF_OPENEXR_INC', 'BF_OPENEXR_LIB', 'BF_OPENEXR_LIBPATH', 'WITH_BF_STATICOPENEXR', 'BF_OPENEXR_LIB_STATIC',
            'WITH_BF_DDS', 'WITH_BF_CINEON', 'WITH_BF_HDR',
            'WITH_BF_FFMPEG', 'BF_FFMPEG_LIB','BF_FFMPEG_EXTRA', 'BF_FFMPEG',  'BF_FFMPEG_INC',
            'WITH_BF_STATICFFMPEG', 'BF_FFMPEG_LIB_STATIC',
            'WITH_BF_OGG', 'BF_OGG', 'BF_OGG_LIB',
            'WITH_BF_JPEG', 'BF_JPEG', 'BF_JPEG_INC', 'BF_JPEG_LIB', 'BF_JPEG_LIBPATH',
            'WITH_BF_OPENJPEG', 'BF_OPENJPEG', 'BF_OPENJPEG_INC', 'BF_OPENJPEG_LIB', 'BF_OPENJPEG_LIBPATH',
            'WITH_BF_REDCODE', 'BF_REDCODE', 'BF_REDCODE_INC', 'BF_REDCODE_LIB', 'BF_REDCODE_LIBPATH',
            'WITH_BF_PNG', 'BF_PNG', 'BF_PNG_INC', 'BF_PNG_LIB', 'BF_PNG_LIBPATH',
            'WITH_BF_TIFF', 'BF_TIFF', 'BF_TIFF_INC', 'BF_TIFF_LIB', 'BF_TIFF_LIBPATH', 'WITH_BF_STATICTIFF', 'BF_TIFF_LIB_STATIC',
            'WITH_BF_ZLIB', 'BF_ZLIB', 'BF_ZLIB_INC', 'BF_ZLIB_LIB', 'BF_ZLIB_LIBPATH', 'WITH_BF_STATICZLIB', 'BF_ZLIB_LIB_STATIC',
            'WITH_BF_INTERNATIONAL',
            'BF_GETTEXT', 'BF_GETTEXT_INC', 'BF_GETTEXT_LIB', 'WITH_BF_GETTEXT_STATIC', 'BF_GETTEXT_LIB_STATIC', 'BF_GETTEXT_LIBPATH',
            'WITH_BF_ICONV', 'BF_ICONV', 'BF_ICONV_INC', 'BF_ICONV_LIB', 'BF_ICONV_LIBPATH',
            'WITH_BF_GAMEENGINE', 'WITH_BF_BULLET', 'BF_BULLET', 'BF_BULLET_INC', 'BF_BULLET_LIB',
            'BF_WINTAB', 'BF_WINTAB_INC',
            'WITH_BF_FREETYPE', 'BF_FREETYPE', 'BF_FREETYPE_INC', 'BF_FREETYPE_LIB', 'BF_FREETYPE_LIBPATH', 'BF_FREETYPE_LIB_STATIC', 'WITH_BF_FREETYPE_STATIC',
            'WITH_BF_QUICKTIME', 'BF_QUICKTIME', 'BF_QUICKTIME_INC', 'BF_QUICKTIME_LIB', 'BF_QUICKTIME_LIBPATH',
            'WITH_BF_FFTW3', 'BF_FFTW3', 'BF_FFTW3_INC', 'BF_FFTW3_LIB', 'BF_FFTW3_LIBPATH', 'WITH_BF_STATICFFTW3', 'BF_FFTW3_LIB_STATIC',
            'WITH_BF_STATICOPENGL', 'BF_OPENGL', 'BF_OPENGL_INC', 'BF_OPENGL_LIB', 'BF_OPENGL_LIBPATH', 'BF_OPENGL_LIB_STATIC',
            'WITH_BF_COLLADA', 'BF_COLLADA', 'BF_COLLADA_INC', 'BF_COLLADA_LIB', 'BF_OPENCOLLADA', 'BF_OPENCOLLADA_INC', 'BF_OPENCOLLADA_LIB', 'BF_OPENCOLLADA_LIBPATH', 'BF_PCRE', 'BF_PCRE_LIB', 'BF_PCRE_LIBPATH', 'BF_EXPAT', 'BF_EXPAT_LIB', 'BF_EXPAT_LIBPATH',
            'WITH_BF_PLAYER',
            'WITH_BF_NOBLENDER',
            'WITH_BF_BINRELOC',
            'WITH_BF_LZO', 'WITH_BF_LZMA',
            'LCGDIR',
            'BF_CXX', 'WITH_BF_STATICCXX', 'BF_CXX_LIB_STATIC',
            'BF_TWEAK_MODE', 'BF_SPLIT_SRC',
            'WITHOUT_BF_INSTALL',
            'WITHOUT_BF_PYTHON_INSTALL',
            'WITHOUT_BF_OVERWRITE_INSTALL',
            'WITH_BF_OPENMP',
            'BF_OPENMP',
            'BF_OPENMP_INC',
            'BF_OPENMP_LIBPATH',
            'WITH_GHOST_COCOA',
            'USE_QTKIT',
            'BF_FANCY', 'BF_QUIET', 'BF_LINE_OVERWRITE',
            'BF_X264_CONFIG',
            'BF_XVIDCORE_CONFIG',
            'WITH_BF_LCMS', 'BF_LCMS', 'BF_LCMS_INC', 'BF_LCMS_LIB', 'BF_LCMS_LIBPATH',
            'WITH_BF_DOCS',
            'BF_NUMJOBS',
            'BF_MSVS',
            'BF_VERSION',
            'BF_GHOST_DEBUG',
            'WITH_BF_RAYOPTIMIZATION',
            'BF_RAYOPTIMIZATION_SSE_FLAGS',
            'BF_NO_ELBEEM',
            'WITH_BF_CXX_GUARDEDALLOC'
            ]
    
    # Have options here that scons expects to be lists
    opts_list_split = [
            'BF_PYTHON_LINKFLAGS',
            'BF_OPENGL_LINKFLAGS',
            'CFLAGS', 'CCFLAGS', 'CXXFLAGS', 'CPPFLAGS',
            'REL_CFLAGS', 'REL_CCFLAGS', 'REL_CXXFLAGS',
            'BGE_CXXFLAGS',
            'BF_PROFILE_CFLAGS', 'BF_PROFILE_CCFLAGS', 'BF_PROFILE_CXXFLAGS', 'BF_PROFILE_LINKFLAGS',
            'BF_DEBUG_CFLAGS', 'BF_DEBUG_CCFLAGS', 'BF_DEBUG_CXXFLAGS',
            'C_WARN', 'CC_WARN', 'CXX_WARN',
            'LLIBS', 'PLATFORM_LINKFLAGS','MACOSX_ARCHITECTURE',
    ]
    
    
    arg_list = ['BF_DEBUG', 'BF_QUIET', 'BF_CROSS', 'BF_UPDATE',
            'BF_INSTALLDIR', 'BF_TOOLSET', 'BF_BINNAME',
            'BF_BUILDDIR', 'BF_FANCY', 'BF_QUICK', 'BF_PROFILE', 'BF_LINE_OVERWRITE',
            'BF_BSC', 'BF_CONFIG',
            'BF_PRIORITYLIST', 'BF_BUILDINFO','CC', 'CXX', 'BF_QUICKDEBUG',
            'BF_LISTDEBUG', 'LCGDIR', 'BF_X264_CONFIG', 'BF_XVIDCORE_CONFIG',
            'BF_UNIT_TEST']

    okdict = {}

    for k,v in args.iteritems():
        if (k in opts_list) or (k in arg_list):
            okdict[k] = v
        elif k in opts_list_split:
            okdict[k] = v.split() # "" have already been stripped
        else:
            print '\t'+bc.WARNING+'Invalid argument: '+bc.ENDC+k+'='+v

    return okdict

def print_targets(targs, bc):
    if len(targs)>0:
        for t in targs:
            print '\t'+bc.OKBLUE+t+bc.ENDC
    else:
        print '\t'+bc.WARNING+'No targets given, using '+bc.ENDC+bc.OKGREEN+'default'+bc.ENDC

def validate_targets(targs, bc):
    valid_list = ['.', 'blender', 'blenderstatic', 'blenderplayer', 'webplugin',
            'blendernogame', 'blenderstaticnogame', 'blenderlite', 'release',
            'everything', 'clean', 'install-bin', 'install', 'nsis','buildslave']
    oklist = []
    for t in targs:
        if t in valid_list:
            oklist.append(t)
        else:
            print '\t'+bc.WARNING+'Invalid target: '+bc.ENDC+t
    return oklist

class ourSpawn:
    def ourspawn(self, sh, escape, cmd, args, env):
        newargs = string.join(args[1:], ' ')
        cmdline = cmd + " " + newargs
        startupinfo = subprocess.STARTUPINFO()
        startupinfo.dwFlags |= subprocess.STARTF_USESHOWWINDOW
        proc = subprocess.Popen(cmdline, stdin=subprocess.PIPE, stdout=subprocess.PIPE,
            stderr=subprocess.PIPE, startupinfo=startupinfo, shell = False)
        data, err = proc.communicate()
        rv = proc.wait()
        if rv:
            print "====="
            print err
            print "====="
        return rv

def SetupSpawn( env ):
    buf = ourSpawn()
    buf.ourenv = env
    env['SPAWN'] = buf.ourspawn


def read_opts(env, cfg, args):
    localopts = Variables.Variables(cfg, args)
    localopts.AddVariables(
        ('LCGDIR', 'location of cvs lib dir'),
        (BoolVariable('WITH_BF_PYTHON', 'Compile with python', True)),
        (BoolVariable('WITH_BF_PYTHON_SAFETY', 'Internal API error checking to track invalid data to prevent crash on access (at the expense of some effeciency)', False)),
        ('BF_PYTHON', 'base path for python', ''),
        ('BF_PYTHON_VERSION', 'Python version to use', ''),
        ('BF_PYTHON_INC', 'include path for Python headers', ''),
        ('BF_PYTHON_BINARY', 'Path to the Python interpreter', ''),
        ('BF_PYTHON_LIB', 'Python library', ''),
        ('BF_PYTHON_DLL', 'Python dll - used on Windows only', ''),
        ('BF_PYTHON_LIB_STATIC', 'Python static libraries', ''),
        ('BF_PYTHON_LIBPATH', 'Library path', ''),
        ('BF_PYTHON_LINKFLAGS', 'Python link flags', ''),
        (BoolVariable('WITH_BF_STATICPYTHON', 'Staticly link to python', False)),
        ('BF_PYTHON_ABI_FLAGS', 'Python ABI flags (suffix in library version: m, mu, etc)', ''),

        (BoolVariable('BF_NO_ELBEEM', 'Disable Fluid Sim', False)),
        ('BF_PROFILE_FLAGS', 'Profiling compiler flags', ''),
        (BoolVariable('WITH_BF_OPENAL', 'Use OpenAL if true', False)),
        ('BF_OPENAL', 'base path for OpenAL', ''),
        ('BF_OPENAL_INC', 'include path for python headers', ''),
        ('BF_OPENAL_LIB', 'Path to OpenAL library', ''),
        ('BF_OPENAL_LIB_STATIC', 'Path to OpenAL static library', ''),
        ('BF_OPENAL_LIBPATH', 'Path to OpenAL library', ''),
        (BoolVariable('WITH_BF_STATICOPENAL', 'Staticly link to openal', False)),

        (BoolVariable('WITH_BF_SDL', 'Use SDL if true', False)),
        ('BF_SDL', 'SDL base path', ''),
        ('BF_SDL_INC', 'SDL include path', ''),
        ('BF_SDL_LIB', 'SDL library', ''),
        ('BF_SDL_LIBPATH', 'SDL library path', ''),

        ('BF_LIBSAMPLERATE', 'libsamplerate aka SRC base path', ''),
        ('BF_LIBSAMPLERATE_INC', 'libsamplerate aka SRC include path', ''),
        ('BF_LIBSAMPLERATE_LIB', 'libsamplerate aka SRC library', ''),
        ('BF_LIBSAMPLERATE_LIBPATH', 'libsamplerate aka SRC library path', ''),
        ('BF_LIBSAMPLERATE_LIB_STATIC', 'Path to libsamplerate static library', ''),
        (BoolVariable('WITH_BF_STATICLIBSAMPLERATE', 'Staticly link to libsamplerate', False)),

        (BoolVariable('WITH_BF_JACK', 'Enable jack support if true', True)),
        ('BF_JACK', 'jack base path', ''),
        ('BF_JACK_INC', 'jack include path', ''),
        ('BF_JACK_LIB', 'jack library', ''),
        ('BF_JACK_LIBPATH', 'jack library path', ''),

        (BoolVariable('WITH_BF_SNDFILE', 'Enable sndfile support if true', True)),
        ('BF_SNDFILE', 'sndfile base path', ''),
        ('BF_SNDFILE_INC', 'sndfile include path', ''),
        ('BF_SNDFILE_LIB', 'sndfile library', ''),
        ('BF_SNDFILE_LIB_STATIC', 'Path to sndfile static library', ''),
        ('BF_SNDFILE_LIBPATH', 'sndfile library path', ''),
        (BoolVariable('WITH_BF_STATICSNDFILE', 'Staticly link to sndfile', False)),

        ('BF_PTHREADS', 'Pthreads base path', ''),
        ('BF_PTHREADS_INC', 'Pthreads include path', ''),
        ('BF_PTHREADS_LIB', 'Pthreads library', ''),
        ('BF_PTHREADS_LIBPATH', 'Pthreads library path', ''),

        (BoolVariable('WITH_BF_OPENEXR', 'Use OPENEXR if true', True)),
        (BoolVariable('WITH_BF_STATICOPENEXR', 'Staticly link to OpenEXR', False)),
        ('BF_OPENEXR', 'OPENEXR base path', ''),
        ('BF_OPENEXR_INC', 'OPENEXR include path', ''),
        ('BF_OPENEXR_LIB', 'OPENEXR library', ''),
        ('BF_OPENEXR_LIBPATH', 'OPENEXR library path', ''),
        ('BF_OPENEXR_LIB_STATIC', 'OPENEXR static library', ''),

        (BoolVariable('WITH_BF_DDS', 'Support DDS image format if true', True)),

        (BoolVariable('WITH_BF_CINEON', 'Support CINEON and DPX image formats if true', True)),

        (BoolVariable('WITH_BF_HDR', 'Support HDR image formats if true', True)),

        (BoolVariable('WITH_BF_FFMPEG', 'Use FFMPEG if true', False)),
        ('BF_FFMPEG', 'FFMPEG base path', ''),
        ('BF_FFMPEG_LIB', 'FFMPEG library', ''),
        ('BF_FFMPEG_EXTRA', 'FFMPEG flags that must be preserved', ''),

        ('BF_FFMPEG_INC', 'FFMPEG includes', ''),
        ('BF_FFMPEG_LIBPATH', 'FFMPEG library path', ''),
        (BoolVariable('WITH_BF_STATICFFMPEG', 'Use static FFMPEG if true', False)),
        ('BF_FFMPEG_LIB_STATIC', 'Static FFMPEG libraries', ''),
        
        (BoolVariable('WITH_BF_OGG', 'Use OGG, THEORA, VORBIS in FFMPEG if true',
                    False)),
        ('BF_OGG', 'OGG base path', ''),
        ('BF_OGG_LIB', 'OGG library', ''),

        (BoolVariable('WITH_BF_JPEG', 'Use JPEG if true', True)),
        ('BF_JPEG', 'JPEG base path', ''),
        ('BF_JPEG_INC', 'JPEG include path', ''),
        ('BF_JPEG_LIB', 'JPEG library', ''),
        ('BF_JPEG_LIBPATH', 'JPEG library path', ''),

        (BoolVariable('WITH_BF_OPENJPEG', 'Use OPENJPEG if true', False)),
        ('BF_OPENJPEG', 'OPENJPEG base path', ''),
        ('BF_OPENJPEG_INC', 'OPENJPEG include path', ''),
        ('BF_OPENJPEG_LIB', 'OPENJPEG library', ''),
        ('BF_OPENJPEG_LIBPATH', 'OPENJPEG library path', ''),

        (BoolVariable('WITH_BF_REDCODE', 'Use REDCODE if true', False)),
        ('BF_REDCODE', 'REDCODE base path', ''),
        ('BF_REDCODE_INC', 'REDCODE include path', ''),
        ('BF_REDCODE_LIB', 'REDCODE library', ''),
        ('BF_REDCODE_LIBPATH', 'REDCODE library path', ''),

        (BoolVariable('WITH_BF_PNG', 'Use PNG if true', True)),
        ('BF_PNG', 'PNG base path', ''),
        ('BF_PNG_INC', 'PNG include path', ''),
        ('BF_PNG_LIB', 'PNG library', ''),
        ('BF_PNG_LIBPATH', 'PNG library path', ''),

        (BoolVariable('WITH_BF_TIFF', 'Use TIFF if true', True)),
        (BoolVariable('WITH_BF_STATICTIFF', 'Staticly link to TIFF', False)),
        ('BF_TIFF', 'TIFF base path', ''),
        ('BF_TIFF_INC', 'TIFF include path', ''),
        ('BF_TIFF_LIB', 'TIFF library', ''),
        ('BF_TIFF_LIBPATH', 'TIFF library path', ''),
        ('BF_TIFF_LIB_STATIC', 'TIFF static library', ''),

        (BoolVariable('WITH_BF_LCMS', 'Enable color correction with lcms', False)),
        ('BF_LCMS', 'LCMS base path', ''),
        ('BF_LCMS_INC', 'LCMS include path', ''),
        ('BF_LCMS_LIB', 'LCMS library', ''),
        ('BF_LCMS_LIBPATH', 'LCMS library path', ''),

        (BoolVariable('WITH_BF_ZLIB', 'Use ZLib if true', True)),
        (BoolVariable('WITH_BF_STATICZLIB', 'Staticly link to ZLib', False)),
        ('BF_ZLIB', 'ZLib base path', ''),
        ('BF_ZLIB_INC', 'ZLib include path', ''),
        ('BF_ZLIB_LIB', 'ZLib library', ''),
        ('BF_ZLIB_LIBPATH', 'ZLib library path', ''),
        ('BF_ZLIB_LIB_STATIC', 'ZLib static library', ''),

        (BoolVariable('WITH_BF_INTERNATIONAL', 'Use Gettext if true', True)),

        ('BF_GETTEXT', 'gettext base path', ''),
        ('BF_GETTEXT_INC', 'gettext include path', ''),
        ('BF_GETTEXT_LIB', 'gettext library', ''),
        (BoolVariable('WITH_BF_GETTEXT_STATIC', 'Use static gettext library if true', False)),
        ('BF_GETTEXT_LIB_STATIC', 'static gettext library', ''),
        ('BF_GETTEXT_LIBPATH', 'gettext library path', ''),
        
        (BoolVariable('WITH_BF_ICONV', 'Use iconv if true', True)),
        ('BF_ICONV', 'iconv base path', ''),
        ('BF_ICONV_INC', 'iconv include path', ''),
        ('BF_ICONV_LIB', 'iconv library', ''),
        ('BF_ICONV_LIBPATH', 'iconv library path', ''),
        
        (BoolVariable('WITH_BF_GAMEENGINE', 'Build with gameengine' , False)),

        (BoolVariable('WITH_BF_BULLET', 'Use Bullet if true', True)),
        ('BF_BULLET', 'Bullet base dir', ''),
        ('BF_BULLET_INC', 'Bullet include path', ''),
        ('BF_BULLET_LIB', 'Bullet library', ''),
        
        ('BF_WINTAB', 'WinTab base dir', ''),
        ('BF_WINTAB_INC', 'WinTab include dir', ''),
        ('BF_CXX', 'c++ base path for libstdc++, only used when static linking', ''),
        (BoolVariable('WITH_BF_STATICCXX', 'static link to stdc++', False)),
        ('BF_CXX_LIB_STATIC', 'static library path for stdc++', ''),

        (BoolVariable('WITH_BF_FREETYPE', 'Use FreeType2 if true', True)),
        ('BF_FREETYPE', 'Freetype base path', ''),
        ('BF_FREETYPE_INC', 'Freetype include path', ''),
        ('BF_FREETYPE_LIB', 'Freetype library', ''),
        ('BF_FREETYPE_LIBPATH', 'Freetype library path', ''),
        (BoolVariable('WITH_BF_FREETYPE_STATIC', 'Use Static Freetype if true', False)),
        ('BF_FREETYPE_LIB_STATIC', 'Static Freetype library', ''),

        (BoolVariable('WITH_BF_OPENMP', 'Use OpenMP if true', False)),
        ('BF_OPENMP', 'Base path to OpenMP (used when cross-compiling with older versions of WinGW)', ''),
        ('BF_OPENMP_INC', 'Path to OpenMP includes (used when cross-compiling with older versions of WinGW)', ''),
        ('BF_OPENMP_LIBPATH', 'Path to OpenMP libraries (used when cross-compiling with older versions of WinGW)', ''),
        (BoolVariable('WITH_GHOST_COCOA', 'Use Cocoa-framework if true', False)),
        (BoolVariable('USE_QTKIT', 'Use QTKIT if true', False)),

        (BoolVariable('WITH_BF_QUICKTIME', 'Use QuickTime if true', False)),
        ('BF_QUICKTIME', 'QuickTime base path', ''),
        ('BF_QUICKTIME_INC', 'QuickTime include path', ''),
        ('BF_QUICKTIME_LIB', 'QuickTime library', ''),
        ('BF_QUICKTIME_LIBPATH', 'QuickTime library path', ''),
        
        (BoolVariable('WITH_BF_FFTW3', 'Use FFTW3 if true', False)),
        ('BF_FFTW3', 'FFTW3 base path', ''),
        ('BF_FFTW3_INC', 'FFTW3 include path', ''),
        ('BF_FFTW3_LIB', 'FFTW3 library', ''),
        ('BF_FFTW3_LIB_STATIC', 'FFTW3 static libraries', ''),
        ('BF_FFTW3_LIBPATH', 'FFTW3 library path', ''),
        (BoolVariable('WITH_BF_STATICFFTW3', 'Staticly link to FFTW3', False)),

        (BoolVariable('WITH_BF_STATICOPENGL', 'Use MESA if true', True)),
        ('BF_OPENGL', 'OpenGL base path', ''),
        ('BF_OPENGL_INC', 'OpenGL include path', ''),
        ('BF_OPENGL_LIB', 'OpenGL libraries', ''),
        ('BF_OPENGL_LIBPATH', 'OpenGL library path', ''),
        ('BF_OPENGL_LIB_STATIC', 'OpenGL static libraries', ''),
        ('BF_OPENGL_LINKFLAGS', 'OpenGL link flags', ''),

        (BoolVariable('WITH_BF_COLLADA', 'Build COLLADA import/export module if true', False)),
        ('BF_COLLADA', 'COLLADA base path', ''),
        ('BF_COLLADA_INC', 'COLLADA include path', ''),
        ('BF_COLLADA_LIB', 'COLLADA library', ''),
        ('BF_OPENCOLLADA', 'OpenCollada base path', ''),
        ('BF_OPENCOLLADA_INC', 'OpenCollada base include path', ''),
        ('BF_OPENCOLLADA_LIB', 'OpenCollada library', ''),
        ('BF_OPENCOLLADA_LIBPATH', 'OpenCollada library path', ''),
        ('BF_PCRE', 'PCRE base path', ''),
        ('BF_PCRE_LIB', 'PCRE library', ''),
        ('BF_PCRE_LIBPATH', 'PCRE library path', ''),
        ('BF_EXPAT', 'Expat base path', ''),
        ('BF_EXPAT_LIB', 'Expat library', ''),
        ('BF_EXPAT_LIBPATH', 'Expat library path', ''),
        
        (BoolVariable('WITH_BF_PLAYER', 'Build blenderplayer if true', False)),
        (BoolVariable('WITH_BF_NOBLENDER', 'Do not build blender if true', False)),

        ('CFLAGS', 'C only flags', []),
        ('CCFLAGS', 'Generic C and C++ flags', []),
        ('CXXFLAGS', 'C++ only flags', []),
        ('BGE_CXXFLAGS', 'C++ only flags for BGE', []),
        ('CPPFLAGS', 'Defines', []),
        ('REL_CFLAGS', 'C only release flags', []),
        ('REL_CCFLAGS', 'Generic C and C++ release flags', []),
        ('REL_CXXFLAGS', 'C++ only release flags', []),

        ('C_WARN', 'C warning flags', []),
        ('CC_WARN', 'Generic C and C++ warning flags', []),
        ('CXX_WARN', 'C++ only warning flags', []),

        ('LLIBS', 'Platform libs', []),
        ('PLATFORM_LINKFLAGS', 'Platform linkflags', []),
        ('MACOSX_ARCHITECTURE', 'python_arch.zip select', ''),

        (BoolVariable('BF_PROFILE', 'Add profiling information if true', False)),
        ('BF_PROFILE_CFLAGS', 'C only profiling flags', []),
        ('BF_PROFILE_CCFLAGS', 'C and C++ profiling flags', []),
        ('BF_PROFILE_CXXFLAGS', 'C++ only profiling flags', []),
        ('BF_PROFILE_LINKFLAGS', 'Profile linkflags', []),

        (BoolVariable('BF_DEBUG', 'Add debug flags if true', False)),
        ('BF_DEBUG_CFLAGS', 'C only debug flags', []),
        ('BF_DEBUG_CCFLAGS', 'C and C++ debug flags', []),
        ('BF_DEBUG_CXXFLAGS', 'C++ only debug flags', []),

        (BoolVariable('BF_BSC', 'Create .bsc files (msvc only)', False)),

        ('BF_BUILDDIR', 'Build dir', ''),
        ('BF_INSTALLDIR', 'Installation dir', ''),

        ('CC', 'C compiler to use', env['CC']),
        ('CXX', 'C++ compiler to use', env['CXX']),

        (BoolVariable('BF_BUILDINFO', 'Buildtime in splash if true', True)),

        (BoolVariable('BF_TWEAK_MODE', 'Enable tweak mode if true', False)),
        (BoolVariable('BF_SPLIT_SRC', 'Split src lib into several chunks if true', False)),
        (BoolVariable('WITHOUT_BF_INSTALL', 'dont install if true', False)),
        (BoolVariable('WITHOUT_BF_PYTHON_INSTALL', 'dont install Python modules if true', False)),
        (BoolVariable('WITHOUT_BF_OVERWRITE_INSTALL', 'dont remove existing files before breating the new install directory (set to False when making packages for others)', False)),
        (BoolVariable('BF_FANCY', 'Enable fancy output if true', True)),
        (BoolVariable('BF_QUIET', 'Enable silent output if true', True)),
        (BoolVariable('BF_LINE_OVERWRITE', 'Enable overwriting of compile line in BF_QUIET mode if true', False)),
        (BoolVariable('WITH_BF_BINRELOC', 'Enable relocatable binary (linux only)', False)),
        
        (BoolVariable('WITH_BF_LZO', 'Enable fast LZO pointcache compression', True)),
        (BoolVariable('WITH_BF_LZMA', 'Enable best LZMA pointcache compression', True)),
        
        ('BF_X264_CONFIG', 'configuration flags for x264', ''),
        ('BF_XVIDCORE_CONFIG', 'configuration flags for xvidcore', ''),
#        (BoolVariable('WITH_BF_DOCS', 'Generate API documentation', False)),
        
        ('BF_CONFIG', 'SCons python config file used to set default options', 'user_config.py'),
        ('BF_NUMJOBS', 'Number of build processes to spawn', '1'),
        ('BF_MSVS', 'Generate MSVS project files and solution', False),

        ('BF_VERSION', 'The root path for Unix (non-apple)', '2.5'),

        (BoolVariable('BF_UNIT_TEST', 'Build with unit test support.', False)),
        
        (BoolVariable('BF_GHOST_DEBUG', 'Make GHOST print events and info to stdout. (very verbose)', False)),
        
        (BoolVariable('WITH_BF_RAYOPTIMIZATION', 'Enable raytracer SSE/SIMD optimization.', False)),
        ('BF_RAYOPTIMIZATION_SSE_FLAGS', 'SSE flags', ''),
        (BoolVariable('WITH_BF_CXX_GUARDEDALLOC', 'Enable GuardedAlloc for C++ memory allocation tracking.', False))
    ) # end of opts.AddOptions()

    return localopts

def buildbot_zip(src, dest, package_name, extension):
    import zipfile
    ln = len(src)+1 # one extra to remove leading os.sep when cleaning root for package_root
    flist = list()

    # create list of tuples containing file and archive name
    for root, dirs, files in os.walk(src):
        package_root = os.path.join(package_name, root[ln:])
        flist.extend([(os.path.join(root, file), os.path.join(package_root, file)) for file in files])

    if extension == '.zip':
        package = zipfile.ZipFile(dest, 'w', zipfile.ZIP_DEFLATED)
        package.comment = package_name + ' is a zip-file containing the Blender software. Visit http://www.blender.org for more information.'
        for entry in flist:
            package.write(entry[0], entry[1])
        package.close()
    else:
        import tarfile
        package = tarfile.open(dest, 'w:bz2')
        for entry in flist:
            package.add(entry[0], entry[1], recursive=False)
        package.close()
    bb_zip_name = os.path.normpath(src + os.sep + '..' + os.sep + 'buildbot_upload.zip')
    print("creating %s" % (bb_zip_name))
    bb_zip = zipfile.ZipFile(bb_zip_name, 'w', zipfile.ZIP_DEFLATED)
    print("writing %s to %s" % (dest, bb_zip_name))
    bb_zip.write(dest, os.path.split(dest)[1])
    bb_zip.close()
<<<<<<< HEAD
=======
    print("removing unneeded packed file %s (to keep install directory clean)" % (dest))
    os.remove(dest)
>>>>>>> 5932cec2
    print("done.")

def buildslave_print(target, source, env):
    return "Running buildslave target"

def buildslave(target=None, source=None, env=None):
    """
    Builder for buildbot integration. Used by buildslaves of http://builder.blender.org only.
    """

    if env['OURPLATFORM'] in ('win32-vc', 'win64-vc', 'win32-mingw'):
        extension = '.zip'
    else:
        extension = '.tar.bz2'

<<<<<<< HEAD
    outdir = os.path.abspath(env['BF_INSTALLDIR'])
    package_name = 'blender-' + VERSION+'-'+REVISION + '-' + env['OURPLATFORM'].split('-')[0]
=======
    platform = env['OURPLATFORM'].split('-')[0]
    if platform == 'linux2':
        import platform

        bitness = platform.architecture()[0]
        if bitness == '64bit':
            platform = 'linux-glibc27-x86_64'
        elif bitness == '32bit':
            platform = 'linux-glibc27-i686'

    outdir = os.path.abspath(env['BF_INSTALLDIR'])
    package_name = 'blender-' + VERSION+'-'+REVISION + '-' + platform
>>>>>>> 5932cec2
    package_dir = os.path.normpath(outdir + os.sep + '..' + os.sep + package_name)
    package_archive = os.path.normpath(outdir + os.sep + '..' + os.sep + package_name + extension)

    try:
        if os.path.exists(package_archive):
            os.remove(package_archive)
        if os.path.exists(package_dir):
            shutil.rmtree(package_dir)
    except Exception, ex:
        sys.stderr.write('Failed to clean up old package files: ' + str(ex) + '\n')
        return 1

    buildbot_zip(outdir, package_archive, package_name, extension)

    return 0

def NSIS_print(target, source, env):
    return "Creating NSIS installer for Blender"

def NSIS_Installer(target=None, source=None, env=None):
    print "="*35

    if env['OURPLATFORM'] not in ('win32-vc', 'win32-mingw', 'win64-vc'):
        print "NSIS installer is only available on Windows."
        Exit()
    if env['OURPLATFORM'] == 'win32-vc':
        bitness = '32'
    elif env['OURPLATFORM'] == 'win64-vc':
        bitness = '64'
    else:
        bitness = '-mingw'

    start_dir = os.getcwd()
    rel_dir = os.path.join(start_dir,'release','windows','installer')
    install_base_dir = start_dir + os.sep

    bf_installdir = os.path.join(os.getcwd(),env['BF_INSTALLDIR'])
    bf_installdir = os.path.normpath(bf_installdir)

    doneroot = False
    rootdirconts = []
    datafiles = ''
    l = len(bf_installdir)
    
    for dp,dn,df in os.walk(bf_installdir):
        if not doneroot:
            for f in df:
                rootdirconts.append(os.path.join(dp,f))
            doneroot = True
        else:
            if len(df)>0:
                dp_tmp = dp[l:]
                if dp_tmp.find('python\\lib') > -1:
                    datafiles += "\n" +r'SetOutPath $INSTDIR'+dp[l:]+"\n\n"
                else:
                    datafiles += "\n"+r'SetOutPath $BLENDERHOME'+dp[l:]+"\n\n"

                for f in df:
                    outfile = os.path.join(dp,f)
                    datafiles += '  File '+outfile + "\n"

    #### change to suit install dir ####
    inst_dir = install_base_dir + env['BF_INSTALLDIR']
    
    os.chdir(rel_dir)

    ns = open("00.sconsblender.nsi","r")

    ns_cnt = str(ns.read())
    ns.close()

    # var replacements
    ns_cnt = string.replace(ns_cnt, "[DISTDIR]", os.path.normpath(inst_dir+os.sep))
    ns_cnt = string.replace(ns_cnt, "[VERSION]", VERSION_DISPLAY)
    ns_cnt = string.replace(ns_cnt, "[SHORTVERSION]", VERSION)
    ns_cnt = string.replace(ns_cnt, "[RELDIR]", os.path.normpath(rel_dir))
    ns_cnt = string.replace(ns_cnt, "[BITNESS]", bitness)

    # do root
    rootlist = []
    for rootitem in rootdirconts:
        rootlist.append("File \"" + rootitem + "\"")
    rootstring = string.join(rootlist, "\n  ")
    rootstring = rootstring
    rootstring += "\n\n"
    ns_cnt = string.replace(ns_cnt, "[ROOTDIRCONTS]", rootstring)


    # do delete items
    delrootlist = []
    for rootitem in rootdirconts:
        delrootlist.append("Delete $INSTDIR\\" + rootitem[l+1:])
    delrootstring = string.join(delrootlist, "\n ")
    delrootstring += "\n"
    ns_cnt = string.replace(ns_cnt, "[DELROOTDIRCONTS]", delrootstring)

    ns_cnt = string.replace(ns_cnt, "[DODATAFILES]", datafiles)

    tmpnsi = os.path.normpath(install_base_dir+os.sep+env['BF_BUILDDIR']+os.sep+"00.blender_tmp.nsi")
    new_nsis = open(tmpnsi, 'w')
    new_nsis.write(ns_cnt)
    new_nsis.close()
    print "NSIS Installer script created"

    os.chdir(start_dir)
    print "Launching 'makensis'"

    cmdline = "makensis " + "\""+tmpnsi+"\""

    startupinfo = subprocess.STARTUPINFO()
    startupinfo.dwFlags |= subprocess.STARTF_USESHOWWINDOW
    proc = subprocess.Popen(cmdline, stdin=subprocess.PIPE, stdout=subprocess.PIPE,
        stderr=subprocess.PIPE, startupinfo=startupinfo, shell = True)
    data, err = proc.communicate()
    rv = proc.wait()

    if rv != 0:
        print
        print data.strip().split("\n")[-1]
    return rv

def check_environ():
    problematic_envvars = ""
    for i in os.environ:
        try:
            os.environ[i].decode('ascii')
        except UnicodeDecodeError:
            problematic_envvars = problematic_envvars + "%s = %s\n" % (i, os.environ[i])
    if len(problematic_envvars)>0:
        print("================\n\n")
        print("@@ ABORTING BUILD @@\n")
        print("PROBLEM DETECTED WITH ENVIRONMENT")
        print("---------------------------------\n\n")
        print("A problem with one or more environment variable was found")
        print("Their value contain non-ascii characters. Check the below")
        print("list and override them locally to be ASCII-clean by doing")
        print("'set VARNAME=cleanvalue' on the command-line prior to")
        print("starting the build process:\n")
        print(problematic_envvars)
        return False
    else:
        return True<|MERGE_RESOLUTION|>--- conflicted
+++ resolved
@@ -530,11 +530,8 @@
     print("writing %s to %s" % (dest, bb_zip_name))
     bb_zip.write(dest, os.path.split(dest)[1])
     bb_zip.close()
-<<<<<<< HEAD
-=======
     print("removing unneeded packed file %s (to keep install directory clean)" % (dest))
     os.remove(dest)
->>>>>>> 5932cec2
     print("done.")
 
 def buildslave_print(target, source, env):
@@ -550,10 +547,6 @@
     else:
         extension = '.tar.bz2'
 
-<<<<<<< HEAD
-    outdir = os.path.abspath(env['BF_INSTALLDIR'])
-    package_name = 'blender-' + VERSION+'-'+REVISION + '-' + env['OURPLATFORM'].split('-')[0]
-=======
     platform = env['OURPLATFORM'].split('-')[0]
     if platform == 'linux2':
         import platform
@@ -566,7 +559,6 @@
 
     outdir = os.path.abspath(env['BF_INSTALLDIR'])
     package_name = 'blender-' + VERSION+'-'+REVISION + '-' + platform
->>>>>>> 5932cec2
     package_dir = os.path.normpath(outdir + os.sep + '..' + os.sep + package_name)
     package_archive = os.path.normpath(outdir + os.sep + '..' + os.sep + package_name + extension)
 
